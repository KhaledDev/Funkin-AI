# Compiling Friday Night Funkin'

0. Setup
    - Download Haxe from [Haxe.org](https://haxe.org)
    - Download Git from [git-scm.com](https://www.git-scm.com)
    - Do NOT download the repository using the Download ZIP button on GitHub or you may run into errors!
    - Instead, open a command prompt and do the following steps...
1. Run `cd the\directory\you\want\the\source\code\in` to specify which folder the command prompt is working in.
    - For example, `cd C:\Users\YOURNAME\Documents` would instruct the command prompt to perform the next steps in your Documents folder.
2. Run `git clone https://github.com/FunkinCrew/funkin.git` to clone the base repository.
3. Run `cd funkin` to enter the cloned repository's directory.
4. Run `git submodule update --init --recursive` to download the game's assets.
    - NOTE: By performing this operation, you are downloading Content which is proprietary and protected by national and international copyright and trademark laws. See [the LICENSE.md file for the Funkin.assets](https://github.com/FunkinCrew/funkin.assets/blob/main/LICENSE.md) repo for more information.
5. Run `haxelib --global install hmm` and then `haxelib --global run hmm setup` to install hmm.json
6. Run `hmm install` to install all haxelibs of the current branch
7. Run `haxelib run lime setup` to set up lime
8. Perform additional platform setup
   - For Windows, download the [Visual Studio Build Tools](https://aka.ms/vs/17/release/vs_BuildTools.exe)
        - When prompted, select "Individual Components" and make sure to download the following:
        - MSVC v143 VS 2022 C++ x64/x86 build tools
        - Windows 10/11 SDK
    - Mac: [`lime setup mac` Documentation](https://lime.openfl.org/docs/advanced-setup/macos/)
    - Linux: [`lime setup linux` Documentation](https://lime.openfl.org/docs/advanced-setup/linux/)
    - HTML5: Compiles without any extra setup
9. If you are targeting for native, you may need to run `lime rebuild <PLATFORM>` and `lime rebuild <PLATFORM> -debug`
10. `lime test <PLATFORM>` to build and launch the game for your platform (for example, `lime test windows`)

## Build Flags

<<<<<<< HEAD
While performing the process of compilation, you may experience one of the following issues:

## PolymodHandler: extra field coreAssetRedirect

```
Installing funkin.vis from https://github.com/FunkinCrew/funkVis branch: 98c9db09f0bbfedfe67a84538a5814aaef80bdea
Error: std@sys_remove_dir
Execution error: command "haxelib --never git funkin.vis https://github.com/FunkinCrew/funkVis 98c9db09f0bbfedfe67a84538a5814aaef80bdea" failed with status: 1 in cwd
```

If you receive this error, you are on an outdated version of Polymod.

To solve, you should try reinstalling Polymod:

```
haxelib run hmm reinstall --force polymod
```

You can also try deleting your `.haxelib` folder in your Funkin' project, then reinstalling all your Haxelibs to prevent any other errors:

```
rm -rf ./.haxelib
haxelib run hmm reinstall --force
```

## PolymodHandler: Couldn't find a match for this asset library: (vlc)

```
source/funkin/modding/PolymodErrorHandler.hx:84: [ERROR] Your Lime/OpenFL configuration is using custom asset libraries, and you provided frameworkParams in Polymod.init(), but we couldn't find a match for this asset library: (vlc)
source/funkin/modding/PolymodHandler.hx:158: An error occurred! Failed when loading mods!
source/funkin/util/logging/CrashHandler.hx:62: Error while handling crash: Null Object Reference
```

This error is specific to Linux targets. If you receive this error, you are on an outdated verison of hxCodec.

To solve, you should try reinstalling hxCodec:

```
haxelib run hmm reinstall --force hxCodec
```

You can also try deleting your `.haxelib` folder in your Funkin' project, then reinstalling all your Haxelibs to prevent any other errors:

```
rm -rf ./.haxelib
haxelib run hmm reinstall --force
```

## Git: stream 0 was not closed cleanly: PROTOCOL_ERROR

```
error: RPC failed; curl 92 HTTP/2 stream 0 was not closed cleanly: PROTOCOL_ERROR (err 1)
```

If you receive this error while cloning, you may be experiencing issues with your network connection.

To solve, you should try modifying your git configuration before cloning again:

```
git config --global http.postBuffer 4096M
```
=======
There are several useful build flags you can add to a build to affect how it works. A full list can be found in `project.hxp`, but here's information on some of them:

- `-debug` to build the game in debug mode. This automatically enables several useful debug features.
    - This includes enabling in-game debug functions, disables compile-time optimizations, enabling asset redirection (see below), and enabling the VSCode debug server (which can slow the game on some machines but allows for powerful debugging through breakpoints).
    - `-DGITHUB_BUILD` will enable in-game debug functions (such as the ability to time travel in a song by pressing `PgUp`/`PgDn`), without enabling the other stuff
- `-DFEATURE_POLYMOD_MODS` or `-DNO_FEATURE_POLYMOD_MODS` to forcibly enable or disable modding support.
- `-DREDIRECT_ASSETS_FOLDER` or `-DNO_REDIRECT_ASSETS_FOLDER` to forcibly enable or disable asset redirection.
    - This feature causes the game to load exported assets from the project's assets folder rather than the exported one. Great for fast iteration, but the game
- `-DFEATURE_DISCORD_RPC` or `-DNO_FEATURE_DISCORD_RPC` to forcibly enable or disable support for Discord Rich Presence.
- `-DFEATURE_VIDEO_PLAYBACK` or `-DNO_FEATURE_VIDEO_PLAYBACK` to forcibly enable or disable video cutscene support.
- `-DFEATURE_CHART_EDITOR` or `-DNO_FEATURE_CHART_EDITOR` to forcibly enable or disable the chart editor in the Debug menu.
- `-DFEATURE_STAGE_EDITOR` to forcibly enable the experimental stage editor.
- `-DFEATURE_GHOST_TAPPING` to forcibly enable an experimental gameplay change to the anti-mash system.

# Troubleshooting - GO THROUGH THESE STEPS BEFORE OPENING ISSUES ON GITHUB!

- During the cloning process, you may experience an error along the lines of `error: RPC failed; curl 92 HTTP/2 stream 0 was not closed cleanly: PROTOCOL_ERROR (err 1)` due to poor connectivity. A common fix is to run ` git config --global http.postBuffer 4096M`.
- Make sure your game directory has an `assets` folder! If it's missing, copy the path to your `funkin` folder and run `cd the\path\you\copied`. Then follow the guide starting from **Step 4**.
- Check that your `assets` folder is not empty! If it is, go back to **Step 4** and follow the guide from there.
- The compilation process often fails due to having the wrong versions of the required libraries. Many errors can be resolved by deleting the `.haxelib` folder and following the guide starting from **Step 5**.
>>>>>>> 57523c94
<|MERGE_RESOLUTION|>--- conflicted
+++ resolved
@@ -27,69 +27,6 @@
 
 ## Build Flags
 
-<<<<<<< HEAD
-While performing the process of compilation, you may experience one of the following issues:
-
-## PolymodHandler: extra field coreAssetRedirect
-
-```
-Installing funkin.vis from https://github.com/FunkinCrew/funkVis branch: 98c9db09f0bbfedfe67a84538a5814aaef80bdea
-Error: std@sys_remove_dir
-Execution error: command "haxelib --never git funkin.vis https://github.com/FunkinCrew/funkVis 98c9db09f0bbfedfe67a84538a5814aaef80bdea" failed with status: 1 in cwd
-```
-
-If you receive this error, you are on an outdated version of Polymod.
-
-To solve, you should try reinstalling Polymod:
-
-```
-haxelib run hmm reinstall --force polymod
-```
-
-You can also try deleting your `.haxelib` folder in your Funkin' project, then reinstalling all your Haxelibs to prevent any other errors:
-
-```
-rm -rf ./.haxelib
-haxelib run hmm reinstall --force
-```
-
-## PolymodHandler: Couldn't find a match for this asset library: (vlc)
-
-```
-source/funkin/modding/PolymodErrorHandler.hx:84: [ERROR] Your Lime/OpenFL configuration is using custom asset libraries, and you provided frameworkParams in Polymod.init(), but we couldn't find a match for this asset library: (vlc)
-source/funkin/modding/PolymodHandler.hx:158: An error occurred! Failed when loading mods!
-source/funkin/util/logging/CrashHandler.hx:62: Error while handling crash: Null Object Reference
-```
-
-This error is specific to Linux targets. If you receive this error, you are on an outdated verison of hxCodec.
-
-To solve, you should try reinstalling hxCodec:
-
-```
-haxelib run hmm reinstall --force hxCodec
-```
-
-You can also try deleting your `.haxelib` folder in your Funkin' project, then reinstalling all your Haxelibs to prevent any other errors:
-
-```
-rm -rf ./.haxelib
-haxelib run hmm reinstall --force
-```
-
-## Git: stream 0 was not closed cleanly: PROTOCOL_ERROR
-
-```
-error: RPC failed; curl 92 HTTP/2 stream 0 was not closed cleanly: PROTOCOL_ERROR (err 1)
-```
-
-If you receive this error while cloning, you may be experiencing issues with your network connection.
-
-To solve, you should try modifying your git configuration before cloning again:
-
-```
-git config --global http.postBuffer 4096M
-```
-=======
 There are several useful build flags you can add to a build to affect how it works. A full list can be found in `project.hxp`, but here's information on some of them:
 
 - `-debug` to build the game in debug mode. This automatically enables several useful debug features.
@@ -104,10 +41,6 @@
 - `-DFEATURE_STAGE_EDITOR` to forcibly enable the experimental stage editor.
 - `-DFEATURE_GHOST_TAPPING` to forcibly enable an experimental gameplay change to the anti-mash system.
 
-# Troubleshooting - GO THROUGH THESE STEPS BEFORE OPENING ISSUES ON GITHUB!
+# Troubleshooting
 
-- During the cloning process, you may experience an error along the lines of `error: RPC failed; curl 92 HTTP/2 stream 0 was not closed cleanly: PROTOCOL_ERROR (err 1)` due to poor connectivity. A common fix is to run ` git config --global http.postBuffer 4096M`.
-- Make sure your game directory has an `assets` folder! If it's missing, copy the path to your `funkin` folder and run `cd the\path\you\copied`. Then follow the guide starting from **Step 4**.
-- Check that your `assets` folder is not empty! If it is, go back to **Step 4** and follow the guide from there.
-- The compilation process often fails due to having the wrong versions of the required libraries. Many errors can be resolved by deleting the `.haxelib` folder and following the guide starting from **Step 5**.
->>>>>>> 57523c94
+If you experience any issues during the compilation process, DO NOT open an issue on GitHub. Instead, check the [Troubleshooting Guide](TROUBLESHOOTING.md) for steps on how to resolve common problems.
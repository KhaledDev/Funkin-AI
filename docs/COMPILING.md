# Compiling Friday Night Funkin'

0. Setup
    - Download Haxe from [Haxe.org](https://haxe.org)
    - Download Git from [git-scm.com](https://www.git-scm.com)
    - Do NOT download the repository using the Download ZIP button on GitHub or you may run into errors!
    - Instead, open a command prompt and do the following steps...
1. Run `cd the\directory\you\want\the\source\code\in` to specify which folder the command prompt is working in.
    - For example, `cd C:\Users\YOURNAME\Documents` would instruct the command prompt to perform the next steps in your Documents folder.
2. Run `git clone https://github.com/FunkinCrew/funkin.git` to clone the base repository.
3. Run `cd funkin` to enter the cloned repository's directory.
4. Run `git submodule update --init --recursive` to download the game's assets.
    - NOTE: By performing this operation, you are downloading Content which is proprietary and protected by national and international copyright and trademark laws. See [the LICENSE.md file for the Funkin.assets](https://github.com/FunkinCrew/funkin.assets/blob/main/LICENSE.md) repo for more information.
5. Run `haxelib --global install hmm` and then `haxelib --global run hmm setup` to install hmm.json
6. Run `hmm install` to install all haxelibs of the current branch
7. Run `haxelib run lime setup` to set up lime
<<<<<<< HEAD
8. Platform setup
=======
8. Perform additional platform setup
>>>>>>> 8b96d1bb
   - For Windows, download the [Visual Studio Build Tools](https://aka.ms/vs/17/release/vs_BuildTools.exe)
        - When prompted, select "Individual Components" and make sure to download the following:
        - MSVC v143 VS 2022 C++ x64/x86 build tools
        - Windows 10/11 SDK
    - Mac: [`lime setup mac` Documentation](https://lime.openfl.org/docs/advanced-setup/macos/)
    - Linux: [`lime setup linux` Documentation](https://lime.openfl.org/docs/advanced-setup/linux/)
    - HTML5: Compiles without any extra setup
<<<<<<< HEAD
9. If you are targeting for native, you may need to run `lime rebuild PLATFORM` and `lime rebuild PLATFORM -debug`
10. `lime test PLATFORM` ! Add `-debug` to enable several debug features such as time travel (`PgUp`/`PgDn` in Play State).
=======
9. If you are targeting for native, you may need to run `lime rebuild <PLATFORM>` and `lime rebuild <PLATFORM> -debug`
10. `lime test <PLATFORM>` to build and launch the game for your platform (for example, `lime test windows`)

## Build Flags

There are several useful build flags you can add to a build to affect how it works. A full list can be found in `project.hxp`, but here's information on some of them:

- `-debug` to build the game in debug mode. This automatically enables several useful debug features.
    - This includes enabling in-game debug functions, disables compile-time optimizations, enabling asset redirection (see below), and enabling the VSCode debug server (which can slow the game on some machines but allows for powerful debugging through breakpoints).
    - `-DGITHUB_BUILD` will enable in-game debug functions (such as the ability to time travel in a song by pressing `PgUp`/`PgDn`), without enabling the other stuff
- `-DFEATURE_POLYMOD_MODS` or `-DNO_FEATURE_POLYMOD_MODS` to forcibly enable or disable modding support.
- `-DREDIRECT_ASSETS_FOLDER` or `-DNO_REDIRECT_ASSETS_FOLDER` to forcibly enable or disable asset redirection.
    - This feature causes the game to load exported assets from the project's assets folder rather than the exported one. Great for fast iteration, but the game
- `-DFEATURE_DISCORD_RPC` or `-DNO_FEATURE_DISCORD_RPC` to forcibly enable or disable support for Discord Rich Presence.
- `-DFEATURE_VIDEO_PLAYBACK` or `-DNO_FEATURE_VIDEO_PLAYBACK` to forcibly enable or disable video cutscene support.
- `-DFEATURE_CHART_EDITOR` or `-DNO_FEATURE_CHART_EDITOR` to forcibly enable or disable the chart editor in the Debug menu.
- `-DFEATURE_STAGE_EDITOR` to forcibly enable the experimental stage editor.
- `-DFEATURE_GHOST_TAPPING` to forcibly enable an experimental gameplay change to the anti-mash system.
>>>>>>> 8b96d1bb

# Troubleshooting - GO THROUGH THESE STEPS BEFORE OPENING ISSUES ON GITHUB!

<<<<<<< HEAD
- During the cloning process, you may experience an error along the lines of `error: RPC failed; curl 92 HTTP/2 stream 0 was not closed cleanly: PROTOCOL_ERROR (err 1)` due to poor connectivity. A common fix is to run ` git config --global http.postBuffer 4096M`.
- Make sure your game directory has an `assets` folder! If it's missing, copy the path to your `funkin` folder and run `cd the\path\you\copied`. Then follow the guide starting from **Step 4**. 
- Check that your `assets` folder is not empty! If it is, go back to **Step 4** and follow the guide from there.
- The compilation process often fails due to having the wrong versions of the required libraries. Many errors can be resolved by deleting the `.haxelib` folder and following the guide starting from **Step 5**.
=======
If you experience any issues during the compilation process, DO NOT open an issue on GitHub. Instead, check the [Troubleshooting Guide](TROUBLESHOOTING.md) for steps on how to resolve common problems.
>>>>>>> 8b96d1bb
<|MERGE_RESOLUTION|>--- conflicted
+++ resolved
@@ -14,11 +14,7 @@
 5. Run `haxelib --global install hmm` and then `haxelib --global run hmm setup` to install hmm.json
 6. Run `hmm install` to install all haxelibs of the current branch
 7. Run `haxelib run lime setup` to set up lime
-<<<<<<< HEAD
-8. Platform setup
-=======
 8. Perform additional platform setup
->>>>>>> 8b96d1bb
    - For Windows, download the [Visual Studio Build Tools](https://aka.ms/vs/17/release/vs_BuildTools.exe)
         - When prompted, select "Individual Components" and make sure to download the following:
         - MSVC v143 VS 2022 C++ x64/x86 build tools
@@ -26,10 +22,6 @@
     - Mac: [`lime setup mac` Documentation](https://lime.openfl.org/docs/advanced-setup/macos/)
     - Linux: [`lime setup linux` Documentation](https://lime.openfl.org/docs/advanced-setup/linux/)
     - HTML5: Compiles without any extra setup
-<<<<<<< HEAD
-9. If you are targeting for native, you may need to run `lime rebuild PLATFORM` and `lime rebuild PLATFORM -debug`
-10. `lime test PLATFORM` ! Add `-debug` to enable several debug features such as time travel (`PgUp`/`PgDn` in Play State).
-=======
 9. If you are targeting for native, you may need to run `lime rebuild <PLATFORM>` and `lime rebuild <PLATFORM> -debug`
 10. `lime test <PLATFORM>` to build and launch the game for your platform (for example, `lime test windows`)
 
@@ -48,15 +40,7 @@
 - `-DFEATURE_CHART_EDITOR` or `-DNO_FEATURE_CHART_EDITOR` to forcibly enable or disable the chart editor in the Debug menu.
 - `-DFEATURE_STAGE_EDITOR` to forcibly enable the experimental stage editor.
 - `-DFEATURE_GHOST_TAPPING` to forcibly enable an experimental gameplay change to the anti-mash system.
->>>>>>> 8b96d1bb
 
-# Troubleshooting - GO THROUGH THESE STEPS BEFORE OPENING ISSUES ON GITHUB!
+# Troubleshooting
 
-<<<<<<< HEAD
-- During the cloning process, you may experience an error along the lines of `error: RPC failed; curl 92 HTTP/2 stream 0 was not closed cleanly: PROTOCOL_ERROR (err 1)` due to poor connectivity. A common fix is to run ` git config --global http.postBuffer 4096M`.
-- Make sure your game directory has an `assets` folder! If it's missing, copy the path to your `funkin` folder and run `cd the\path\you\copied`. Then follow the guide starting from **Step 4**. 
-- Check that your `assets` folder is not empty! If it is, go back to **Step 4** and follow the guide from there.
-- The compilation process often fails due to having the wrong versions of the required libraries. Many errors can be resolved by deleting the `.haxelib` folder and following the guide starting from **Step 5**.
-=======
-If you experience any issues during the compilation process, DO NOT open an issue on GitHub. Instead, check the [Troubleshooting Guide](TROUBLESHOOTING.md) for steps on how to resolve common problems.
->>>>>>> 8b96d1bb
+If you experience any issues during the compilation process, DO NOT open an issue on GitHub. Instead, check the [Troubleshooting Guide](TROUBLESHOOTING.md) for steps on how to resolve common problems.
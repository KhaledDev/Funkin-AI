# Changelog
All notable changes will be documented in this file.

The format is based on [Keep a Changelog](https://keepachangelog.com/en/1.0.0/),
and this project adheres to [Semantic Versioning](https://semver.org/spec/v2.0.0.html).

<<<<<<< HEAD
## [0.6.0] - 2024-02-??
The Pit Stop 2 update!
### Added
- Added six new playable songs! Check them out in the Freeplay menu for their respective characters.
  - Cocoa (Pico Mix)
  - Senpai (Pico Mix)
  - Roses (Pico Mix)
  - Stress (Pico Mix)
  - Darnell Erect
  - Lit Up (BF Mix)
- Senpai (Pico Mix) and Roses (Pico Mix) take place on a new Erect variant of the Week 6 stage!
  - This stage is now used by Senpai Erect, Roses Erect, and Thorns Erect.
- Stress (Pico Mix) takes place on a new Erect variant of the Week 7 stage!
  - This stage is now used by Ugh Erect, Ugh (Pico Mix), and Guns (Pico Mix).
- Newly revamped Newgrounds integration! You can now earn Medals and submit scores to the Leaderboards while logged in on Newgrounds!
  - Existing medals have been re-enabled, and new medals have been added! Think you're a Rap God?
  - This feature is also available on desktop, check the options menu to find the prompt to login.
  - There is no feature to view unlocked medals in-game yet, but the feature is planned.
- Reworked the sticker system to allow different sets of stickers to be used for different characters and songs.
  - Added new stickers which appear when exiting Pico songs!
  - The new sticker system isn't fully available to mods yet, but we're working on it!
- New option in the Preferences menu: Strumline Backgrounds!
- Options in the Preferences menu now display an on-screen description when selected.
- Added a little easter egg to Pico's Good Results Screen animation.
- Added some more functions to `ReflectUtil` for use by mods. - by @AbnormalPoof in [#4019](https://github.com/FunkinCrew/Funkin/pull/4019)
- Added internal value `Constants.DEBUG_BUILD` which can be queried by mods. - by @AbnormalPoof in [#3853](https://github.com/FunkinCrew/Funkin/pull/3853)
- Added new `albumTitleOffsets` field to Album data for the Freeplay menu. - by @AbnormalPoof in [#3618](https://github.com/FunkinCrew/Funkin/pull/3618)
- Added new `onFocusLost` and `onFocusGained` script events, called when focus leaves the game window. - by @AbnormalPoof in [#3721](https://github.com/FunkinCrew/Funkin/pull/3721)
### Changed
- Switched from hxCodec to hxvlc for video playback. This may break a mod or two.
  - Check the [Funkin Modding Docs](https://funkincrew.github.io/funkin-modding-docs/09-migration/09-02-0.5.0-to-0.6.0.html) for more info on how to update your mods.
- Polymod should now ignore `.git` files when loading mods.
- Lots of improvements to issue and pull request organization. - by @Hundrec and @AbnormalPoof
- Reorder the UI controls in the Options menu to match the order of the Note controls. - by @lemz1 in [#3027](https://github.com/FunkinCrew/Funkin/pull/3027)
- Polymod no longer refuses to load all mods if any of them have a missing dependency; only the mods with missing dependencies will be skipped. - by @AbnormalPoof in [#3995](https://github.com/FunkinCrew/Funkin/pull/3993)
- Added default controller binds for the Freeplay menu. - by @MrMadera in [#3934](https://github.com/FunkinCrew/Funkin/pull/3934)
- Added a parameter to the Strumline for mods to reconfigure the note render distance. - by @Kade-github in [#4009](https://github.com/FunkinCrew/Funkin/pull/4009)
- Added a parameter to SustainTrail for mods to modify the vertex data of hold notes. - by @Kade-github in [#4009](https://github.com/FunkinCrew/Funkin/pull/4009)
- Added a parameter to the Strumline for mods to disable note splashes on a given strumline. - by @Kade-github in [#4009](https://github.com/FunkinCrew/Funkin/pull/4009)
- Added an argument to `onSongRetry` for mods to detect when the player changes difficulty mid-song. - by @Kade-github in [#4009](https://github.com/FunkinCrew/Funkin/pull/4009)
### Fixed
- Fixed an issue where songs would sometimes restart at the end while missed notes pass by. - by @Techniktil in [#3955](https://github.com/FunkinCrew/Funkin/pull/3955)
- Fixed an issue where songs would sometimes stutter when resyncing. - by @Techniktil in [#3955](https://github.com/FunkinCrew/Funkin/pull/3955)
- Fixed a crash which could happen when a dialogue cutscene had no music attached.
- Fixed an issue where `playerStrumline.hitNote`'s comboBreak parameter could not be overridden by mods. - by @TechnikTil in [#3936](https://github.com/FunkinCrew/Funkin/pull/3936)
- Fixed an issue where the cursor would sometimes be visible outside of the game's editor views. - by @sphis-Sinco in [#3881](https://github.com/FunkinCrew/Funkin/pull/3881)
- Lots of smaller bug fixes.
=======

>>>>>>> e83b88d3

## [0.5.3] - 2024-10-18
This patch resolves a critical issue that could cause user's save data to become corrupted. It is recommended that users switch to this version immediately and avoid using version 0.5.2.

### Fixed

- Fixed a critical issue in which the Stage Editor theme value could not be parsed by older versions of the game, resulting in all save data being destroyed.
  - Added a check that prevents save data from being loaded if it is corrupted rather than overwriting it.
- Converted `optionsStageEditor.theme`, `optionsChartEditor.theme`, and `optionsChartEditor.chartEditorLiveInputStyle` in the save data from an Enum to a String to fix save data compatibility issues.
  - In the future, Enum values should not be used in order to prevent incompatibilities caused by introducing new types to the save data that older versions cannot parse.



## [0.5.2] - 2024-10-11

### Added

- Added InverseDotsShader that emulates flash selections. ([097dbf5](https://github.com/FunkinCrew/Funkin/commit/097dbf5bb4346d431d8ca9f0ec4bc5b5e6f4523f)) - by @ninjamuffin99
- Added a new reworked Stage Editor. ([27a0b44](https://github.com/FunkinCrew/Funkin/pull/3482/commits/27a0b4426f86f04362f97e16e2eff580c9402f34)) - by @KoloInDaCrib in [#3482](https://github.com/FunkinCrew/Funkin/pull/3482)
- Added the `color` attribute to stage prop JSON data to allow them to be tinted without code. ([27a0b44](https://github.com/FunkinCrew/Funkin/pull/3482/commits/27a0b4426f86f04362f97e16e2eff580c9402f34)) - by @KoloInDaCrib in [#3482](https://github.com/FunkinCrew/Funkin/pull/3482)
- Added the `angle` attribute to stage prop JSON data to allow them to be rotated without code. ([27a0b44](https://github.com/FunkinCrew/Funkin/pull/3482/commits/27a0b4426f86f04362f97e16e2eff580c9402f34)) - by @KoloInDaCrib in [#3482](https://github.com/FunkinCrew/Funkin/pull/3482)
- Added the `blend` attribute to the stage prop JSON data to allow blend modes to be applied without code. ([27a0b44](https://github.com/FunkinCrew/Funkin/pull/3482/commits/27a0b4426f86f04362f97e16e2eff580c9402f34)) - by @KoloInDaCrib in [#3482](https://github.com/FunkinCrew/Funkin/pull/3482)

### Fixed

- Input offsets no longer cause songs to stutter or skip. ([410cfe9](https://github.com/FunkinCrew/Funkin/commit/410cfe972d6df9de4d4d128375cf8380c4f06d92)) - by @KoloInDaCrib in [#3546](https://github.com/FunkinCrew/Funkin/pull/3546)
- Exiting the Input Offset menu no longer crashes the game. ([39b1a42](https://github.com/FunkinCrew/Funkin/commit/39b1a42cfeafe2b7be8b66e2fe529e853d9ae197)) - by @lemz1 in [#3493](https://github.com/FunkinCrew/Funkin/pull/3493)
- Pico's songs now display properly in the Freeplay Menu. ([1d2bd61](https://github.com/FunkinCrew/Funkin/commit/1d2bd61119e5f418df7f11d7ef2a0fdedee17d3d)) - by @ninjamuffin99 in [#3506](https://github.com/FunkinCrew/Funkin/pull/3506)
- Fixed issues with variation/difficulty loading for Freeplay Menu which caused some songs to disappear. ([c0314c8](https://github.com/FunkinCrew/Funkin/commit/c0314c85ecd5116641aff3de8e9153f7fe48e79c)) - by @ninjamuffin99 in [#3506](https://github.com/FunkinCrew/Funkin/pull/3506)
- `Song.getFirstValidVariation()` now properly takes into account multiple variation/difficulty inputs. ([d2e2987](https://github.com/FunkinCrew/Funkin/commit/d2e29879fe2acc6febfe0f335f655b741d630c34)) - by @ninjamuffin99 in [#3506](https://github.com/FunkinCrew/Funkin/pull/3506)
- Song previews no longer restart when changing difficulties within the same variation. ([903b3fc](https://github.com/FunkinCrew/Funkin/commit/903b3fc59905a70802618a1cd67407722ea956ed)) - by @KoloInDaCrib in [#3587](https://github.com/FunkinCrew/Funkin/pull/3587)
- Main menu music no longer cuts out when switching states. ([711e0a6](https://github.com/FunkinCrew/Funkin/commit/711e0a6b7547eb04113e9318dab900f01ad576a5)) - by @EliteMasterEric in [#3530](https://github.com/FunkinCrew/Funkin/pull/3530)
- Centered preloader 'fnf' and 'dsp' text so they don't clip anymore. ([165ad60](https://github.com/FunkinCrew/Funkin/commit/165ad6015539a295e9eefdaef291c312e9566b26)) - by @Burgerballs in [#3567](https://github.com/FunkinCrew/Funkin/pull/3567)
- FPS setting in options menu no longer flickers when selected. ([b2647fe](https://github.com/FunkinCrew/Funkin/commit/b2647fe09f5281ce7074b26d47bc1524764168ee)) - by @lemz1 in [#3629](https://github.com/FunkinCrew/Funkin/pull/3629)
- Volume sound tray is now anti-aliased/smoothed. ([e66290c](https://github.com/FunkinCrew/Funkin/commit/e66290c55f7141402223644f06ec8a69edeee089)) - by @Kn1ghtNight in [#2853](https://github.com/FunkinCrew/Funkin/pull/2853)
- Fixed looping animations for modded StrumlineNote sprites. ([bc546e8](https://github.com/FunkinCrew/Funkin/commit/bc546e86aa77ffc795b3f079de5f590289a9c583)) - by @DaWaterMalone in [#3577](https://github.com/FunkinCrew/Funkin/pull/3577)
- Stopped allowing inputs after selecting a character in Character Select. ([dbf66ac](https://github.com/FunkinCrew/Funkin/commit/dbf66ac250137262866d75f7c1387645b35d88d0)) - by @ACrazyTown in [#3398](https://github.com/FunkinCrew/Funkin/pull/3398)
- The player and girlfriend no longer disappear or overlap themselves in Character Select. ([9324359](https://github.com/FunkinCrew/Funkin/commit/9324359d2fce6a7097077d169a0efcd80e6fefa1)) - by @gamerbross in [#3457](https://github.com/FunkinCrew/Funkin/pull/3457)
- The player no longer enters twice after entering Character Select or when spamming buttons. ([30a9887](https://github.com/FunkinCrew/Funkin/commit/30a98871367b494c85934cd3fcfa91eeb774a7d5)) - by @gamerbross in [#3457](https://github.com/FunkinCrew/Funkin/pull/3457)
- The wrong girlfriend no longer appears in Character Select. ([9324359](https://github.com/FunkinCrew/Funkin/commit/9324359d2fce6a7097077d169a0efcd80e6fefa1)) - by @gamerbross in [#3457](https://github.com/FunkinCrew/Funkin/pull/3457)
- Cursor now updates properly when moving and selecting in Character Select. ([9324359](https://github.com/FunkinCrew/Funkin/commit/9324359d2fce6a7097077d169a0efcd80e6fefa1)) - by @gamerbross in [#3457](https://github.com/FunkinCrew/Funkin/pull/3457)
- Cursor now moves properly at lower framerates in Character Select. ([ab5bda3](https://github.com/FunkinCrew/Funkin/commit/ab5bda3ee573a6e03595ec6941e6de38df851889)) - by @ninjamuffin99 in [#3507](https://github.com/FunkinCrew/Funkin/pull/3507)
- Exiting the Chart Editor no longer crashes the game. ([f52472a](https://github.com/FunkinCrew/Funkin/commit/f52472a4767388b22cfbab0f5f7860f6e6762856)) - by @EliteMasterEric and @ianharrigan in [#3519](https://github.com/FunkinCrew/Funkin/pull/3519)
- The millisecond counter in the Chart Editor playbar is now properly formatted. ([f1b6e6c](https://github.com/FunkinCrew/Funkin/commit/f1b6e6c4e42455e0c2900d738ebc24893f2479a0)) - by @afreetoplaynoob in [#3537](https://github.com/FunkinCrew/Funkin/pull/3537)
- Pressing F1 multiple times no longer creates more than one help window in the Chart Editor. ([777978f](https://github.com/FunkinCrew/Funkin/commit/777978f5a544e1b7c89b47dcc365f734eb6d0df1)) - by @amyspark-ng in [#3552](https://github.com/FunkinCrew/Funkin/pull/3552)
- The dialog box now shows up in the Animation Editor. ([1fde59f](https://github.com/FunkinCrew/Funkin/commit/1fde59f999eac94eb10fc22094885de2f5310705)) - by @EliteMasterEric in [#3530](https://github.com/FunkinCrew/Funkin/pull/3530)
- (debug) No more fullscreening when typing "F" in the flixel debugger console. ([29b6763](https://github.com/FunkinCrew/Funkin/commit/29b6763290df05d42039806f3d142740568c80f0)) - by @ninjamuffin99
- Added additional classes to Polymod blacklist for security. ([b0b73c8](https://github.com/FunkinCrew/Funkin/commit/b0b73c83994f33118c6a69550da9ec8ec1c07adc)) - by @EliteMasterEric in [#3558](https://github.com/FunkinCrew/Funkin/pull/3558)

## New Contributors for 0.5.2

* @Kn1ghtNight made their first contribution in [#2853](https://github.com/FunkinCrew/Funkin/pull/2853)
* @Cartridge-Man made their first contribution in [#3082](https://github.com/FunkinCrew/Funkin/pull/3082)
* @afreetoplaynoob made their first contribution in [#3537](https://github.com/FunkinCrew/Funkin/pull/3537)
* @amyspark-ng made their first contribution in [#3552](https://github.com/FunkinCrew/Funkin/pull/3552)
* @DaWaterMalone made their first contribution in [#3577](https://github.com/FunkinCrew/Funkin/pull/3577)



## [0.5.1] - 2024-09-30

### Added

- Readded the Merch button to the main menu.
  - Click it to check out our Makeship campaign!
- Added Discord Rich Presence support. People can now see what song you are playing from Discord!
  - We'll get mod support working for this eventually.
- Added an FPS limit option to the Preferences menu.
  - You can now change how high the game tries to push your frame rate, from as little as 30 to as high as 300.
- Added support for the Tracy instrumentation-based profiling tool in development environments. Enable it with the `-DFEATURE_DEBUG_TRACY` compilation flag.
  - For the people who aren't nerds, this is a tool for tracking down performance issues!
- Playable Character data now defines an asset location for an Animate Atlas to display Girlfriend.
  - This includes the option to display a visualizer, if configured correctly.
- Separated the Perfect and Perfect (Gold) animations in the Playable Character data.
  - Base game just uses the same animation for both, but modders can split the animations up on their custom characters now.
- Added a bunch of Flash project files from the Weekend 1 and Playable Pico updates to the `funkin.art` repository.
- Added the `flipX` and `flipY` parameters to props in the Stage data. ([community feature by AbnormalPoof](https://github.com/FunkinCrew/Funkin/pull/3474))

### Changed

- Pico is no longer unlocked for all players automatically.
  - You need to beat Weekend 1 in Story Mode in order to unlock him in Character Select.
- The game's mod API version check is now more dynamic.
  - The update accepts mods with API version `0.5.0` as well as `0.5.1`.
- Removed some of the more spammy `trace()` calls to improve debugging a bit.
- The game now complains if you create a song variation with symbols in its name.
- Switched the force crash keybind from Ctrl-Shift-L to Ctrl-Alt-Shift-L.
- Added some additional functions to `funkin.Assets` after `openfl.utils.Assets` had to get blacklisted from scripts.

### Fixed

- Pico is no longer locked every time the game starts, so you no longer have to watch the unlock animation each game boot.
  - The animation should now play only once per save file.
- The clear % now displays in Freeplay after switching characters.
- Character remixes no longer display the base song's highscore in Freeplay.
- Freeplay no longer displays the wrong text on capsules.
- Freeplay now displays custom songs when switching characters.
- Duplicate difficulties from custom variations now display properly in Freeplay.
- DadBattle (Pico Mix) now has charts for Normal and Easy difficulties.
- DadBattle (Pico Mix) is now properly credited to `TeraVex (ft. Saruky)`.
- Spookeez (Pico Mix) is now properly credited to `Six Impala (ft. Saster)`.
- The audio track now unmutes if you miss a note just before Pico burps.
- Pico now plays out his full burp animation in South (Pico Mix).
- Removed a tap note stacked on top of a hold note in Cocoa Erect (Erect difficulty). 
- Pico Erect can no longer be played with different instrumentals.
- The curtains in Week 1 no longer display in front of larger characters.
- Boyfriend now plays his death animation properly on the Week 2 Remix stage.
- The game no longer stutters when playing on the Week 5 Remix stage.
- The "Shit!" judgement no longer displays with anti-aliasing in Week 6.
- Spirit's trail in Week 6 now displays correctly.
- Pico now plays his shooting animations in Stress.
- Characters with high offsets no longer shift over after the player dies or restarts.
- Custom note styles no longer sometimes use default values rather than the fallback note style.
- Custom note styles no longer randomly fail to fetch information about their fallback note style.
- Screenshots and Chart Editor binds no longer display in the controls menu on Web builds (where they are disabled).
- Stage Editor bind no longer displays in the controls menu even when the feature is disabled.
- Freeplay Character Select keybind no longer displays strangely in the controls menu.
- Audio tracks no longer get destroyed if they are flagged as persistent.
- Video cutscenes now scale their volume properly.
- Results screen audio no longer continues into Freeplay or gameplay.
- The Results screen now plays the percentage tick sound when the value changes instead of spamming the sound.
- The save data version number is now written to the save data properly.
- The example mod can now be loaded.
- Pressing F5 to force reload a song no longer occasionally causes the game to crash.
- Animations on Animate Atlas characters no longer throw a bunch of warnings in the console.
- Entering Blazin' no longer displays a script error.
- The Input Offsets menu no longer crashes when entering it before playing a song on web builds.
- Setting the input offset or visual offset to high values no longer causes the song to skip.
- Classic FocusCamera song events no longer cause the camera to snap in place. ([community fix by nebulazorua](https://github.com/FunkinCrew/Funkin/pull/2331))
- Pixel hold note trails in Week 6 are now scaled/positioned correctly. ([community fix by dombomb64](https://github.com/FunkinCrew/Funkin/pull/3351))
- Achieving the same rank on a song with a lower clear % no longer overwrites your clear %. ([community fix by lemz1](https://github.com/FunkinCrew/Funkin/pull/3019))
- The FPS counter no longer displays if Debug Display is turned off. ([community fix by Lethrial](https://github.com/FunkinCrew/Funkin/pull/3356))
- The Chart Editor can now be interacted with properly. ([community fix by Kade-github](https://github.com/FunkinCrew/Funkin/pull/3337))
- Selecting the area to the left of the Chart Editor no longer selects some of the player's notes. ([community fix by NotHyper-474](https://github.com/FunkinCrew/Funkin/pull/3093))
- Pixel icons now display correctly in the Chart Editor. ([community fix by TechnikTil](https://github.com/FunkinCrew/Funkin/pull/3339))
- Audio offsets now interact with the Chart Editor properly. ([community fix by Kade-github](https://github.com/FunkinCrew/Funkin/pull/3384))
- Players can no longer crash the game by interacting with Character Select during the unlock sequence. ([community fix by ActualMandM](https://github.com/FunkinCrew/Funkin/pull/3355))
- `Stage.addCharacter` now properly assigns the `characterType`. ([community fix by Kade-github](https://github.com/FunkinCrew/Funkin/pull/3357))
- Fetching Modules during the `onDestroy` event no longer fails at random. ([community fix by cyn0x8](https://github.com/FunkinCrew/Funkin/pull/3131))
- `onSubStateOpenEnd` and `onSubStateCloseEnd` script events are now called consistently. ([community fix by lemz1](https://github.com/FunkinCrew/Funkin/pull/3138))

## New Contributors for 0.5.1

* @dombomb64 made their first contribution in [#3351](https://github.com/FunkinCrew/Funkin/pull/3351)
* @Lethrial made their first contribution in [#3356](https://github.com/FunkinCrew/Funkin/pull/3356)
* @KoloInDaCrib made their first contribution in [#3371](https://github.com/FunkinCrew/Funkin/pull/3371)



## [0.5.0] - 2024-09-12
<<<<<<< HEAD
The Playable Pico Update!
=======

>>>>>>> e83b88d3
### Added

- Added a new Character Select screen to switch between playable characters in Freeplay.
  - Modding isn't 100% there but we're working on it!
- Added Pico as a playable character! Unlock him by completing Weekend 1 (if you haven't already done that).
  - The songs from Weekend 1 have moved; you must now switch to Pico via Character Select screen in Freeplay to access them.
- Added 11 new Pico remixes! Access them by selecting Pico in the Character Select screen.
  - Bopeebo (Pico Mix)
  - Fresh (Pico Mix)
  - DadBattle (Pico Mix)
  - Spookeez (Pico Mix)
  - South (Pico Mix)
  - Pico (Pico Mix)
  - Philly Nice (Pico Mix)
  - Blammed (Pico Mix)
  - Eggnog (Pico Mix)
  - Ugh (Pico Mix)
  - Guns (Pico Mix)
- Added 1 new Boyfriend remix! Access it by completing Weekend 1 as Pico and then selecting Boyfriend in the Character Select screen.
  - Darnell (BF Mix)
- Added 2 new Erect remixes! Access them by switching difficulties on the songs.
  - Cocoa Erect
  - Ugh Erect
- Implemented support for a new Instrumental Selector in Freeplay.
  - Beating a Pico remix lets you use that instrumental when playing as Boyfriend.
- Added the first batch of Erect Stages! These graphical overhauls of the original stages will be used when playing Erect remixes and Pico remixes:
  - Week 1 Erect Stage
  - Week 2 Erect Stage
  - Week 3 Erect Stage
  - Week 4 Erect Stage
  - Week 5 Erect Stage
  - Weekend 1 Erect Stage
- Implemented alternate animations and music for Pico in the Results screen.
  - These display on Pico remixes, as well as when playing Weekend 1.
- Implemented support for scripted Note Kinds. You can use HScript define a different note style to display for these notes as well as custom behavior. (community feature by lemz1)
- Implemented support for Numeric and Selector options in the Options menu. ([community feature by FlooferLand](https://github.com/FunkinCrew/Funkin/pull/2942))
- Implemented new animations for Tankman and Pico.

## Changed

- Girlfriend and Nene now perform previously unused animations when you achieve a large combo, or drop a large combo.
- The pixel character icons in the Freeplay menu now display an animation!
- Altered how Week 6 displays sprites to make things look more retro.
- Character offsets are now independent of the character's scale.
  - This should resolve issues with offsets when porting characters from older mods.
  - Pixel character offsets have been modified to compensate.
- Reworked the JSON merging system in Polymod; you can now include JSONPatch files under `_merge` in your mod folder to add, modify, or remove values in a JSON without replacing it entirely!
- The `danceEvery` property of characters and stage props can now use values with a precision of `0.25`, to play their idle animation up to four times per beat.
- Characters now respect the `danceEvery` property. ([community fix by gamerbross](https://github.com/FunkinCrew/Funkin/pull/2925))
- Note style data can now specify custom combo count graphics, judgement graphics, countdown graphics, and countdown audio. ([community feature by anysad](https://github.com/FunkinCrew/Funkin/pull/3020))
  - These were previously using hardcoded values based on whether the stage was `school` or `schoolEvil`.
- The YEAH! events in Tutorial now use chart events rather than being hard-coded. ([community fix by anysad](https://github.com/FunkinCrew/Funkin/pull/3007))
- Cutscenes now automatically pause when tabbing out. ([community fix by AbnormalPoof](https://github.com/FunkinCrew/Funkin/pull/2903))
- The F5 function now reloads the current song's chart data from disk. ([community feature by gamerbross](https://github.com/FunkinCrew/Funkin/pull/2990))
- Made several layout improvements and fixes to the Animation Offsets editor in the Debug menu. ([community fix by gamerbross](https://github.com/FunkinCrew/Funkin/pull/2820))
- Animation offsets no longer directly modify the `x` and `y` position of props, making props work better with tweens. ([community fix by Sword352](https://github.com/FunkinCrew/Funkin/pull/2310))
- Fixed a bug where the Back sound would be not played when leaving the Story menu and Options menu. ([community fix by AppleHair](https://github.com/FunkinCrew/Funkin/pull/2986))
- The player's Score now displays commas in it. (community fix by loggo)

## Fixed

- Songs with no notes no longer crash on the Results screen.
- Note inputs are no longer accepted during the Thorns cutscene.
- The old icon easter egg now works properly on pixel levels.
- The Heart icon is no longer malformed when favoriting a song in Freeplay.
- Freeplay songs with no `Normal` difficulty no longer crash the game. ([community fix by AppleHair](https://github.com/FunkinCrew/Funkin/pull/3036) and [gamerbross](https://github.com/FunkinCrew/Funkin/pull/2712))
- Songs that aren't valid for the current variation can no longer be selected. ([community fix by AppleHair](https://github.com/FunkinCrew/Funkin/pull/3037))
- The Freeplay song preview now respects the instrumental ID specified in the song metadata. ([community fix by AppleHair](https://github.com/FunkinCrew/Funkin/pull/2742))
- Modded songs now play previews in the Freeplay menu. ([community fix by KarimAkra](https://github.com/FunkinCrew/Funkin/pull/2724))
- The Story Mode menu can now be scrolled using the mouse wheel. ([community fix by JVNpixels](https://github.com/FunkinCrew/Funkin/pull/2873))
- Pressing F5 after seeing the sticker transition no longer crashes the game. ([community fix by gamerbross](https://github.com/FunkinCrew/Funkin/pull/2863))
- Pausing the game during a camera zoom no longer zooms the pause menu as well. ([community fix by gamerbross](https://github.com/FunkinCrew/Funkin/pull/2567))
- The song no longer majorly desyncs at times. ([community fix by Burgerballs](https://github.com/FunkinCrew/Funkin/pull/3058))
- Pico's death animation no longer displays a faint blue background. ([community fix by doggogit](https://github.com/FunkinCrew/funkin.assets/pull/1))
- The game now uses the placeholder health icon as a fallback. ([community fix by gamerbross](https://github.com/FunkinCrew/Funkin/pull/3005))
- Pressing the Chart Editor keybind while playtesting a chart no longer resets the Chart Editor. ([community fix by gamerbross](https://github.com/FunkinCrew/Funkin/pull/2739))
- The Chart Editor no longer gets stuck creating a hold note when using Live Inputs. ([community fix by gamerbross](https://github.com/FunkinCrew/Funkin/pull/2992))
- Tankman's icon now displays in the Chart Editor. ([community fix by Hundrec](https://github.com/FunkinCrew/Funkin/pull/2912))
- The Memory Usage counter no longer overflows and displays a negative number. ([community fix by KarimAkra](https://github.com/FunkinCrew/Funkin/pull/2713))
- Certain UI elements now flash at a consistent rate. ([community fix by cyn0x8](https://github.com/FunkinCrew/Funkin/pull/2494))
- Character graphics can now be placed in week folders. ([community fix by 7oltan](https://github.com/FunkinCrew/Funkin/pull/3035))

## New Contributors for 0.5.0

* @Sword352 made their first contribution in [#2310](https://github.com/FunkinCrew/Funkin/pull/2310)
* @cyn0x8 made their first contribution in [#2494](https://github.com/FunkinCrew/Funkin/pull/2494)
* @KarimAkra made their first contribution in [#2713](https://github.com/FunkinCrew/Funkin/pull/2713)
* @tposejank made their first contribution in [#2717](https://github.com/FunkinCrew/Funkin/pull/2717)
* @AppleHair made their first contribution in [#2742](https://github.com/FunkinCrew/Funkin/pull/2742)
* @JVNpixels made their first contribution in [#2873](https://github.com/FunkinCrew/Funkin/pull/2873)
* @Flooferland made their first contribution in [#2942](https://github.com/FunkinCrew/Funkin/pull/2942)
* @Punkinator7 made their first contribution in [#2962](https://github.com/FunkinCrew/Funkin/pull/2962)
* @anysad made their first contribution in [#3007](https://github.com/FunkinCrew/Funkin/pull/3007)
* @7oltan made their first contribution in [#3035](https://github.com/FunkinCrew/Funkin/pull/3035)



## [0.4.1] - 2024-06-12

### Added

- Pressing ESCAPE on the title screen on desktop now exits the game, allowing you to exit the game while in fullscreen on desktop.
- Freeplay menu controls (favoriting and switching categories) are now rebindable from the Options menu, and now have default binds on controllers.

### Changed

- Highscores and ranks are now saved separately, fixing an issue where lower ranks would overwrite higher ranks if the player achieved a new highscore.
- A-Bot speaker now reacts to the user's volume preference on desktop. ([thanks to M7theguy for the issue report/suggestion](https://github.com/FunkinCrew/Funkin/issues/2744)!)
- Freeplay heart icons are now shifted to the right when favoriting a song with no rank.
- The `scrollMenu` sound effect now only plays when there's a real change on the Freeplay menu. ([thanks gamerbross for the PR!](https://github.com/FunkinCrew/Funkin/pull/2741))
- Applied anti-aliasing to the edge of the Freeplay Dad graphic.
- Rearranged some controls in the controls menu.
- Made several chart revisions:
  - Re-enabled custom camera events in Roses (Erect/Nightmare)
  - Tweaked chart for Lit Up (Hard)
  - Corrected difficulty ratings for M.I.L.F (Easy/Normal/Hard)

### Fixed

- Control binds in the controls menu no longer overlap their names.
- Attempting to exit the gameover screen and retry the song at the same time no longer crashes the game. ([thanks DMMaster636 for the PR!](https://github.com/FunkinCrew/Funkin/pull/2709))
- Botplay mode now handles the player's animations properly during hold notes. ([thanks Hundrec!](https://github.com/FunkinCrew/Funkin/pull/2683))
- Camera movement now pauses when the game is paused. ([thanks Matriculaso!](https://github.com/FunkinCrew/Funkin/pull/2684))
- Pico's gameplay sprite no longer appears on the gameover screen when dying from an explosion in 2hot.
- Freeplay previews now properly fade in volume during the BF idle animation.
- DadBattle no longer incorrectly appears as DadBattle Erect when returning to Freeplay on Hard.
- 2hot now appears under the "#" category in Freeplay menu.
- The Chart Editor no longer crashes when selecting an event with the Event toolbox open.
- Improved offsets for Pico and Tankman opponents so they don't slide around as much.
- The black "temp" graphic in Freeplay is now correctly sized/masked, now it's identical to the Dad Freeplay graphic.

## New Contributors for 0.4.1

* @Hundrec made their first contribution in [#2661](https://github.com/FunkinCrew/Funkin/pull/2661)
* @DMMaster636 made their first contribution in [#2709](https://github.com/FunkinCrew/Funkin/pull/2709)
* @eltociear made their first contribution in [#2730](https://github.com/FunkinCrew/Funkin/pull/2730)



## [0.4.0] - 2024-06-06
<<<<<<< HEAD
The Pit Stop 1 update!
=======

>>>>>>> e83b88d3
### Added

- 2 new Erect remixes, Eggnog and Satin Panties. Check them out from the Freeplay menu!
- Major visual improvements to the Results screen, with additional animations and audio based on your performance.
- Major visual improvements to the Freeplay screen, with song difficulty ratings and player rank displays.
  - Freeplay now plays a preview of songs when you hover over them.
- Added a Charter field to the chart format, to allow for crediting the creator of a level's chart.
  - You can see who charted a song from the Pause menu.
- Added a new Scroll Speed chart event to change the note speed mid-song. ([thanks Burgerballs!](https://github.com/FunkinCrew/Funkin/pull/2409))

### Changed

- Tweaked charts for several songs:
  - Tutorial (increased the note speed slightly)
  - Spookeez
  - Monster
  - Winter Horrorland
  - M.I.L.F
  - Senpai (increased the note speed)
  - Roses
  - Thorns (increased the note speed slightly)
  - Ugh
  - Stress
  - Lit Up
- Favorite songs marked in Freeplay are now stored between sessions.
- The Freeplay easter eggs are now easier to see.
- In the event that the game cannot load your save data, it will now perform a backup before clearing it, so that we can try to repair it in the future.
- Custom note styles are now properly supported for songs; add new notestyles via JSON, then select it for use from the Chart Editor Metadata toolbox. ([thanks Keoiki!](https://github.com/FunkinCrew/Funkin/pull/2581))
- Health icons now support a Winning frame without requiring a spritesheet, simply include a third frame in the icon file. ([thanks gamerbross!](https://github.com/FunkinCrew/Funkin/pull/2593))
  - Remember that for more complex behaviors such as animations or transitions, you should use an XML file to define each frame.
- Improved the Event Toolbox in the Chart Editor; dropdowns are now bigger, include search field, and display elements in alphabetical order rather than a random order.

### Fixed

- Nene's visualizer now plays on Desktop builds.
- The game no longer silently fails to load saves on HTML5.
- Props on the Story Menu now bop properly.
- Additional fixes for the loading bar on HTML5. ([thanks lemz1!](https://github.com/FunkinCrew/Funkin/pull/2553))
- Fixed several bugs with the TitleState, including missing music when returning from the Main Menu. ([thanks gamerbross!](https://github.com/FunkinCrew/Funkin/pull/2539))
- The Main Menu camera now properly follows the selected item. ([thanks richTrash21!](https://github.com/FunkinCrew/Funkin/pull/2576))
- Changing difficulties in Story Mode now updates the score text. ([thanks sector-a!](https://github.com/FunkinCrew/Funkin/pull/2585))
- Fixed a crash in Freeplay caused by a level referencing an invalid song. ([thanks gamerbross!](https://github.com/FunkinCrew/Funkin/pull/2457))
- Pressing the volume keys no longer stops the Toy commercial. ([thanks gamerbross!](https://github.com/FunkinCrew/Funkin/pull/2540))
- Playtesting in the Chart Editor no longer crashes when losing. ([thanks gamerbross!](https://github.com/FunkinCrew/Funkin/pull/2518))
- Hold notes now display properly in the Chart Editor when downscroll is enabled for gameplay. ([thanks gamerbross!](https://github.com/FunkinCrew/Funkin/pull/2565))
- Hold notes are now positioned correctly with downscroll enabled. ([thanks MaybeMaru!](https://github.com/FunkinCrew/Funkin/pull/2488))
- Removed a large number of unused imports to optimize builds. ([thanks Ethan-makes-music!](https://github.com/FunkinCrew/Funkin/pull/2624))
- Improved debug logging for unscripted stages. ([thanks gamerbross!](https://github.com/FunkinCrew/Funkin/pull/2603))
- Fixed a crash on Linux caused by an old version of hxCodec. ([thanks Noobz4Life!](https://github.com/FunkinCrew/Funkin/pull/2472))
- Optimized animation handling for characters. ([thanks richTrash21!](https://github.com/FunkinCrew/Funkin/pull/2493))
- The Chart Editor no longer uses an incorrect instrumental on imported Legacy songs. ([thanks gamerbross!](https://github.com/FunkinCrew/Funkin/pull/2604))
- Opening the game from the command line no longer crashes the preloader. ([thanks NotHyper-474!](https://github.com/FunkinCrew/Funkin/pull/2629))
- Characters no longer use the wrong scale value sometimes. ([thanks PurSnake!](https://github.com/FunkinCrew/Funkin/pull/2610))
- Additional bug fixes and optimizations.

## New Contributors for 0.4.0

* @Noobz4Life made their first contribution in [#2472](https://github.com/FunkinCrew/Funkin/pull/2472)
* @MaybeMaru made their first contribution in [#2488](https://github.com/FunkinCrew/Funkin/pull/2488)
* @NotHyper-474 made their first contribution in [#2490](https://github.com/FunkinCrew/Funkin/pull/2490)
* @richTrash21 made their first contribution in [#2493](https://github.com/FunkinCrew/Funkin/pull/2493)
* @TechnikTil made their first contribution in [#2508](https://github.com/FunkinCrew/Funkin/pull/2508)
* @SanicBTW made their first contribution in [#2544](https://github.com/FunkinCrew/Funkin/pull/2544)
* @EnterTheVoid-x86 made their first contribution in [#2573](https://github.com/FunkinCrew/Funkin/pull/2573)
* @Keoiki made their first contribution in [#2581](https://github.com/FunkinCrew/Funkin/pull/2581)
* @sector-a made their first contribution in [#2585](https://github.com/FunkinCrew/Funkin/pull/2585)
* @PurSnake made their first contribution in [#2610](https://github.com/FunkinCrew/Funkin/pull/2610)
* @Ethan-makes-music made their first contribution in [#2624](https://github.com/FunkinCrew/Funkin/pull/2624)
* @An-enderman made their first contribution in [#2662](https://github.com/FunkinCrew/Funkin/pull/2662)
* @moondroidcoder made their first contribution in [#2701](https://github.com/FunkinCrew/Funkin/pull/2701)



## [0.3.3] - 2024-05-14

### Changed

- Cleaned up some code in `PlayAnimationSongEvent.hx`. ([thanks Burgerballs!](https://github.com/FunkinCrew/Funkin/pull/2308))

### Fixed

- Fixes for the Loading bar on HTML5. ([thanks lemz1!](https://github.com/FunkinCrew/Funkin/pull/2499))
- Don't allow inputs when exiting Freeplay. ([thanks gamerbross!](https://github.com/FunkinCrew/Funkin/pull/2470))
- Fixed mouse wheel scrolling in Freeplay. ([thanks JugieNoob!](https://github.com/FunkinCrew/Funkin/pull/2466))
- Health icons, score, and notes now reset properly when re-entering gameplay from gameover. ([thanks ImCodist!](https://github.com/FunkinCrew/Funkin/pull/2390))
- Fixed the character selector's hitbox width in the Chart Editor. ([thanks MadBear422!](https://github.com/FunkinCrew/Funkin/pull/2370))
- Fixed camera stutter once a wipe transition to the Main Menu completes. ([thanks ImCodist!](https://github.com/FunkinCrew/Funkin/pull/2315))
- Hold notes no longer become invisible for a single frame. ([thanks ImCodist!](https://github.com/FunkinCrew/Funkin/pull/2309))
- Tweens no longer accumulate on the Title screen when pressing Y multiple times. ([thanks TheGaloXx!](https://github.com/FunkinCrew/Funkin/pull/2300))
- Fixed a crash when querying FlxG.state in the crash handler.
- Fixed a game over easter egg so you don't accidentally exit it when viewing.
- The Freeplay menu can now display 100% clear.
- Weekend 1 Pico no longer attempts to retrieve a missing asset.
- Fixed an issue where duplicate keybinds would be stored, potentially causing a crash.
- Chart debug key now properly returns you to the previous chart editor session if you were playtesting a chart. ([thanks nebulazorua!](https://github.com/FunkinCrew/Funkin/pull/2323))
- Fixed a crash on Freeplay found on AMD graphics cards.

## New Contributors for 0.3.3

* @Chubercik made their first contribution in [#2297](https://github.com/FunkinCrew/Funkin/pull/2297)
* @TheGaloXx made their first contribution in [#2300](https://github.com/FunkinCrew/Funkin/pull/2300)
* @Burgerballs made their first contribution in [#2308](https://github.com/FunkinCrew/Funkin/pull/2308)
* @ImCodist made their first contribution in [#2309](https://github.com/FunkinCrew/Funkin/pull/2309)
* @nebulazorua made their first contribution in [#2323](https://github.com/FunkinCrew/Funkin/pull/2323)
* @MadBear422 made their first contribution in [#2370](https://github.com/FunkinCrew/Funkin/pull/2370)
* @JugieNoob made their first contribution in [#2466](https://github.com/FunkinCrew/Funkin/pull/2466)
* @gamerbross made their first contribution in [#2470](https://github.com/FunkinCrew/Funkin/pull/2470)
* @lemz1 made their first contribution in [#2499](https://github.com/FunkinCrew/Funkin/pull/2499)



## [0.3.2] - 2024-05-03

### Added

- Added `,` and `.` keybinds to the Chart Editor. These place Focus Camera events at the playhead, for the opponent and player respectively.
- Implemented a blacklist to prevent mods from calling system functions.
  - Added a couple utility functions to call useful stuff that got blacklisted.
- Added an `onSongLoad` script event which allows for mutation of notes and events.
- Added the currently loaded modlist to crash logs.
- Added the `visible` attribute to Level JSON data.
- Enabled ZIP file system support for Polymod (make sure the metadata is in the root of the ZIP).

### Changed

- Songs in the mod folders will display in Freeplay without any extra scripting.
- Story levels in the mod folders will display in Story without any extra scripting.
- All audio should sound better in HTML5, less muddy.

### Fixed

- Fixed a typo in the credits folder (`Custcene` -> `Cutscene`)
- Health icon transition animations now finish properly instead of looping forever.
- Video cutscenes flagged as mid-song no longer crash the game when they finish.
- Substate lifecycle events are now dispatched consistently.
- Trying to load into the Animation Offsets menu with an invalid character no longer crashes the game.
- The preloader no longer spams the logs when it is complete and waiting for user input.
- Should definitely have the fix for Freeplay where it stops taking control of the main menu below it.
- Changed the code for the Story Mode menu difficulties so that "normal" doesn't overlap the arrows after leaving Weekend 1.

### Removed

- Removed some unused `.txt` files in the `assets/data` folder.



## [0.3.1] - 2024-05-01

### Changed

- Ensure the Git commit hash always displays in the log files.
- Added whether the local Git repo was modified to the log files.
- Removed "PROTOTYPE" text on release builds only (it still shows on debug builds).
- Added additional credits and special thanks.
- Updated peepo in creds to peepo173.

### Fixed

- Fixed a crash when retrieving system specs while handing a crash.
- Fixed a crash triggered when pausing before the song starts.
- Fixed a crash triggered when dying before the song starts.
- Fixed a crash triggered when unloading certain graphics.
- Pico game over confirm now plays correctly.
- When exiting from a song into Freeplay, main menu no longer takes inputs unintentionally (aka issues with merch links opening up when selecting songs).
- Arrow keys no longer cause the web browser page to scroll.



## [0.3.0] - 2024-04-30
<<<<<<< HEAD
The Weekend 1 update!
=======

>>>>>>> e83b88d3
### Added

- New Story Level: Weekend 1, starring Pico, Darnell, and Nene.
  - Beat the level in Story Mode to unlock the songs for Freeplay!
- 12 new Erect remixes, featuring Kawai Sprite, Saruky, Kohta Takahashi, and Saster.
  - Unlocked instantly in Freeplay
- New visually enhanced Freeplay menu.
  - Sorting, favorites, and more
- New Results screen upon completing any song or story level.
- New refactored Chart Editor prototype (accessible via `~` in the main menu or `7` in the Play State, rebindable). (VERY EARLY PROTOTYPE. EXPECT BUGS AND CRASHES)
- Implemented a new scripting system using HScript (an interpreted language with Haxe-like syntax) for incredible flexibility.
  - All character-specific, stage-specific, or song-specific behaviors have been moved to HScript.
- New song events system allows for simple customization of camera behavior.
  - Mods can implement custom song events via HScript, and new built-in song events will come in the future.
- New credits menu to list all the dozens of people who contributed.

### Changed

- Completely refactored the game's input system for higher reliability and accuracy.
- Reworked note rendering to massively reduce lag on larger charts.
- Reworks to scoring and health gain.
- Dedicated gamepad support with the ability to rebind buttons.
- Improvements to video cutscenes and dialogue, allowing them to be easily skipped or restarted.
- Updated Polymod by several major versions, allowing for fully dynamic asset replacement and support for scripted classes.
- Completely refactored almost every part of the game's code for performance, stability, and extensibility.
  - This is not the Ludum Dare game held together with sticks and glue you played three years ago.
- Characters, stages, songs, story levels, and dialogue are now built from JSON data registries rather than being hardcoded.
  - All of these also support attaching scripts for custom behavior, more documentation on this soon.
  - You can forcibly reload the game's JSON data and scripts by pressing F5.
- Fully refactored the game's chart file format for extensibility and readability.
  - You can migrate old charts using the Import FNF Legacy option in the chart editor.
- Various visual tweaks and improvements.

### Fixed

- 17 quadrillion bugs across hundreds of PRs.



## [0.2.8] - 2021-04-18 (note, this one is iffy cuz we slacked wit it lol!)

### Added

- TANKMAN! 3 NEW SONGS BY KAWAISPRITE (UGH, GUNS, STRESS)! Charting help by MtH!
- Monster added into week 2, FINALLY (Charting help by MtH and ChaoticGamer!)
- Can now change song difficulty mid-game.
- Shows some song info on pause screen.
- Cute little icons onto freeplay menu
- Offset files for easier modification of characters

### Changed

- ASSET LOADING OVERHAUL, WAY FASTER LOAD TIMES ON WEB!!! (THANKS TO GEOKURELI WOKE KING)
- Made difficulty selector on freeplay menu more apparent

### Fixed

- That one random note on Bopeebo



## [0.2.7.1] - 2021-02-14

### Added

- Easter eggs
- readme's in desktop versions of the game

### Changed

- New icons, old one was placeholder since October woops!
- Made the transitions between the story mode levels more seamless.
- Offset of the Newgrounds logo on boot screen.
- Made the changelog txt so it can be opened easier by normal people who don't have a markdown reader (most normal people);

### Fixed

- Fixed crashes on Week 6 story mode dialogue if spam too fast ([Thanks to Lotusotho for the Pull Request!](https://github.com/FunkinCrew/Funkin/pull/357))
- Should show intro credits on desktop versions of the game more consistently
- Layering on Week 4 songs with GF and the LIMO LOL HOW TF I MISS THIS
- Chart's and chart editor now support changeBPM, GOD BLESS MTH FOR THIS ONE I BEEN STRUGGLIN WIT THAT SINCE OCTOBER LMAO ([GOD BLESS MTH](https://github.com/FunkinCrew/Funkin/pull/382))
- Fixed sustain note trails ALSO THANKS TO MTH U A REAL ONE ([MTH VERY POWERFUL](https://github.com/FunkinCrew/Funkin/pull/415))
- Antialiasing on the skyscraper lights



## [0.2.7] - 2021-02-02

### Added

- PIXEL DAY UPDATE LOL 1 WEEK LATER
- 3 New songs by Kawaisprite!
- COOL CUTSCENES
- WEEK 6 YOYOYOYOY
- Swaggy pixel art by Moawling!

### Changed

- Made it so you lose sliiiightly more health when you miss a note.
- Removed the default HaxeFlixel pause screen when the game window loses focus, can get screenshots of the game easier hehehe

### Fixed

- Idle animation bug with BF christmas and BF hair blow sprites ([Thanks to Injourn for the Pull Request!](https://github.com/FunkinCrew/Funkin/pull/237))



## [0.2.6] - 2021-01-20

### Added

- 3 NEW CHRISTMAS SONGS. 2 BY KAWAISPRITE, 1 BY BASSETFILMS!!!!! BF WITH DRIP! SANTA HANGIN OUT!
- Enemy icons change when they you are winning a lot ([Thanks to pahaze for the Pull Request!](https://github.com/FunkinCrew/Funkin/pull/138))
- Holding CTRL in charting editor places notes on both sides
- Q and E changes sustain lengths in note editor
- Other charting editor workflow improvements
- More hair physics
- Heads appear at top of chart editor to help show which side ur charting for

### Changed

- Tweaked code relating to inputs, hopefully making notes that are close together more fair to hit

### Removed

- Removed APE

### Fixed

- Maybe fixed double notes / jump notes. Need to tweak it for balance, but should open things up for cooler charts in the future.
- Old Verison popup screen weirdness ([Thanks to gedehari for the Pull Request!](https://github.com/FunkinCrew/Funkin/pull/155))
- Song no longer loops when finishing the song. ([Thanks Injourn for the Pull Request!](https://github.com/FunkinCrew/Funkin/pull/132))
- Screen wipe being cut off in the limo/mom stage. Should fill the whole screen now.
- Boyfriend animations on hold notes, and pressing on repeating notes should behave differently



## [0.2.5] - 2020-12-27

### Added

- MOMMY GF, 3 NEW ASS SONGS BY KAWAISPRITE, NEW ART BY PHANTOMARCADE,WOOOOOOAH!!!!
- Different icons depending on which character you are against, art by EVILSK8R!!
- Autosave to chart editor
- Clear section button to note editor
- Swap button in note editor
- a new boot text or two
- automatic check for when you're on an old version of the game!

### Changed

- Made Spookeez on Normal easier.
- Mouse is now visible in note editor

### Fixed

- Crash when playing Week 3 and then playing a non-week 3 song
- When pausing music at the start, it doesn't continue the song anyways. ([shoutouts gedehari for the Pull Request!](https://github.com/FunkinCrew/Funkin/pull/48))
- IDK i think backing out of song menu should play main menu songs again hehe ([shoutouts gedehari for the Pull Request!](https://github.com/FunkinCrew/Funkin/pull/48))



## [0.2.4] - 2020-12-11

### Added

- 3 NEW SONGS BY KAWAISPRITE. Pico, Philly, and Blammed.
- NEW CHARACTER, PICO. Based off the classic Flash game "Pico's School" by Tom Fulp
- NEW LEVEL WOW! PHILLY BABEEEE

### Changed

- Made it less punishing to ATTEMPT to hit a note and miss, rather than let it pass you

### Fixed

- Song desync of you paused and unpaused frequently ([shoutouts SonicBlam](https://github.com/FunkinCrew/Funkin/issues/37))
- Animation offsets when GF is scared



## [0.2.3] - 2020-12-04

### Added

- More intro texts

### Fixed

- Exploit where you could potentially give yourself a high score via the debug menu
- Issue/bug where you could spam the confirm button on the story menu ([shoutouts lotusotho for the CODE contribution/pull request!](https://github.com/FunkinCrew/Funkin/pull/19))
- Glitch where if you never would lose health if you missed a note on a fast song (shoutouts [MrDulfin](https://github.com/FunkinCrew/Funkin/issues/10), [HotSauceBurritos](https://github.com/FunkinCrew/Funkin/issues/13) and [LobsterMango](https://lobstermango.newgrounds.com))
- Fixed tiny note bleed over thingies (shoutouts [lotusotho](https://github.com/FunkinCrew/Funkin/pull/24))



## [0.2.2] - 2020-11-20

### Added

- Music playing on the freeplay menu.
- UI sounds on freeplay menu
- Score now shows mid-song.
- Menu on pause screen! Can resume, and restart song, or go back to main menu.
- New music made for pause menu!

### Changed

- Moved all the intro texts to its own txt file instead of being hardcoded, this allows for much easier customization. File is in the data folder, called "introText.txt", follow the format in there and you're probably good to go!

### Fixed

- Fixed soft lock when pausing on song finish ([shoutouts gedehari](https://github.com/FunkinCrew/Funkin/issues/15))
- Think I fixed issue that led to in-game scores being off by 2 ([shoutouts Mike](https://github.com/FunkinCrew/Funkin/issues/4))
- Should have fixed the 1 frame note appearance thing. ([shoutouts Mike](https://github.com/FunkinCrew/Funkin/issues/6))
- Cleaned up some charting on South on hard mode
- Fixed some animation timings, should feel both better to play, and watch. (shoutouts Dave/Ivan lol)
- Animation issue where GF would freak out on the title screen if you returned to it([shoutouts MultiXIII](https://github.com/FunkinCrew/Funkin/issues/12)).



## [0.2.1.2] - 2020-11-06

### Fixed

- Story mode scores not properly resetting, leading to VERY inflated highscores on the leaderboards. This also requires me to clear the scores that are on the leaderboard right now, sorry!
- Difficulty on storymode and in freeplay scores
- Hard mode difficulty on campaign levels have been fixed



## [0.2.1.1] - 2020-11-06

### Fixed

- Week 2 not unlocking properly



## [0.2.1] - 2020-11-06

### Added

- Scores to the freeplay menu
- A few new intro boot messages.
- Lightning effect in Spooky stages
- Campaign scores, can now compete on scoreboards for campaign!
- Can now change difficulties in Freeplay mode

### Changed

- Balanced out Normal mode for the harder songs(DadBattle and Spookeez, not South yet). Should be much easier all around.
- Put tutorial in it's own 'week', so that if you want to play week 1, you don't have to play the tutorial.

### Fixed

- One of the charting bits on South and Spookeez during the intro.



## [0.2.0] - 2020-11-01

### Added

- Uhh Newgrounds release lolol I always lose track of shit.



## [0.1.0] - 2020-10-05

### Added

- Uh, everything. This the game's initial gamejam release. We put it out<|MERGE_RESOLUTION|>--- conflicted
+++ resolved
@@ -4,7 +4,6 @@
 The format is based on [Keep a Changelog](https://keepachangelog.com/en/1.0.0/),
 and this project adheres to [Semantic Versioning](https://semver.org/spec/v2.0.0.html).
 
-<<<<<<< HEAD
 ## [0.6.0] - 2024-02-??
 The Pit Stop 2 update!
 ### Added
@@ -52,9 +51,6 @@
 - Fixed an issue where `playerStrumline.hitNote`'s comboBreak parameter could not be overridden by mods. - by @TechnikTil in [#3936](https://github.com/FunkinCrew/Funkin/pull/3936)
 - Fixed an issue where the cursor would sometimes be visible outside of the game's editor views. - by @sphis-Sinco in [#3881](https://github.com/FunkinCrew/Funkin/pull/3881)
 - Lots of smaller bug fixes.
-=======
-
->>>>>>> e83b88d3
 
 ## [0.5.3] - 2024-10-18
 This patch resolves a critical issue that could cause user's save data to become corrupted. It is recommended that users switch to this version immediately and avoid using version 0.5.2.
@@ -158,7 +154,7 @@
 - Spookeez (Pico Mix) is now properly credited to `Six Impala (ft. Saster)`.
 - The audio track now unmutes if you miss a note just before Pico burps.
 - Pico now plays out his full burp animation in South (Pico Mix).
-- Removed a tap note stacked on top of a hold note in Cocoa Erect (Erect difficulty). 
+- Removed a tap note stacked on top of a hold note in Cocoa Erect (Erect difficulty).
 - Pico Erect can no longer be played with different instrumentals.
 - The curtains in Week 1 no longer display in front of larger characters.
 - Boyfriend now plays his death animation properly on the Week 2 Remix stage.
@@ -205,11 +201,7 @@
 
 
 ## [0.5.0] - 2024-09-12
-<<<<<<< HEAD
 The Playable Pico Update!
-=======
-
->>>>>>> e83b88d3
 ### Added
 
 - Added a new Character Select screen to switch between playable characters in Freeplay.
@@ -350,11 +342,7 @@
 
 
 ## [0.4.0] - 2024-06-06
-<<<<<<< HEAD
 The Pit Stop 1 update!
-=======
-
->>>>>>> e83b88d3
 ### Added
 
 - 2 new Erect remixes, Eggnog and Satin Panties. Check them out from the Freeplay menu!
@@ -524,11 +512,7 @@
 
 
 ## [0.3.0] - 2024-04-30
-<<<<<<< HEAD
 The Weekend 1 update!
-=======
-
->>>>>>> e83b88d3
 ### Added
 
 - New Story Level: Weekend 1, starring Pico, Darnell, and Nene.

# Changelog
All notable changes will be documented in this file.

The format is based on [Keep a Changelog](https://keepachangelog.com/en/1.0.0/),
and this project adheres to [Semantic Versioning](https://semver.org/spec/v2.0.0.html).

<<<<<<< HEAD
## [0.4.1]
### Fixed
- Bug where Dadbattle shows up as Dadbattle Erect when returning to freeplay
- Fixed 2Hot not appearing under the "#" category in Freeplay menu
- Fixed a bug where the Chart Editor would crash when attempting to select an event with the Event toolbox open
- Improved offsets for Pico and Tankman opponents so they don't slide around as much.


=======
## [0.4.0] - 2024-06-??
### Changed
- Tweaked the chart for Lit Up some more to fix some offset notes.
### Fixed
- Fixed an issue where M.I.L.F. displayed the wrong difficulty rating in the Freeplay menu.
>>>>>>> 93c0bd0b

## [0.4.0] - 2024-06-06
### Added
- 2 new Erect remixes, Eggnog and Satin Panties. Check them out from the Freeplay menu!
- Major visual improvements to the Results screen, with additional animations and audio based on your performance.
- Major visual improvements to the Freeplay screen, with song difficulty ratings and player rank displays.
  - Freeplay now plays a preview of songs when you hover over them.
- Added a Charter field to the chart format, to allow for crediting the creator of a level's chart.
  - You can see who charted a song from the Pause menu.
- Added a new Scroll Speed chart event to change the note speed mid-song (thanks burgerballs!)
### Changed
- Tweaked the charts for several songs:
  - Tutorial (increased the note speed slightly)
  - Spookeez
  - Monster
  - Winter Horrorland
  - M.I.L.F.
  - Senpai (increased the note speed)
  - Roses
  - Thorns (increased the note speed slightly)
  - Ugh
  - Stress
  - Lit Up
- Favorite songs marked in Freeplay are now stored between sessions.
- The Freeplay easter eggs are now easier to see.
- In the event that the game cannot load your save data, it will now perform a backup before clearing it, so that we can try to repair it in the future.
- Custom note styles are now properly supported for songs; add new notestyles via JSON, then select it for use from the Chart Editor Metadata toolbox. (thanks Keoiki!)
- Health icons now support a Winning frame without requiring a spritesheet, simply include a third frame in the icon file. (thanks gamerbross!)
  - Remember that for more complex behaviors such as animations or transitions, you should use an XML file to define each frame.
- Improved the Event Toolbox in the Chart Editor; dropdowns are now bigger, include search field, and display elements in alphabetical order rather than a random order.
### Fixed
- Fixed an issue where Nene's visualizer would not play on Desktop builds
- Fixed a bug where the game would silently fail to load saves on HTML5
- Fixed some bugs with the props on the Story Menu not bopping properly
- Additional fixes to the Loading bar on HTML5 (thanks lemz1!)
- Fixed several bugs with the TitleState, including missing music when returning from the Main Menu (thanks gamerbross!)
- Fixed a camera bug in the Main Menu (thanks richTrash21!)
- Fixed a bug where changing difficulties in Story mode wouldn't update the score (thanks sectorA!)
- Fixed a crash in Freeplay caused by a level referencing an invalid song (thanks gamerbross!)
- Fixed a bug where pressing the volume keys would stop the Toy commercial (thanks gamerbross!)
- Fixed a bug where the Chart Editor Playtest would crash when losing (thanks gamerbross!)
- Fixed a bug where hold notes would display improperly in the Chart Editor when downscroll was enabled for gameplay (thanks gamerbross!)
- Fixed a bug where hold notes would be positioned wrong on downscroll (thanks MaybeMaru!)
- Removed a large number of unused imports to optimize builds (thanks Ethan-makes-music!)
- Improved debug logging for unscripted stages (thanks gamerbross!)
- Made improvements to compiling documentation (thanks gedehari!)
- Fixed a crash on Linux caused by an old version of hxCodec (thanks Noobz4Life!)
- Optimized animation handling for characters (thanks richTrash21!)
- Made improvements to compiling documentation (thanks gedehari!)
- Fixed a bug where pressing the volume keys would stop the Toy commercial (thanks gamerbross!)
- Fixed a bug where the Chart Editor Playtest would crash when losing (thanks gamerbross!)
- Removed a large number of unused imports to optimize builds (thanks Ethan-makes-music!)
- Fixed a bug where hold notes would be positioned wrong on downscroll (thanks MaybeMaru!)
- Additional fixes to the Loading bar on HTML5 (thanks lemz1!)
- Fixed a crash in Freeplay caused by a level referencing an invalid song (thanks gamerbross!)
- Improved debug logging for unscripted stages (thanks gamerbross!)
- Fixed a bug where changing difficulties in Story mode wouldn't update the score (thanks sectorA!)
- Fixed an issue where the Chart Editor would use an incorrect instrumental on imported Legacy songs (thanks gamerbross!)
- Fixed a camera bug in the Main Menu (thanks richTrash21!)
- Fixed several bugs with the TitleState, including missing music when returning from the Main Menu (thanks gamerbross!)
- Fixed a bug where opening the game from the command line would crash the preloader (thanks NotHyper474!)
- Fixed a bug where hold notes would display improperly in the Chart Editor when downscroll was enabled for gameplay (thanks gamerbross!)
- Fixed a bug where characters would sometimes use the wrong scale value (thanks PurSnake!)
- Additional bug fixes and optimizations.

## [0.3.3] - 2024-05-14
### Changed
- Cleaned up some code in `PlayAnimationSongEvent.hx` (thanks BurgerBalls!)
### Fixed
- Fixes to the Loading bar on HTML5 (thanks lemz1!)
- Don't allow any more inputs when exiting freeplay (thanks gamerbros!)
- Fixed using mouse wheel to scroll on freeplay (thanks JugieNoob!)
- Fixed the reset's of the health icons, score, and notes when re-entering gameplay from gameover (thanks ImCodist!)
- Fixed the chart editor character selector's hitbox width (thanks MadBear422!)
- Fixed camera stutter once a wipe transition to the Main Menu completes (thanks ImCodist!)
- Fixed an issue where hold note would be invisible for a single frame (thanks ImCodist!)
- Fix tween accumulation on title screen when pressing Y multiple times (thanks TheGaloXx!)
- Fix a crash when querying FlxG.state in the crash handler
- Fix for a game over easter egg so you don't accidentally exit it when viewing
- Fix an issue where the Freeplay menu never displays 100% clear
- Fix an issue where Weekend 1 Pico attempted to retrieve a missing asset.
- Fix an issue where duplicate keybinds would be stoed, potentially causing a crash
- Chart debug key now properly returns you to the previous chart editor session if you were playtesting a chart (thanks nebulazorua!)
- Fix a crash on Freeplay found on AMD graphics cards

## [0.3.2] - 2024-05-03
### Added
- Added `,` and `.` keybinds to the Chart Editor. These place Focus Camera events at the playhead, for the opponent and player respectively.
- Implemented a blacklist to prevent mods from calling system functions.
  - Added a couple utility functions to call useful stuff that got blacklisted.
- Added an `onSongLoad` script event which allows for mutation of notes and events.
- Added the current loaded modlist to crash logs.
- Added the `visible` attribute to Level JSON data.
- Enabled ZIP file system support for Polymod (make sure the metadata is in the root of the ZIP).
### Changed
- Songs in the mod folders will display in Freeplay without any extra scripting.
- Story levels in the mod folders will display in Story without any extra scripting.
- All audio should sound better in HTML5, less muddy
### Fixed
- Fixed a typo in the credits folder (`Custcene` -> `Cutscene`)
- Fixed an issue where health icon transition animations would loop and never finish properly.
- Fixed an issue where video cutscenes flagged as mid-song would crash the game when they finish.
- Fixed an issue where some substate lifecycle events were not being dispatched.
- Fixed a crash when trying to load into the Animation Offsets menu with an invalid character.
- Fixed an issue where the preloader would spam the logs when it was complete and waiting for user input.
- Should definitely have the fix for freeplay where it stops taking control of the main menu below it
- Changed the code for the story menu difficulties so that "normal" doesn't overlap the arrows after leaving Weekend 1
### Removed
- Removed some unused `.txt` files in the `assets/data` folder.

## [0.3.1] - 2024-05-01
### Changed
- Ensure the Git commit hash always displays in the log files.
- Added whether the local Git repo was modified to the log files.
- Removed "PROTOTYPE" text on release builds only (it still shows on debug builds).
- Added additional credits and special thanks.
- Updated peepo in creds to peepo173
### Fixed
- Fix a crash when retrieving system specs while handing a crash.
- Fix a crash triggered when pausing before the song started.
- Fix a crash triggered when dying before the song started.
- Fix a crash triggered when unloading certain graphics.
- Pico game over confirm plays correctly
- When exiting from a song into freeplay, main menu no longer takes inputs unintentionally (aka issues with merch links opening up when selecting songs)
- Fix for arrow keys causing web browser page scroll

## [0.3.0] - 2024-04-30
### Added
- New Story Level: Weekend 1, starting Pico, Darnell, and Nene.
  - Beat the level in Story Mode to unlock the songs for Freeplay!
- 12 new Erect remixes, featuring Kawai Sprite, Saruky, Kohta Takahashi, and Saster
  - Unlocked instantly in Freeplay
- New visually enhanced Freeplay menu.
  - Sorting, favorites, and more.
- New Results screen upon completing any song or story level.
- New refactored Chart Editor prototype (accessible via `~` in the main menu or `7` in the Play State, rebindable). (VERY EARLY PROTOTYPE. EXPECT BUGS AND CRASHES)
- Implemented a new scripting system using HScript (an interpreted language with Haxe-like syntax) for incredible flexibility.
  - All character-specific, stage-specific, or song-specific behaviors have been moved to HScript.
- New song events system allows for simple customization of camera behavior.
  - Mods can implement custom song events via HScript, and new built-in song events will come in the future.
- New credits menu to list all the dozens of people who contributed.
### Changed
- Completely refactored the game's input system for higher reliability and accuracy.
- Reworked note rendering to massively reduce lag on larger charts.
- Reworks to scoring and health gain.
- Dedicated gamepad support with the ability to rebind buttons.
- Improvements to video cutscenes and dialogue, allowing them to be easily skipped or restarted.
- Updated Polymod by several major versions, allowing for fully dynamic asset replacement and support for scripted classes.
- Completely refactored almost every part of the game's code for performance, stability, and extensibility.
  - This is not the Ludem Dare game held together with sticks and glue you played three years ago.
- Characters, stages, songs, story levels, and dialogue are now built from JSON data registries rather than being hardcoded.
  - All of these also support attaching scripts for custom behavior, more documentation on this soon.
  - You can forcibly reload the game's JSON data and scripts by pressing F5.
- Fully refactored the game's chart file format for extensibility and readability.
  - You can migrate old charts using the Import FNF Legacy option in the chart editor.
- Various visual tweaks and improvements.
### Fixed
- 17 quadrillion bugs across hundreds of PRs.

## [0.2.8] - 2021-04-18 (note, this one is iffy cuz we slacked wit it lol!)
### Added
- TANKMAN! 3 NEW SONGS BY KAWAISPRITE (UGH, GUNS, STRESS)! Charting help by MtH!
- Monster added into week 2, FINALLY (Charting help by MtH and ChaoticGamer!)
- Can now change song difficulty mid-game.
- Shows some song info on pause screen.
- Cute little icons onto freeplay menu
- Offset files for easier modification of characters
### Changed
- ASSET LOADING OVERHAUL, WAY FASTER LOAD TIMES ON WEB!!! (THANKS TO GEOKURELI WOKE KING)
- Made difficulty selector on freeplay menu more apparent
### Fixed
- That one random note on Bopeebo

## [0.2.7.1] - 2021-02-14
### Added
- Easter eggs
- readme's in desktop versions of the game
### Changed
- New icons, old one was placeholder since October woops!
- Made the transitions between the story mode levels more seamless.
- Offset of the Newgrounds logo on boot screen.
- Made the changelog txt so it can be opened easier by normal people who don't have a markdown reader (most normal people);
### Fixed
- Fixed crashes on Week 6 story mode dialogue if spam too fast ([Thanks to Lotusotho for the Pull Request!](https://github.com/ninjamuffin99/Funkin/pull/357))
- Should show intro credits on desktop versions of the game more consistently
- Layering on Week 4 songs with GF and the LIMO LOL HOW TF I MISS THIS
- Chart's and chart editor now support changeBPM, GOD BLESS MTH FOR THIS ONE I BEEN STRUGGLIN WIT THAT SINCE OCTOBER LMAO ([GOD BLESS MTH](https://github.com/ninjamuffin99/Funkin/pull/382))
- Fixed sustain note trails ALSO THANKS TO MTH U A REAL ONE ([MTH VERY POWERFUL](https://github.com/ninjamuffin99/Funkin/pull/415))
- Antialiasing on the skyscraper lights

## [0.2.7] - 2021-02-02
### Added
- PIXEL DAY UPDATE LOL 1 WEEK LATER
- 3 New songs by Kawaisprite!
- COOL CUTSCENES
- WEEK 6 YOYOYOYOY
- Swaggy pixel art by Moawling!
### Changed
- Made it so you lose sliiiightly more health when you miss a note.
- Removed the default HaxeFlixel pause screen when the game window loses focus, can get screenshots of the game easier hehehe
### Fixed
- Idle animation bug with BF christmas and BF hair blow sprites ([Thanks to Injourn for the Pull Request!](https://github.com/ninjamuffin99/Funkin/pull/237))

## [0.2.6] - 2021-01-20
### Added
- 3 NEW CHRISTMAS SONGS. 2 BY KAWAISPRITE, 1 BY BASSETFILMS!!!!! BF WITH DRIP! SANTA HANGIN OUT!
- Enemy icons change when they you are winning a lot ([Thanks to pahaze for the Pull Request!](https://github.com/ninjamuffin99/Funkin/pull/138))
- Holding CTRL in charting editor places notes on both sides
- Q and E changes sustain lengths in note editor
- Other charting editor workflow improvements
- More hair physics
- Heads appear at top of chart editor to help show which side ur charting for
### Changed
- Tweaked code relating to inputs, hopefully making notes that are close together more fair to hit
### Removed
- Removed APE
### Fixed
- Maybe fixed double notes / jump notes. Need to tweak it for balance, but should open things up for cooler charts in the future.
- Old Verison popup screen weirdness ([Thanks to gedehari for the Pull Request!](https://github.com/ninjamuffin99/Funkin/pull/155))
- Song no longer loops when finishing the song. ([Thanks Injourn for the Pull Request!](https://github.com/ninjamuffin99/Funkin/pull/132))
- Screen wipe being cut off in the limo/mom stage. Should fill the whole screen now.
- Boyfriend animations on hold notes, and pressing on repeating notes should behave differently

## [0.2.5] - 2020-12-27
### Added
- MOMMY GF, 3 NEW ASS SONGS BY KAWAISPRITE, NEW ART BY PHANTOMARCADE,WOOOOOOAH!!!!
- Different icons depending on which character you are against, art by EVILSK8R!!
- Autosave to chart editor
- Clear section button to note editor
- Swap button in note editor
- a new boot text or two
- automatic check for when you're on an old version of the game!
### Changed
- Made Spookeez on Normal easier.
- Mouse is now visible in note editor
### Fixed
- Crash when playing Week 3 and then playing a non-week 3 song
- When pausing music at the start, it doesn't continue the song anyways. ([shoutouts gedehari for the Pull Request!](https://github.com/ninjamuffin99/Funkin/pull/48))
- IDK i think backing out of song menu should play main menu songs again hehe ([shoutouts gedehari for the Pull Request!](https://github.com/ninjamuffin99/Funkin/pull/48))

## [0.2.4] - 2020-12-11
### Added
- 3 NEW SONGS BY KAWAISPRITE. Pico, Philly, and Blammed.
- NEW CHARACTER, PICO. Based off the classic Flash game "Pico's School" by Tom Fulp
- NEW LEVEL WOW! PHILLY BABEEEE
### Changed
- Made it less punishing to ATTEMPT to hit a note and miss, rather than let it pass you
### Fixed
- Song desync of you paused and unpaused frequently ([shoutouts SonicBlam](https://github.com/ninjamuffin99/Funkin/issues/37))
- Animation offsets when GF is scared

## [0.2.3] - 2020-12-04
### Added
- More intro texts
### Fixed
- Exploit where you could potentially give yourself a high score via the debug menu
- Issue/bug where you could spam the confirm button on the story menu ([shoutouts lotusotho for the CODE contribution/pull request!](https://github.com/ninjamuffin99/Funkin/pull/19))
- Glitch where if you never would lose health if you missed a note on a fast song (shoutouts [MrDulfin](https://github.com/ninjamuffin99/Funkin/issues/10), [HotSauceBurritos](https://github.com/ninjamuffin99/Funkin/issues/13) and [LobsterMango](https://lobstermango.newgrounds.com))
- Fixed tiny note bleed over thingies (shoutouts [lotusotho](https://github.com/ninjamuffin99/Funkin/pull/24))

## [0.2.2] - 2020-11-20
### Added
- Music playing on the freeplay menu.
- UI sounds on freeplay menu
- Score now shows mid-song.
- Menu on pause screen! Can resume, and restart song, or go back to main menu.
- New music made for pause menu!

### Changed
- Moved all the intro texts to its own txt file instead of being hardcoded, this allows for much easier customization. File is in the data folder, called "introText.txt", follow the format in there and you're probably good to go!
### Fixed
- Fixed soft lock when pausing on song finish ([shoutouts gedehari](https://github.com/ninjamuffin99/Funkin/issues/15))
- Think I fixed issue that led to in-game scores being off by 2 ([shoutouts Mike](https://github.com/ninjamuffin99/Funkin/issues/4))
- Should have fixed the 1 frame note appearance thing. ([shoutouts Mike](https://github.com/ninjamuffin99/Funkin/issues/6))
- Cleaned up some charting on South on hard mode
- Fixed some animation timings, should feel both better to play, and watch. (shoutouts Dave/Ivan lol)
- Animation issue where GF would freak out on the title screen if you returned to it([shoutouts MultiXIII](https://github.com/ninjamuffin99/Funkin/issues/12)).

## [0.2.1.2] - 2020-11-06
### Fixed
- Story mode scores not properly resetting, leading to VERY inflated highscores on the leaderboards. This also requires me to clear the scores that are on the leaderboard right now, sorry!
- Difficulty on storymode and in freeplay scores
- Hard mode difficulty on campaign levels have been fixed

## [0.2.1.1] - 2020-11-06
### Fixed
- Week 2 not unlocking properly

## [0.2.1] - 2020-11-06
### Added
- Scores to the freeplay menu
- A few new intro boot messages.
- Lightning effect in Spooky stages
- Campaign scores, can now compete on scoreboards for campaign!
- Can now change difficulties in Freeplay mode

### Changed
- Balanced out Normal mode for the harder songs(Dadbattle and Spookeez, not South yet). Should be much easier all around.
- Put tutorial in it's own 'week', so that if you want to play week 1, you don't have to play the tutorial.

### Fixed
- One of the charting bits on South and Spookeez during the intro.

## [0.2.0] - 2020-11-01
### Added
- Uhh Newgrounds release lolol I always lose track of shit.

## [0.1.0] - 2020-10-05
### Added
- Uh, everything. This the game's initial gamejam release. We put it out<|MERGE_RESOLUTION|>--- conflicted
+++ resolved
@@ -4,22 +4,17 @@
 The format is based on [Keep a Changelog](https://keepachangelog.com/en/1.0.0/),
 and this project adheres to [Semantic Versioning](https://semver.org/spec/v2.0.0.html).
 
-<<<<<<< HEAD
 ## [0.4.1]
+### Changed
+- Tweaked the chart for Lit Up some more to fix some offset notes.
 ### Fixed
 - Bug where Dadbattle shows up as Dadbattle Erect when returning to freeplay
 - Fixed 2Hot not appearing under the "#" category in Freeplay menu
 - Fixed a bug where the Chart Editor would crash when attempting to select an event with the Event toolbox open
 - Improved offsets for Pico and Tankman opponents so they don't slide around as much.
-
-
-=======
-## [0.4.0] - 2024-06-??
-### Changed
-- Tweaked the chart for Lit Up some more to fix some offset notes.
-### Fixed
 - Fixed an issue where M.I.L.F. displayed the wrong difficulty rating in the Freeplay menu.
->>>>>>> 93c0bd0b
+
+
 
 ## [0.4.0] - 2024-06-06
 ### Added

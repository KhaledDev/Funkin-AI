--- conflicted
+++ resolved
@@ -496,12 +496,8 @@
     if (isIOS())
     {
       config.set("ios.non-exempt-encryption", "false");
-<<<<<<< HEAD
       config.set("ios.team-id", IOS_TEAM_ID);
-=======
-      config.set("ios.team-id", "Z7G7AVNGSH");
       config.set("ios.deployment", "16.0");
->>>>>>> e82b578e
 
       // launchStoryboard = new LaunchStoryboard();
       // launchStoryboard.path = "./LaunchScreen.storyboard";
@@ -779,15 +775,11 @@
     FEATURE_NAUGHTYNESS.apply(this, true);
     FEATURE_OPEN_URL.apply(this, true);
     FEATURE_PARTIAL_SOUNDS.apply(this, true);
-<<<<<<< HEAD
+    FEATURE_POLYMOD_MODS.apply(this, true);
 
     // Video playback should be enabled on desktop, web, and mobile.
     // HXCPP has trouble with iOS simulator builds though...
     FEATURE_VIDEO_PLAYBACK.apply(this, !isIOSSimulator());
-=======
-    FEATURE_POLYMOD_MODS.apply(this, true);
-    FEATURE_VIDEO_PLAYBACK.apply(this, true);
->>>>>>> e82b578e
 
     // Should be true on debug builds or if GITHUB_BUILD is enabled.
     FEATURE_DEBUG_FUNCTIONS.apply(this, isDebug() || GITHUB_BUILD.isEnabled(this));

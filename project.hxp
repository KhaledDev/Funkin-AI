package;

// I don't think we can import `funkin` classes here. Macros? Recursion? IDK.
import hxp.*;
import lime.tools.*;
import sys.FileSystem;
import sys.io.File;
import haxe.io.Path;
import haxe.ds.Map;

using StringTools;

/**
 * This HXP performs the functions of a Lime `project.xml` file,
 * but it's written in Haxe rather than XML!
 *
 * This makes it far easier to organize, reuse, and refactor,
 * and improves management of feature flag logic.
 */
@:nullSafety
class Project extends HXProject {
	//
	// METADATA
	//

	/**
	 * The game's version number, as a Semantic Versioning string with no prefix.
	 * REMEMBER TO CHANGE THIS WHEN THE GAME UPDATES!
	 * You only have to change it here, the rest of the game will query this value.
	 */
	static final VERSION:String = "0.7.0";

	/**
	 * The game's name. Used as the default window title.
	 */
	static final TITLE:String = "Friday Night Funkin'";

	/**
	 * The name of the generated executable file.
	 * For example, `"Funkin"` will create a file called `Funkin.exe`.
	 */
	static final EXECUTABLE_NAME:String = "Funkin";

	/**
	 * The relative location of the source code.
	 */
	static final SOURCE_DIR:String = "source";

	/**
	 * The fully qualified class path for the game's preloader.
	 * Particularly important on HTML5 but we use it on all platforms.
	 */
	static final PRELOADER:String = "funkin.ui.transition.preload.FunkinPreloader";

	/**
	 * A package name used for identifying the app on various app stores.
	 */
	static final PACKAGE_NAME:String = "me.funkin.fnf";

  /**
   * The build's number and version code.
   */
  static final BUILD_NUMBER:Int = 2;

  /**
   * The fully qualified class path for the entry point class to execute when launching the game.
   * It's where `public static function main():Void` goes.
   */
  static final MAIN_CLASS:String = "Main";

	/**
	 * The company name for the game.
	 * This appears in metadata in places I think.
	 */
	static final COMPANY:String = "The Funkin' Crew";

  /**
   * Path to the Haxe script run before building the game.
   */
  static final PREBUILD_HX:String = "source/Prebuild.hx";

  /**
   * Path to the Haxe script run after building the game.
   */
  static final POSTBUILD_HX:String = "source/Postbuild.hx";

	/**
	 * Asset path globs to always exclude from asset libraries.
	 */
	static final EXCLUDE_ASSETS:Array<String> = [".*", "cvs", "thumbs.db", "desktop.ini", "*.hash", "*.md"];

	/**
	 * Asset path globs to exclude on web platforms.
	 */
	static final EXCLUDE_ASSETS_WEB:Array<String> = ["*.ogg"];
	/**
	 * Asset path globs to exclude on native platforms.
	 */
	static final EXCLUDE_ASSETS_NATIVE:Array<String> = ["*.mp3"];

	/**
	 * `-DGITHUB_BUILD`
	 * If this flag is enabled, the game will use the configuration used by GitHub Actions
	 * to generate playtest builds to be pushed to the launcher.
	 *
	 * This is generally used to forcibly enable debugging features,
	 * even when the game is built in release mode for performance reasons.
	 */
	static final GITHUB_BUILD:FeatureFlag = "GITHUB_BUILD";

  /**
   * The app's localization languages.
   */
  static final LANGUAGES:Array<String> = ["en"];

  /**
   * The app's minimal android SDK version.
   */
  static final ANDROID_MINIMUM_SDK_VERSION:Int = 24;

	/**
	 * The contents of the user's environment config.
	 * Read from the `.env` file.
	 */
	static var envConfig:Null<Map<String, Dynamic>> = null;

	/**
	 * A list of asset file globs to exclude from ASTC compression.
	 */
	static var astcExcludes:Array<String> = [];

  //
  // FEATURE FLAGS
  // Inverse feature flags are automatically populated.
  //

	/**
	 * `-DREDIRECT_ASSETS_FOLDER`
	 * If this flag is enabled, the game will redirect the `assets` folder from the `export` folder
	 * to the `assets` folder at the root of the workspace.
	 * This is useful for ensuring hot reloaded changes don't get lost when rebuilding the game.
	 */
	static final REDIRECT_ASSETS_FOLDER:FeatureFlag = "REDIRECT_ASSETS_FOLDER";

	/**
	 * `-DTOUCH_HERE_TO_PLAY`
	 * If this flag is enabled, the game will display a prompt to the user after the preloader completes,
	 * requiring them to click anywhere on the screen to start the game.
	 * This is done to ensure that the audio context can initialize properly on HTML5. Not necessary on desktop.
	 */
	static final TOUCH_HERE_TO_PLAY:FeatureFlag = "TOUCH_HERE_TO_PLAY";

	/**
	 * `-DPRELOAD_ALL`
	 * Whether to preload all asset libraries.
	 * Disabled on web, enabled on desktop.
	 */
	static final PRELOAD_ALL:FeatureFlag = "PRELOAD_ALL";

	/**
	 * `-DEMBED_ASSETS`
	 * Whether to embed all asset libraries into the executable.
	 */
	static final EMBED_ASSETS:FeatureFlag = "EMBED_ASSETS";

  /**
   * `-DEXCLUDE_ARMV7`
   * If this flag is enabled, armv7 won't be compiled when building android.
   */
  static final EXCLUDE_ARMV7:FeatureFlag = "EXCLUDE_ARMV7";

  /**
   * `-DHARDCODED_CREDITS`
   * If this flag is enabled, the credits will be parsed and encoded in the game at compile time,
   * rather than read from JSON data at runtime.
   */
  static final HARDCODED_CREDITS:FeatureFlag = "HARDCODED_CREDITS";

	/**
	 * `-DTESTING_ADS`
	 * If this flag is enabled, mobile advertisements will use testing mode.
	 */
	static final TESTING_ADS:FeatureFlag = "TESTING_ADS";

	/**
	 * `-DUNLOCK_EVERYTHING`
	 * If this flag is enabled, the game will assume all songs have been beaten and all content is available.
	 */
	static final UNLOCK_EVERYTHING:FeatureFlag = "UNLOCK_EVERYTHING";

	/**
	 * `-DFEATURE_DEBUG_FUNCTIONS`
	 * If this flag is enabled, the game will have all playtester-only debugging functionality enabled.
	 * This includes debug hotkeys like time travel in the Play State.
	 * By default, enabled on debug builds or playtester builds and disabled on release builds.
	 */
	static final FEATURE_DEBUG_FUNCTIONS:FeatureFlag = "FEATURE_DEBUG_FUNCTIONS";

	/**
	 * `-DFEATURE_DEBUG_TRACY`
	 * If this flag is enabled, the game will have the necessary hooks for the Tracy profiler.
	 * Only enable this if you're using the correct fork of Haxe to support this.
	 * @see https://github.com/HaxeFoundation/hxcpp/pull/1153
	 */
	static final FEATURE_DEBUG_TRACY:FeatureFlag = "FEATURE_DEBUG_TRACY";

	/**
	 * `-DFEATURE_LOG_TRACE`
	 * If this flag is enabled, the game will print debug traces to the console.
	 * Disable to improve performance a bunch.
	 */
	static final FEATURE_LOG_TRACE:FeatureFlag = "FEATURE_LOG_TRACE";

	/**
	 * `-DFEATURE_DISCORD_RPC`
	 * If this flag is enabled, the game will enable the Discord Remote Procedure Call library.
	 * This is used to provide Discord Rich Presence support.
	 */
	static final FEATURE_DISCORD_RPC:FeatureFlag = "FEATURE_DISCORD_RPC";

	/**
	 * `-DFEATURE_NEWGROUNDS`
	 * If this flag is enabled, the game will enable the Newgrounds library.
	 * This is used to provide Medal and Leaderboard support.
	 */
	static final FEATURE_NEWGROUNDS:FeatureFlag = "FEATURE_NEWGROUNDS";

	/**
	 * `-DFEATURE_NEWGROUNDS_DEBUG`
	 * If this flag is enabled, the game will enable Newgrounds.io's debug functions.
	 * This provides additional information in requests, as well as "faking" medal and leaderboard submissions.
	 */
	static final FEATURE_NEWGROUNDS_DEBUG:FeatureFlag = "FEATURE_NEWGROUNDS_DEBUG";

	/**
	 * `-DFEATURE_NEWGROUNDS_AUTOLOGIN`
	 * If this flag is enabled, the game will attempt to automatically login to Newgrounds on startup.
	 */
	static final FEATURE_NEWGROUNDS_AUTOLOGIN:FeatureFlag = "FEATURE_NEWGROUNDS_AUTOLOGIN";

	/**
	 * `-DFEATURE_NEWGROUNDS_TESTING_MEDALS`
	 * If this flag is enabled, use the medal IDs from the debug test bench.
	 * If disabled, use the actual medal IDs from the release project on Newgrounds.
	 */
	static final FEATURE_NEWGROUNDS_TESTING_MEDALS:FeatureFlag = "FEATURE_NEWGROUNDS_TESTING_MEDALS";

	/**
	 * `-DFEATURE_NEWGROUNDS_EVENTS`
	 * If this flag is enabled, the game will attempt to send events to Newgrounds when the user does stuff.
	 * This lets us see cool anonymized stats! It only works if the user is logged in.
	 */
	static final FEATURE_NEWGROUNDS_EVENTS:FeatureFlag = "FEATURE_NEWGROUNDS_EVENTS";

	/**
	 * `-DFEATURE_FUNKVIS`
	 * If this flag is enabled, the game will enable the Funkin Visualizer library.
	 * This is used to provide audio visualization like Nene's speaker.
	 * Disabling this will make some waveforms inactive.
	 */
	static final FEATURE_FUNKVIS:FeatureFlag = "FEATURE_FUNKVIS";

	/**
	 * `-DFEATURE_PARTIAL_SOUNDS`
	 * If this flag is enabled, the game will enable the FlxPartialSound library.
	 * This is used to provide audio previews in Freeplay.
	 * Disabling this will make those previews not play.
	 */
	static final FEATURE_PARTIAL_SOUNDS:FeatureFlag = "FEATURE_PARTIAL_SOUNDS";

	/**
	 * `-DFEATURE_VIDEO_PLAYBACK`
	 * If this flag is enabled, the game will enable support for video playback.
	 * This requires the hxvlc library on desktop platforms.
	 */
	static final FEATURE_VIDEO_PLAYBACK:FeatureFlag = "FEATURE_VIDEO_PLAYBACK";

  /**
	 * `-DFEATURE_FILE_DROP`
   * If this flag is enabled, the game will support dragging and dropping files onto it for various features.
   * Disabled on MacOS.
   */
  static final FEATURE_FILE_DROP:FeatureFlag = "FEATURE_FILE_DROP";

  /**
	 * `-DFEATURE_OPEN_URL`
   * If this flag is enabled, the game will support opening URLs (such as the merch page).
   */
  static final FEATURE_OPEN_URL:FeatureFlag = "FEATURE_OPEN_URL";

  /**
	 * `-DFEATURE_SCREENSHOTS`
   * If this flag is enabled, the game will support the screenshots feature.
   */
  static final FEATURE_SCREENSHOTS:FeatureFlag = "FEATURE_SCREENSHOTS";

	/**
   * `-DFEATURE_CHART_EDITOR`
	 * If this flag is enabled, the Chart Editor will be accessible from the debug menu.
	 */
	static final FEATURE_CHART_EDITOR:FeatureFlag = "FEATURE_CHART_EDITOR";

	/**
	 * `-DFEATURE_STAGE_EDITOR`
   * If this flag is enabled, the Stage Editor will be accessible from the debug menu.
	 */
  static final FEATURE_STAGE_EDITOR:FeatureFlag = "FEATURE_STAGE_EDITOR";

	/**
	 * `-DFEATURE_RESULTS_DEBUG`
	 * If this flag is enabled, a debug menu for Results screen will be accessible from the debug menu.
	 */
	static final FEATURE_RESULTS_DEBUG:FeatureFlag = "FEATURE_RESULTS_DEBUG";

	/**
	 * `-DFEATURE_POLYMOD_MODS`
	 * If this flag is enabled, the game will enable the Polymod library's support for atomic mod loading from the `./mods` folder.
	 * If this flag is disabled, no mods will be loaded.
	 */
	static final FEATURE_POLYMOD_MODS:FeatureFlag = "FEATURE_POLYMOD_MODS";

	/**
	 * `-DFEATURE_GHOST_TAPPING`
	 * If this flag is enabled, misses will not be counted when it is not the player's turn.
	 * Misses are still counted when the player has notes to hit.
	 */
	static final FEATURE_GHOST_TAPPING:FeatureFlag = "FEATURE_GHOST_TAPPING";

	/**
	 * `-DFEATURE_HAPTICS`
	 * If this flag is enabled, the game provide haptic feedback vibrations.
	 * Works for mobile targets (Android and iOS).
	 */
	static final FEATURE_HAPTICS:FeatureFlag = "FEATURE_HAPTICS";

	/**
	 * `-DFEATURE_TOUCH_CONTROLS`
	 * If this flag is enabled, the touch controls for the game is also enabled.
	 * Works with desktop builds.
	 */
	static final FEATURE_TOUCH_CONTROLS:FeatureFlag = "FEATURE_TOUCH_CONTROLS";

	/**
	 * `-DFEATURE_COMPRESSED_TEXTURES`
	 * If this flag is enabled, ASTC compressed textures will be used over uncompressed PNGs.
	 * Compressed ASTC textures provide lower memory usage but at the cost of a higher files size.
	 * ASTC textures are GPU Rendered so they have a few cons:
	 * - Pixel Data cannot be read directly.
	 * - Some filters specifically the ones in openfl.filters package won't work properly because they directly modify the bitmap pixels.
	 * - ASync loading for GPU Textures seem bugged and results in a black texture (This is meant to be fixed soon because it's not supposed to happen.).
	 * One thing to note is that ASTC textures aren't available on all platforms:
	 * - For iOS it's available starting from phones with A8 chips, so anything from iPhone 6 and beyond has it.
	 * - For Android it's sorta mixed, but mostly any mid range phone from around 2018 does support ASTC.
	 * - For desktop it really all just depends on the GPU, but Windows with DirectX 12 should have supported.
	 */
	static final FEATURE_COMPRESSED_TEXTURES:FeatureFlag = "FEATURE_COMPRESSED_TEXTURES";

  /**
   * `-DFEATURE_MOBILE_ADVERTISEMENTS`
   * If this flag is enabled, Google AdMob will be enabled. Banner and interstitial ads will some
   */
  static final FEATURE_MOBILE_ADVERTISEMENTS:FeatureFlag = "FEATURE_MOBILE_ADVERTISEMENTS";

	  /**
   * `-DFEATURE_MOBILE_IAP`
   * If this flag is enabled, ADs from AdMob will be disabled.
   */
  static final FEATURE_MOBILE_IAP:FeatureFlag = "FEATURE_MOBILE_IAP";

	//
	// CONFIGURATION FUNCTIONS
	//

	public function new() {
		super();

		envConfig = readEnvironmentFile("./.env");
		readASTCExclusion();

		flair();
		configureApp();

		displayTarget();
		configureFeatureFlags();
    configureCompileDefines();
		configureIncludeMacros();
		configureCustomMacros();
    configureOutputDir();
    configurePolymod();
    configureHaxelibs();
    configureAssets();
    configureIcons();

    if (FEATURE_MOBILE_ADVERTISEMENTS.isEnabled(this))
    {
      configureAdMobKeys();
    }

    // To sign in ios, use -xcode.
    if (isAndroid())
    {
      if (isRelease())
      {
				configureAndroidRelease();
      }
    }

    if (isIOS()) {
      config.set("ios.non-exempt-encryption", "false");

			launchStoryboard = new LaunchStoryboard();
			launchStoryboard.path = "./LaunchScreen.storyboard";
    }

		info("Done configuring project.");
	}

	/**
	 * Do something before building, display some ASCII or something IDK
	 */
	function flair() {
		// TODO: Implement this.
		info("Friday Night Funkin'");
		info("Initializing build...");

		info("Target Version: " + VERSION);
		info("Git Branch:     " + getGitBranch());
		info("Git Commit:     " + getGitCommit());
		info("Git Modified?   " + getGitModified());
    info("Display?        " + isDisplay());
	}

	/**
	 * Apply basic project metadata, such as the game title and version number,
	 * as well as info like the package name and company (used by various app stores).
	 */
	function configureApp() {
		this.meta.title = TITLE;
		this.meta.version = VERSION;
		this.meta.packageName = PACKAGE_NAME;
		this.meta.company = COMPANY;

		this.app.main = MAIN_CLASS;
		this.app.file = EXECUTABLE_NAME;
		this.app.preloader = PRELOADER;

		// Tell Lime where to look for the game's source code.
		// If for some reason we have multiple source directories, we can add more entries here.
		this.sources.push(SOURCE_DIR);

    // Tell Lime to run some prebuild and postbuild scripts.
    this.preBuildCallbacks.push(buildHaxeCLICommand(PREBUILD_HX));
    this.postBuildCallbacks.push(buildHaxeCLICommand(POSTBUILD_HX));

		// set the app' local languages.
    this.languages = LANGUAGES;

    // Set the build number, required for publishing the game to mobile stores.
    this.meta.buildNumber = Std.string(BUILD_NUMBER);

		// These values are only used by the SWF target I think.
		// this.app.path
		// this.app.init
		// this.app.swfVersion
		// this.app.url

		// These values are only used by... FIREFOX MARKETPLACE WHAT?
		// this.meta.description = "";
		// this.meta.companyId = COMPANY;
		// this.meta.companyUrl = COMPANY;

		// Configure the window.
		// Automatically configure FPS.
		this.window.fps = 60;
		// Set the window size.
		this.window.width = 1280;
		this.window.height = 720;
		// Black background on release builds, magenta on debug builds.
		this.window.background = FEATURE_DEBUG_FUNCTIONS.isEnabled(this) ? 0xFFFF00FF : 0xFF000000;

		this.window.hardware = true;
		this.window.vsync = false;
		// force / allow high DPI
		this.window.allowHighDPI = true;

		if (isWeb()) {
			this.window.resizable = true;
		}

		if (isDesktop()) {
			this.window.orientation = Orientation.LANDSCAPE;
			this.window.fullscreen = false;
			this.window.resizable = true;
			this.window.vsync = false;
		}

		if (isMobile()) {
			this.window.orientation = Orientation.LANDSCAPE;
			this.window.fullscreen = true;
			this.window.resizable = false;
			this.window.borderless = true;
			this.window.width = 0;
			this.window.height = 0;
		}

		if (isAndroid())
		{
			if (EXCLUDE_ARMV7.isEnabled(this)) {
				this.excludeArchitectures.push(Architecture.ARMV7);
			}

			config.set("android.minimum-sdk-version", ANDROID_MINIMUM_SDK_VERSION);
		}
	}

	/**
	 * Log information about the configured target platform.
	 */
	function displayTarget() {
		// Display the target operating system.
		switch (this.target) {
			case Platform.WINDOWS:
				info('Target Platform: Windows');
			case Platform.MAC:
				info('Target Platform: MacOS');
			case Platform.LINUX:
				info('Target Platform: Linux');
			case Platform.ANDROID:
				info('Target Platform: Android');
			case Platform.IOS:
				info('Target Platform: IOS');
			case Platform.HTML5:
				info('Target Platform: HTML5');
			// See lime.tools.Platform for a full list.
			// case Platform.EMSCRITEN: // A WebAssembly build might be interesting...
			// case Platform.AIR:
			// case Platform.BLACKBERRY:
			// case Platform.CONSOLE_PC:
			// case Platform.FIREFOX:
			// case Platform.FLASH:
			// case Platform.PS3:
			// case Platform.PS4:
			// case Platform.TIZEN:
			// case Platform.TVOS:
			// case Platform.VITA:
			// case Platform.WEBOS:
			// case Platform.WIIU:
			// case Platform.XBOX1:
			default:
				error('Unsupported platform (got ${target})');
		}

		switch (this.platformType) {
			case PlatformType.DESKTOP:
				info('Platform Type: Desktop');
			case PlatformType.MOBILE:
				info('Platform Type: Mobile');
			case PlatformType.WEB:
				info('Platform Type: Web');
			case PlatformType.CONSOLE:
				info('Platform Type: Console');
			default:
				error('Unknown platform type (got ${platformType})');
		}

    // Print whether we are using HXCPP, HashLink, or something else.
    if (isWeb()) {
      info('Target Language: JavaScript (HTML5)');
    } else if (isHashLink()) {
      info('Target Language: HashLink');
    } else if (isNeko()) {
      info('Target Language: Neko');
    } else if (isJava()) {
      info('Target Language: Java');
    } else if (isNodeJS()) {
      info('Target Language: JavaScript (NodeJS)');
    } else if (isCSharp()) {
      info('Target Language: C#');
    } else {
      info('Target Language: C++');
    }

		for (arch in this.architectures) {
			// Display the list of target architectures.
			switch (arch) {
				case Architecture.X86:
					info('Architecture: x86');
				case Architecture.X64:
					info('Architecture: x64');
				case Architecture.ARMV5:
					info('Architecture: ARMv5');
				case Architecture.ARMV6:
					info('Architecture: ARMv6');
				case Architecture.ARMV7:
					info('Architecture: ARMv7');
				case Architecture.ARMV7S:
					info('Architecture: ARMv7S');
				case Architecture.ARM64:
					info('Architecture: ARMx64');
				case Architecture.MIPS:
					info('Architecture: MIPS');
				case Architecture.MIPSEL:
					info('Architecture: MIPSEL');
				case null:
					if (!isWeb()) {
						error('Unsupported architecture (got null on non-web platform)');
					} else {
						info('Architecture: Web');
					}
				default:
					error('Unsupported architecture (got ${arch})');
			}
		}
	}

	/**
	 * Apply various feature flags based on the target platform and the user-provided build flags.
	 */
	function configureFeatureFlags() {
		// You can explicitly override any of these.
		// For example, `-DGITHUB_BUILD` or `-DNO_HARDCODED_CREDITS`

    // Should be false unless explicitly requested.
    GITHUB_BUILD.apply(this, false);
    FEATURE_NEWGROUNDS.apply(this, false);
    FEATURE_GHOST_TAPPING.apply(this, isTest());
    EXCLUDE_ARMV7.apply(this, false);

		// Should be true unless explicitly requested.
		HARDCODED_CREDITS.apply(this, true);
		FEATURE_OPEN_URL.apply(this, true);
		FEATURE_POLYMOD_MODS.apply(this, true);
		FEATURE_FUNKVIS.apply(this, true);
		FEATURE_PARTIAL_SOUNDS.apply(this, true);
		FEATURE_VIDEO_PLAYBACK.apply(this, true);
		FEATURE_STAGE_EDITOR.apply(this, true);

		// Should be true on debug builds or if GITHUB_BUILD is enabled.
		FEATURE_DEBUG_FUNCTIONS.apply(this, isDebug() || GITHUB_BUILD.isEnabled(this));
		FEATURE_RESULTS_DEBUG.apply(this, isDebug() || GITHUB_BUILD.isEnabled(this));

    // Got a lot of complains about this being turned off by default on some builds.
    // TODO: Look into ways to optimize logging (maybe by using a thread pool?)
    FEATURE_LOG_TRACE.apply(this, isDebug() || isTest());

		FEATURE_NEWGROUNDS.apply(this, !isMobile());
		FEATURE_NEWGROUNDS_DEBUG.apply(this, false);
		FEATURE_NEWGROUNDS_TESTING_MEDALS.apply(this, FEATURE_NEWGROUNDS.isEnabled(this) && FEATURE_DEBUG_FUNCTIONS.isEnabled(this));
		FEATURE_NEWGROUNDS_AUTOLOGIN.apply(this, FEATURE_NEWGROUNDS.isEnabled(this) && isWeb());
		FEATURE_NEWGROUNDS_EVENTS.apply(this, FEATURE_NEWGROUNDS.isEnabled(this));

		// Should default to true on workspace builds and false on release builds.
		REDIRECT_ASSETS_FOLDER.apply(this, isDebug() && isDesktop());

		// Should be true on desktop, release, non-tester builds.
		// We don't want testers to accidentally leak songs to their Discord friends!
		FEATURE_DISCORD_RPC.apply(this, isDesktop() && !FEATURE_DEBUG_FUNCTIONS.isEnabled(this));

		// Should be true only on web builds.
		// Audio context issues only exist there.
		TOUCH_HERE_TO_PLAY.apply(this, isWeb() || isMobile());

		// Should be true only on web builds.
		// Enabling embedding and preloading is required to preload assets properly.
		EMBED_ASSETS.apply(this, isWeb());
		PRELOAD_ALL.apply(this, !isWeb());

		// Should be true except on MacOS and Mobile.
		// File drop doesn't work there.
		FEATURE_FILE_DROP.apply(this, !(isMac() || isMobile()));

		// Should be true except on web and mobile builds.
		// Chart editor doesn't work there.
		FEATURE_CHART_EDITOR.apply(this, !(isWeb() || isMobile()));

    // Should be true except on web and mobile builds.
    // Screenshots doesn't work there.
    FEATURE_SCREENSHOTS.apply(this, !(isWeb() || isMobile()));

		// Should be true only on mobile builds.
		FEATURE_HAPTICS.apply(this, isMobile());

		// Should be false by default unless explicitly defined.
		FEATURE_COMPRESSED_TEXTURES.apply(this, false);

		// Should be true only on mobile builds.
		FEATURE_TOUCH_CONTROLS.apply(this, isMobile());

    // Should be true only on mobile release builds. Remember you can add the flag manually for testing.
    FEATURE_MOBILE_ADVERTISEMENTS.apply(this, (isMobile() && isRelease()));

		// Should be true only on android release builds for now. Remember you can add the flag manually for testing.
		FEATURE_MOBILE_IAP.apply(this, (isAndroid() && isRelease()));

    // Should be true only on debug mobile builds.
    TESTING_ADS.apply(this, (isTest() || isDebug()) && FEATURE_MOBILE_ADVERTISEMENTS.isEnabled(this));

    // For now needed only on mobile for testing.
    UNLOCK_EVERYTHING.apply(this, isMobile());
  }

  /**
   * Set compilation flags which are not feature flags.
   */
  function configureCompileDefines() {
		// Enable OpenFL's error handler. Required for the crash logger.
    setHaxedef("openfl-enable-handle-error");

		// Enable stack trace tracking. Good for debugging but has a (minor) performance impact.
		setHaxedef("HXCPP_CHECK_POINTER");
		setHaxedef("HXCPP_STACK_LINE");
		setHaxedef("HXCPP_STACK_TRACE");
		setHaxedef("hscriptPos");

		setHaxedef("safeMode");

		// If we aren't using the Flixel debugger, strip it out.
		if (FEATURE_DEBUG_FUNCTIONS.isDisabled(this)) {
			setHaxedef("FLX_NO_DEBUG");
		}

		// Disable the built in pause screen when unfocusing the game.
		setHaxedef("FLX_NO_FOCUS_LOST_SCREEN");

		// HaxeUI configuration.
		setHaxedef("haxeui_no_mouse_reset");
		setHaxedef("haxeui_focus_out_on_click"); // Unfocus a dialog when clicking out of it
		setHaxedef("haxeui_dont_impose_base_class"); // Suppress a macro error

		if (isRelease()) {
			// Improve performance on Nape
			// TODO: Do we even use Nape?
			setHaxedef("NAPE_RELEASE_BUILD");
		}

		// Cleaner looking compiler errors.
		setHaxedef("message.reporting", "pretty");

		if (FEATURE_DEBUG_TRACY.isEnabled(this)) {
			setHaxedef("HXCPP_TELEMETRY"); // Enable telemetry
			setHaxedef("HXCPP_TRACY"); // Enable Tracy telemetry
			setHaxedef("HXCPP_TRACY_MEMORY"); // Track memory allocations
			setHaxedef("HXCPP_TRACY_ON_DEMAND"); // Only collect telemetry when Tracy is open and reachable
			// setHaxedef("HXCPP_TRACY_INCLUDE_CALLSTACKS"); // Inspect callstacks per zone, inflating telemetry data

      setHaxedef("absolute-paths"); // Fix source locations so Tracy can see them
    }
  }

	/**
	 * Set compilation flags which manage dead code elimination.
	 */
	function configureIncludeMacros() {
		// Disable dead code elimination.
		// This prevents functions that are unused by the base game from being unavailable to HScript.
		addHaxeFlag("-dce no");

		// Forcibly include all Funkin' classes in builds.
		// This prevents classes that are unused by the base game from being unavailable to HScript.
		addHaxeMacro("include('funkin', true, ['funkin.mobile.*'])");

		if (isMobile()) {
			addHaxeMacro("include('funkin.mobile')");
		}

		// Ensure all HaxeUI components are available at runtime.
		addHaxeMacro("include('haxe.ui.backend.flixel.components')");
		addHaxeMacro("include('haxe.ui.core')");
		addHaxeMacro("include('haxe.ui.components')");
		addHaxeMacro("include('haxe.ui.containers')");
		addHaxeMacro("include('haxe.ui.containers.dialogs')");
		addHaxeMacro("include('haxe.ui.containers.menus')");
		addHaxeMacro("include('haxe.ui.containers.properties')");

		// Ensure all Flixel classes are available at runtime.
		// Explicitly ignore packages which require additional dependencies.
		addHaxeMacro("include('flixel', true, [ 'flixel.addons.editors.spine.*', 'flixel.addons.nape.*', 'flixel.system.macros.*', 'flixel.addons.tile.FlxRayCastTilemap' ])");
	}

	/**
	 * Set compilation flags which manage bespoke build-time macros.
	 */
	function configureCustomMacros() {
		// This macro allows addition of new functionality to existing Flixel. -->
		addHaxeMacro("addMetadata('@:build(funkin.util.macro.FlxMacro.buildFlxBasic())', 'flixel.FlxBasic')");
	}

  function configureOutputDir() {
		// Set the output directory. Depends on the target platform and build type.

		var buildDir = 'export/${isDebug() ? 'debug' : 'release'}';

		// we use a dedicated 'tracy' folder, since it generally needs a recompile when in use
		if (FEATURE_DEBUG_TRACY.isEnabled(this))
			buildDir += "-tracy";

		// trailing slash might not be needed, works fine on macOS without it, but I haven't tested on Windows!
		buildDir += "/";


		info('Output directory: $buildDir');
		// setenv('BUILD_DIR', buildDir);
		app.path = buildDir;
  }

	function configureAndroidRelease() {
		if (envConfig != null) {
			keystore = new Keystore();
			keystore.path = Std.string(envConfig.get('ANDROID_KEYSTORE_PATH'));
			keystore.alias = Std.string(envConfig.get('ANDROID_KEYSTORE_ALIAS'));
			keystore.password = Std.string(envConfig.get('ANDROID_KEYSTORE_PASSWORD'));
		}

    Reflect.setField(config.get('android.manifest'), 'xmlns:tools', 'http://schemas.android.com/tools');

    final permissionsConfig:Array<String> = ['<uses-permission android:name="android.permission.READ_PHONE_STATE" tools:node="remove" />', '<uses-permission android:name="android.permission.WRITE_EXTERNAL_STORAGE" tools:node="remove" />'];

    final xmlChildren:Null<Array<String>> = config.get('android.manifest').xmlChildren;

    if (xmlChildren != null) {
			config.get('android.manifest').xmlChildren = xmlChildren.concat(permissionsConfig);
		} else {
			config.get('android.manifest').xmlChildren = permissionsConfig;
		}

    if (isBundle()) {
      config.set("android.gradle-build-directory", "bin-bundle");
    }
	}

  function configurePolymod() {
		// The file extension to use for script files.
		setHaxedef("POLYMOD_SCRIPT_EXT", ".hscript");
		// Which asset library to use for scripts.
		setHaxedef("POLYMOD_SCRIPT_LIBRARY", "scripts");
		// The base path from which scripts should be accessed.
		setHaxedef("POLYMOD_ROOT_PATH", "scripts/");
		// Determines the subdirectory of the mod folder used for file appending.
		setHaxedef("POLYMOD_APPEND_FOLDER", "_append");
		// Determines the subdirectory of the mod folder used for file merges.
		setHaxedef("POLYMOD_MERGE_FOLDER", "_merge");
		// Determines the file in the mod folder used for metadata.
		setHaxedef("POLYMOD_MOD_METADATA_FILE", "_polymod_meta.json");
		// Determines the file in the mod folder used for the icon.
		setHaxedef("POLYMOD_MOD_ICON_FILE", "_polymod_icon.png");

    if (isDebug()) {
		  // Turns on additional debug logging.
      setHaxedef("POLYMOD_DEBUG");
    }
  }

  function configureHaxelibs() {
		// Don't enforce
    // addHaxelib('lime'); // Game engine backend
    // addHaxelib('openfl'); // Game engine backend

    addHaxelib('flixel'); // Game engine

    addHaxelib('flixel-addons'); // Additional utilities for Flixel
    addHaxelib('hscript'); // Scripting
    // addHaxelib('flixel-ui'); // UI framework (DEPRECATED)
    addHaxelib('haxeui-core'); // UI framework
    addHaxelib('haxeui-flixel'); // Integrate HaxeUI with Flixel
    addHaxelib('flixel-text-input'); // Improved text field rendering for HaxeUI

    addHaxelib('polymod'); // Modding framework
    addHaxelib('flxanimate'); // Texture atlas rendering

		addHaxelib('json2object'); // JSON parsing
    addHaxelib('jsonpath'); // JSON parsing
    addHaxelib('jsonpatch'); // JSON parsing
		addHaxelib('thx.core'); // General utility library, "the lodash of Haxe"
		addHaxelib('thx.semver'); // Version string handling

		if (isDebug()) {
			addHaxelib('hxcpp-debug-server'); // VSCode debug support
		}

    if (isDesktop() || isMobile() && !isHashLink() && FEATURE_VIDEO_PLAYBACK.isEnabled(this)) {
      // hxvlc doesn't function on HashLink or non-desktop platforms
			// It's also unnecessary if video playback is disabled
      addHaxelib('hxvlc'); // Video playback
    }

    if (isAndroid()) {
      addHaxelib('extension-androidtools'); // Android Functions
		}

		if (FEATURE_DISCORD_RPC.isEnabled(this)) {
			addHaxelib('hxdiscord_rpc'); // Discord API
		}

		if (FEATURE_NEWGROUNDS.isEnabled(this)) {
			addHaxelib('newgrounds'); // Newgrounds API
		}

		if (FEATURE_FUNKVIS.isEnabled(this)) {
			addHaxelib('funkin.vis'); // Audio visualization
      addHaxelib('grig.audio'); // Audio data utilities
		}

    if (FEATURE_PARTIAL_SOUNDS.isEnabled(this)) {
      addHaxelib('FlxPartialSound'); // Partial sound
    }

    if (FEATURE_MOBILE_ADVERTISEMENTS.isEnabled(this)) {
      addHaxelib('extension-admob'); // Ads Extension
    }

		if (FEATURE_HAPTICS.isEnabled(this)) {
			addHaxelib('extension-haptics'); // Haptic feedback
		}

		if (FEATURE_MOBILE_IAP.isEnabled(this)) {
    	addHaxelib('extension-iapcore'); // In-app purchases Extension
		}
  }

  function configureAssets() {
		var exclude = EXCLUDE_ASSETS.concat(isWeb() ? EXCLUDE_ASSETS_WEB : EXCLUDE_ASSETS_NATIVE);
		var shouldPreload = PRELOAD_ALL.isEnabled(this);
		var shouldEmbed = EMBED_ASSETS.isEnabled(this);

		if (shouldEmbed) {
			info('Embedding assets into executable...');
		} else {
			info('Including assets alongside executable...');
		}

    // Default asset library
    var shouldPreloadDefault = true;
    addAssetLibrary("default", shouldEmbed, shouldPreloadDefault);
    addAssetPath("assets/preload", "assets", "default", ["*"], exclude, shouldEmbed, "assets");

    // Font assets
    var shouldEmbedFonts = true;
    addAssetPath("assets/fonts", null, "default", ["*"], exclude, shouldEmbedFonts, "assets");

    // Shared asset libraries
    addAssetLibrary("songs", shouldEmbed, shouldPreload);
    addAssetPath("assets/songs", "assets/songs", "songs", ["*"], exclude, shouldEmbed, "assets");
    addAssetLibrary("shared", shouldEmbed, shouldPreload);
    addAssetPath("assets/shared", "assets/shared", "shared", ["*"], exclude, shouldEmbed, "assets");
    if (FEATURE_VIDEO_PLAYBACK.isEnabled(this))
    {
      var shouldEmbedVideos = false;
      addAssetLibrary("videos", shouldEmbedVideos, shouldPreload);
      addAssetPath("assets/videos", "assets/videos", "videos", ["*"], exclude, shouldEmbedVideos, "assets");
    }

    // Level asset libraries
    addAssetLibrary("tutorial", shouldEmbed, shouldPreload);
    addAssetPath("assets/tutorial", "assets/tutorial", "tutorial", ["*"], exclude, shouldEmbed, "assets");
    addAssetLibrary("week1", shouldEmbed, shouldPreload);
		addAssetPath("assets/week1", "assets/week1", "week1", ["*"], exclude, shouldEmbed, "assets");
    addAssetLibrary("week2", shouldEmbed, shouldPreload);
    addAssetPath("assets/week2", "assets/week2", "week2", ["*"], exclude, shouldEmbed, "assets");
    addAssetLibrary("week3", shouldEmbed, shouldPreload);
    addAssetPath("assets/week3", "assets/week3", "week3", ["*"], exclude, shouldEmbed, "assets");
    addAssetLibrary("week4", shouldEmbed, shouldPreload);
    addAssetPath("assets/week4", "assets/week4", "week4", ["*"], exclude, shouldEmbed, "assets");
    addAssetLibrary("week5", shouldEmbed, shouldPreload);
    addAssetPath("assets/week5", "assets/week5", "week5", ["*"], exclude, shouldEmbed, "assets");
    addAssetLibrary("week6", shouldEmbed, shouldPreload);
    addAssetPath("assets/week6", "assets/week6", "week6", ["*"], exclude, shouldEmbed, "assets");
    addAssetLibrary("week7", shouldEmbed, shouldPreload);
    addAssetPath("assets/week7", "assets/week7", "week7", ["*"], exclude, shouldEmbed, "assets");
    addAssetLibrary("weekend1", shouldEmbed, shouldPreload);
    addAssetPath("assets/weekend1", "assets/weekend1", "weekend1", ["*"], exclude, shouldEmbed, "assets");

		// Art asset library (where README pulls from)
		var shouldEmbedArt = false;
		var shouldPreloadArt = false;
		addAssetLibrary("art", shouldEmbedArt, shouldPreloadArt);
		addAsset("art/readme.txt", "do NOT readme.txt", "art", shouldEmbedArt);
		addAsset("LICENSE.md", "LICENSE.md", "art", shouldEmbedArt);
<<<<<<< HEAD
		addAsset("CHANGELOG.md", "CHANGELOG.md", "art", shouldEmbedArt);

		info('Done configuring assets.');
=======
>>>>>>> 5397924e
	}

  /**
   * Configure the application's favicon and executable icon.
   */
  function configureIcons()
  {
		info('Configuring application icons...');
    if (!isIOS()) {
      addIcon("art/icon16.png", 16);
      addIcon("art/icon32.png", 32);
      addIcon("art/icon64.png", 64);
      addIcon("art/iconOG.png");
    } else {
      addIcon("icon16_noalpha.png", 16);
      addIcon("art/icon32_noalpha.png", 32);
      addIcon("art/icon64_noalpha.png", 64);
      addIcon("art/iconOG_noalpha.png");
    }
		info('Done configuring icons.');
  }

	/**
	 * Configure the platforms' Ad Mob application keys.
	 */
	function configureAdMobKeys() {
		if (envConfig == null) return;

		if (isAndroid())
		{
			setenv("ADMOB_APPID", Std.string(envConfig.get('ANDROID_ADMOB_APP_ID')));
		}

		if (isIOS())
		{
			setenv("ADMOB_APPID", Std.string(envConfig.get('IOS_ADMOB_APP_ID')));
		}
	}

	//
	// HELPER FUNCTIONS
	// Easy functions to make the code more readable.
	//

	public function isWeb():Bool {
		return this.platformType == PlatformType.WEB;
	}

	public function isMobile():Bool {
		return this.platformType == PlatformType.MOBILE;
	}

	public function isDesktop():Bool {
		return this.platformType == PlatformType.DESKTOP;
	}

	public function isConsole():Bool {
		return this.platformType == PlatformType.CONSOLE;
	}

	public function is32Bit():Bool {
		return this.architectures.contains(Architecture.X86);
	}

	public function is64Bit():Bool {
		return this.architectures.contains(Architecture.X64);
	}

	public function isWindows():Bool {
		return this.target == Platform.WINDOWS;
	}

	public function isMac():Bool {
		return this.target == Platform.MAC;
	}

	public function isLinux():Bool {
		return this.target == Platform.LINUX;
	}

	public function isAndroid():Bool {
		return this.target == Platform.ANDROID;
	}

	public function isIOS():Bool {
		return this.target == Platform.IOS;
	}

  public function isHashLink():Bool {
    return this.targetFlags.exists("hl");
  }

  public function isNeko():Bool {
    return this.targetFlags.exists("neko");
  }

  public function isJava():Bool {
    return this.targetFlags.exists("java");
  }

  public function isNodeJS():Bool {
    return this.targetFlags.exists("nodejs");
  }

  public function isCSharp():Bool {
    return this.targetFlags.exists("cs");
  }

  public function isDisplay():Bool {
    return this.command == "display";
  }

	public function isDebug():Bool {
		return this.debug;
	}

	public function isRelease():Bool {
		return !isDebug();
	}

  public function isBundle():Bool
  {
    return this.targetFlags.exists("bundle") && isAndroid();
  }

  public function isTest():Bool
  {
    return this.targetFlags.exists("test");
  }

  public function getHaxedef(name:String):Null<Dynamic>
  {
    return this.haxedefs.get(name);
  }

  public function setHaxedef(name:String, ?value:String):Void {
    if (value == null) value = "";

    this.haxedefs.set(name, value);
  }

  public function unsetHaxedef(name:String):Void {
    this.haxedefs.remove(name);
  }

	public function getDefine(name:String):Null<Dynamic> {
		return this.defines.get(name);
	}

	public function hasDefine(name:String):Bool {
		return this.defines.exists(name);
	}

	/**
	 * Add a library to the list of dependencies for the project.
	 * @param name The name of the library to add.
	 * @param version The version of the library to add. Optional.
	 */
	public function addHaxelib(name:String, version:String = ""):Void {
		this.haxelibs.push(new Haxelib(name, version));
	}

	/**
	 * Add a `haxeflag` to the project.
	 */
	public function addHaxeFlag(value:String):Void {
		this.haxeflags.push(value);
	}

	/**
	 * Call a Haxe build macro.
	 */
	public function addHaxeMacro(value:String):Void {
		addHaxeFlag('--macro ${value}');
	}

	/**
	 * Add an icon to the project.
	 * @param icon The path to the icon.
	 * @param size The size of the icon. Optional.
	 */
	public function addIcon(icon:String, ?size:Int):Void {
		this.icons.push(new Icon(icon, size));
	}

  /**
   * Add an asset to the game build.
   * @param path The path the asset is located at.
   * @param rename The path the asset should be placed.
   * @param library The asset library to add the asset to. `null` = "default"
   * @param embed Whether to embed the asset in the executable.
   * @param padName The name of the Play Assets Delivery that this asset will be added to. (Android only)
   */
  public function addAsset(path:String, ?rename:String, ?library:String, embed:Bool = false, ?padName:String):Void
  {
    // path, rename, type, embed, setDefaults
		if (Path.extension(path) == 'png' && FEATURE_COMPRESSED_TEXTURES.isEnabled(this))
		{
			final astcPath:String = "astc-textures/" + path.substr(0, path.length - 3) + "astc";
			if (!isASTCExcluded(path) && FileSystem.exists(astcPath))
			{
				path = astcPath;

				if (rename != null)
					rename = rename.substr(0, rename.length - 3) + "astc";
				}
		}

    var asset = new Asset(path, rename, null, embed, true);
    @:nullSafety(Off)
    {
      asset.library = library ?? "default";
    }

    if (padName != null && isBundle())
    {
      asset.deliveryPackName = padName;
    }

    this.assets.push(asset);
  }

  /**
   * Add an entire path of assets to the game build.
   * @param path The path the assets are located at.
   * @param rename The path the assets should be placed.
   * @param library The asset library to add the assets to. `null` = "default"
   * @param include An optional array to include specific asset names.
   * @param exclude An optional array to exclude specific asset names.
   * @param embed Whether to embed the assets in the executable.
   * @param padName The name of the Play Assets Delivery that this asset path will be added to. (Android only)
   */
  public function addAssetPath(path:String, ?rename:String, library:String, ?include:Array<String>, ?exclude:Array<String>, embed:Bool = false, ?padName:String):Void
  {
    // Argument parsing.
    if (path == "") return;

		if (include == null) include = [];

		if (exclude == null) exclude = [];

		var targetPath = rename ?? path;
		if (targetPath != "") targetPath += "/";

		// Validate path.
		if (!sys.FileSystem.exists(path)) {
			error('Could not find asset path "${path}".');
		} else if (!sys.FileSystem.isDirectory(path)) {
			error('Could not parse asset path "${path}", expected a directory.');
		} else {
			// info('  Found asset path "${path}".');
		}

		for (file in sys.FileSystem.readDirectory(path)) {
			if (sys.FileSystem.isDirectory('${path}/${file}')) {
				// Attempt to recursively add all assets in the directory.
				if (this.filter(file, ["*"], exclude)) {
					addAssetPath('${path}/${file}', '${targetPath}${file}', library, include, exclude, embed, padName);
				}
			} else {
				if (this.filter(file, include, exclude)) {
					addAsset('${path}/${file}', '${targetPath}${file}', library, embed, padName);
				}
			}
		}
	}

	/**
	 * Add an asset library to the game build.
	 * @param name The name of the library.
	 * @param embed
	 * @param preload
	 */
	public function addAssetLibrary(name:String, embed:Bool = false, preload:Bool = false):Void {
		// sourcePath, name, type, embed, preload, generate, prefix
    var sourcePath = '';
		this.libraries.push(new Library(sourcePath, name, null, embed, preload, false, ""));
	}

	//
	// PROCESS FUNCTIONS
	//

  /**
   * A CLI command to run a command in the shell.
   */
  public function buildCLICommand(cmd:String):CLICommand {
    return CommandHelper.fromSingleString(cmd);
  }

  /**
   * A CLI command to run a Haxe script via `--interp`.
   */
  public function buildHaxeCLICommand(path:String):CLICommand {
    return CommandHelper.interpretHaxe(path);
  }

	public function getGitCommit():String {
		// Cannibalized from GitCommit.hx
		var process = new sys.io.Process('git', ['rev-parse', 'HEAD']);
		if (process.exitCode() != 0) {
			var message = process.stderr.readAll().toString();
			error('[ERROR] Could not determine current git commit; is this a proper Git repository?');
		}

		var commitHash:String = process.stdout.readLine();
		var commitHashSplice:String = commitHash.substr(0, 7);

		process.close();

		return commitHashSplice;
	}

	public function getGitBranch():String {
		// Cannibalized from GitCommit.hx
		var branchProcess = new sys.io.Process('git', ['rev-parse', '--abbrev-ref', 'HEAD']);

		if (branchProcess.exitCode() != 0) {
			var message = branchProcess.stderr.readAll().toString();
			error('Could not determine current git branch; is this a proper Git repository?');
		}

		var branchName:String = branchProcess.stdout.readLine();

		branchProcess.close();

		return branchName;
	}

	public function getGitModified():Bool {
		var branchProcess = new sys.io.Process('git', ['status', '--porcelain']);

		if (branchProcess.exitCode() != 0) {
			var message = branchProcess.stderr.readAll().toString();
			error('Could not determine current git status; is this a proper Git repository?');
		}

		var output:String = '';
		try {
			output = branchProcess.stdout.readLine();
		} catch (e) {
			if (e.message == 'Eof') {
				// Do nothing.
				// Eof = No output.
			} else {
				// Rethrow other exceptions.
				throw e;
			}
		}

		branchProcess.close();

		return output.length > 0;
	}

	//
	// LOGGING FUNCTIONS
	//

	/**
	 * Display an error message. This should stop the build process.
	 */
	public function error(message:String):Void {
		Log.error('${message}');
	}

	/**
	 * Display an info message. This should not interfere with the build process.
	 */
	public function info(message:String):Void {
		if(command != "display") { Log.info('[INFO] ${message}'); }
	}

	/**
	 * Read the contents of the `.env` file into a map.
	 * This is used to store secret keys as environment variables.
	 */
	public function readEnvironmentFile(file:String):Null<Map<String, Dynamic>> {
		if (!FileSystem.exists(file)) {
			info('Environment file does not exist: ${file}');
			return null;
		}

		var envFile = File.getContent(file);

		if (envFile == null) {
			info('Failed to parse environment file: ${file}');
			return null;
		}

		var env = new Map<String, Dynamic>();
		for (line in envFile.split('\n')) {
			if (line == "" || line.startsWith("#")) continue;

			var parts = line.split('=');
			if (parts.length != 2) continue;

			env.set(parts[0], parts[1]);
		}

		return env;
	}

	public function readASTCExclusion():Void {
    astcExcludes = File.getContent('./compression-excludes.txt').trim().split('\n');

		for (i in 0...astcExcludes.length)
			astcExcludes[i] = astcExcludes[i].trim();
	}

	public function isASTCExcluded(filePath:String):Bool {
		for (exclusion in astcExcludes) {
      if (exclusion.endsWith("/*")) {
        var normalizedFilePath = Path.normalize(filePath);
        var normalizedExclusion = Path.normalize(exclusion.substr(0, exclusion.length - 2));

        if (normalizedFilePath.startsWith(normalizedExclusion))
          return true;
      }
      else if (exclusion.endsWith("/")) {
        var normalizedExclusion = Path.normalize(exclusion);
        var fileDirectory = Path.directory(Path.normalize(filePath));

        if (fileDirectory == normalizedExclusion)
          return true;
      }
      else {
        if (filePath == exclusion)
          return true;
      }
    }

		return false;
	}
}

/**
 * An object representing a feature flag, which can be enabled or disabled.
 * Includes features such as automatic generation of compile defines and inversion.
 */
abstract FeatureFlag(String) {
	static final INVERSE_PREFIX:String = "NO_";

	public function new(input:String) {
		this = input;
	}

	@:from
	public static function fromString(input:String):FeatureFlag {
		return new FeatureFlag(input);
	}

	/**
	 * Enable/disable a feature flag if it is unset, and handle the inverse flag.
	 * Doesn't override a feature flag that was set explicitly.
	 * @param enableByDefault Whether to enable this feature flag if it is unset.
	 */
	public function apply(project:Project, enableByDefault:Bool = false):Void {
		// TODO: Name this function better?

		if (isEnabled(project)) {
			// If this flag was already enabled, disable the inverse.
			project.info('Enabling feature flag ${this}');
			getInverse().disable(project, false);
		} else if (getInverse().isEnabled(project)) {
			// If the inverse flag was already enabled, disable this flag.
			project.info('Disabling feature flag ${this}');
			disable(project, false);
		} else {
			if (enableByDefault) {
				// Enable this flag if it was unset, and disable the inverse.
				project.info('Enabling feature flag ${this}');
				enable(project, true);
			} else {
				// Disable this flag if it was unset, and enable the inverse.
				project.info('Disabling feature flag ${this}');
				disable(project, true);
			}
		}
	}

	/**
	 * Enable this feature flag by setting the appropriate compile define.
	 *
	 * @param project The project to modify.
	 * @param andInverse Also disable the feature flag's inverse.
	 */
	public function enable(project:Project, andInverse:Bool = true) {
		project.setHaxedef(this, "");
		if (andInverse) {
			getInverse().disable(project, false);
		}
	}

	/**
	 * Disable this feature flag by removing the appropriate compile define.
	 *
	 * @param project The project to modify.
	 * @param andInverse Also enable the feature flag's inverse.
	 */
	public function disable(project:Project, andInverse:Bool = true) {
		project.unsetHaxedef(this);
		if (andInverse) {
			getInverse().enable(project, false);
		}
	}

	/**
	 * Query if this feature flag is enabled.
	 * @param project The project to query.
	 */
	public function isEnabled(project:Project):Bool {
		// Check both Haxedefs and Defines for this flag.
		return project.haxedefs.exists(this) || project.defines.exists(this);
	}

	/**
	 * Query if this feature flag's inverse is enabled.
	 */
	public function isDisabled(project:Project):Bool {
		return getInverse().isEnabled(project);
	}

	/**
	 * Return the inverse of this feature flag.
	 * @return A new feature flag that is the inverse of this one.
	 */
	public function getInverse():FeatureFlag {
		if (this.startsWith(INVERSE_PREFIX)) {
			return this.substring(INVERSE_PREFIX.length);
		}
		return INVERSE_PREFIX + this;
	}
}<|MERGE_RESOLUTION|>--- conflicted
+++ resolved
@@ -975,12 +975,8 @@
 		addAssetLibrary("art", shouldEmbedArt, shouldPreloadArt);
 		addAsset("art/readme.txt", "do NOT readme.txt", "art", shouldEmbedArt);
 		addAsset("LICENSE.md", "LICENSE.md", "art", shouldEmbedArt);
-<<<<<<< HEAD
-		addAsset("CHANGELOG.md", "CHANGELOG.md", "art", shouldEmbedArt);
 
 		info('Done configuring assets.');
-=======
->>>>>>> 5397924e
 	}
 
   /**

--- conflicted
+++ resolved
@@ -155,8 +155,6 @@
       "url": "https://github.com/larsiusprime/polymod"
     },
     {
-<<<<<<< HEAD
-=======
       "name": "thx.core",
       "type": "git",
       "dir": null,
@@ -164,7 +162,6 @@
       "url": "https://github.com/FunkinCrew/thx.core"
     },
     {
->>>>>>> 091f8eb7
       "name": "thx.semver",
       "type": "haxelib",
       "version": "0.2.2"

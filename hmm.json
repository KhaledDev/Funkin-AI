{
  "dependencies": [
    {
      "name": "discord_rpc",
      "type": "git",
      "dir": null,
      "ref": "2d83fa863ef0c1eace5f1cf67c3ac315d1a3a8a5",
      "url": "https://github.com/Aidan63/linc_discord-rpc"
    },
    {
      "name": "flixel",
      "type": "git",
      "dir": null,
      "ref": "32cee07a0e5f21e590a4b21234603b2cd5898b10",
      "url": "https://github.com/EliteMasterEric/flixel"
    },
    {
      "name": "flixel-addons",
      "type": "git",
      "dir": null,
      "ref": "c8c41e26d463aaf2edc0582fb23b6e228235bd16",
      "url": "https://github.com/EliteMasterEric/flixel-addons"
    },
    {
      "name": "flixel-ui",
      "type": "git",
      "dir": null,
      "ref": "719b4f10d94186ed55f6fef1b6618d32abec8c15",
      "url": "https://github.com/HaxeFlixel/flixel-ui"
    },
    {
      "name": "flxanimate",
      "type": "git",
      "dir": null,
      "ref": "dd2903f7dc7024335b981edf2a770760cec912e1",
      "url": "https://github.com/ninjamuffin99/flxanimate"
    },
    {
      "name": "format",
      "type": "haxelib",
      "version": "3.5.0"
    },
    {
      "name": "hamcrest",
      "type": "haxelib",
      "version": "3.0.0"
    },
    {
      "name": "haxeui-core",
      "type": "git",
      "dir": null,
      "ref": "e92d5cfac847943fac84696b103670d55c2c774f",
      "url": "https://github.com/haxeui/haxeui-core"
    },
    {
      "name": "haxeui-flixel",
      "type": "git",
      "dir": null,
      "ref": "be0b18553189a55fd42821026618a18615b070e3",
      "url": "https://github.com/haxeui/haxeui-flixel"
    },
    {
      "name": "hmm",
      "type": "git",
      "dir": null,
      "ref": "d514d7786cabf18b90e60fcee38399fd44c2ddfb",
      "url": "https://github.com/andywhite37/hmm"
    },
    {
      "name": "hscript",
      "type": "haxelib",
      "version": "2.5.0"
    },
    {
      "name": "hxCodec",
      "type": "git",
      "dir": null,
      "ref": "c8c47e706ad82a423783006ed901b6d93c89a421",
      "url": "https://github.com/polybiusproxy/hxCodec"
    },
    {
      "name": "hxcpp",
      "type": "haxelib",
      "version": "4.3.2"
    },
    {
      "name": "hxcpp-debug-server",
      "type": "haxelib",
      "version": "1.2.4"
    },
    {
      "name": "hxp",
      "type": "haxelib",
      "version": "1.2.2"
    },
    {
      "name": "json2object",
      "type": "git",
      "dir": null,
      "ref": "f4df19cfa196f85eece55c3367021fc965f1fa9a",
      "url": "https://github.com/EliteMasterEric/json2object"
    },
    {
      "name": "lime",
      "type": "git",
      "dir": null,
      "ref": "737b86f121cdc90358d59e2e527934f267c94a2c",
      "url": "https://github.com/EliteMasterEric/lime"
    },
    {
      "name": "mconsole",
      "type": "git",
      "dir": null,
      "ref": "master",
      "url": "https://github.com/massive-oss/mconsole"
    },
    {
      "name": "mcover",
      "type": "git",
      "dir": "src",
      "ref": "master",
      "url": "https://github.com/massive-oss/mcover"
    },
    {
      "name": "mockatoo",
      "type": "git",
      "dir": "src",
      "ref": "master",
      "url": "https://github.com/EliteMasterEric/mockatoo"
    },
    {
      "name": "munit",
      "type": "git",
      "dir": "src",
      "ref": "master",
      "url": "https://github.com/EliteMasterEric/MassiveUnit"
    },
    {
      "name": "openfl",
      "type": "git",
      "dir": null,
<<<<<<< HEAD
      "ref": "f229d76361c7e31025a048fe7909847f75bb5d5e",
=======
      "ref": "de9395d2f367a80f93f082e1b639b9cde2258bf1",
>>>>>>> 494019a7
      "url": "https://github.com/EliteMasterEric/openfl"
    },
    {
      "name": "polymod",
      "type": "git",
      "dir": null,
      "ref": "e8a07b81e3bc535238ad8649e38f5d43c46f1b65",
      "url": "https://github.com/larsiusprime/polymod"
    },
    {
      "name": "thx.semver",
      "type": "haxelib",
      "version": "0.2.2"
    },
    {
      "name": "tink_json",
      "type": "haxelib",
      "version": "0.11.0"
    }
  ]
}<|MERGE_RESOLUTION|>--- conflicted
+++ resolved
@@ -139,11 +139,7 @@
       "name": "openfl",
       "type": "git",
       "dir": null,
-<<<<<<< HEAD
       "ref": "f229d76361c7e31025a048fe7909847f75bb5d5e",
-=======
-      "ref": "de9395d2f367a80f93f082e1b639b9cde2258bf1",
->>>>>>> 494019a7
       "url": "https://github.com/EliteMasterEric/openfl"
     },
     {

--- conflicted
+++ resolved
@@ -146,11 +146,7 @@
       "name": "polymod",
       "type": "git",
       "dir": null,
-<<<<<<< HEAD
-      "ref": "682548319a272f6e4c9efa97aca081866426d5c7",
-=======
       "ref": "8553b800965f225bb14c7ab8f04bfa9cdec362ac",
->>>>>>> 31827f30
       "url": "https://github.com/larsiusprime/polymod"
     },
     {

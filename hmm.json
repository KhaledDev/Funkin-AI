--- conflicted
+++ resolved
@@ -1,112 +1,4 @@
 {
-<<<<<<< HEAD
-    "dependencies": [{
-            "name": "discord_rpc",
-            "type": "git",
-            "dir": null,
-            "ref": "2d83fa8",
-            "url": "https://github.com/Aidan63/linc_discord-rpc"
-        },
-        {
-            "name": "flixel",
-            "type": "git",
-            "dir": null,
-            "ref": "d6100cc8",
-            "url": "https://github.com/EliteMasterEric/flixel"
-        },
-        {
-            "name": "flixel-addons",
-            "type": "git",
-            "dir": null,
-            "ref": "f107166",
-            "url": "https://github.com/EliteMasterEric/flixel-addons"
-        },
-        {
-            "name": "flixel-ui",
-            "type": "haxelib",
-            "version": "2.4.0"
-        },
-        {
-            "name": "flxanimate",
-            "type": "git",
-            "dir": null,
-            "ref": "18b2060",
-            "url": "https://github.com/Dot-Stuff/flxanimate"
-        },
-        {
-            "name": "format",
-            "type": "haxelib",
-            "version": "3.5.0"
-        },
-        {
-            "name": "haxeui-core",
-            "type": "git",
-            "dir": null,
-            "ref": "e5cf78d",
-            "url": "https://github.com/haxeui/haxeui-core/"
-        },
-        {
-            "name": "haxeui-flixel",
-            "type": "git",
-            "dir": null,
-            "ref": "f03bb6d",
-            "url": "https://github.com/haxeui/haxeui-flixel"
-        },
-        {
-            "name": "hmm",
-            "type": "git",
-            "dir": null,
-            "ref": "3ef9522",
-            "url": "https://github.com/steviegt6/hmm"
-        },
-        {
-            "name": "hscript",
-            "type": "haxelib",
-            "version": "2.5.0"
-        },
-        {
-            "name": "hxcpp",
-            "type": "haxelib",
-            "version": "4.2.1"
-        },
-        {
-            "name": "hxcpp-debug-server",
-            "type": "haxelib",
-            "version": "1.2.4"
-        },
-        {
-            "name": "hxp",
-            "type": "haxelib",
-            "version": null
-        },
-        {
-            "name": "lime",
-            "type": "git",
-            "dir": null,
-            "ref": "afadf5f",
-            "url": "https://github.com/openfl/lime"
-        },
-        {
-            "name": "openfl",
-            "type": "git",
-            "dir": null,
-            "ref": "b2c18513",
-            "url": "https://github.com/EliteMasterEric/openfl"
-        },
-        {
-            "name": "polymod",
-            "type": "git",
-            "dir": null,
-            "ref": "4e5b4b3",
-            "url": "https://github.com/larsiusprime/polymod"
-        },
-        {
-            "name": "thx.semver",
-            "type": "haxelib",
-            "version": "0.2.2"
-        }
-    ]
-=======
   "dependencies": [
     {
       "name": "discord_rpc",
@@ -196,8 +88,10 @@
     },
     {
       "name": "lime",
-      "type": "haxelib",
-      "version": null
+      "type": "git",
+      "dir": null,
+      "ref": "afadf5f",
+      "url": "https://github.com/openfl/lime"
     },
     {
       "name": "openfl",
@@ -219,5 +113,4 @@
       "version": "0.2.2"
     }
   ]
->>>>>>> cdd8cd2e
 }
{
  "dependencies": [
    {
      "name": "discord_rpc",
      "type": "git",
      "dir": null,
      "ref": "2d83fa863ef0c1eace5f1cf67c3ac315d1a3a8a5",
      "url": "https://github.com/Aidan63/linc_discord-rpc"
    },
    {
      "name": "flixel",
      "type": "git",
      "dir": null,
      "ref": "a83738673e7edbf8acba3a1426af284dfe6719fe",
      "url": "https://github.com/FunkinCrew/flixel"
    },
    {
      "name": "flixel-addons",
      "type": "git",
      "dir": null,
      "ref": "fd3aecdeb5635fa0428dffee204fc78fc26b5885",
      "url": "https://github.com/FunkinCrew/flixel-addons"
    },
    {
      "name": "flixel-text-input",
      "type": "haxelib",
      "version": "1.1.0"
    },
    {
      "name": "flixel-ui",
      "type": "git",
      "dir": null,
      "ref": "719b4f10d94186ed55f6fef1b6618d32abec8c15",
      "url": "https://github.com/HaxeFlixel/flixel-ui"
    },
    {
      "name": "flxanimate",
      "type": "git",
      "dir": null,
      "ref": "d7c5621be742e2c98d523dfe5af7528835eaff1e",
      "url": "https://github.com/FunkinCrew/flxanimate"
    },
    {
      "name": "format",
      "type": "haxelib",
      "version": "3.5.0"
    },
    {
      "name": "hamcrest",
      "type": "haxelib",
      "version": "3.0.0"
    },
    {
      "name": "haxeui-core",
      "type": "git",
      "dir": null,
<<<<<<< HEAD
      "ref": "1e40adb6bf58b0eb6a5600f75face565b647ab36",
=======
      "ref": "e765a3e0b7a653823e8dec765e04623f27f573f8",
>>>>>>> 43872bb2
      "url": "https://github.com/haxeui/haxeui-core"
    },
    {
      "name": "haxeui-flixel",
      "type": "git",
      "dir": null,
<<<<<<< HEAD
      "ref": "26b6bb132c92dfa9b77b4a61eaeda8f9a9efda98",
=======
      "ref": "7a517d561eff49d8123c128bf9f5c1123b84d014",
>>>>>>> 43872bb2
      "url": "https://github.com/haxeui/haxeui-flixel"
    },
    {
      "name": "hmm",
      "type": "haxelib",
      "version": "3.1.0"
    },
    {
      "name": "hscript",
      "type": "haxelib",
      "version": "2.5.0"
    },
    {
      "name": "hxCodec",
      "type": "git",
      "dir": null,
      "ref": "c8c47e706ad82a423783006ed901b6d93c89a421",
      "url": "https://github.com/polybiusproxy/hxCodec"
    },
    {
      "name": "hxcpp",
      "type": "haxelib",
      "version": "4.3.2"
    },
    {
      "name": "hxcpp-debug-server",
      "type": "haxelib",
      "version": "1.2.4"
    },
    {
      "name": "hxp",
      "type": "haxelib",
      "version": "1.2.2"
    },
    {
      "name": "json2object",
      "type": "git",
      "dir": null,
      "ref": "a8c26f18463c98da32f744c214fe02273e1823fa",
      "url": "https://github.com/FunkinCrew/json2object"
    },
    {
      "name": "lime",
      "type": "git",
      "dir": null,
      "ref": "737b86f121cdc90358d59e2e527934f267c94a2c",
      "url": "https://github.com/FunkinCrew/lime"
    },
    {
      "name": "mconsole",
      "type": "git",
      "dir": null,
      "ref": "master",
      "url": "https://github.com/massive-oss/mconsole"
    },
    {
      "name": "mcover",
      "type": "git",
      "dir": "src",
      "ref": "master",
      "url": "https://github.com/massive-oss/mcover"
    },
    {
      "name": "mockatoo",
      "type": "git",
      "dir": "src",
      "ref": "master",
      "url": "https://github.com/FunkinCrew/mockatoo"
    },
    {
      "name": "munit",
      "type": "git",
      "dir": "src",
      "ref": "master",
      "url": "https://github.com/FunkinCrew/MassiveUnit"
    },
    {
      "name": "openfl",
      "type": "git",
      "dir": null,
      "ref": "f229d76361c7e31025a048fe7909847f75bb5d5e",
      "url": "https://github.com/FunkinCrew/openfl"
    },
    {
      "name": "polymod",
      "type": "git",
      "dir": null,
      "ref": "80d1d309803c1b111866524f9769325e3b8b0b1b",
      "url": "https://github.com/larsiusprime/polymod"
    },
    {
      "name": "thx.semver",
      "type": "haxelib",
      "version": "0.2.2"
    },
    {
      "name": "tink_json",
      "type": "haxelib",
      "version": "0.11.0"
    }
  ]
}<|MERGE_RESOLUTION|>--- conflicted
+++ resolved
@@ -54,22 +54,14 @@
       "name": "haxeui-core",
       "type": "git",
       "dir": null,
-<<<<<<< HEAD
-      "ref": "1e40adb6bf58b0eb6a5600f75face565b647ab36",
-=======
-      "ref": "e765a3e0b7a653823e8dec765e04623f27f573f8",
->>>>>>> 43872bb2
+      "ref": "5086e59e7551d775ed4d1fb0188e31de22d1312b",
       "url": "https://github.com/haxeui/haxeui-core"
     },
     {
       "name": "haxeui-flixel",
       "type": "git",
       "dir": null,
-<<<<<<< HEAD
-      "ref": "26b6bb132c92dfa9b77b4a61eaeda8f9a9efda98",
-=======
-      "ref": "7a517d561eff49d8123c128bf9f5c1123b84d014",
->>>>>>> 43872bb2
+      "ref": "2b9cff727999b53ed292b1675ac1c9089ac77600",
       "url": "https://github.com/haxeui/haxeui-flixel"
     },
     {

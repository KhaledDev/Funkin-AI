--- conflicted
+++ resolved
@@ -155,7 +155,6 @@
       "url": "https://github.com/larsiusprime/polymod"
     },
     {
-<<<<<<< HEAD
       "name": "thx.core",
       "type": "git",
       "dir": null,
@@ -163,8 +162,6 @@
       "url": "https://github.com/FunkinCrew/thx.core"
     },
     {
-=======
->>>>>>> 57ac9608
       "name": "thx.semver",
       "type": "haxelib",
       "version": "0.2.2"

{
  "dependencies": [
    {
      "name": "discord_rpc",
      "type": "git",
      "dir": null,
      "ref": "2d83fa863ef0c1eace5f1cf67c3ac315d1a3a8a5",
      "url": "https://github.com/Aidan63/linc_discord-rpc"
    },
    {
      "name": "flixel",
      "type": "git",
      "dir": null,
<<<<<<< HEAD
      "ref": "4d054bd10b05bb1309a0ba3427ffa5378e0b4b99",
=======
      "ref": "25c84b29665329f7c6366342542a3978f29300ee",
>>>>>>> 48bf486c
      "url": "https://github.com/FunkinCrew/flixel"
    },
    {
      "name": "flixel-addons",
      "type": "git",
      "dir": null,
      "ref": "a523c3b56622f0640933944171efed46929e360e",
      "url": "https://github.com/FunkinCrew/flixel-addons"
    },
    {
      "name": "flixel-text-input",
      "type": "haxelib",
      "version": "1.1.0"
    },
    {
      "name": "flixel-ui",
      "type": "git",
      "dir": null,
      "ref": "719b4f10d94186ed55f6fef1b6618d32abec8c15",
      "url": "https://github.com/HaxeFlixel/flixel-ui"
    },
    {
      "name": "flxanimate",
      "type": "git",
      "dir": null,
      "ref": "9bacdd6ea39f5e3a33b0f5dfb7bc583fe76060d4",
      "url": "https://github.com/FunkinCrew/flxanimate"
    },
    {
      "name": "format",
      "type": "haxelib",
      "version": "3.5.0"
    },
    {
      "name": "hamcrest",
      "type": "haxelib",
      "version": "3.0.0"
    },
    {
      "name": "haxeui-core",
      "type": "git",
      "dir": null,
      "ref": "8a7846b",
      "url": "https://github.com/haxeui/haxeui-core"
    },
    {
      "name": "haxeui-flixel",
      "type": "git",
      "dir": null,
      "ref": "e9f880522e27134b29df4067f82df7d7e5237b70",
      "url": "https://github.com/haxeui/haxeui-flixel"
    },
    {
      "name": "hmm",
      "type": "haxelib",
      "version": "3.1.0"
    },
    {
      "name": "hscript",
      "type": "haxelib",
      "version": "2.5.0"
    },
    {
      "name": "hxCodec",
      "type": "git",
      "dir": null,
      "ref": "c8c47e706ad82a423783006ed901b6d93c89a421",
      "url": "https://github.com/polybiusproxy/hxCodec"
    },
    {
      "name": "hxcpp",
      "type": "haxelib",
      "version": "4.3.2"
    },
    {
      "name": "hxcpp-debug-server",
      "type": "git",
      "dir": "hxcpp-debug-server",
      "ref": "147294123f983e35f50a966741474438069a7a8f",
      "url": "https://github.com/FunkinCrew/hxcpp-debugger"
    },
    {
      "name": "hxp",
      "type": "haxelib",
      "version": "1.2.2"
    },
    {
      "name": "json2object",
      "type": "git",
      "dir": null,
      "ref": "a8c26f18463c98da32f744c214fe02273e1823fa",
      "url": "https://github.com/FunkinCrew/json2object"
    },
    {
      "name": "lime",
      "type": "git",
      "dir": null,
      "ref": "fff39ba6fc64969cd51987ef7491d9345043dc5d",
      "url": "https://github.com/FunkinCrew/lime"
    },
    {
      "name": "mconsole",
      "type": "git",
      "dir": null,
      "ref": "master",
      "url": "https://github.com/massive-oss/mconsole"
    },
    {
      "name": "mcover",
      "type": "git",
      "dir": "src",
      "ref": "master",
      "url": "https://github.com/massive-oss/mcover"
    },
    {
      "name": "mockatoo",
      "type": "git",
      "dir": "src",
      "ref": "master",
      "url": "https://github.com/FunkinCrew/mockatoo"
    },
    {
      "name": "munit",
      "type": "git",
      "dir": "src",
      "ref": "master",
      "url": "https://github.com/FunkinCrew/MassiveUnit"
    },
    {
      "name": "openfl",
      "type": "git",
      "dir": null,
      "ref": "f229d76361c7e31025a048fe7909847f75bb5d5e",
      "url": "https://github.com/FunkinCrew/openfl"
    },
    {
      "name": "polymod",
      "type": "git",
      "dir": null,
      "ref": "0b53e478bc375ec51b760b650201ac7a965d2ef4",
      "url": "https://github.com/larsiusprime/polymod"
    },
    {
      "name": "thx.core",
      "type": "git",
      "dir": null,
      "ref": "22605ff44f01971d599641790d6bae4869f7d9f4",
      "url": "https://github.com/FunkinCrew/thx.core"
    },
    {
      "name": "thx.semver",
      "type": "haxelib",
      "version": "0.2.2"
    }
  ]
}<|MERGE_RESOLUTION|>--- conflicted
+++ resolved
@@ -11,11 +11,7 @@
       "name": "flixel",
       "type": "git",
       "dir": null,
-<<<<<<< HEAD
       "ref": "4d054bd10b05bb1309a0ba3427ffa5378e0b4b99",
-=======
-      "ref": "25c84b29665329f7c6366342542a3978f29300ee",
->>>>>>> 48bf486c
       "url": "https://github.com/FunkinCrew/flixel"
     },
     {

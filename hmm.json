{
  "dependencies": [
    {
      "name": "discord_rpc",
      "type": "git",
      "dir": null,
      "ref": "2d83fa8",
      "url": "https://github.com/Aidan63/linc_discord-rpc"
    },
    {
<<<<<<< HEAD
      "name": "flixel",
      "type": "git",
      "dir": null,
      "ref": "dev",
      "url": "https://github.com/MasterEric/flixel"
    },
    {
      "name": "flixel-addons",
      "type": "git",
      "dir": null,
      "ref": "a3877f0",
      "url": "https://github.com/MasterEric/flixel-addons"
    },
    {
      "name": "flixel-addons",
      "type": "git",
      "dir": null,
      "ref": "dev",
      "url": "https://github.com/MasterEric/flixel-addons"
=======
      "name": "firetongue",
      "type": "git",
      "dir": null,
      "ref": "c5666c8",
      "url": "https://github.com/larsiusprime/firetongue"
    },
    {
      "name": "flixel",
      "type": "git",
      "dir": null,
      "ref": "93a049d6",
      "url": "https://github.com/haxeflixel/flixel"
    },
    {
      "name": "flixel-addons",
      "type": "haxelib",
      "version": "2.11.0"
>>>>>>> 085cc452
    },
    {
      "name": "flixel-ui",
      "type": "haxelib",
      "version": "2.4.0"
    },
    {
<<<<<<< HEAD
      "name": "flxanimate",
      "type": "git",
      "dir": null,
      "ref": "18b2060",
      "url": "https://github.com/Dot-Stuff/flxanimate"
    },
    {
      "name": "format",
      "type": "haxelib",
      "version": null
    },
    {
      "name": "haxeui-core",
      "type": "git",
      "dir": null,
      "ref": "fc8d656b",
      "url": "https://github.com/haxeui/haxeui-core/"
    },
    {
      "name": "haxeui-flixel",
      "type": "git",
      "dir": null,
      "ref": "80941a7",
      "url": "https://github.com/haxeui/haxeui-flixel"
    },
    {
      "name": "hmm",
      "type": "haxelib",
      "version": "2.1.0"
=======
      "name": "haxeui-core",
      "type": "haxelib",
      "version": "1.5.0"
    },
    {
      "name": "haxeui-flixel",
      "type": "haxelib",
      "version": "1.5.0"
>>>>>>> 085cc452
    },
    {
      "name": "hscript",
      "type": "haxelib",
      "version": "2.5.0"
    },
    {
      "name": "hxcpp",
      "type": "haxelib",
      "version": "4.2.1"
    },
    {
      "name": "hxcpp-debug-server",
      "type": "haxelib",
      "version": "1.2.4"
    },
    {
<<<<<<< HEAD
      "name": "hxp",
      "type": "haxelib",
      "version": null
    },
    {
      "name": "lime",
      "type": "haxelib",
      "version": null
    },
    {
      "name": "openfl",
      "type": "git",
      "dir": null,
      "ref": "develop",
      "url": "https://github.com/openfl/openfl"
=======
      "name": "lime",
      "type": "haxelib",
      "version": "7.9.0"
    },
    {
      "name": "openfl",
      "type": "haxelib",
      "version": "9.1.0"
>>>>>>> 085cc452
    },
    {
      "name": "polymod",
      "type": "git",
      "dir": null,
<<<<<<< HEAD
      "ref": "develop",
=======
      "ref": "c858b48",
>>>>>>> 085cc452
      "url": "https://github.com/larsiusprime/polymod"
    },
    {
      "name": "thx.semver",
      "type": "haxelib",
      "version": "0.2.2"
    }
  ]
}<|MERGE_RESOLUTION|>--- conflicted
+++ resolved
@@ -1,158 +1,104 @@
 {
-  "dependencies": [
-    {
-      "name": "discord_rpc",
-      "type": "git",
-      "dir": null,
-      "ref": "2d83fa8",
-      "url": "https://github.com/Aidan63/linc_discord-rpc"
-    },
-    {
-<<<<<<< HEAD
-      "name": "flixel",
-      "type": "git",
-      "dir": null,
-      "ref": "dev",
-      "url": "https://github.com/MasterEric/flixel"
-    },
-    {
-      "name": "flixel-addons",
-      "type": "git",
-      "dir": null,
-      "ref": "a3877f0",
-      "url": "https://github.com/MasterEric/flixel-addons"
-    },
-    {
-      "name": "flixel-addons",
-      "type": "git",
-      "dir": null,
-      "ref": "dev",
-      "url": "https://github.com/MasterEric/flixel-addons"
-=======
-      "name": "firetongue",
-      "type": "git",
-      "dir": null,
-      "ref": "c5666c8",
-      "url": "https://github.com/larsiusprime/firetongue"
-    },
-    {
-      "name": "flixel",
-      "type": "git",
-      "dir": null,
-      "ref": "93a049d6",
-      "url": "https://github.com/haxeflixel/flixel"
-    },
-    {
-      "name": "flixel-addons",
-      "type": "haxelib",
-      "version": "2.11.0"
->>>>>>> 085cc452
-    },
-    {
-      "name": "flixel-ui",
-      "type": "haxelib",
-      "version": "2.4.0"
-    },
-    {
-<<<<<<< HEAD
-      "name": "flxanimate",
-      "type": "git",
-      "dir": null,
-      "ref": "18b2060",
-      "url": "https://github.com/Dot-Stuff/flxanimate"
-    },
-    {
-      "name": "format",
-      "type": "haxelib",
-      "version": null
-    },
-    {
-      "name": "haxeui-core",
-      "type": "git",
-      "dir": null,
-      "ref": "fc8d656b",
-      "url": "https://github.com/haxeui/haxeui-core/"
-    },
-    {
-      "name": "haxeui-flixel",
-      "type": "git",
-      "dir": null,
-      "ref": "80941a7",
-      "url": "https://github.com/haxeui/haxeui-flixel"
-    },
-    {
-      "name": "hmm",
-      "type": "haxelib",
-      "version": "2.1.0"
-=======
-      "name": "haxeui-core",
-      "type": "haxelib",
-      "version": "1.5.0"
-    },
-    {
-      "name": "haxeui-flixel",
-      "type": "haxelib",
-      "version": "1.5.0"
->>>>>>> 085cc452
-    },
-    {
-      "name": "hscript",
-      "type": "haxelib",
-      "version": "2.5.0"
-    },
-    {
-      "name": "hxcpp",
-      "type": "haxelib",
-      "version": "4.2.1"
-    },
-    {
-      "name": "hxcpp-debug-server",
-      "type": "haxelib",
-      "version": "1.2.4"
-    },
-    {
-<<<<<<< HEAD
-      "name": "hxp",
-      "type": "haxelib",
-      "version": null
-    },
-    {
-      "name": "lime",
-      "type": "haxelib",
-      "version": null
-    },
-    {
-      "name": "openfl",
-      "type": "git",
-      "dir": null,
-      "ref": "develop",
-      "url": "https://github.com/openfl/openfl"
-=======
-      "name": "lime",
-      "type": "haxelib",
-      "version": "7.9.0"
-    },
-    {
-      "name": "openfl",
-      "type": "haxelib",
-      "version": "9.1.0"
->>>>>>> 085cc452
-    },
-    {
-      "name": "polymod",
-      "type": "git",
-      "dir": null,
-<<<<<<< HEAD
-      "ref": "develop",
-=======
-      "ref": "c858b48",
->>>>>>> 085cc452
-      "url": "https://github.com/larsiusprime/polymod"
-    },
-    {
-      "name": "thx.semver",
-      "type": "haxelib",
-      "version": "0.2.2"
-    }
-  ]
+    "dependencies": [{
+            "name": "discord_rpc",
+            "type": "git",
+            "dir": null,
+            "ref": "2d83fa8",
+            "url": "https://github.com/Aidan63/linc_discord-rpc"
+        },
+        {
+            "name": "flixel",
+            "type": "git",
+            "dir": null,
+            "ref": "a629f9a5",
+            "url": "https://github.com/MasterEric/flixel"
+        },
+        {
+            "name": "flixel-addons",
+            "type": "git",
+            "dir": null,
+            "ref": "752c3d7",
+            "url": "https://github.com/MasterEric/flixel-addons"
+        },
+        {
+            "name": "flixel-ui",
+            "type": "haxelib",
+            "version": "2.4.0"
+        },
+        {
+            "name": "flxanimate",
+            "type": "git",
+            "dir": null,
+            "ref": "18b2060",
+            "url": "https://github.com/Dot-Stuff/flxanimate"
+        },
+        {
+            "name": "format",
+            "type": "haxelib",
+            "version": "3.5.0"
+        },
+        {
+            "name": "haxeui-core",
+            "type": "git",
+            "dir": null,
+            "ref": "fc8d656b",
+            "url": "https://github.com/haxeui/haxeui-core/"
+        },
+        {
+            "name": "haxeui-flixel",
+            "type": "git",
+            "dir": null,
+            "ref": "80941a7",
+            "url": "https://github.com/haxeui/haxeui-flixel"
+        },
+        {
+            "name": "hmm",
+            "type": "haxelib",
+            "version": "2.1.0"
+        },
+        {
+            "name": "hscript",
+            "type": "haxelib",
+            "version": "2.5.0"
+        },
+        {
+            "name": "hxcpp",
+            "type": "haxelib",
+            "version": "4.2.1"
+        },
+        {
+            "name": "hxcpp-debug-server",
+            "type": "haxelib",
+            "version": "1.2.4"
+        },
+        {
+            "name": "hxp",
+            "type": "haxelib",
+            "version": "1.2.2"
+        },
+        {
+            "name": "lime",
+            "type": "haxelib",
+            "version": "8.0.0"
+        },
+        {
+            "name": "openfl",
+            "type": "git",
+            "dir": null,
+            "ref": "3fd5763c1",
+            "url": "https://github.com/MasterEric/openfl"
+        },
+        {
+            "name": "polymod",
+            "type": "git",
+            "dir": null,
+            "ref": "547c8ee",
+            "url": "https://github.com/larsiusprime/polymod"
+        },
+        {
+            "name": "thx.semver",
+            "type": "haxelib",
+            "version": "0.2.2"
+        }
+    ]
 }
--- conflicted
+++ resolved
@@ -109,11 +109,7 @@
       "name": "lime",
       "type": "git",
       "dir": null,
-<<<<<<< HEAD
       "ref": "6c92c7e",
-=======
-      "ref": "1359fe6ad52e91175dc636a516d460bd54ea22ed",
->>>>>>> cf01f8c0
       "url": "https://github.com/FunkinCrew/lime"
     },
     {

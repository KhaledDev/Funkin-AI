--- conflicted
+++ resolved
@@ -23,12 +23,6 @@
     },
     {
       "name": "flixel-text-input",
-<<<<<<< HEAD
-      "type": "git",
-      "dir": null,
-      "ref": "951a0103a17bfa55eed86703ce50b4fb0d7590bc",
-      "url": "https://github.com/Starmapo/flixel-text-input"
-=======
       "type": "git",
       "dir": null,
       "ref": "951a0103a17bfa55eed86703ce50b4fb0d7590bc",
@@ -40,7 +34,6 @@
       "dir": null,
       "ref": "d0afed7293c71ffdb1184751317fc709b44c9056",
       "url": "https://github.com/HaxeFlixel/flixel-ui"
->>>>>>> 7d3d83b2
     },
     {
       "name": "flxanimate",

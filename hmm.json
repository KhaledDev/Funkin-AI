{
  "dependencies": [
    {
      "name": "discord_rpc",
      "type": "git",
      "dir": null,
      "ref": "2d83fa863ef0c1eace5f1cf67c3ac315d1a3a8a5",
      "url": "https://github.com/Aidan63/linc_discord-rpc"
    },
    {
      "name": "flixel",
      "type": "git",
      "dir": null,
      "ref": "25c84b29665329f7c6366342542a3978f29300ee",
      "url": "https://github.com/FunkinCrew/flixel"
    },
    {
      "name": "flixel-addons",
      "type": "git",
      "dir": null,
      "ref": "a523c3b56622f0640933944171efed46929e360e",
      "url": "https://github.com/FunkinCrew/flixel-addons"
    },
    {
      "name": "flixel-text-input",
      "type": "haxelib",
      "version": "1.1.0"
    },
    {
      "name": "flixel-ui",
      "type": "git",
      "dir": null,
      "ref": "719b4f10d94186ed55f6fef1b6618d32abec8c15",
      "url": "https://github.com/HaxeFlixel/flixel-ui"
    },
    {
      "name": "flxanimate",
      "type": "git",
      "dir": null,
      "ref": "9bacdd6ea39f5e3a33b0f5dfb7bc583fe76060d4",
      "url": "https://github.com/FunkinCrew/flxanimate"
    },
    {
      "name": "format",
      "type": "haxelib",
      "version": "3.5.0"
    },
    {
      "name": "hamcrest",
      "type": "haxelib",
      "version": "3.0.0"
    },
    {
      "name": "haxeui-core",
      "type": "git",
      "dir": null,
      "ref": "8a7846b",
      "url": "https://github.com/haxeui/haxeui-core"
    },
    {
      "name": "haxeui-flixel",
      "type": "git",
      "dir": null,
      "ref": "e9f880522e27134b29df4067f82df7d7e5237b70",
      "url": "https://github.com/haxeui/haxeui-flixel"
    },
    {
      "name": "hmm",
      "type": "haxelib",
      "version": "3.1.0"
    },
    {
      "name": "hscript",
      "type": "haxelib",
      "version": "2.5.0"
    },
    {
      "name": "hxCodec",
      "type": "git",
      "dir": null,
      "ref": "c8c47e706ad82a423783006ed901b6d93c89a421",
      "url": "https://github.com/polybiusproxy/hxCodec"
    },
    {
      "name": "hxcpp",
      "type": "haxelib",
      "version": "4.3.2"
    },
    {
      "name": "hxcpp-debug-server",
      "type": "git",
      "dir": "hxcpp-debug-server",
      "ref": "147294123f983e35f50a966741474438069a7a8f",
      "url": "https://github.com/FunkinCrew/hxcpp-debugger"
    },
    {
      "name": "hxp",
      "type": "haxelib",
      "version": "1.2.2"
    },
    {
      "name": "json2object",
      "type": "git",
      "dir": null,
      "ref": "a8c26f18463c98da32f744c214fe02273e1823fa",
      "url": "https://github.com/FunkinCrew/json2object"
    },
    {
      "name": "lime",
      "type": "git",
      "dir": null,
      "ref": "1359fe6ad52e91175dc636a516d460bd54ea22ed",
      "url": "https://github.com/FunkinCrew/lime"
    },
    {
      "name": "mconsole",
      "type": "git",
      "dir": null,
      "ref": "master",
      "url": "https://github.com/massive-oss/mconsole"
    },
    {
      "name": "mcover",
      "type": "git",
      "dir": "src",
      "ref": "master",
      "url": "https://github.com/massive-oss/mcover"
    },
    {
      "name": "mockatoo",
      "type": "git",
      "dir": "src",
      "ref": "master",
      "url": "https://github.com/FunkinCrew/mockatoo"
    },
    {
      "name": "munit",
      "type": "git",
      "dir": "src",
      "ref": "master",
      "url": "https://github.com/FunkinCrew/MassiveUnit"
    },
    {
      "name": "openfl",
      "type": "git",
      "dir": null,
      "ref": "f229d76361c7e31025a048fe7909847f75bb5d5e",
      "url": "https://github.com/FunkinCrew/openfl"
    },
    {
      "name": "polymod",
      "type": "git",
      "dir": null,
<<<<<<< HEAD
      "ref": "a9963b3a982e5f66a2ba02421aabf4b926953fbc",
      "url": "https://github.com/larsiusprime/polymod"
    },
    {
      "name": "thx.semver",
      "type": "git",
      "dir": null,
      "ref": "cf8d213589a2c7ce4a59b0fdba9e8ff36bc029fa",
      "url": "https://github.com/FunkinCrew/thx.semver"
=======
      "ref": "0b53e478bc375ec51b760b650201ac7a965d2ef4",
      "url": "https://github.com/larsiusprime/polymod"
    },
    {
      "name": "thx.core",
      "type": "git",
      "dir": null,
      "ref": "22605ff44f01971d599641790d6bae4869f7d9f4",
      "url": "https://github.com/FunkinCrew/thx.core"
>>>>>>> 48bf486c
    },
    {
      "name": "thx.semver",
      "type": "haxelib",
      "version": "0.2.2"
    }
  ]
}<|MERGE_RESOLUTION|>--- conflicted
+++ resolved
@@ -151,17 +151,6 @@
       "name": "polymod",
       "type": "git",
       "dir": null,
-<<<<<<< HEAD
-      "ref": "a9963b3a982e5f66a2ba02421aabf4b926953fbc",
-      "url": "https://github.com/larsiusprime/polymod"
-    },
-    {
-      "name": "thx.semver",
-      "type": "git",
-      "dir": null,
-      "ref": "cf8d213589a2c7ce4a59b0fdba9e8ff36bc029fa",
-      "url": "https://github.com/FunkinCrew/thx.semver"
-=======
       "ref": "0b53e478bc375ec51b760b650201ac7a965d2ef4",
       "url": "https://github.com/larsiusprime/polymod"
     },
@@ -171,12 +160,13 @@
       "dir": null,
       "ref": "22605ff44f01971d599641790d6bae4869f7d9f4",
       "url": "https://github.com/FunkinCrew/thx.core"
->>>>>>> 48bf486c
     },
     {
       "name": "thx.semver",
-      "type": "haxelib",
-      "version": "0.2.2"
+      "type": "git",
+      "dir": null,
+      "ref": "cf8d213589a2c7ce4a59b0fdba9e8ff36bc029fa",
+      "url": "https://github.com/FunkinCrew/thx.semver"
     }
   ]
 }
{
<<<<<<< HEAD
  "dependencies": [
    {
      "name": "discord_rpc",
      "type": "git",
      "dir": null,
      "ref": "2d83fa8",
      "url": "https://github.com/Aidan63/linc_discord-rpc"
    },
    {
      "name": "flixel",
      "type": "git",
      "dir": null,
      "ref": "d6100cc8",
      "url": "https://github.com/EliteMasterEric/flixel"
    },
    {
      "name": "flixel-addons",
      "type": "git",
      "dir": null,
      "ref": "f107166",
      "url": "https://github.com/EliteMasterEric/flixel-addons"
    },
    {
      "name": "flixel-ui",
      "type": "haxelib",
      "version": "2.4.0"
    },
    {
      "name": "flxanimate",
      "type": "git",
      "dir": null,
      "ref": "18b2060",
      "url": "https://github.com/Dot-Stuff/flxanimate"
    },
    {
      "name": "format",
      "type": "haxelib",
      "version": "3.5.0"
    },
    {
      "name": "haxeui-core",
      "type": "git",
      "dir": null,
      "ref": "e5cf78d",
      "url": "https://github.com/haxeui/haxeui-core/"
    },
    {
      "name": "haxeui-flixel",
      "type": "git",
      "dir": null,
      "ref": "f03bb6d",
      "url": "https://github.com/haxeui/haxeui-flixel"
    },
    {
      "name": "hmm",
      "type": "git",
      "dir": null,
      "ref": "3ef9522",
      "url": "https://github.com/steviegt6/hmm"
    },
    {
      "name": "hscript",
      "type": "haxelib",
      "version": "2.5.0"
    },
    {
      "name": "hxcpp",
      "type": "haxelib",
      "version": "4.2.1"
    },
    {
      "name": "hxcpp-debug-server",
      "type": "haxelib",
      "version": "1.2.4"
    },
    {
      "name": "hxp",
      "type": "haxelib",
      "version": null
    },
    {
      "name": "lime",
      "type": "git",
      "version": null
    },
    {
      "name": "openfl",
      "type": "git",
      "dir": null,
      "ref": "b2c18513",
      "url": "https://github.com/EliteMasterEric/openfl"
    },
    {
      "name": "polymod",
      "type": "git",
      "dir": null,
      "ref": "4e5b4b3",
      "url": "https://github.com/larsiusprime/polymod"
    },
    {
      "name": "thx.semver",
      "type": "haxelib",
      "version": "0.2.2"
    }
  ]
=======
    "dependencies": [{
            "name": "discord_rpc",
            "type": "git",
            "dir": null,
            "ref": "2d83fa8",
            "url": "https://github.com/Aidan63/linc_discord-rpc"
        },
        {
            "name": "flixel",
            "type": "git",
            "dir": null,
            "ref": "a629f9a5",
            "url": "https://github.com/MasterEric/flixel"
        },
        {
            "name": "flixel-addons",
            "type": "git",
            "dir": null,
            "ref": "752c3d7",
            "url": "https://github.com/MasterEric/flixel-addons"
        },
        {
            "name": "flixel-ui",
            "type": "haxelib",
            "version": "2.4.0"
        },
        {
            "name": "flxanimate",
            "type": "git",
            "dir": null,
            "ref": "18b2060",
            "url": "https://github.com/Dot-Stuff/flxanimate"
        },
        {
            "name": "format",
            "type": "haxelib",
            "version": "3.5.0"
        },
        {
            "name": "haxeui-core",
            "type": "git",
            "dir": null,
            "ref": "50247e3",
            "url": "https://github.com/haxeui/haxeui-core/"
        },
        {
            "name": "haxeui-flixel",
            "type": "git",
            "dir": null,
            "ref": "f03bb6d",
            "url": "https://github.com/haxeui/haxeui-flixel"
        },
        {
            "name": "hmm",
            "type": "git",
            "dir": null,
            "ref": "3ef9522",
            "url": "https://github.com/steviegt6/hmm"
        },
        {
            "name": "hscript",
            "type": "haxelib",
            "version": "2.5.0"
        },
        {
            "name": "hxcpp",
            "type": "haxelib",
            "version": "4.2.1"
        },
        {
            "name": "hxcpp-debug-server",
            "type": "haxelib",
            "version": "1.2.4"
        },
        {
            "name": "hxp",
            "type": "haxelib",
            "version": null
        },
        {
            "name": "lime",
            "type": "haxelib",
            "version": null
        },
        {
            "name": "openfl",
            "type": "git",
            "dir": null,
            "ref": "3fd5763c1",
            "url": "https://github.com/MasterEric/openfl"
        },
        {
            "name": "polymod",
            "type": "git",
            "dir": null,
            "ref": "4e5b4b3",
            "url": "https://github.com/larsiusprime/polymod"
        },
        {
            "name": "thx.semver",
            "type": "haxelib",
            "version": "0.2.2"
        }
    ]
>>>>>>> 0f9d0a6c
}<|MERGE_RESOLUTION|>--- conflicted
+++ resolved
@@ -1,5 +1,4 @@
 {
-<<<<<<< HEAD
   "dependencies": [
     {
       "name": "discord_rpc",
@@ -12,15 +11,15 @@
       "name": "flixel",
       "type": "git",
       "dir": null,
-      "ref": "d6100cc8",
-      "url": "https://github.com/EliteMasterEric/flixel"
+      "ref": "a629f9a5",
+      "url": "https://github.com/MasterEric/flixel"
     },
     {
       "name": "flixel-addons",
       "type": "git",
       "dir": null,
-      "ref": "f107166",
-      "url": "https://github.com/EliteMasterEric/flixel-addons"
+      "ref": "752c3d7",
+      "url": "https://github.com/MasterEric/flixel-addons"
     },
     {
       "name": "flixel-ui",
@@ -43,7 +42,7 @@
       "name": "haxeui-core",
       "type": "git",
       "dir": null,
-      "ref": "e5cf78d",
+      "ref": "50247e3",
       "url": "https://github.com/haxeui/haxeui-core/"
     },
     {
@@ -82,15 +81,15 @@
     },
     {
       "name": "lime",
-      "type": "git",
+      "type": "haxelib",
       "version": null
     },
     {
       "name": "openfl",
       "type": "git",
       "dir": null,
-      "ref": "b2c18513",
-      "url": "https://github.com/EliteMasterEric/openfl"
+      "ref": "3fd5763c1",
+      "url": "https://github.com/MasterEric/openfl"
     },
     {
       "name": "polymod",
@@ -105,110 +104,4 @@
       "version": "0.2.2"
     }
   ]
-=======
-    "dependencies": [{
-            "name": "discord_rpc",
-            "type": "git",
-            "dir": null,
-            "ref": "2d83fa8",
-            "url": "https://github.com/Aidan63/linc_discord-rpc"
-        },
-        {
-            "name": "flixel",
-            "type": "git",
-            "dir": null,
-            "ref": "a629f9a5",
-            "url": "https://github.com/MasterEric/flixel"
-        },
-        {
-            "name": "flixel-addons",
-            "type": "git",
-            "dir": null,
-            "ref": "752c3d7",
-            "url": "https://github.com/MasterEric/flixel-addons"
-        },
-        {
-            "name": "flixel-ui",
-            "type": "haxelib",
-            "version": "2.4.0"
-        },
-        {
-            "name": "flxanimate",
-            "type": "git",
-            "dir": null,
-            "ref": "18b2060",
-            "url": "https://github.com/Dot-Stuff/flxanimate"
-        },
-        {
-            "name": "format",
-            "type": "haxelib",
-            "version": "3.5.0"
-        },
-        {
-            "name": "haxeui-core",
-            "type": "git",
-            "dir": null,
-            "ref": "50247e3",
-            "url": "https://github.com/haxeui/haxeui-core/"
-        },
-        {
-            "name": "haxeui-flixel",
-            "type": "git",
-            "dir": null,
-            "ref": "f03bb6d",
-            "url": "https://github.com/haxeui/haxeui-flixel"
-        },
-        {
-            "name": "hmm",
-            "type": "git",
-            "dir": null,
-            "ref": "3ef9522",
-            "url": "https://github.com/steviegt6/hmm"
-        },
-        {
-            "name": "hscript",
-            "type": "haxelib",
-            "version": "2.5.0"
-        },
-        {
-            "name": "hxcpp",
-            "type": "haxelib",
-            "version": "4.2.1"
-        },
-        {
-            "name": "hxcpp-debug-server",
-            "type": "haxelib",
-            "version": "1.2.4"
-        },
-        {
-            "name": "hxp",
-            "type": "haxelib",
-            "version": null
-        },
-        {
-            "name": "lime",
-            "type": "haxelib",
-            "version": null
-        },
-        {
-            "name": "openfl",
-            "type": "git",
-            "dir": null,
-            "ref": "3fd5763c1",
-            "url": "https://github.com/MasterEric/openfl"
-        },
-        {
-            "name": "polymod",
-            "type": "git",
-            "dir": null,
-            "ref": "4e5b4b3",
-            "url": "https://github.com/larsiusprime/polymod"
-        },
-        {
-            "name": "thx.semver",
-            "type": "haxelib",
-            "version": "0.2.2"
-        }
-    ]
->>>>>>> 0f9d0a6c
 }
{
  "dependencies": [
    {
      "name": "discord_rpc",
      "type": "git",
      "dir": null,
      "ref": "2d83fa8",
      "url": "https://github.com/Aidan63/linc_discord-rpc"
    },
    {
      "name": "flixel",
      "type": "git",
      "dir": null,
<<<<<<< HEAD
      "ref": "ec5d0f2",
=======
      "ref": "d6100cc8",
>>>>>>> c0bd57a5
      "url": "https://github.com/EliteMasterEric/flixel"
    },
    {
      "name": "flixel-addons",
      "type": "git",
      "dir": null,
<<<<<<< HEAD
      "ref": "752c3d7",
=======
      "ref": "f107166",
>>>>>>> c0bd57a5
      "url": "https://github.com/EliteMasterEric/flixel-addons"
    },
    {
      "name": "flixel-ui",
      "type": "haxelib",
      "version": "2.4.0"
    },
    {
      "name": "flxanimate",
      "type": "git",
      "dir": null,
<<<<<<< HEAD
      "ref": "master",
=======
      "ref": "18b2060",
>>>>>>> c0bd57a5
      "url": "https://github.com/Dot-Stuff/flxanimate"
    },
    {
      "name": "format",
      "type": "haxelib",
      "version": "3.5.0"
    },
    {
      "name": "haxeui-core",
      "type": "git",
      "dir": null,
      "ref": "e5cf78d",
      "url": "https://github.com/haxeui/haxeui-core/"
    },
    {
      "name": "haxeui-flixel",
      "type": "git",
      "dir": null,
      "ref": "f03bb6d",
      "url": "https://github.com/haxeui/haxeui-flixel"
    },
    {
      "name": "hmm",
      "type": "git",
      "dir": null,
      "ref": "3ef9522",
      "url": "https://github.com/steviegt6/hmm"
    },
    {
      "name": "hscript",
      "type": "haxelib",
      "version": "2.5.0"
    },
    {
      "name": "hxcpp",
      "type": "haxelib",
      "version": "4.2.1"
    },
    {
      "name": "hxcpp-debug-server",
      "type": "haxelib",
      "version": "1.2.4"
    },
    {
      "name": "hxp",
      "type": "haxelib",
      "version": null
    },
    {
      "name": "lime",
<<<<<<< HEAD
      "type": "haxelib",
=======
      "type": "git",
>>>>>>> c0bd57a5
      "version": null
    },
    {
      "name": "openfl",
      "type": "git",
      "dir": null,
<<<<<<< HEAD
      "ref": "3fd5763c1",
=======
      "ref": "b2c18513",
>>>>>>> c0bd57a5
      "url": "https://github.com/EliteMasterEric/openfl"
    },
    {
      "name": "polymod",
      "type": "git",
      "dir": null,
      "ref": "4e5b4b3",
      "url": "https://github.com/larsiusprime/polymod"
    },
    {
      "name": "thx.semver",
      "type": "haxelib",
      "version": "0.2.2"
    }
  ]
}<|MERGE_RESOLUTION|>--- conflicted
+++ resolved
@@ -11,22 +11,14 @@
       "name": "flixel",
       "type": "git",
       "dir": null,
-<<<<<<< HEAD
-      "ref": "ec5d0f2",
-=======
       "ref": "d6100cc8",
->>>>>>> c0bd57a5
       "url": "https://github.com/EliteMasterEric/flixel"
     },
     {
       "name": "flixel-addons",
       "type": "git",
       "dir": null,
-<<<<<<< HEAD
-      "ref": "752c3d7",
-=======
       "ref": "f107166",
->>>>>>> c0bd57a5
       "url": "https://github.com/EliteMasterEric/flixel-addons"
     },
     {
@@ -38,11 +30,7 @@
       "name": "flxanimate",
       "type": "git",
       "dir": null,
-<<<<<<< HEAD
-      "ref": "master",
-=======
       "ref": "18b2060",
->>>>>>> c0bd57a5
       "url": "https://github.com/Dot-Stuff/flxanimate"
     },
     {
@@ -93,22 +81,14 @@
     },
     {
       "name": "lime",
-<<<<<<< HEAD
-      "type": "haxelib",
-=======
       "type": "git",
->>>>>>> c0bd57a5
       "version": null
     },
     {
       "name": "openfl",
       "type": "git",
       "dir": null,
-<<<<<<< HEAD
-      "ref": "3fd5763c1",
-=======
       "ref": "b2c18513",
->>>>>>> c0bd57a5
       "url": "https://github.com/EliteMasterEric/openfl"
     },
     {

--- conflicted
+++ resolved
@@ -42,11 +42,7 @@
       "name": "haxeui-core",
       "type": "git",
       "dir": null,
-<<<<<<< HEAD
-      "ref": "4b927f5",
-=======
-      "ref": "1e1151094f2ca0987025f1a9d33401e44dce3f28",
->>>>>>> 7bd472e7
+      "ref": "3590c94858fc6dbcf9b4d522cd644ad571269677",
       "url": "https://github.com/haxeui/haxeui-core/"
     },
     {

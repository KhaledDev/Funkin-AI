name: setup-haxeshit
description: "sets up haxe shit, using HMM!"

inputs:
  haxe:
    description: 'Version of haxe to install'
    required: true
    default: '4.3.4'
  hxcpp-cache:
    description: 'Whether to use a shared hxcpp compile cache'
    required: true
    default: 'true'
  hxcpp-cache-path:
    description: 'Path to create hxcpp cache in'
    required: true
    default: ${{ runner.temp }}/hxcpp_cache
  targets:
    description: 'Targets we plan to compile to. Installs native dependencies needed.'
    required: true
  gh-token:
    description: 'GitHub secret for private repos as dependencies'

runs:
  using: "composite"
  steps:

  - name: Setup timers
    shell: bash
    run: |
      echo "TIMER_HAXE=$(date +%s)" >> "$GITHUB_ENV"

  - name: Install Haxe
    uses: funkincrew/ci-haxe@v3.1.0
    with:
      haxe-version: ${{ inputs.haxe }}

  - name: Install native dependencies
    if: ${{ runner.os == 'Linux' }}
    shell: bash
    run: |
      ls -lah /usr/lib/x86_64-linux-gnu/
      apt-get update
      apt-get install -y \
        g++ \
        libx11-dev libxi-dev libxext-dev libxinerama-dev libxrandr-dev \
        libgl-dev libgl1-mesa-dev \
        libasound2-dev
      ln -s /usr/lib/x86_64-linux-gnu/libffi.so.8 /usr/lib/x86_64-linux-gnu/libffi.so.6 || true
  - name: Install linux-specific dependencies
    if: ${{ runner.os == 'Linux' && contains(inputs.targets, 'linux') }}
    shell: bash
    run: |
      apt-get install -y libvlc-dev libvlccore-dev

  - name: Config haxelib
    shell: bash
    run: |
      echo "TIMER_HAXELIB=$(date +%s)" >> "$GITHUB_ENV"
      haxelib --debug --never install haxelib 4.1.0 --global
      haxelib --debug --never deleterepo || true
      haxelib --debug --never newrepo
      echo "HAXEPATH=$(haxelib config)" >> "$GITHUB_ENV"
      haxelib --debug --never git haxelib https://github.com/HaxeFoundation/haxelib.git master
      haxelib --debug --global install hmm
      echo "TIMER_DEPS=$(date +%s)" >> "$GITHUB_ENV"

  - name: Restore cached dependencies
    id: cache-hmm
    uses: actions/cache@v4
    with:
      path: .haxelib
      key: haxe-hmm-${{ runner.os }}-${{ hashFiles('**/hmm.json') }}

  - if: ${{ steps.cache-hmm.outputs.cache-hit != 'true' }}
    name: Install dependencies
    shell: bash
    run: |
<<<<<<< HEAD
=======
      git config --global --unset 'url.https://x-access-token:${{ inputs.gh-token }}@github.com/.insteadOf' || true
>>>>>>> 12895869
      git config --global 'url.https://x-access-token:${{ inputs.gh-token }}@github.com/.insteadOf' https://github.com/
      haxelib --global run hmm install -q
      git config --global --unset 'url.https://x-access-token:${{ inputs.gh-token }}@github.com/.insteadOf'
      echo "TIMER_DONE=$(date +%s)" >> "$GITHUB_ENV"

  # by default use a shared hxcpp cache
  - if: ${{ inputs.hxcpp-cache == 'true' }}
    name: Restore hxcpp cache
    uses: actions/cache@v4
    with:
      path: ${{ inputs.hxcpp-cache-path }}
      key: haxe-hxcpp-${{ runner.os }}-${{ github.ref_name }}-${{ github.sha }}
      restore-keys: haxe-hxcpp-${{ runner.os }}-${{ github.ref_name }}
  # export env for it to reuse in builds
  - if: ${{ inputs.hxcpp-cache == 'true' }}
    name: Persist env for hxcpp cache
    shell: bash
    run: |
      echo "HXCPP_COMPILE_CACHE=${{ inputs.hxcpp-cache-path }}" >> "$GITHUB_ENV"
      echo 'HXCPP_CACHE_MB="4096"' >> "$GITHUB_ENV"

  # if it's explicitly disabled, still cache export/ since that then contains the builds
  - if: ${{ inputs.hxcpp-cache != 'true' }}
    name: Restore export cache
    uses: actions/cache@v4
    with:
      path: ${{ inputs.hxcpp-cache-path }}
      key: haxe-export-${{ runner.os }}-${{ github.ref_name }}-${{ github.sha }}
      restore-keys: haxe-export-${{ runner.os }}-${{ github.ref_name }}

  - name: Print debug info
    shell: bash
    run: |
      cat << EOF
      runner:
        kernel: $(uname -a)
      haxe:
        version: $(haxe -version)
        which: $(which haxe)
        haxepath: $HAXEPATH
        took: $((TIMER_HAXELIB - TIMER_HAXE))s
      haxelib:
        version: $(haxelib version)
        which: $(which haxelib)
        local:
          config: $(haxelib config)
          path: $(haxelib path haxelib || true)
        global
          config: $(haxelib config --global)
          path: $(haxelib path haxelib --global || true)
        system
          version: $(haxelib --system version)
          local:
            config: $(haxelib --system config)
          global:
            config: $(haxelib --system config --global)
        took: $((TIMER_DEPS - TIMER_HAXELIB))s
      deps:
        took: $((TIMER_DONE - TIMER_DEPS))s
      hxcpp_cache: |
      $(haxelib run hxcpp cache list || true)
      EOF<|MERGE_RESOLUTION|>--- conflicted
+++ resolved
@@ -75,10 +75,7 @@
     name: Install dependencies
     shell: bash
     run: |
-<<<<<<< HEAD
-=======
       git config --global --unset 'url.https://x-access-token:${{ inputs.gh-token }}@github.com/.insteadOf' || true
->>>>>>> 12895869
       git config --global 'url.https://x-access-token:${{ inputs.gh-token }}@github.com/.insteadOf' https://github.com/
       haxelib --global run hmm install -q
       git config --global --unset 'url.https://x-access-token:${{ inputs.gh-token }}@github.com/.insteadOf'

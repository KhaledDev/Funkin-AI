name: Bug Report
description: Report a bug or an issue in the game.
labels: ["type: minor bug", "status: pending triage"]
title: "Bug Report: "
body:
  - type: markdown
    attributes:
      value: "# PLEASE READ THE [CONTRIBUTING GUIDE](https://github.com/FunkinCrew/Funkin/blob/main/docs/CONTRIBUTING.md) BEFORE OPENING ISSUES!"
  - type: checkboxes
    attributes:
      label: Issue Checklist
      description: Be sure to complete these steps to increase the chances of your issue being addressed!
      options:
        - label: I have read the [Contributing Guide](https://github.com/FunkinCrew/Funkin/blob/main/docs/CONTRIBUTING.md)
        - label: I have checked the Issues/Discussions pages to see if my issue has already been reported
        - label: I have properly titled my issue

  - type: dropdown
    attributes:
      label: Platform
      description: Which platform are you playing on?
      options:
        - Android
        - iOS/iPadOS
        - Newgrounds (Web/HTML5)
        - Itch.io (Web/HTML5)
<<<<<<< HEAD
        - Itch.io (Downloadable Build) - Windows
        - Itch.io (Downloadable Build) - MacOS
        - Itch.io (Downloadable Build) - Linux
        - Google Playstore - Android
        - App Store - iOS
=======
        - Windows (Downloadable Build)
        - MacOS (Downloadable Build)
        - Linux (Downloadable Build)
>>>>>>> b00376c8
        - Compiled from GitHub Source Code
    validations:
      required: true

  - type: dropdown
    attributes:
      label: Browser
      description: (Web/HTML5 users only) Which browser are you playing on?
      options:
        - Google Chrome
        - Microsoft Edge
        - Firefox
        - Opera
        - Safari
        - Other (Specify in Description field)

  - type: input
    attributes:
      label: Mobile Device Model
      description: (Mobile users only) What mobile device are you playing on?
      placeholder: ex. iPhone 16, Galaxy S25, iPad 11th Gen

  - type: input
    attributes:
      label: Mobile OS Version
      description: (Mobile users only) What version is your Operating System?
      placeholder: ex. iOS 18.5, Android 15, iPadOS 18.5

  - type: input
    attributes:
      label: Version
      description: Which version are you playing on? The game version is in the bottom left corner of the main menu.
      placeholder: ex. 0.7.2
    validations:
      required: true

  - type: markdown
    attributes:
      value: "## Describe your bug."

  - type: markdown
    attributes:
      value: "### Please do not report issues from other engines. These must be reported in their respective repositories."

  - type: textarea
    attributes:
      label: Description (include any images, videos, errors, or crash logs)
      description: Provide as much detail as you can. The better others understand your issue, the more they can help you!
      placeholder: Describe your issue here...
    validations:
      required: true

  - type: textarea
    attributes:
      label: Steps to Reproduce
      description: What steps can other people take to reliably encounter this issue?
      placeholder: 1. Open the game...<|MERGE_RESOLUTION|>--- conflicted
+++ resolved
@@ -24,17 +24,9 @@
         - iOS/iPadOS
         - Newgrounds (Web/HTML5)
         - Itch.io (Web/HTML5)
-<<<<<<< HEAD
-        - Itch.io (Downloadable Build) - Windows
-        - Itch.io (Downloadable Build) - MacOS
-        - Itch.io (Downloadable Build) - Linux
-        - Google Playstore - Android
-        - App Store - iOS
-=======
         - Windows (Downloadable Build)
         - MacOS (Downloadable Build)
         - Linux (Downloadable Build)
->>>>>>> b00376c8
         - Compiled from GitHub Source Code
     validations:
       required: true

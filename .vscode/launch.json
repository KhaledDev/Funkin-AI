--- conflicted
+++ resolved
@@ -8,13 +8,8 @@
       "request": "launch"
     },
     {
-<<<<<<< HEAD
-      // Launch in native/CPP on Windows/OSX/Linux (without compiling)
-      "name": "Debug",
-=======
       // Launch in native/CPP on Windows/OSX/Linux
       "name": "Lime Debug (No Build)",
->>>>>>> f17f6393
       "type": "lime",
       "request": "launch",
       "preLaunchTask": null

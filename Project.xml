--- conflicted
+++ resolved
@@ -3,12 +3,9 @@
 	<!-- _________________________ Application Settings _________________________ -->
 
 	<app title="Friday Night Funkin" file="Funkin" packageName="com.ninjamuffin99.funkin" main="Main" version="0.2.2" company="ninjamuffin99" />
-<<<<<<< HEAD
-	
+
 	<!--Switch Export with Unique ApplicationID and Icon-->
 	<set name="APP_ID" value="0x0100f6c013bbc000" />
-=======
->>>>>>> 7d975293
 
 	<!--The flixel preloader is not accurate in Chrome. You can use it regularly if you embed the swf into a html file
 		or you can set the actual size of your file manually at "FlxPreloaderBase-onUpdate-bytesTotal"-->
@@ -53,11 +50,7 @@
 	<assets path="assets/sounds" include="*.ogg" unless="web" />
 
 	<assets path="CHANGELOG.md"/>
-<<<<<<< HEAD
-=======
 
-	<assets path="assets/fonts/vcr.ttf" embed="true" />
->>>>>>> 7d975293
 
 	<assets path="assets/fonts/vcr.ttf" embed="true" />
 
@@ -72,10 +65,8 @@
 	<!--In case you want to use the ui package-->
 	<haxelib name="flixel-ui" />
 	<haxelib name="newgrounds" />
-<<<<<<< HEAD
-	<haxelib name="faxe" />
-=======
->>>>>>> 7d975293
+	<haxelib name="faxe" if='switch'/>
+
 	<!-- <haxelib name="markdown" /> -->
 	<!-- <haxelib name="HtmlParser" /> -->
 
@@ -118,12 +109,7 @@
 
 	<!--Place custom nodes like icons here (higher priority to override the HaxeFlixel icon)-->
 	<icon path="art/icon.png" />
-<<<<<<< HEAD
-=======
-	<!-- <haxedef name="SKIP_TO_PLAYSTATE" if="debug" /> -->
-	<haxedef name="NG_LOGIN" if="newgrounds" />
 
->>>>>>> 7d975293
 
 	<!-- <haxedef name="SKIP_TO_PLAYSTATE" if="debug" /> -->
 	<haxedef name="NG_LOGIN" if="newgrounds" />

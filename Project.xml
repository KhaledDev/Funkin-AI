<?xml version="1.0" encoding="utf-8"?>
<project>
	<!-- _________________________ Application Settings _________________________ -->
	<app title="Friday Night Funkin'" file="Funkin" packageName="com.funkin.fnf" package="com.funkin.fnf" main="Main" version="0.3.0" company="ninjamuffin99" />
	<!--Switch Export with Unique ApplicationID and Icon-->
	<set name="APP_ID" value="0x0100f6c013bbc000" />

	<!--
		Define the OpenFL sprite which displays the preloader.
		You can't replace the preloader's logic here, sadly, but you can extend it.
		Basic preloading logic is done by `openfl.display.Preloader`.
	-->
	<app preloader="funkin.ui.transition.preload.FunkinPreloader" />

	<!--Minimum without FLX_NO_GAMEPAD: 11.8, without FLX_NO_NATIVE_CURSOR: 11.2-->
	<set name="SWF_VERSION" value="11.8" />
	<!-- ____________________________ Window Settings ___________________________ -->
	<!--These window settings apply to all targets-->
	<window width="1280" height="720" fps="60" background="#000000" hardware="true" vsync="false" />
	<!--HTML5-specific-->
	<window if="html5" resizable="true" />
	<!--Desktop-specific-->
	<window if="desktop" orientation="landscape" fullscreen="false" resizable="true" vsync="false" />
	<!--Mobile-specific-->
	<window if="mobile" orientation="landscape" fullscreen="true" width="0" height="0" resizable="false" />
	<!-- _____________________________ Path Settings ____________________________ -->

	<set name="BUILD_DIR" value="export/debug" if="debug" />
	<set name="BUILD_DIR" value="export/release" unless="debug" />
	<set name="BUILD_DIR" value="export/32bit" if="32bit" />
	<classpath name="source" />
	<assets path="assets/preload" rename="assets" exclude="*.ogg|*.wav" if="web" />
	<assets path="assets/preload" rename="assets" exclude="*.mp3|*.wav" unless="web" />
	<define name="PRELOAD_ALL" unless="web" />
	<define name="NO_PRELOAD_ALL" unless="PRELOAD_ALL" />
	<section if="PRELOAD_ALL">
		<library name="songs" preload="true" />
		<library name="shared" preload="true" />
		<library name="tutorial" preload="true" />
		<library name="week1" preload="true" />
		<library name="week2" preload="true" />
		<library name="week3" preload="true" />
		<library name="week4" preload="true" />
		<library name="week5" preload="true" />
		<library name="week6" preload="true" />
		<library name="week7" preload="true" />
		<library name="weekend1" preload="true" />
		<library name="videos" preload="true" />
	</section>
	<section if="NO_PRELOAD_ALL">
		<library name="songs" preload="false" />
		<library name="shared" preload="false" />
		<library name="tutorial" preload="false" />
		<library name="week1" preload="false" />
		<library name="week2" preload="false" />
		<library name="week3" preload="false" />
		<library name="week4" preload="false" />
		<library name="week5" preload="false" />
		<library name="week6" preload="false" />
		<library name="week7" preload="false" />
		<library name="weekend1" preload="false" />
		<library name="videos" preload="false" />
	</section>
	<library name="art" preload="false" />
	<assets path="assets/songs" library="songs" exclude="*.fla|*.ogg|*.wav" if="web" />
	<assets path="assets/songs" library="songs" exclude="*.fla|*.mp3|*.wav" unless="web" />
	<!-- Videos go in their own library because web never needs to preload them, they can just be streamed. -->
	<assets path="assets/videos" library="videos" />
	<assets path="assets/shared" library="shared" exclude="*.fla|*.ogg|*.wav" if="web" />
	<assets path="assets/shared" library="shared" exclude="*.fla|*.mp3|*.wav" unless="web" />
	<assets path="assets/tutorial" library="tutorial" exclude="*.fla|*.ogg|*.wav" if="web" />
	<assets path="assets/tutorial" library="tutorial" exclude="*.fla|*.mp3|*.wav" unless="web" />
	<assets path="assets/week1" library="week1" exclude="*.fla|*.ogg|*.wav" if="web" />
	<assets path="assets/week1" library="week1" exclude="*.fla|*.mp3|*.wav" unless="web" />
	<assets path="assets/week2" library="week2" exclude="*.fla|*.ogg|*.wav" if="web" />
	<assets path="assets/week2" library="week2" exclude="*.fla|*.mp3|*.wav" unless="web" />
	<assets path="assets/week3" library="week3" exclude="*.fla|*.ogg|*.wav" if="web" />
	<assets path="assets/week3" library="week3" exclude="*.fla|*.mp3|*.wav" unless="web" />
	<assets path="assets/week4" library="week4" exclude="*.fla|*.ogg|*.wav" if="web" />
	<assets path="assets/week4" library="week4" exclude="*.fla|*.mp3|*.wav" unless="web" />
	<assets path="assets/week5" library="week5" exclude="*.fla|*.ogg|*.wav" if="web" />
	<assets path="assets/week5" library="week5" exclude="*.fla|*.mp3|*.wav" unless="web" />
	<assets path="assets/week6" library="week6" exclude="*.fla|*.ogg|*.wav" if="web" />
	<assets path="assets/week6" library="week6" exclude="*.fla|*.mp3|*.wav" unless="web" />
	<assets path="assets/week7" library="week7" exclude="*.fla|*.ogg|*.wav" if="web" />
	<assets path="assets/week7" library="week7" exclude="*.fla|*.mp3|*.wav" unless="web" />
	<assets path="assets/weekend1" library="weekend1" exclude="*.fla|*.ogg|*.wav" if="web" />
	<assets path="assets/weekend1" library="weekend1" exclude="*.fla|*.mp3|*.wav" unless="web" />
	<!-- <assets path='example_mods' rename='mods' embed='false'/> -->
	<!--
		AUTOMATICALLY MOVING EXAMPLE MODS INTO THE BUILD CAUSES ISSUES
		Currently, this line will add the mod files to the library manifest,
		which causes issues if the mod is not enabled.
		If we can exclude the `mods` folder from the manifest, we can re-enable this line.
		<assets path='example_mods' rename='mods' embed='false' exclude="*.md" />
	-->
	<assets path="art/readme.txt" rename="do NOT readme.txt" library="art"/>
	<assets path="CHANGELOG.md" rename="changelog.txt" library="art"/>
	<!-- NOTE FOR FUTURE SELF SINCE FONTS ARE ALWAYS FUCKY
		TO FIX ONE OF THEM, I CONVERTED IT TO OTF. DUNNO IF YOU NEED TO
		THEN UHHH I USED THE NAME OF THE FONT WITH SETFORMAT() ON THE TEXT!!!
		NOT USING A DIRECT THING TO THE ASSET!!!
	-->
	<assets path="assets/fonts" embed="true" />

	<!-- If compiled via github actions, show debug version number. -->
	<define name="FORCE_DEBUG_VERSION" if="GITHUB_BUILD" />
	<define name="NO_REDIRECT_ASSETS_FOLDER" if="GITHUB_BUILD" />
	<define name="TOUCH_HERE_TO_PLAY" if="web" />

	<!-- _______________________________ Libraries ______________________________ -->
	<haxelib name="lime" /> <!-- Game engine backend -->
	<haxelib name="openfl" /> <!-- Game engine backend -->
	<haxelib name="flixel" /> <!-- Game engine -->

	<haxedev set="webgl" />

	<haxelib name="flixel-addons" /> <!-- Additional utilities for Flixel -->
	<haxelib name="hscript" /> <!-- Scripting -->
	<haxelib name="flixel-ui" /> <!-- UI framework (DEPRECATED) -->
	<haxelib name="haxeui-core" /> <!-- UI framework -->
	<haxelib name="haxeui-flixel" /> <!-- Integrate HaxeUI with Flixel -->
	<haxelib name="flixel-text-input" /> <!-- Improved text field rendering for HaxeUI -->
	<haxelib name="polymod" /> <!-- Modding framework -->
	<haxelib name="flxanimate" /> <!-- Texture atlas rendering -->
<<<<<<< HEAD
	<haxelib name="hxCodec" if="desktop" /> <!-- Video playback -->
	<haxelib name="funkVis"/>
=======
	<haxelib name="hxCodec" if="desktop" unless="hl" /> <!-- Video playback -->
>>>>>>> 1ec80158

	<haxelib name="json2object" /> <!-- JSON parsing -->
	<haxelib name="thx.semver" /> <!-- Version string handling -->

	<haxelib name="hxcpp-debug-server" if="desktop debug" /> <!-- VSCode debug support -->

	<!--Disable the Flixel core focus lost screen-->
	<haxedef name="FLX_NO_FOCUS_LOST_SCREEN" />
	<!--Disable the Flixel core debugger. Automatically gets set whenever you compile in release mode!-->
	<haxedef name="FLX_NO_DEBUG" unless="debug || FORCE_DEBUG_VERSION" />
	<!--Enable this for Nape release builds for a serious peformance improvement-->
	<haxedef name="NAPE_RELEASE_BUILD" unless="debug" />

	<!--
		Hide deprecation warnings until they're fixed.
		TODO: REMOVE THIS!!!!
		<haxeflag name="-w" value="-WDeprecated" />
	-->

	<!-- Haxe 4.3.0+: Enable pretty syntax errors and stuff. -->
	<haxedef name="message.reporting" value="pretty" />

	<!-- _________________________________ Custom _______________________________ -->
	<!-- Disable trace() calls in release builds to bump up performance.
		<haxeflag name="- -no-traces" unless="debug" />-->
	<!-- HScript relies heavily on Reflection, which means we can't use DCE. -->
	<haxeflag name="-dce no" />
	<!-- Ensure all Funkin' classes are available at runtime. -->
	<haxeflag name="--macro" value="include('funkin')" />
	<!-- Ensure all UI components are available at runtime. -->
	<haxeflag name="--macro" value="include('haxe.ui.backend.flixel.components')" />
	<haxeflag name="--macro" value="include('haxe.ui.containers.dialogs')" />
	<haxeflag name="--macro" value="include('haxe.ui.containers.menus')" />
	<haxeflag name="--macro" value="include('haxe.ui.containers.properties')" />
	<haxeflag name="--macro" value="include('haxe.ui.core')" />
	<haxeflag name="--macro" value="include('haxe.ui.components')" />
	<haxeflag name="--macro" value="include('haxe.ui.containers')" />
	<!--
		Ensure additional class packages are available at runtime (some only really used by scripts).
		Ignore packages we can't include.
	-->
	<haxeflag name="--macro" value="include('flixel', true, [ 'flixel.addons.editors.spine.*', 'flixel.addons.nape.*', 'flixel.system.macros.*' ])" />
	<!-- Necessary to provide stack traces for HScript. -->
	<haxedef name="hscriptPos" />
	<haxedef name="safeMode"/>
	<haxedef name="HXCPP_CHECK_POINTER" />
	<haxedef name="HXCPP_STACK_LINE" />
	<haxedef name="HXCPP_STACK_TRACE" />
	<!-- This macro allows addition of new functionality to existing Flixel. -->
	<haxeflag name="--macro" value="addMetadata('@:build(funkin.util.macro.FlxMacro.buildFlxBasic())', 'flixel.FlxBasic')" />
	<!--Place custom nodes like icons here (higher priority to override the HaxeFlixel icon)-->
	<icon path="art/icon16.png" size="16" />
	<icon path="art/icon32.png" size="32" />
	<icon path="art/icon64.png" size="64" />
	<icon path="art/iconOG.png" />
	<haxedef name="CAN_OPEN_LINKS" unless="switch" />
	<haxedef name="CAN_CHEAT" if="switch debug" />
	<!-- I don't remember what this is for. -->
	<haxedef name="haxeui_no_mouse_reset" />
	<!-- Clicking outside a dialog should deselect the current focused component. -->
	<haxedef name="haxeui_focus_out_on_click" />
	<!-- Required to use haxe.ui.backend.flixel.UIState with build macros. -->
	<haxedef name="haxeui_dont_impose_base_class" />
	<haxedef name="HARDCODED_CREDITS" />

	<!-- Skip the Intro -->
	<section if="debug">
		<!-- Starts the game at the specified week, at the first song -->
		<!-- <haxedef name="week" value="1" if="debug"/> -->
		<!-- Starts the game at the specified song -->
		<!-- <haxedef name="song" value="bopeebo" if="debug"/> -->
		<!-- Difficulty, only used for week or song, defaults to 1 -->
		<!-- <haxedef name="dif" value="2" if="debug"/> -->
	</section>
	<section if="newgrounds">
		<!-- Enables Ng.core.verbose -->
		<!-- <haxedef name="NG_VERBOSE" /> -->
		<!-- Enables a NG debug session, so medals don't permently unlock -->
		<!-- <haxedef name="NG_DEBUG" /> -->
		<!-- pretends that the saved session Id was expired, forcing the reconnect prompt -->
		<!-- <haxedef name="NG_FORCE_EXPIRED_SESSION" if="debug" /> -->
	</section>

	<!-- Uncomment this to wipe your input settings. -->
	<!-- <haxedef name="CLEAR_INPUT_SAVE"/> -->

	<section if="debug" unless="NO_REDIRECT_ASSETS_FOLDER || html5 || GITHUB_BUILD">
		<!--
			Use the parent assets folder rather than the exported one
			No more will we accidentally undo our changes!
		-->
		<haxedef name="REDIRECT_ASSETS_FOLDER" />
	</section>


	<section>
		<!--
			This flag enables the popup/crashlog error handler.
			However, it also messes with breakpoints on some platforms.
		-->
		<haxedef name="openfl-enable-handle-error" />
	</section>

	<!-- Run a script before and after building. -->
	<prebuild haxe="source/Prebuild.hx"/> -->
	<postbuild haxe="source/Postbuild.hx"/> -->

	<!-- Enable this on platforms which do not support dropping files onto the window. -->
	<haxedef name="FILE_DROP_UNSUPPORTED" if="mac" />
	<section unless="FILE_DROP_UNSUPPORTED">
		<haxedef name="FILE_DROP_SUPPORTED" />
	</section>

	<!-- Options for Polymod -->
	<section if="polymod">
		<!-- Turns on additional debug logging. -->
		<haxedef name="POLYMOD_DEBUG" value="true" if="debug" />
		<!-- The file extension to use for script files. -->
		<haxedef name="POLYMOD_SCRIPT_EXT" value=".hscript" />
		<!-- Which asset library to use for scripts. -->
		<haxedef name="POLYMOD_SCRIPT_LIBRARY" value="scripts" />
		<!-- The base path from which scripts should be accessed. -->
		<haxedef name="POLYMOD_ROOT_PATH" value="scripts/" />
		<!-- Determines the subdirectory of the mod folder used for file appending. -->
		<haxedef name="POLYMOD_APPEND_FOLDER" value="_append" />
		<!-- Determines the subdirectory of the mod folder used for file merges. -->
		<haxedef name="POLYMOD_MERGE_FOLDER" value="_merge" />
		<!-- Determines the file in the mod folder used for metadata. -->
		<haxedef name="POLYMOD_MOD_METADATA_FILE" value="_polymod_meta.json" />
		<!-- Determines the file in the mod folder used for the icon. -->
		<haxedef name="POLYMOD_MOD_ICON_FILE" value="_polymod_icon.png" />
	</section>
</project><|MERGE_RESOLUTION|>--- conflicted
+++ resolved
@@ -123,12 +123,9 @@
 	<haxelib name="flixel-text-input" /> <!-- Improved text field rendering for HaxeUI -->
 	<haxelib name="polymod" /> <!-- Modding framework -->
 	<haxelib name="flxanimate" /> <!-- Texture atlas rendering -->
-<<<<<<< HEAD
-	<haxelib name="hxCodec" if="desktop" /> <!-- Video playback -->
+	<haxelib name="hxCodec" if="desktop" unless="hl" /> <!-- Video playback -->
 	<haxelib name="funkVis"/>
-=======
-	<haxelib name="hxCodec" if="desktop" unless="hl" /> <!-- Video playback -->
->>>>>>> 1ec80158
+
 
 	<haxelib name="json2object" /> <!-- JSON parsing -->
 	<haxelib name="thx.semver" /> <!-- Version string handling -->

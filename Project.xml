--- conflicted
+++ resolved
@@ -94,18 +94,7 @@
 	<assets path='art/readme.txt' rename='do NOT readme.txt' />
 	<!-- <template path='mods' /> -->
 	
-<<<<<<< HEAD
-	<assets path="CHANGELOG.md"/>
-=======
-	<!-- <library name="noPreload" preload='false'/> -->
-	<!-- <library name="noPreload"/> -->
-	<assets path="assets/music" include="*.mp3" if="web"/>
-	<assets path="assets/music" include="*.ogg" unless="web"/>
-	<assets path="assets/sounds" include="*.mp3" if="web" />
-	<assets path="assets/sounds" include="*.ogg" unless="web" />
-
 	<assets path="CHANGELOG.md" rename='changelog.txt'/>
->>>>>>> 0804f1a7
 
 	<!-- NOTE FOR FUTURE SELF SINCE FONTS ARE ALWAYS FUCKY 
 		TO FIX ONE OF THEM, I CONVERTED IT TO OTF. DUNNO IF YOU NEED TO

--- conflicted
+++ resolved
@@ -96,13 +96,10 @@
 	<!-- _________________________________ Custom _______________________________ -->
 
 	<!--Place custom nodes like icons here (higher priority to override the HaxeFlixel icon)-->
-<<<<<<< HEAD
+
 	<icon path="art/icon.png" />
 	<!-- <haxedef name="SKIP_TO_PLAYSTATE" if="debug" /> -->
 	<haxedef name="NG_LOGIN" />
-=======
-	<icon path="art/icon.png"/>
-	<haxedef name="SKIP_TO_PLAYSTATE" if="debug" />
-	<!-- <haxedef name="NG_LOGIN" /> -->
->>>>>>> bbba4913
+
+
 </project>
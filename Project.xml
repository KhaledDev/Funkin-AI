--- conflicted
+++ resolved
@@ -125,12 +125,9 @@
 	<haxelib name="newgrounds" unless="switch"/>
 	<haxelib name="faxe" if='switch'/>
 	<haxelib name="polymod"/>
-<<<<<<< HEAD
 	<haxelib name="hxcpp-debug-server" if="desktop debug"/>
-=======
 	<haxelib name="discord_rpc" if="desktop"/>
 	<!-- <haxelib name="hxcpp-debug-server" if="desktop"/> -->
->>>>>>> dd49ae79
 
 	<!-- <haxelib name="markdown" /> -->
 	<!-- <haxelib name="HtmlParser" /> -->

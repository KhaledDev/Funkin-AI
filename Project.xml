--- conflicted
+++ resolved
@@ -125,12 +125,8 @@
 	<haxelib name="newgrounds" unless="switch"/>
 	<haxelib name="faxe" if='switch'/>
 	<haxelib name="polymod"/>
-<<<<<<< HEAD
+	<haxelib name="hxcpp-debug-server" if="desktop debug"/>
 	<haxelib name="discord_rpc" if="cpp"/> <!-- foesn't work with neko -->
-=======
-	<haxelib name="hxcpp-debug-server" if="desktop debug"/>
-	<haxelib name="discord_rpc" if="desktop"/>
->>>>>>> dd14af74
 	<!-- <haxelib name="hxcpp-debug-server" if="desktop"/> -->
 
 	<!-- <haxelib name="markdown" /> -->

<?xml version="1.0" encoding="utf-8"?>
<project>
	<!-- _________________________ Application Settings _________________________ -->
	<app title="Friday Night Funkin'" file="Funkin" packageName="com.funkin.fnf" package="com.funkin.fnf" main="Main" version="0.3.0" company="ninjamuffin99" />
	<!--Switch Export with Unique ApplicationID and Icon-->
	<set name="APP_ID" value="0x0100f6c013bbc000" />
	<app preloader="funkin.Preloader" />
	<!--Minimum without FLX_NO_GAMEPAD: 11.8, without FLX_NO_NATIVE_CURSOR: 11.2-->
	<set name="SWF_VERSION" value="11.8" />
	<!-- ____________________________ Window Settings ___________________________ -->
	<!--These window settings apply to all targets-->
	<window width="1280" height="720" fps="" background="#000000" hardware="true" vsync="false" />
	<!--HTML5-specific-->
	<window if="html5" resizable="true" />
	<!--Desktop-specific-->
	<window if="desktop" orientation="landscape" fullscreen="false" resizable="true" vsync="false" />
	<!--Mobile-specific-->
	<window if="mobile" orientation="landscape" fullscreen="true" width="0" height="0" resizable="false" />
	<!-- _____________________________ Path Settings ____________________________ -->

	<set name="BUILD_DIR" value="export/debug" if="debug" />
	<set name="BUILD_DIR" value="export/release" unless="debug" />
	<set name="BUILD_DIR" value="export/32bit" if="32bit" />
	<classpath name="source" />
	<assets path="assets/preload" rename="assets" exclude="*.ogg" if="web" />
	<assets path="assets/preload" rename="assets" exclude="*.mp3" unless="web" />
	<define name="PRELOAD_ALL" unless="web" />
	<define name="NO_PRELOAD_ALL" unless="PRELOAD_ALL" />
	<section if="PRELOAD_ALL">
		<library name="songs" preload="true" />
		<library name="shared" preload="true" />
		<library name="tutorial" preload="true" />
		<library name="week1" preload="true" />
		<library name="week2" preload="true" />
		<library name="week3" preload="true" />
		<library name="week4" preload="true" />
		<library name="week5" preload="true" />
		<library name="week6" preload="true" />
		<library name="week7" preload="true" />
		<library name="weekend1" preload="true" />
	</section>
	<section if="NO_PRELOAD_ALL">
		<library name="songs" preload="false" />
		<library name="shared" preload="false" />
		<library name="tutorial" preload="false" />
		<library name="week1" preload="false" />
		<library name="week2" preload="false" />
		<library name="week3" preload="false" />
		<library name="week4" preload="false" />
		<library name="week5" preload="false" />
		<library name="week6" preload="false" />
		<library name="week7" preload="false" />
		<library name="weekend1" preload="false" />
	</section>
	<assets path="assets/songs" library="songs" exclude="*.fla|*.ogg" if="web" />
	<assets path="assets/songs" library="songs" exclude="*.fla|*.mp3" unless="web" />
	<assets path="assets/shared" library="shared" exclude="*.fla|*.ogg" if="web" />
	<assets path="assets/shared" library="shared" exclude="*.fla|*.mp3" unless="web" />
	<assets path="assets/tutorial" library="tutorial" exclude="*.fla|*.ogg" if="web" />
	<assets path="assets/tutorial" library="tutorial" exclude="*.fla|*.mp3" unless="web" />
	<assets path="assets/week1" library="week1" exclude="*.fla|*.ogg" if="web" />
	<assets path="assets/week1" library="week1" exclude="*.fla|*.mp3" unless="web" />
	<assets path="assets/week2" library="week2" exclude="*.fla|*.ogg" if="web" />
	<assets path="assets/week2" library="week2" exclude="*.fla|*.mp3" unless="web" />
	<assets path="assets/week3" library="week3" exclude="*.fla|*.ogg" if="web" />
	<assets path="assets/week3" library="week3" exclude="*.fla|*.mp3" unless="web" />
	<assets path="assets/week4" library="week4" exclude="*.fla|*.ogg" if="web" />
	<assets path="assets/week4" library="week4" exclude="*.fla|*.mp3" unless="web" />
	<assets path="assets/week5" library="week5" exclude="*.fla|*.ogg" if="web" />
	<assets path="assets/week5" library="week5" exclude="*.fla|*.mp3" unless="web" />
	<assets path="assets/week6" library="week6" exclude="*.fla|*.ogg" if="web" />
	<assets path="assets/week6" library="week6" exclude="*.fla|*.mp3" unless="web" />
	<assets path="assets/week7" library="week7" exclude="*.fla|*.ogg" if="web" />
	<assets path="assets/week7" library="week7" exclude="*.fla|*.mp3" unless="web" />
	<assets path="assets/weekend1" library="weekend1" exclude="*.fla|*.ogg" if="web" />
	<assets path="assets/weekend1" library="weekend1" exclude="*.fla|*.mp3" unless="web" />
	<!-- <assets path='example_mods' rename='mods' embed='false'/> -->
	<!--
		AUTOMATICALLY MOVING EXAMPLE MODS INTO THE BUILD CAUSES ISSUES
		Currently, this line will add the mod files to the library manifest,
		which causes issues if the mod is not enabled.
		If we can exclude the `mods` folder from the manifest, we can re-enable this line.
		<assets path='example_mods' rename='mods' embed='false' exclude="*.md" />
	-->
	<assets path="art/readme.txt" rename="do NOT readme.txt" />
	<assets path="CHANGELOG.md" rename="changelog.txt" />
	<!-- NOTE FOR FUTURE SELF SINCE FONTS ARE ALWAYS FUCKY
		TO FIX ONE OF THEM, I CONVERTED IT TO OTF. DUNNO IF YOU NEED TO
		THEN UHHH I USED THE NAME OF THE FONT WITH SETFORMAT() ON THE TEXT!!!
		NOT USING A DIRECT THING TO THE ASSET!!!
	-->
	<assets path="assets/fonts" embed="true" />
	<!-- _______________________________ Libraries ______________________________ -->
	<haxelib name="lime" /> <!-- Game engine backend -->
	<haxelib name="openfl" /> <!-- Game engine backend -->
	<haxelib name="flixel" /> <!-- Game engine -->

	<haxedev set="webgl" />

	<haxelib name="flixel-addons" /> <!-- Additional utilities for Flixel -->
	<haxelib name="hscript" /> <!-- Scripting -->
	<haxelib name="flixel-ui" /> <!-- UI framework (DEPRECATED) -->
	<haxelib name="haxeui-core" /> <!-- UI framework -->
	<haxelib name="haxeui-flixel" /> <!-- Integrate HaxeUI with Flixel -->
	<haxelib name="flixel-text-input" /> <!-- Improved text field rendering for HaxeUI -->
	<haxelib name="polymod" /> <!-- Modding framework -->
	<haxelib name="flxanimate" /> <!-- Texture atlas rendering -->
	<haxelib name="hxCodec" /> <!-- Video playback -->

	<haxelib name="json2object" /> <!-- JSON parsing -->
	<haxelib name="tink_json" /> <!-- JSON parsing (DEPRECATED) -->
	<haxelib name="thx.semver" /> <!-- Version string handling -->

<<<<<<< HEAD
	<haxelib name="hmm" /> <!-- Read library version data at compile time so it can be baked into logs -->
=======
	<haxelib name="hmm" if="debug" /> <!-- Read library version data at compile time -->
>>>>>>> 90dd067a
	<haxelib name="hxcpp-debug-server" if="desktop debug" /> <!-- VSCode debug support -->

	<!--Disable the Flixel core focus lost screen-->
	<haxedef name="FLX_NO_FOCUS_LOST_SCREEN" />
	<!--Disable the Flixel core debugger. Automatically gets set whenever you compile in release mode!-->
	<haxedef name="FLX_NO_DEBUG" unless="debug" />
	<!--Enable this for Nape release builds for a serious peformance improvement-->
	<haxedef name="NAPE_RELEASE_BUILD" unless="debug" />

	<!--
		Hide deprecation warnings until they're fixed.
		TODO: REMOVE THIS!!!!
	-->
	<haxeflag name="-w" value="-WDeprecated" />

	<!-- Haxe 4.3.0+: Enable pretty syntax errors and stuff. -->
	<haxedef name="message.reporting" value="pretty" />

	<!-- _________________________________ Custom _______________________________ -->
	<!-- Disable trace() calls in release builds to bump up performance.
		<haxeflag name="- -no-traces" unless="debug" />-->
	<!-- HScript relies heavily on Reflection, which means we can't use DCE. -->
	<haxeflag name="-dce no" />
	<!-- Ensure all Funkin' classes are available at runtime. -->
	<haxeflag name="--macro" value="include('funkin')" />
	<!-- Ensure all UI components are available at runtime. -->
	<haxeflag name="--macro" value="include('haxe.ui.backend.flixel.components')" />
	<haxeflag name="--macro" value="include('haxe.ui.containers.dialogs')" />
	<haxeflag name="--macro" value="include('haxe.ui.containers.menus')" />
	<haxeflag name="--macro" value="include('haxe.ui.containers.properties')" />
	<haxeflag name="--macro" value="include('haxe.ui.core')" />
	<haxeflag name="--macro" value="include('haxe.ui.components')" />
	<haxeflag name="--macro" value="include('haxe.ui.containers')" />
	<!--
		Ensure additional class packages are available at runtime (some only really used by scripts).
		Ignore packages we can't include.
	-->
	<haxeflag name="--macro" value="include('flixel', true, [ 'flixel.addons.editors.spine.*', 'flixel.addons.nape.*', 'flixel.system.macros.*' ])" />
	<!-- Necessary to provide stack traces for HScript. -->
	<haxedef name="hscriptPos" />
	<haxedef name="safeMode"/>
	<haxedef name="HXCPP_CHECK_POINTER" />
	<haxedef name="HXCPP_STACK_LINE" />
	<haxedef name="HXCPP_STACK_TRACE" />
	<!-- This macro allows addition of new functionality to existing Flixel. -->
	<haxeflag name="--macro" value="addMetadata('@:build(funkin.util.macro.FlxMacro.buildFlxBasic())', 'flixel.FlxBasic')" />
	<!--Place custom nodes like icons here (higher priority to override the HaxeFlixel icon)-->
	<icon path="art/icon16.png" size="16" />
	<icon path="art/icon32.png" size="32" />
	<icon path="art/icon64.png" size="64" />
	<icon path="art/iconOG.png" />
	<haxedef name="CAN_OPEN_LINKS" unless="switch" />
	<haxedef name="CAN_CHEAT" if="switch debug" />
	<!-- I don't remember what this is for. -->
	<haxedef name="haxeui_no_mouse_reset" />
	<!-- Clicking outside a dialog should deselect the current focused component. -->
	<haxedef name="haxeui_focus_out_on_click" />
	<!-- Required to use haxe.ui.backend.flixel.UIState with build macros. -->
	<haxedef name="haxeui_dont_impose_base_class" />

	<!-- Skip the Intro -->
	<section if="debug">
		<!-- Starts the game at the specified week, at the first song -->
		<!-- <haxedef name="week" value="1" if="debug"/> -->
		<!-- Starts the game at the specified song -->
		<!-- <haxedef name="song" value="bopeebo" if="debug"/> -->
		<!-- Difficulty, only used for week or song, defaults to 1 -->
		<!-- <haxedef name="dif" value="2" if="debug"/> -->
	</section>
	<section if="newgrounds">
		<!-- Enables Ng.core.verbose -->
		<!-- <haxedef name="NG_VERBOSE" /> -->
		<!-- Enables a NG debug session, so medals don't permently unlock -->
		<!-- <haxedef name="NG_DEBUG" /> -->
		<!-- pretends that the saved session Id was expired, forcing the reconnect prompt -->
		<!-- <haxedef name="NG_FORCE_EXPIRED_SESSION" if="debug" /> -->
	</section>

	<!-- Uncomment this to wipe your input settings. -->
	<!-- <haxedef name="CLEAR_INPUT_SAVE"/> -->

	<section if="debug" unless="NO_REDIRECT_ASSETS_FOLDER || html5">
		<!--
			Use the parent assets folder rather than the exported one
			No more will we accidentally undo our changes!
		-->
		<haxedef name="REDIRECT_ASSETS_FOLDER" />
	</section>


	<section>
		<!--
			This flag enables the popup/crashlog error handler.
			However, it also messes with breakpoints on some platforms.
		-->
		<haxedef name="openfl-enable-handle-error" />
	</section>

	<section>
		<!-- TODO: Add a flag to Github Actions to turn this on or something. -->

		<!-- Forces the version string to include the Git hash even on release builds (which are used for performance reasons). -->
		<haxedef name="FORCE_DEBUG_VERSION" />
	</section>

	<!-- Run a script before and after building. -->
	<postbuild haxe="source/Prebuild.hx"/> -->
	<postbuild haxe="source/Postbuild.hx"/> -->

	<!-- Enable this on platforms which do not support dropping files onto the window. -->
	<set name="FILE_DROP_UNSUPPORTED" if="mac" />
	<section unless="FILE_DROP_UNSUPPORTED">
		<set name="FILE_DROP_SUPPORTED" />
	</section>

	<!-- Options for Polymod -->
	<section if="polymod">
		<!-- Turns on additional debug logging. -->
		<haxedef name="POLYMOD_DEBUG" value="true" if="debug" />
		<!-- The file extension to use for script files. -->
		<haxedef name="POLYMOD_SCRIPT_EXT" value=".hscript" />
		<!-- Which asset library to use for scripts. -->
		<haxedef name="POLYMOD_SCRIPT_LIBRARY" value="scripts" />
		<!-- The base path from which scripts should be accessed. -->
		<haxedef name="POLYMOD_ROOT_PATH" value="scripts/" />
		<!-- Determines the subdirectory of the mod folder used for file appending. -->
		<haxedef name="POLYMOD_APPEND_FOLDER" value="_append" />
		<!-- Determines the subdirectory of the mod folder used for file merges. -->
		<haxedef name="POLYMOD_MERGE_FOLDER" value="_merge" />
		<!-- Determines the file in the mod folder used for metadata. -->
		<haxedef name="POLYMOD_MOD_METADATA_FILE" value="_polymod_meta.json" />
		<!-- Determines the file in the mod folder used for the icon. -->
		<haxedef name="POLYMOD_MOD_ICON_FILE" value="_polymod_icon.png" />
	</section>
</project><|MERGE_RESOLUTION|>--- conflicted
+++ resolved
@@ -111,11 +111,7 @@
 	<haxelib name="tink_json" /> <!-- JSON parsing (DEPRECATED) -->
 	<haxelib name="thx.semver" /> <!-- Version string handling -->
 
-<<<<<<< HEAD
 	<haxelib name="hmm" /> <!-- Read library version data at compile time so it can be baked into logs -->
-=======
-	<haxelib name="hmm" if="debug" /> <!-- Read library version data at compile time -->
->>>>>>> 90dd067a
 	<haxelib name="hxcpp-debug-server" if="desktop debug" /> <!-- VSCode debug support -->
 
 	<!--Disable the Flixel core focus lost screen-->

--- conflicted
+++ resolved
@@ -153,18 +153,13 @@
 	<haxeflag name="-dce no" />
 	<haxeflag name="--macro" value="include('funkin')" />
 	<!-- Ensure all UI components are available at runtime. -->
-<<<<<<< HEAD
-    <haxeflag name="--macro" value="include('haxe.ui.components')" />
-    <haxeflag name="--macro" value="include('haxe.ui.containers')" />
+  <haxeflag name="--macro" value="include('haxe.ui.components')" />
+  <haxeflag name="--macro" value="include('haxe.ui.containers')" />
 
 	<!-- Ensure all UI components are available at runtime. -->
 	<haxeflag name="--macro" value="include('haxe.ui.components')" />
 	<haxeflag name="--macro" value="include('haxe.ui.containers')" />
 	<haxeflag name="--macro" value="include('haxe.ui.containers.menus')" />
-=======
-  <haxeflag name="--macro" value="include('haxe.ui.components')" />
-  <haxeflag name="--macro" value="include('haxe.ui.containers')" />
->>>>>>> 3a085e93
 
 	<!-- Necessary to provide stack traces for HScript. -->
 	<haxedef name="hscriptPos" />

[submodule "assets"]
	path = assets
	url = https://github.com/FunkinCrew/Funkin-history-rewrite-assets
	branch = master
	update = merge
[submodule "art"]
	path = art
	url = https://github.com/FunkinCrew/Funkin-history-rewrite-art
<<<<<<< HEAD
	branch = master
=======
	branch = master
	update = merge
>>>>>>> e55b5b23
<|MERGE_RESOLUTION|>--- conflicted
+++ resolved
@@ -6,9 +6,5 @@
 [submodule "art"]
 	path = art
 	url = https://github.com/FunkinCrew/Funkin-history-rewrite-art
-<<<<<<< HEAD
 	branch = master
-=======
-	branch = master
-	update = merge
->>>>>>> e55b5b23
+	update = merge
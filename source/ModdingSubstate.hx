--- conflicted
+++ resolved
@@ -4,11 +4,8 @@
 import flixel.FlxG;
 import flixel.group.FlxGroup.FlxTypedGroup;
 import flixel.text.FlxText;
-<<<<<<< HEAD
-=======
 import flixel.util.FlxColor;
 import polymod.Polymod;
->>>>>>> d8f02976
 #if desktop
 import sys.FileSystem;
 #end
@@ -121,37 +118,32 @@
 			loopNum++;
 		}
 		#end
-<<<<<<< HEAD
-=======
-	}
+		} private function organizeByY():Void
 
-	private function organizeByY():Void
-	{
-		for (i in 0...grpMods.length)
 		{
-			grpMods.members[i].y = 10 + (40 * i);
+			for (i in 0...grpMods.length)
+			{
+				grpMods.members[i].y = 10 + (40 * i);
+			}
 		}
-	}
-}
+		} class ModMenuItem extends FlxText
 
-class ModMenuItem extends FlxText
-{
-	public var modEnabled:Bool = false;
-	public var daMod:String;
+		{
+			public var modEnabled:Bool = false;
+			public var daMod:String;
 
-	public function new(x:Float, y:Float, w:Float, str:String, size:Int)
-	{
-		super(x, y, w, str, size);
-	}
+			public function new(x:Float, y:Float, w:Float, str:String, size:Int)
+			{
+				super(x, y, w, str, size);
+			}
 
-	override function update(elapsed:Float)
-	{
-		if (modEnabled)
-			alpha = 1;
-		else
-			alpha = 0.5;
+			override function update(elapsed:Float)
+			{
+				if (modEnabled)
+					alpha = 1;
+				else
+					alpha = 0.5;
 
-		super.update(elapsed);
->>>>>>> d8f02976
-	}
-}+				super.update(elapsed);
+			}
+		}
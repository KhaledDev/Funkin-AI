package funkin.save;

import flixel.util.FlxSave;
import funkin.input.Controls.Device;
import funkin.play.scoring.Scoring;
import funkin.play.scoring.Scoring.ScoringRank;
import funkin.save.migrator.RawSaveData_v1_0_0;
import funkin.save.migrator.SaveDataMigrator;
import funkin.ui.debug.charting.ChartEditorState.ChartEditorLiveInputStyle;
import funkin.ui.debug.charting.ChartEditorState.ChartEditorTheme;
import funkin.ui.debug.stageeditor.StageEditorState.StageEditorTheme;
import funkin.util.FileUtil;
import funkin.util.SerializerUtil;
import thx.semver.Version;
#if FEATURE_NEWGROUNDS
import funkin.api.newgrounds.Medals;
import funkin.api.newgrounds.Leaderboards;
#end

@:nullSafety
class Save
{
  public static final SAVE_DATA_VERSION:thx.semver.Version = "2.1.0";
  public static final SAVE_DATA_VERSION_RULE:thx.semver.VersionRule = ">=2.1.0 <2.2.0";

  // We load this version's saves from a new save path, to maintain SOME level of backwards compatibility.
  static final SAVE_PATH:String = 'FunkinCrew';
  static final SAVE_NAME:String = 'Funkin';

  static final SAVE_PATH_LEGACY:String = 'ninjamuffin99';
  static final SAVE_NAME_LEGACY:String = 'funkin';

  public static var instance(get, never):Save;
  static var _instance:Null<Save> = null;

  static function get_instance():Save
  {
    if (_instance == null)
    {
      return _instance = load();
    }
    return _instance;
  }

  var data:RawSaveData;

  public static function load():Save
  {
    trace("[SAVE] Loading save...");

    // Bind save data.
    return loadFromSlot(1);
  }

  /**
   * Constructing a new Save will load the default values.
   */
  public function new(?data:RawSaveData)
  {
    if (data == null) this.data = Save.getDefault();
    else
      this.data = data;

    // Make sure the verison number is up to date before we flush.
    updateVersionToLatest();
  }

  public static function getDefault():RawSaveData
  {
    return {
      // Version number is an abstract(Array) internally.
      // This means it copies by reference, so merging save data overides the version number lol.
      version: thx.Dynamics.clone(Save.SAVE_DATA_VERSION),

      volume: 1.0,
      mute: false,

      api:
        {
          newgrounds:
            {
              sessionId: null,
            }
        },
      scores:
        {
          // No saved scores.
          levels: [],
          songs: [],
        },

      favoriteSongs: [],

      options:
        {
          // Reasonable defaults.
          framerate: 60,
          naughtyness: true,
          downscroll: false,
          flashingLights: true,
          zoomCamera: true,
          debugDisplay: false,
          autoPause: true,
<<<<<<< HEAD
          strumlineBackgroundOpacity: 0,
=======
          autoFullscreen: false,
>>>>>>> de02137d
          inputOffset: 0,
          audioVisualOffset: 0,
          unlockedFramerate: false,

          controls:
            {
              // Leave controls blank so defaults are loaded.
              p1:
                {
                  keyboard: {},
                  gamepad: {},
                },
              p2:
                {
                  keyboard: {},
                  gamepad: {},
                },
            },
        },

      mods:
        {
          // No mods enabled.
          enabledMods: [],
          modOptions: [],
        },

      unlocks:
        {
          // Default to having seen the default character.
          charactersSeen: ["bf"],
          oldChar: false
        },

      optionsChartEditor:
        {
          // Reasonable defaults.
          previousFiles: [],
          noteQuant: 3,
          chartEditorLiveInputStyle: ChartEditorLiveInputStyle.None,
          theme: ChartEditorTheme.Light,
          playtestStartTime: false,
          downscroll: false,
          metronomeVolume: 1.0,
          hitsoundVolumePlayer: 1.0,
          hitsoundVolumeOpponent: 1.0,
          themeMusic: true
        },

      optionsStageEditor:
        {
          previousFiles: [],
          moveStep: "1px",
          angleStep: 5,
          theme: StageEditorTheme.Light
        }
    };
  }

  /**
   * NOTE: Modifications will not be saved without calling `Save.flush()`!
   */
  public var options(get, never):SaveDataOptions;

  function get_options():SaveDataOptions
  {
    return data.options;
  }

  /**
   * NOTE: Modifications will not be saved without calling `Save.flush()`!
   */
  public var modOptions(get, never):Map<String, Dynamic>;

  function get_modOptions():Map<String, Dynamic>
  {
    return data.mods.modOptions;
  }

  /**
   * The current session ID for the logged-in Newgrounds user, or null if the user is cringe.
   */
  public var ngSessionId(get, set):Null<String>;

  function get_ngSessionId():Null<String>
  {
    return data.api.newgrounds.sessionId;
  }

  function set_ngSessionId(value:Null<String>):Null<String>
  {
    data.api.newgrounds.sessionId = value;
    flush();
    return data.api.newgrounds.sessionId;
  }

  public var enabledModIds(get, set):Array<String>;

  function get_enabledModIds():Array<String>
  {
    return data.mods.enabledMods;
  }

  function set_enabledModIds(value:Array<String>):Array<String>
  {
    data.mods.enabledMods = value;
    flush();
    return data.mods.enabledMods;
  }

  public var chartEditorPreviousFiles(get, set):Array<String>;

  function get_chartEditorPreviousFiles():Array<String>
  {
    if (data.optionsChartEditor.previousFiles == null) data.optionsChartEditor.previousFiles = [];

    return data.optionsChartEditor.previousFiles;
  }

  function set_chartEditorPreviousFiles(value:Array<String>):Array<String>
  {
    // Set and apply.
    data.optionsChartEditor.previousFiles = value;
    flush();
    return data.optionsChartEditor.previousFiles;
  }

  public var chartEditorHasBackup(get, set):Bool;

  function get_chartEditorHasBackup():Bool
  {
    if (data.optionsChartEditor.hasBackup == null) data.optionsChartEditor.hasBackup = false;

    return data.optionsChartEditor.hasBackup;
  }

  function set_chartEditorHasBackup(value:Bool):Bool
  {
    // Set and apply.
    data.optionsChartEditor.hasBackup = value;
    flush();
    return data.optionsChartEditor.hasBackup;
  }

  public var chartEditorNoteQuant(get, set):Int;

  function get_chartEditorNoteQuant():Int
  {
    if (data.optionsChartEditor.noteQuant == null) data.optionsChartEditor.noteQuant = 3;

    return data.optionsChartEditor.noteQuant;
  }

  function set_chartEditorNoteQuant(value:Int):Int
  {
    // Set and apply.
    data.optionsChartEditor.noteQuant = value;
    flush();
    return data.optionsChartEditor.noteQuant;
  }

  public var chartEditorLiveInputStyle(get, set):ChartEditorLiveInputStyle;

  function get_chartEditorLiveInputStyle():ChartEditorLiveInputStyle
  {
    if (data.optionsChartEditor.chartEditorLiveInputStyle == null) data.optionsChartEditor.chartEditorLiveInputStyle = ChartEditorLiveInputStyle.None;

    return data.optionsChartEditor.chartEditorLiveInputStyle;
  }

  function set_chartEditorLiveInputStyle(value:ChartEditorLiveInputStyle):ChartEditorLiveInputStyle
  {
    // Set and apply.
    data.optionsChartEditor.chartEditorLiveInputStyle = value;
    flush();
    return data.optionsChartEditor.chartEditorLiveInputStyle;
  }

  public var chartEditorDownscroll(get, set):Bool;

  function get_chartEditorDownscroll():Bool
  {
    if (data.optionsChartEditor.downscroll == null) data.optionsChartEditor.downscroll = false;

    return data.optionsChartEditor.downscroll;
  }

  function set_chartEditorDownscroll(value:Bool):Bool
  {
    // Set and apply.
    data.optionsChartEditor.downscroll = value;
    flush();
    return data.optionsChartEditor.downscroll;
  }

  public var chartEditorPlaytestStartTime(get, set):Bool;

  function get_chartEditorPlaytestStartTime():Bool
  {
    if (data.optionsChartEditor.playtestStartTime == null) data.optionsChartEditor.playtestStartTime = false;

    return data.optionsChartEditor.playtestStartTime;
  }

  function set_chartEditorPlaytestStartTime(value:Bool):Bool
  {
    // Set and apply.
    data.optionsChartEditor.playtestStartTime = value;
    flush();
    return data.optionsChartEditor.playtestStartTime;
  }

  public var chartEditorTheme(get, set):ChartEditorTheme;

  function get_chartEditorTheme():ChartEditorTheme
  {
    if (data.optionsChartEditor.theme == null) data.optionsChartEditor.theme = ChartEditorTheme.Light;

    return data.optionsChartEditor.theme;
  }

  function set_chartEditorTheme(value:ChartEditorTheme):ChartEditorTheme
  {
    // Set and apply.
    data.optionsChartEditor.theme = value;
    flush();
    return data.optionsChartEditor.theme;
  }

  public var chartEditorMetronomeVolume(get, set):Float;

  function get_chartEditorMetronomeVolume():Float
  {
    if (data.optionsChartEditor.metronomeVolume == null) data.optionsChartEditor.metronomeVolume = 1.0;

    return data.optionsChartEditor.metronomeVolume;
  }

  function set_chartEditorMetronomeVolume(value:Float):Float
  {
    // Set and apply.
    data.optionsChartEditor.metronomeVolume = value;
    flush();
    return data.optionsChartEditor.metronomeVolume;
  }

  public var chartEditorHitsoundVolumePlayer(get, set):Float;

  function get_chartEditorHitsoundVolumePlayer():Float
  {
    if (data.optionsChartEditor.hitsoundVolumePlayer == null) data.optionsChartEditor.hitsoundVolumePlayer = 1.0;

    return data.optionsChartEditor.hitsoundVolumePlayer;
  }

  function set_chartEditorHitsoundVolumePlayer(value:Float):Float
  {
    // Set and apply.
    data.optionsChartEditor.hitsoundVolumePlayer = value;
    flush();
    return data.optionsChartEditor.hitsoundVolumePlayer;
  }

  public var chartEditorHitsoundVolumeOpponent(get, set):Float;

  function get_chartEditorHitsoundVolumeOpponent():Float
  {
    if (data.optionsChartEditor.hitsoundVolumeOpponent == null) data.optionsChartEditor.hitsoundVolumeOpponent = 1.0;

    return data.optionsChartEditor.hitsoundVolumeOpponent;
  }

  function set_chartEditorHitsoundVolumeOpponent(value:Float):Float
  {
    // Set and apply.
    data.optionsChartEditor.hitsoundVolumeOpponent = value;
    flush();
    return data.optionsChartEditor.hitsoundVolumeOpponent;
  }

  public var chartEditorThemeMusic(get, set):Bool;

  function get_chartEditorThemeMusic():Bool
  {
    if (data.optionsChartEditor.themeMusic == null) data.optionsChartEditor.themeMusic = true;

    return data.optionsChartEditor.themeMusic;
  }

  function set_chartEditorThemeMusic(value:Bool):Bool
  {
    // Set and apply.
    data.optionsChartEditor.themeMusic = value;
    flush();
    return data.optionsChartEditor.themeMusic;
  }

  public var chartEditorPlaybackSpeed(get, set):Float;

  function get_chartEditorPlaybackSpeed():Float
  {
    if (data.optionsChartEditor.playbackSpeed == null) data.optionsChartEditor.playbackSpeed = 1.0;

    return data.optionsChartEditor.playbackSpeed;
  }

  function set_chartEditorPlaybackSpeed(value:Float):Float
  {
    // Set and apply.
    data.optionsChartEditor.playbackSpeed = value;
    flush();
    return data.optionsChartEditor.playbackSpeed;
  }

  public var charactersSeen(get, never):Array<String>;

  function get_charactersSeen():Array<String>
  {
    return data.unlocks.charactersSeen;
  }

  /**
   * Marks whether the player has seen the spotlight animation, which should only display once per save file ever.
   */
  public var oldChar(get, set):Bool;

  function get_oldChar():Bool
  {
    return data.unlocks.oldChar;
  }

  function set_oldChar(value:Bool):Bool
  {
    data.unlocks.oldChar = value;
    flush();
    return data.unlocks.oldChar;
  }

  public var stageEditorPreviousFiles(get, set):Array<String>;

  function get_stageEditorPreviousFiles():Array<String>
  {
    if (data.optionsStageEditor.previousFiles == null) data.optionsStageEditor.previousFiles = [];

    return data.optionsStageEditor.previousFiles;
  }

  function set_stageEditorPreviousFiles(value:Array<String>):Array<String>
  {
    // Set and apply.
    data.optionsStageEditor.previousFiles = value;
    flush();
    return data.optionsStageEditor.previousFiles;
  }

  public var stageEditorHasBackup(get, set):Bool;

  function get_stageEditorHasBackup():Bool
  {
    if (data.optionsStageEditor.hasBackup == null) data.optionsStageEditor.hasBackup = false;

    return data.optionsStageEditor.hasBackup;
  }

  function set_stageEditorHasBackup(value:Bool):Bool
  {
    // Set and apply.
    data.optionsStageEditor.hasBackup = value;
    flush();
    return data.optionsStageEditor.hasBackup;
  }

  public var stageEditorMoveStep(get, set):String;

  function get_stageEditorMoveStep():String
  {
    if (data.optionsStageEditor.moveStep == null) data.optionsStageEditor.moveStep = "1px";

    return data.optionsStageEditor.moveStep;
  }

  function set_stageEditorMoveStep(value:String):String
  {
    // Set and apply.
    data.optionsStageEditor.moveStep = value;
    flush();
    return data.optionsStageEditor.moveStep;
  }

  public var stageEditorAngleStep(get, set):Float;

  function get_stageEditorAngleStep():Float
  {
    if (data.optionsStageEditor.angleStep == null) data.optionsStageEditor.angleStep = 5;

    return data.optionsStageEditor.angleStep;
  }

  function set_stageEditorAngleStep(value:Float):Float
  {
    // Set and apply.
    data.optionsStageEditor.angleStep = value;
    flush();
    return data.optionsStageEditor.angleStep;
  }

  public var stageEditorTheme(get, set):StageEditorTheme;

  function get_stageEditorTheme():StageEditorTheme
  {
    if (data.optionsStageEditor.theme == null) data.optionsStageEditor.theme = StageEditorTheme.Light;

    return data.optionsStageEditor.theme;
  }

  function set_stageEditorTheme(value:StageEditorTheme):StageEditorTheme
  {
    // Set and apply.
    data.optionsStageEditor.theme = value;
    flush();
    return data.optionsStageEditor.theme;
  }

  /**
   * When we've seen a character unlock, add it to the list of characters seen.
   * @param character
   */
  public function addCharacterSeen(character:String):Void
  {
    if (!data.unlocks.charactersSeen.contains(character))
    {
      trace('Character seen: ' + character);
      data.unlocks.charactersSeen.push(character);
      trace('New characters seen list: ' + data.unlocks.charactersSeen);
      flush();
    }
  }

  /**
   * Return the score the user achieved for a given level on a given difficulty.
   *
   * @param levelId The ID of the level/week.
   * @param difficultyId The difficulty to check.
   * @return A data structure containing score, judgement counts, and accuracy. Returns `null` if no score is saved.
   */
  public function getLevelScore(levelId:String, difficultyId:String = 'normal'):Null<SaveScoreData>
  {
    if (data.scores?.levels == null)
    {
      if (data.scores == null)
      {
        data.scores =
          {
            songs: [],
            levels: []
          };
      }
      else
      {
        data.scores.levels = [];
      }
    }

    var level = data.scores.levels.get(levelId);
    if (level == null)
    {
      level = [];
      data.scores.levels.set(levelId, level);
    }

    return level.get(difficultyId);
  }

  /**
   * Apply the score the user achieved for a given level on a given difficulty.
   */
  public function setLevelScore(levelId:String, difficultyId:String, score:SaveScoreData):Void
  {
    var level = data.scores.levels.get(levelId);
    if (level == null)
    {
      level = [];
      data.scores.levels.set(levelId, level);
    }
    level.set(difficultyId, score);

    flush();
  }

  public function isLevelHighScore(levelId:String, difficultyId:String = 'normal', score:SaveScoreData):Bool
  {
    var level = data.scores.levels.get(levelId);
    if (level == null)
    {
      level = [];
      data.scores.levels.set(levelId, level);
    }

    var currentScore = level.get(difficultyId);
    if (currentScore == null)
    {
      return true;
    }

    return score.score > currentScore.score;
  }

  public function hasBeatenLevel(levelId:String, ?difficultyList:Array<String>):Bool
  {
    if (difficultyList == null)
    {
      difficultyList = ['easy', 'normal', 'hard'];
    }
    for (difficulty in difficultyList)
    {
      var score:Null<SaveScoreData> = getLevelScore(levelId, difficulty);
      if (score != null)
      {
        if (score.score > 0)
        {
          // Level has score data, which means we cleared it!
          return true;
        }
        else
        {
          // Level has score data, but the score is 0.
          continue;
        }
      }
    }
    return false;
  }

  /**
   * Return the score the user achieved for a given song on a given difficulty.
   *
   * @param songId The ID of the song.
   * @param difficultyId The difficulty to check.
   * @param variation The variation to check. Defaults to empty string. Appended to difficulty with `-`, e.g. `easy-pico`.
   * @return A data structure containing score, judgement counts, and accuracy. Returns `null` if no score is saved.
   */
  public function getSongScore(songId:String, difficultyId:String = 'normal', ?variation:String):Null<SaveScoreData>
  {
    var song = data.scores.songs.get(songId);
    if (song == null)
    {
      trace('Could not find song data for $songId $difficultyId $variation');
      song = [];
      data.scores.songs.set(songId, song);
    }

    // 'default' variations are left with no suffix ('easy', 'normal', 'hard'),
    // along with 'erect' variations ('erect', 'nightmare')
    // otherwise, we want to add a suffix of our current variation to get the save data.
    if (variation != null && variation != '' && variation != 'default' && variation != 'erect')
    {
      difficultyId = '${difficultyId}-${variation}';
    }

    return song.get(difficultyId);
  }

  public function getSongRank(songId:String, difficultyId:String = 'normal', ?variation:String):Null<ScoringRank>
  {
    return Scoring.calculateRank(getSongScore(songId, difficultyId, variation));
  }

  /**
   * Directly set the score the user achieved for a given song on a given difficulty.
   */
  public function setSongScore(songId:String, difficultyId:String, score:SaveScoreData):Void
  {
    var song = data.scores.songs.get(songId);
    if (song == null)
    {
      song = [];
      data.scores.songs.set(songId, song);
    }
    song.set(difficultyId, score);

    flush();
  }

  /**
   * Only replace the ranking data for the song, because the old score is still better.
   */
  public function applySongRank(songId:String, difficultyId:String, newScoreData:SaveScoreData):Void
  {
    var newRank = Scoring.calculateRank(newScoreData);
    if (newScoreData == null || newRank == null) return;

    var song = data.scores.songs.get(songId);
    if (song == null)
    {
      song = [];
      data.scores.songs.set(songId, song);
    }

    var previousScoreData = song.get(difficultyId);

    var previousRank = Scoring.calculateRank(previousScoreData);

    if (previousScoreData == null || previousRank == null)
    {
      // Directly set the highscore.
      setSongScore(songId, difficultyId, newScoreData);

      #if FEATURE_NEWGROUNDS
      Leaderboards.submitSongScore(songId, difficultyId, newScoreData.score);
      #end

      return;
    }

    var newCompletion = (newScoreData.tallies.sick + newScoreData.tallies.good) / newScoreData.tallies.totalNotes;
    var previousCompletion = (previousScoreData.tallies.sick + previousScoreData.tallies.good) / previousScoreData.tallies.totalNotes;

    // Set the high score and the high rank separately.
    var newScore:SaveScoreData =
      {
        score: (previousScoreData.score > newScoreData.score) ? previousScoreData.score : newScoreData.score,
        tallies: (previousRank > newRank || previousCompletion > newCompletion) ? previousScoreData.tallies : newScoreData.tallies
      };

    song.set(difficultyId, newScore);

    flush();
  }

  /**
   * Is the provided score data better than the current high score for the given song?
   * @param songId The song ID to check.
   * @param difficultyId The difficulty to check.
   * @param score The score to check.
   * @return Whether the score is better than the current high score.
   */
  public function isSongHighScore(songId:String, difficultyId:String = 'normal', score:SaveScoreData):Bool
  {
    var song = data.scores.songs.get(songId);
    if (song == null)
    {
      song = [];
      data.scores.songs.set(songId, song);
    }

    var currentScore = song.get(difficultyId);
    if (currentScore == null)
    {
      return true;
    }

    return score.score > currentScore.score;
  }

  /**
   * Is the provided score data better than the current rank for the given song?
   * @param songId The song ID to check.
   * @param difficultyId The difficulty to check.
   * @param score The score to check the rank for.
   * @return Whether the score's rank is better than the current rank.
   */
  public function isSongHighRank(songId:String, difficultyId:String = 'normal', score:SaveScoreData):Bool
  {
    var newScoreRank = Scoring.calculateRank(score);
    if (newScoreRank == null)
    {
      // The provided score is invalid.
      return false;
    }

    var song = data.scores.songs.get(songId);
    if (song == null)
    {
      song = [];
      data.scores.songs.set(songId, song);
    }
    var currentScore = song.get(difficultyId);
    var currentScoreRank = Scoring.calculateRank(currentScore);
    if (currentScoreRank == null)
    {
      // There is no primary highscore for this song.
      return true;
    }

    return newScoreRank > currentScoreRank;
  }

  /**
   * Has the provided song been beaten on one of the listed difficulties?
   * Note: This function can still take in the 'difficulty-variation' format for the difficultyList parameter
   * as it is used in the old save data format. However inputting a variation will append it to the difficulty
   * so you can do `hasBeatenSong('dadbattle', ['easy-pico'])` to check if you've beaten the Pico mix on easy.
   * or you can do `hasBeatenSong('dadbattle', ['easy'], 'pico')` to check if you've beaten the Pico mix on easy.
   * however you should not mix the two as it will append '-pico' to the 'easy-pico' if it's inputted into the array.
   * @param songId The song ID to check.
   * @param difficultyList The difficulties to check. Defaults to `easy`, `normal`, and `hard`.
   * @param variation The variation to check. Defaults to empty string. Appended to difficulty list with `-`, e.g. `easy-pico`.
   *                  This is our old format for getting difficulty/variation information, however we don't want to mess around with
   *                  save migration just yet.
   * @return Whether the song has been beaten on any of the listed difficulties.
   */
  public function hasBeatenSong(songId:String, ?difficultyList:Array<String>, ?variation:String):Bool
  {
    if (difficultyList == null)
    {
      difficultyList = ['easy', 'normal', 'hard'];
    }

    if (variation == null) variation = '';

    for (difficulty in difficultyList)
    {
      if (variation != '') difficulty = '${difficulty}-${variation}';

      var score:Null<SaveScoreData> = getSongScore(songId, difficulty);
      if (score != null)
      {
        if (score.score > 0)
        {
          // Level has score data, which means we cleared it!
          return true;
        }
        else
        {
          // Level has score data, but the score is 0.
          continue;
        }
      }
    }
    return false;
  }

  public function isSongFavorited(id:String):Bool
  {
    if (data.favoriteSongs == null)
    {
      data.favoriteSongs = [];
      flush();
    };

    return data.favoriteSongs.contains(id);
  }

  public function favoriteSong(id:String):Void
  {
    if (!isSongFavorited(id))
    {
      data.favoriteSongs.push(id);
      flush();
    }
  }

  public function unfavoriteSong(id:String):Void
  {
    if (isSongFavorited(id))
    {
      data.favoriteSongs.remove(id);
      flush();
    }
  }

  public function getControls(playerId:Int, inputType:Device):Null<SaveControlsData>
  {
    switch (inputType)
    {
      case Keys:
        return (playerId == 0) ? data?.options?.controls?.p1.keyboard : data?.options?.controls?.p2.keyboard;
      case Gamepad(_):
        return (playerId == 0) ? data?.options?.controls?.p1.gamepad : data?.options?.controls?.p2.gamepad;
    }
  }

  public function hasControls(playerId:Int, inputType:Device):Bool
  {
    var controls = getControls(playerId, inputType);
    if (controls == null) return false;

    var controlsFields = Reflect.fields(controls);
    return controlsFields.length > 0;
  }

  public function setControls(playerId:Int, inputType:Device, controls:SaveControlsData):Void
  {
    switch (inputType)
    {
      case Keys:
        if (playerId == 0)
        {
          data.options.controls.p1.keyboard = controls;
        }
        else
        {
          data.options.controls.p2.keyboard = controls;
        }
      case Gamepad(_):
        if (playerId == 0)
        {
          data.options.controls.p1.gamepad = controls;
        }
        else
        {
          data.options.controls.p2.gamepad = controls;
        }
    }

    flush();
  }

  public function isCharacterUnlocked(characterId:String):Bool
  {
    switch (characterId)
    {
      case 'bf':
        return true;
      case 'pico':
        return hasBeatenLevel('weekend1');
      default:
        trace('Unknown character ID: ' + characterId);
        return true;
    }
  }

  /**
   * The user's current volume setting.
   */
  public var volume(get, set):Float;

  function get_volume():Float
  {
    return data.volume;
  }

  function set_volume(value:Float):Float
  {
    return data.volume = value;
  }

  /**
   * Whether the user's volume is currently muted.
   */
  public var mute(get, set):Bool;

  function get_mute():Bool
  {
    return data.mute;
  }

  function set_mute(value:Bool):Bool
  {
    return data.mute = value;
  }

  /**
   * Call this to make sure the save data is written to disk.
   */
  public function flush():Void
  {
    FlxG.save.flush();
  }

  /**
   * If you set slot to `2`, it will load an independe
   * @param slot
   */
  static function loadFromSlot(slot:Int):Save
  {
    trace('[SAVE] Loading save from slot $slot...');

    FlxG.save.bind('$SAVE_NAME${slot}', SAVE_PATH);

    switch (FlxG.save.status)
    {
      case EMPTY:
        trace('[SAVE] Save data in slot ${slot} is empty, checking for legacy save data...');
        var legacySaveData = fetchLegacySaveData();
        if (legacySaveData != null)
        {
          trace('[SAVE] Found legacy save data, converting...');
          var gameSave = SaveDataMigrator.migrateFromLegacy(legacySaveData);
          FlxG.save.mergeData(gameSave.data, true);
          return gameSave;
        }
        else
        {
          trace('[SAVE] No legacy save data found.');
          var gameSave = new Save();
          FlxG.save.mergeData(gameSave.data, true);
          return gameSave;
        }
      case ERROR(_): // DEPRECATED: Unused
        return handleSaveDataError(slot);
      case SAVE_ERROR(_):
        return handleSaveDataError(slot);
      case LOAD_ERROR(_):
        return handleSaveDataError(slot);
      case BOUND(_, _):
        trace('[SAVE] Loaded existing save data in slot ${slot}.');
        var gameSave = SaveDataMigrator.migrate(FlxG.save.data);
        FlxG.save.mergeData(gameSave.data, true);

        return gameSave;
    }
  }

  /**
   * Call this when there is an error loading the save data in slot X.
   */
  static function handleSaveDataError(slot:Int):Save
  {
    var msg = 'There was an error loading your save data in slot ${slot}.';
    msg += '\nPlease report this issue to the developers.';
    lime.app.Application.current.window.alert(msg, "Save Data Failure");

    // Don't touch that slot anymore.
    // Instead, load the next available slot.

    var nextSlot = slot + 1;

    if (nextSlot < 1000)
    {
      return loadFromSlot(nextSlot);
    }
    else
    {
      throw "End of save data slots. Can't load any more.";
    }
  }

  public static function archiveBadSaveData(data:Dynamic):Int
  {
    // We want to save this somewhere so we can try to recover it for the user in the future!

    final RECOVERY_SLOT_START = 1000;

    return writeToAvailableSlot(RECOVERY_SLOT_START, data);
  }

  public static function debug_queryBadSaveData():Void
  {
    final RECOVERY_SLOT_START = 1000;
    final RECOVERY_SLOT_END = 1100;
    var firstBadSaveData = querySlotRange(RECOVERY_SLOT_START, RECOVERY_SLOT_END);
    if (firstBadSaveData > 0)
    {
      trace('[SAVE] Found bad save data in slot ${firstBadSaveData}!');
      trace('We should look into recovery...');

      trace(haxe.Json.stringify(fetchFromSlotRaw(firstBadSaveData)));
    }
  }

  static function fetchFromSlotRaw(slot:Int):Null<Dynamic>
  {
    var targetSaveData = new FlxSave();
    targetSaveData.bind('$SAVE_NAME${slot}', SAVE_PATH);
    if (targetSaveData.isEmpty()) return null;
    return targetSaveData.data;
  }

  static function writeToAvailableSlot(slot:Int, data:Dynamic):Int
  {
    trace('[SAVE] Finding slot to write data to (starting with ${slot})...');

    var targetSaveData = new FlxSave();
    targetSaveData.bind('$SAVE_NAME${slot}', SAVE_PATH);
    while (!targetSaveData.isEmpty())
    {
      // Keep trying to bind to slots until we find an empty slot.
      trace('[SAVE] Slot ${slot} is taken, continuing...');
      slot++;
      targetSaveData.bind('$SAVE_NAME${slot}', SAVE_PATH);
    }

    trace('[SAVE] Writing data to slot ${slot}...');
    targetSaveData.mergeData(data, true);

    trace('[SAVE] Data written to slot ${slot}!');
    return slot;
  }

  /**
   * Return true if the given save slot is not empty.
   * @param slot The slot number to check.
   * @return Whether the slot is not empty.
   */
  static function querySlot(slot:Int):Bool
  {
    var targetSaveData = new FlxSave();
    targetSaveData.bind('$SAVE_NAME${slot}', SAVE_PATH);
    switch (targetSaveData.status)
    {
      case EMPTY:
        return false;
      case ERROR(_): // DEPRECATED: Unused
        return false;
      case LOAD_ERROR(_):
        return false;
      case SAVE_ERROR(_):
        return false;
      case BOUND(_, _):
        return true;
    }
  }

  /**
   * Return true if any of the slots in the given range is not empty.
   * @param start The starting slot number to check.
   * @param end The ending slot number to check.
   * @return The first slot in the range that is not empty, or `-1` if none are.
   */
  static function querySlotRange(start:Int, end:Int):Int
  {
    for (i in start...end)
    {
      if (querySlot(i))
      {
        return i;
      }
    }
    return -1;
  }

  static function fetchLegacySaveData():Null<RawSaveData_v1_0_0>
  {
    trace("[SAVE] Checking for legacy save data...");
    var legacySave:FlxSave = new FlxSave();
    legacySave.bind(SAVE_NAME_LEGACY, SAVE_PATH_LEGACY);
    if (legacySave.isEmpty())
    {
      trace("[SAVE] No legacy save data found.");
      return null;
    }
    else
    {
      trace("[SAVE] Legacy save data found.");
      trace(legacySave.data);
      return cast legacySave.data;
    }
  }

  /**
   * Serialize this Save into a JSON string.
   * @param pretty Whether the JSON should be big ol string (false),
   * or formatted with tabs (true)
   * @return The JSON string.
   */
  public function serialize(pretty:Bool = true):String
  {
    var ignoreNullOptionals = true;
    var writer = new json2object.JsonWriter<RawSaveData>(ignoreNullOptionals);
    return writer.write(data, pretty ? '  ' : null);
  }

  public function updateVersionToLatest():Void
  {
    this.data.version = Save.SAVE_DATA_VERSION;
  }

  public function debug_dumpSave():Void
  {
    FileUtil.saveFile(haxe.io.Bytes.ofString(this.serialize()), [FileUtil.FILE_FILTER_JSON], null, null, './save.json', 'Write save data as JSON...');
  }
}

/**
 * An anonymous structure containingg all the user's save data.
 * Isn't stored with JSON, stored with some sort of Haxe built-in serialization?
 */
typedef RawSaveData =
{
  // Flixel save data.
  var volume:Float;
  var mute:Bool;

  /**
   * A semantic versioning string for the save data format.
   */
  var version:Version;

  var api:SaveApiData;

  /**
   * The user's saved scores.
   */
  var scores:SaveHighScoresData;

  /**
   * The user's preferences.
   */
  var options:SaveDataOptions;

  var unlocks:SaveDataUnlocks;

  /**
   * The user's favorited songs in the Freeplay menu,
   * as a list of song IDs.
   */
  var favoriteSongs:Array<String>;

  var mods:SaveDataMods;

  /**
   * The user's preferences specific to the Chart Editor.
   */
  var optionsChartEditor:SaveDataChartEditorOptions;

  /**
   * The user's preferences specific to the Stage Editor.
   */
  var optionsStageEditor:SaveDataStageEditorOptions;
};

typedef SaveApiData =
{
  var newgrounds:SaveApiNewgroundsData;
}

typedef SaveApiNewgroundsData =
{
  var sessionId:Null<String>;
}

typedef SaveDataUnlocks =
{
  /**
   * Every time we see the unlock animation for a character,
   * add it to this list so that we don't show it again.
   */
  var charactersSeen:Array<String>;

  /**
   * This is a conditional when the player enters the character state
   * For the first time ever
   */
  var oldChar:Bool;
}

/**
 * An anoymous structure containing options about the user's high scores.
 */
typedef SaveHighScoresData =
{
  /**
   * Scores for each level (or week).
   */
  var levels:SaveScoreLevelsData;

  /**
   * Scores for individual songs.
   */
  var songs:SaveScoreSongsData;
};

typedef SaveDataMods =
{
  var enabledMods:Array<String>;

  // TODO: Make this not trip up the serializer when debugging.
  @:jignored
  var modOptions:Map<String, Dynamic>;
}

/**
 * Key is the level ID, value is the SaveScoreLevelData.
 */
typedef SaveScoreLevelsData = Map<String, SaveScoreDifficultiesData>;

/**
 * Key is the song ID, value is the data for each difficulty.
 */
typedef SaveScoreSongsData = Map<String, SaveScoreDifficultiesData>;

/**
 * Key is the difficulty ID, value is the score.
 */
typedef SaveScoreDifficultiesData = Map<String, SaveScoreData>;

/**
 * An individual score. Contains the score, accuracy, and count of each judgement hit.
 */
typedef SaveScoreData =
{
  /**
   * The score achieved.
   */
  var score:Int;

  /**
   * The count of each judgement hit.
   */
  var tallies:SaveScoreTallyData;
}

typedef SaveScoreTallyData =
{
  var sick:Int;
  var good:Int;
  var bad:Int;
  var shit:Int;
  var missed:Int;
  var combo:Int;
  var maxCombo:Int;
  var totalNotesHit:Int;
  var totalNotes:Int;
}

/**
 * An anonymous structure containing all the user's options and preferences for the main game.
 * Every time you add a new option, it needs to be added here.
 */
typedef SaveDataOptions =
{
  /**
   * FPS
   * @default `60`
   */
  var framerate:Int;

  /**
   * Whether some particularly foul language is displayed.
   * @default `true`
   */
  var naughtyness:Bool;

  /**
   * If enabled, the strumline is at the bottom of the screen rather than the top.
   * @default `false`
   */
  var downscroll:Bool;

  /**
   * If disabled, flashing lights in the main menu and other areas will be less intense.
   * @default `true`
   */
  var flashingLights:Bool;

  /**
   * If disabled, the camera bump synchronized to the beat.
   * @default `false`
   */
  var zoomCamera:Bool;

  /**
   * If enabled, an FPS and memory counter will be displayed even if this is not a debug build.
   * @default `false`
   */
  var debugDisplay:Bool;

  /**
   * If enabled, the game will automatically pause when tabbing out.
   * @default `true`
   */
  var autoPause:Bool;

  /**
<<<<<<< HEAD
   * If >0, the game will display a semi-opaque background under the notes.
   * `0` for no background, `100` for solid black if you're freaky like that
   * @default `0`
   */
  var strumlineBackgroundOpacity:Int;

  /**
   * Offset the users inputs by this many ms.
=======
   * If enabled, the game will automatically launch in fullscreen on startup.
   * @default `true`
   */
  var autoFullscreen:Bool;

  /**
   * Offset the user's inputs by this many ms.
>>>>>>> de02137d
   * @default `0`
   */
  var inputOffset:Int;

  /**
   * Affects the delay between the audio and the visuals during gameplay.
   * @default `0`
   */
  var audioVisualOffset:Int;

  /**
   * If we want the framerate to be unlocked on HTML5.
   * @default `false`
   */
  var unlockedFramerate:Bool;

  var controls:
    {
      var p1:
        {
          var keyboard:SaveControlsData;
          var gamepad:SaveControlsData;
        };
      var p2:
        {
          var keyboard:SaveControlsData;
          var gamepad:SaveControlsData;
        };
    };
};

/**
 * An anonymous structure containing a specific player's bound keys.
 * Each key is an action name and each value is an array of keycodes.
 *
 * If a keybind is `null`, it needs to be reinitialized to the default.
 * If a keybind is `[]`, it is UNBOUND by the user and should not be rebound.
 */
typedef SaveControlsData =
{
  /**
   * Keybind for navigating in the menu.
   * @default `Up Arrow`
   */
  var ?UI_UP:Array<Int>;

  /**
   * Keybind for navigating in the menu.
   * @default `Left Arrow`
   */
  var ?UI_LEFT:Array<Int>;

  /**
   * Keybind for navigating in the menu.
   * @default `Right Arrow`
   */
  var ?UI_RIGHT:Array<Int>;

  /**
   * Keybind for navigating in the menu.
   * @default `Down Arrow`
   */
  var ?UI_DOWN:Array<Int>;

  /**
   * Keybind for hitting notes.
   * @default `A` and `Left Arrow`
   */
  var ?NOTE_LEFT:Array<Int>;

  /**
   * Keybind for hitting notes.
   * @default `W` and `Up Arrow`
   */
  var ?NOTE_UP:Array<Int>;

  /**
   * Keybind for hitting notes.
   * @default `S` and `Down Arrow`
   */
  var ?NOTE_DOWN:Array<Int>;

  /**
   * Keybind for hitting notes.
   * @default `D` and `Right Arrow`
   */
  var ?NOTE_RIGHT:Array<Int>;

  /**
   * Keybind for continue/OK in menus.
   * @default `Enter` and `Space`
   */
  var ?ACCEPT:Array<Int>;

  /**
   * Keybind for back/cancel in menus.
   * @default `Escape`
   */
  var ?BACK:Array<Int>;

  /**
   * Keybind for pausing the game.
   * @default `Escape`
   */
  var ?PAUSE:Array<Int>;

  /**
   * Keybind for advancing cutscenes.
   * @default `Z` and `Space` and `Enter`
   */
  var ?CUTSCENE_ADVANCE:Array<Int>;

  /**
   * Keybind for increasing volume.
   * @default `Plus`
   */
  var ?VOLUME_UP:Array<Int>;

  /**
   * Keybind for decreasing volume.
   * @default `Minus`
   */
  var ?VOLUME_DOWN:Array<Int>;

  /**
   * Keybind for muting/unmuting volume.
   * @default `Zero`
   */
  var ?VOLUME_MUTE:Array<Int>;

  /**
   * Keybind for restarting a song.
   * @default `R`
   */
  var ?RESET:Array<Int>;
}

/**
 * An anonymous structure containing all the user's options and preferences, specific to the Chart Editor.
 */
typedef SaveDataChartEditorOptions =
{
  /**
   * Whether the Chart Editor created a backup the last time it closed.
   * Prompt the user to load it, then set this back to `false`.
   * @default `false`
   */
  var ?hasBackup:Bool;

  /**
   * Previous files opened in the Chart Editor.
   * @default `[]`
   */
  var ?previousFiles:Array<String>;

  /**
   * Note snapping level in the Chart Editor.
   * @default `3`
   */
  var ?noteQuant:Int;

  /**
   * Live input style in the Chart Editor.
   * @default `ChartEditorLiveInputStyle.None`
   */
  var ?chartEditorLiveInputStyle:ChartEditorLiveInputStyle;

  /**
   * Theme in the Chart Editor.
   * @default `ChartEditorTheme.Light`
   */
  var ?theme:ChartEditorTheme;

  /**
   * Downscroll in the Chart Editor.
   * @default `false`
   */
  var ?downscroll:Bool;

  /**
   * Metronome volume in the Chart Editor.
   * @default `1.0`
   */
  var ?metronomeVolume:Float;

  /**
   * Hitsound volume (player) in the Chart Editor.
   * @default `1.0`
   */
  var ?hitsoundVolumePlayer:Float;

  /**
   * Hitsound volume (opponent) in the Chart Editor.
   * @default `1.0`
   */
  var ?hitsoundVolumeOpponent:Float;

  /**
   * If true, playtest songs from the current position in the Chart Editor.
   * @default `false`
   */
  var ?playtestStartTime:Bool;

  /**
   * Theme music in the Chart Editor.
   * @default `true`
   */
  var ?themeMusic:Bool;

  /**
   * Instrumental volume in the Chart Editor.
   * @default `1.0`
   */
  var ?instVolume:Float;

  /**
   * Voices volume in the Chart Editor.
   * @default `1.0`
   */
  var ?voicesVolume:Float;

  /**
   * Playback speed in the Chart Editor.
   * @default `1.0`
   */
  var ?playbackSpeed:Float;
};

typedef SaveDataStageEditorOptions =
{
  // a lot of these things were copied from savedatacharteditoroptions

  /**
   * Whether the Stage Editor created a backup the last time it closed.
   * Prompt the user to load it, then set this back to `false`.
   * @default `false`
   */
  var ?hasBackup:Bool;

  /**
   * Previous files opened in the Stage Editor.
   * @default `[]`
   */
  var ?previousFiles:Array<String>;

  /**
   * The Step at which an Object or Character is moved.
   * @default `1px`
   */
  var ?moveStep:String;

  /**
   * The Step at which an Object is rotated.
   * @default `5`
   */
  var ?angleStep:Float;

  /**
   * Theme in the Stage Editor.
   * @default `StageEditorTheme.Light`
   */
  var ?theme:StageEditorTheme;
};<|MERGE_RESOLUTION|>--- conflicted
+++ resolved
@@ -101,11 +101,8 @@
           zoomCamera: true,
           debugDisplay: false,
           autoPause: true,
-<<<<<<< HEAD
           strumlineBackgroundOpacity: 0,
-=======
           autoFullscreen: false,
->>>>>>> de02137d
           inputOffset: 0,
           audioVisualOffset: 0,
           unlockedFramerate: false,
@@ -1361,7 +1358,6 @@
   var autoPause:Bool;
 
   /**
-<<<<<<< HEAD
    * If >0, the game will display a semi-opaque background under the notes.
    * `0` for no background, `100` for solid black if you're freaky like that
    * @default `0`
@@ -1369,8 +1365,6 @@
   var strumlineBackgroundOpacity:Int;
 
   /**
-   * Offset the users inputs by this many ms.
-=======
    * If enabled, the game will automatically launch in fullscreen on startup.
    * @default `true`
    */
@@ -1378,7 +1372,6 @@
 
   /**
    * Offset the user's inputs by this many ms.
->>>>>>> de02137d
    * @default `0`
    */
   var inputOffset:Int;

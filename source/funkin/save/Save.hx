package funkin.save;

import flixel.util.FlxSave;
import funkin.input.Controls.Device;
import funkin.play.scoring.Scoring;
import funkin.play.scoring.Scoring.ScoringRank;
import funkin.save.migrator.RawSaveData_v1_0_0;
import funkin.save.migrator.SaveDataMigrator;
import funkin.save.migrator.SaveDataMigrator;
import funkin.ui.debug.charting.ChartEditorState.ChartEditorLiveInputStyle;
import funkin.ui.debug.charting.ChartEditorState.ChartEditorTheme;
import funkin.util.SerializerUtil;
import thx.semver.Version;
import thx.semver.Version;

@:nullSafety
class Save
{
  public static final SAVE_DATA_VERSION:thx.semver.Version = "2.0.5";
  public static final SAVE_DATA_VERSION_RULE:thx.semver.VersionRule = "2.0.x";

  // We load this version's saves from a new save path, to maintain SOME level of backwards compatibility.
  static final SAVE_PATH:String = 'FunkinCrew';
  static final SAVE_NAME:String = 'Funkin';

  static final SAVE_PATH_LEGACY:String = 'ninjamuffin99';
  static final SAVE_NAME_LEGACY:String = 'funkin';

  public static var instance(get, never):Save;
  static var _instance:Null<Save> = null;

  static function get_instance():Save
  {
    if (_instance == null)
    {
      _instance = new Save(FlxG.save.data);
    }
    return _instance;
  }

  var data:RawSaveData;

  public static function load():Void
  {
    trace("[SAVE] Loading save...");

    // Bind save data.
    loadFromSlot(1);
  }

  /**
   * Constructing a new Save will load the default values.
   */
  public function new(?data:RawSaveData)
  {
    if (data == null) this.data = Save.getDefault();
    else
      this.data = data;
<<<<<<< HEAD
=======

    // Make sure the verison number is up to date before we flush.
    this.data.version = Save.SAVE_DATA_VERSION;
>>>>>>> 9a780603
  }

  public static function getDefault():RawSaveData
  {
    return {
      version: Save.SAVE_DATA_VERSION,

      volume: 1.0,
      mute: false,

      api:
        {
          newgrounds:
            {
              sessionId: null,
            }
        },
      scores:
        {
          // No saved scores.
          levels: [],
          songs: [],
        },

      favoriteSongs: [],

      options:
        {
          // Reasonable defaults.
          framerate: 60,
          naughtyness: true,
          downscroll: false,
          flashingLights: true,
          zoomCamera: true,
          debugDisplay: false,
          autoPause: true,
          inputOffset: 0,
          audioVisualOffset: 0,

          controls:
            {
              // Leave controls blank so defaults are loaded.
              p1:
                {
                  keyboard: {},
                  gamepad: {},
                },
              p2:
                {
                  keyboard: {},
                  gamepad: {},
                },
            },
        },

      mods:
        {
          // No mods enabled.
          enabledMods: [],
          modOptions: [],
        },

      optionsChartEditor:
        {
          // Reasonable defaults.
          previousFiles: [],
          noteQuant: 3,
          chartEditorLiveInputStyle: ChartEditorLiveInputStyle.None,
          theme: ChartEditorTheme.Light,
          playtestStartTime: false,
          downscroll: false,
          metronomeVolume: 1.0,
          hitsoundVolumePlayer: 1.0,
          hitsoundVolumeOpponent: 1.0,
          themeMusic: true
        },
    };
  }

  /**
   * NOTE: Modifications will not be saved without calling `Save.flush()`!
   */
  public var options(get, never):SaveDataOptions;

  function get_options():SaveDataOptions
  {
    return data.options;
  }

  /**
   * NOTE: Modifications will not be saved without calling `Save.flush()`!
   */
  public var modOptions(get, never):Map<String, Dynamic>;

  function get_modOptions():Map<String, Dynamic>
  {
    return data.mods.modOptions;
  }

  /**
   * The current session ID for the logged-in Newgrounds user, or null if the user is cringe.
   */
  public var ngSessionId(get, set):Null<String>;

  function get_ngSessionId():Null<String>
  {
    return data.api.newgrounds.sessionId;
  }

  function set_ngSessionId(value:Null<String>):Null<String>
  {
    data.api.newgrounds.sessionId = value;
    flush();
    return data.api.newgrounds.sessionId;
  }

  public var enabledModIds(get, set):Array<String>;

  function get_enabledModIds():Array<String>
  {
    return data.mods.enabledMods;
  }

  function set_enabledModIds(value:Array<String>):Array<String>
  {
    data.mods.enabledMods = value;
    flush();
    return data.mods.enabledMods;
  }

  public var chartEditorPreviousFiles(get, set):Array<String>;

  function get_chartEditorPreviousFiles():Array<String>
  {
    if (data.optionsChartEditor.previousFiles == null) data.optionsChartEditor.previousFiles = [];

    return data.optionsChartEditor.previousFiles;
  }

  function set_chartEditorPreviousFiles(value:Array<String>):Array<String>
  {
    // Set and apply.
    data.optionsChartEditor.previousFiles = value;
    flush();
    return data.optionsChartEditor.previousFiles;
  }

  public var chartEditorHasBackup(get, set):Bool;

  function get_chartEditorHasBackup():Bool
  {
    if (data.optionsChartEditor.hasBackup == null) data.optionsChartEditor.hasBackup = false;

    return data.optionsChartEditor.hasBackup;
  }

  function set_chartEditorHasBackup(value:Bool):Bool
  {
    // Set and apply.
    data.optionsChartEditor.hasBackup = value;
    flush();
    return data.optionsChartEditor.hasBackup;
  }

  public var chartEditorNoteQuant(get, set):Int;

  function get_chartEditorNoteQuant():Int
  {
    if (data.optionsChartEditor.noteQuant == null) data.optionsChartEditor.noteQuant = 3;

    return data.optionsChartEditor.noteQuant;
  }

  function set_chartEditorNoteQuant(value:Int):Int
  {
    // Set and apply.
    data.optionsChartEditor.noteQuant = value;
    flush();
    return data.optionsChartEditor.noteQuant;
  }

  public var chartEditorLiveInputStyle(get, set):ChartEditorLiveInputStyle;

  function get_chartEditorLiveInputStyle():ChartEditorLiveInputStyle
  {
    if (data.optionsChartEditor.chartEditorLiveInputStyle == null) data.optionsChartEditor.chartEditorLiveInputStyle = ChartEditorLiveInputStyle.None;

    return data.optionsChartEditor.chartEditorLiveInputStyle;
  }

  function set_chartEditorLiveInputStyle(value:ChartEditorLiveInputStyle):ChartEditorLiveInputStyle
  {
    // Set and apply.
    data.optionsChartEditor.chartEditorLiveInputStyle = value;
    flush();
    return data.optionsChartEditor.chartEditorLiveInputStyle;
  }

  public var chartEditorDownscroll(get, set):Bool;

  function get_chartEditorDownscroll():Bool
  {
    if (data.optionsChartEditor.downscroll == null) data.optionsChartEditor.downscroll = false;

    return data.optionsChartEditor.downscroll;
  }

  function set_chartEditorDownscroll(value:Bool):Bool
  {
    // Set and apply.
    data.optionsChartEditor.downscroll = value;
    flush();
    return data.optionsChartEditor.downscroll;
  }

  public var chartEditorPlaytestStartTime(get, set):Bool;

  function get_chartEditorPlaytestStartTime():Bool
  {
    if (data.optionsChartEditor.playtestStartTime == null) data.optionsChartEditor.playtestStartTime = false;

    return data.optionsChartEditor.playtestStartTime;
  }

  function set_chartEditorPlaytestStartTime(value:Bool):Bool
  {
    // Set and apply.
    data.optionsChartEditor.playtestStartTime = value;
    flush();
    return data.optionsChartEditor.playtestStartTime;
  }

  public var chartEditorTheme(get, set):ChartEditorTheme;

  function get_chartEditorTheme():ChartEditorTheme
  {
    if (data.optionsChartEditor.theme == null) data.optionsChartEditor.theme = ChartEditorTheme.Light;

    return data.optionsChartEditor.theme;
  }

  function set_chartEditorTheme(value:ChartEditorTheme):ChartEditorTheme
  {
    // Set and apply.
    data.optionsChartEditor.theme = value;
    flush();
    return data.optionsChartEditor.theme;
  }

  public var chartEditorMetronomeVolume(get, set):Float;

  function get_chartEditorMetronomeVolume():Float
  {
    if (data.optionsChartEditor.metronomeVolume == null) data.optionsChartEditor.metronomeVolume = 1.0;

    return data.optionsChartEditor.metronomeVolume;
  }

  function set_chartEditorMetronomeVolume(value:Float):Float
  {
    // Set and apply.
    data.optionsChartEditor.metronomeVolume = value;
    flush();
    return data.optionsChartEditor.metronomeVolume;
  }

  public var chartEditorHitsoundVolumePlayer(get, set):Float;

  function get_chartEditorHitsoundVolumePlayer():Float
  {
    if (data.optionsChartEditor.hitsoundVolumePlayer == null) data.optionsChartEditor.hitsoundVolumePlayer = 1.0;

    return data.optionsChartEditor.hitsoundVolumePlayer;
  }

  function set_chartEditorHitsoundVolumePlayer(value:Float):Float
  {
    // Set and apply.
    data.optionsChartEditor.hitsoundVolumePlayer = value;
    flush();
    return data.optionsChartEditor.hitsoundVolumePlayer;
  }

  public var chartEditorHitsoundVolumeOpponent(get, set):Float;

  function get_chartEditorHitsoundVolumeOpponent():Float
  {
    if (data.optionsChartEditor.hitsoundVolumeOpponent == null) data.optionsChartEditor.hitsoundVolumeOpponent = 1.0;

    return data.optionsChartEditor.hitsoundVolumeOpponent;
  }

  function set_chartEditorHitsoundVolumeOpponent(value:Float):Float
  {
    // Set and apply.
    data.optionsChartEditor.hitsoundVolumeOpponent = value;
    flush();
    return data.optionsChartEditor.hitsoundVolumeOpponent;
  }

  public var chartEditorThemeMusic(get, set):Bool;

  function get_chartEditorThemeMusic():Bool
  {
    if (data.optionsChartEditor.themeMusic == null) data.optionsChartEditor.themeMusic = true;

    return data.optionsChartEditor.themeMusic;
  }

  function set_chartEditorThemeMusic(value:Bool):Bool
  {
    // Set and apply.
    data.optionsChartEditor.themeMusic = value;
    flush();
    return data.optionsChartEditor.themeMusic;
  }

  public var chartEditorPlaybackSpeed(get, set):Float;

  function get_chartEditorPlaybackSpeed():Float
  {
    if (data.optionsChartEditor.playbackSpeed == null) data.optionsChartEditor.playbackSpeed = 1.0;

    return data.optionsChartEditor.playbackSpeed;
  }

  function set_chartEditorPlaybackSpeed(value:Float):Float
  {
    // Set and apply.
    data.optionsChartEditor.playbackSpeed = value;
    flush();
    return data.optionsChartEditor.playbackSpeed;
  }

  /**
   * Return the score the user achieved for a given level on a given difficulty.
   *
   * @param levelId The ID of the level/week.
   * @param difficultyId The difficulty to check.
   * @return A data structure containing score, judgement counts, and accuracy. Returns `null` if no score is saved.
   */
  public function getLevelScore(levelId:String, difficultyId:String = 'normal'):Null<SaveScoreData>
  {
    if (data.scores?.levels == null)
    {
      if (data.scores == null)
      {
        data.scores =
          {
            songs: [],
            levels: []
          };
      }
      else
      {
        data.scores.levels = [];
      }
    }

    var level = data.scores.levels.get(levelId);
    if (level == null)
    {
      level = [];
      data.scores.levels.set(levelId, level);
    }

    return level.get(difficultyId);
  }

  /**
   * Apply the score the user achieved for a given level on a given difficulty.
   */
  public function setLevelScore(levelId:String, difficultyId:String, score:SaveScoreData):Void
  {
    var level = data.scores.levels.get(levelId);
    if (level == null)
    {
      level = [];
      data.scores.levels.set(levelId, level);
    }
    level.set(difficultyId, score);

    flush();
  }

  public function isLevelHighScore(levelId:String, difficultyId:String = 'normal', score:SaveScoreData):Bool
  {
    var level = data.scores.levels.get(levelId);
    if (level == null)
    {
      level = [];
      data.scores.levels.set(levelId, level);
    }

    var currentScore = level.get(difficultyId);
    if (currentScore == null)
    {
      return true;
    }

    return score.score > currentScore.score;
  }

  public function hasBeatenLevel(levelId:String, ?difficultyList:Array<String>):Bool
  {
    if (difficultyList == null)
    {
      difficultyList = ['easy', 'normal', 'hard'];
    }
    for (difficulty in difficultyList)
    {
      var score:Null<SaveScoreData> = getLevelScore(levelId, difficulty);
      // TODO: Do we need to check accuracy/score here?
      if (score != null)
      {
        return true;
      }
    }
    return false;
  }

  /**
   * Return the score the user achieved for a given song on a given difficulty.
   *
   * @param songId The ID of the song.
   * @param difficultyId The difficulty to check.
   * @return A data structure containing score, judgement counts, and accuracy. Returns `null` if no score is saved.
   */
  public function getSongScore(songId:String, difficultyId:String = 'normal'):Null<SaveScoreData>
  {
    var song = data.scores.songs.get(songId);
    if (song == null)
    {
      song = [];
      data.scores.songs.set(songId, song);
    }
    return song.get(difficultyId);
  }

  public function getSongRank(songId:String, difficultyId:String = 'normal'):Null<ScoringRank>
  {
    return Scoring.calculateRank(getSongScore(songId, difficultyId));
  }

  /**
   * Apply the score the user achieved for a given song on a given difficulty.
   */
  public function setSongScore(songId:String, difficultyId:String, score:SaveScoreData):Void
  {
    var song = data.scores.songs.get(songId);
    if (song == null)
    {
      song = [];
      data.scores.songs.set(songId, song);
    }
    song.set(difficultyId, score);

    flush();
  }

  /**
   * Is the provided score data better than the current high score for the given song?
   * @param songId The song ID to check.
   * @param difficultyId The difficulty to check.
   * @param score The score to check.
   * @return Whether the score is better than the current high score.
   */
  public function isSongHighScore(songId:String, difficultyId:String = 'normal', score:SaveScoreData):Bool
  {
    var song = data.scores.songs.get(songId);
    if (song == null)
    {
      song = [];
      data.scores.songs.set(songId, song);
    }

    var currentScore = song.get(difficultyId);
    if (currentScore == null)
    {
      return true;
    }

    return score.score > currentScore.score;
  }

  /**
   * Has the provided song been beaten on one of the listed difficulties?
   * @param songId The song ID to check.
   * @param difficultyList The difficulties to check. Defaults to `easy`, `normal`, and `hard`.
   * @return Whether the song has been beaten on any of the listed difficulties.
   */
  public function hasBeatenSong(songId:String, ?difficultyList:Array<String>):Bool
  {
    if (difficultyList == null)
    {
      difficultyList = ['easy', 'normal', 'hard'];
    }
    for (difficulty in difficultyList)
    {
      var score:Null<SaveScoreData> = getSongScore(songId, difficulty);
      // TODO: Do we need to check accuracy/score here?
      if (score != null)
      {
        return true;
      }
    }
    return false;
  }

  public function isSongFavorited(id:String):Bool
  {
    if (data.favoriteSongs == null)
    {
      data.favoriteSongs = [];
      flush();
    };

    return data.favoriteSongs.contains(id);
  }

  public function favoriteSong(id:String):Void
  {
    if (!isSongFavorited(id))
    {
      data.favoriteSongs.push(id);
      flush();
    }
  }

  public function unfavoriteSong(id:String):Void
  {
    if (isSongFavorited(id))
    {
      data.favoriteSongs.remove(id);
      flush();
    }
  }

  public function getControls(playerId:Int, inputType:Device):Null<SaveControlsData>
  {
    switch (inputType)
    {
      case Keys:
        return (playerId == 0) ? data?.options?.controls?.p1.keyboard : data?.options?.controls?.p2.keyboard;
      case Gamepad(_):
        return (playerId == 0) ? data?.options?.controls?.p1.gamepad : data?.options?.controls?.p2.gamepad;
    }
  }

  public function hasControls(playerId:Int, inputType:Device):Bool
  {
    var controls = getControls(playerId, inputType);
    if (controls == null) return false;

    var controlsFields = Reflect.fields(controls);
    return controlsFields.length > 0;
  }

  public function setControls(playerId:Int, inputType:Device, controls:SaveControlsData):Void
  {
    switch (inputType)
    {
      case Keys:
        if (playerId == 0)
        {
          data.options.controls.p1.keyboard = controls;
        }
        else
        {
          data.options.controls.p2.keyboard = controls;
        }
      case Gamepad(_):
        if (playerId == 0)
        {
          data.options.controls.p1.gamepad = controls;
        }
        else
        {
          data.options.controls.p2.gamepad = controls;
        }
    }

    flush();
  }

  public function isCharacterUnlocked(characterId:String):Bool
  {
    switch (characterId)
    {
      case 'bf':
        return true;
      case 'pico':
        return hasBeatenLevel('weekend1');
      default:
        trace('Unknown character ID: ' + characterId);
        return true;
    }
  }

  /**
   * The user's current volume setting.
   */
  public var volume(get, set):Float;

  function get_volume():Float
  {
    return data.volume;
  }

  function set_volume(value:Float):Float
  {
    return data.volume = value;
  }

  /**
   * Whether the user's volume is currently muted.
   */
  public var mute(get, set):Bool;

  function get_mute():Bool
  {
    return data.mute;
  }

  function set_mute(value:Bool):Bool
  {
    return data.mute = value;
  }

  /**
   * Call this to make sure the save data is written to disk.
   */
  public function flush():Void
  {
    FlxG.save.flush();
  }

  /**
   * If you set slot to `2`, it will load an independe
   * @param slot
   */
  static function loadFromSlot(slot:Int):Void
  {
    trace("[SAVE] Loading save from slot " + slot + "...");

    // Prevent crashes if the save data is corrupted.
    SerializerUtil.initSerializer();

    FlxG.save.bind('$SAVE_NAME${slot}', SAVE_PATH);

    if (FlxG.save.isEmpty())
    {
      trace('[SAVE] Save data is empty, checking for legacy save data...');
      var legacySaveData = fetchLegacySaveData();
      if (legacySaveData != null)
      {
        trace('[SAVE] Found legacy save data, converting...');
        var gameSave = SaveDataMigrator.migrateFromLegacy(legacySaveData);
        FlxG.save.mergeData(gameSave.data, true);
      }
      else
      {
        trace('[SAVE] No legacy save data found.');
        var gameSave = new Save();
        FlxG.save.mergeData(gameSave.data, true);
      }
    }
    else
    {
      trace('[SAVE] Found existing save data.');
      var gameSave = SaveDataMigrator.migrate(FlxG.save.data);
      FlxG.save.mergeData(gameSave.data, true);
    }
  }

  public static function archiveBadSaveData(data:Dynamic):Int
  {
    // We want to save this somewhere so we can try to recover it for the user in the future!

    final RECOVERY_SLOT_START = 1000;

    return writeToAvailableSlot(RECOVERY_SLOT_START, data);
  }

  public static function debug_queryBadSaveData():Void
  {
    final RECOVERY_SLOT_START = 1000;
    final RECOVERY_SLOT_END = 1100;
    var firstBadSaveData = querySlotRange(RECOVERY_SLOT_START, RECOVERY_SLOT_END);
    if (firstBadSaveData > 0)
    {
      trace('[SAVE] Found bad save data in slot ${firstBadSaveData}!');
      trace('We should look into recovery...');

      trace(haxe.Json.stringify(fetchFromSlotRaw(firstBadSaveData)));
    }
  }

  static function fetchFromSlotRaw(slot:Int):Null<Dynamic>
  {
    var targetSaveData = new FlxSave();
    targetSaveData.bind('$SAVE_NAME${slot}', SAVE_PATH);
    if (targetSaveData.isEmpty()) return null;
    return targetSaveData.data;
  }

  static function writeToAvailableSlot(slot:Int, data:Dynamic):Int
  {
    trace('[SAVE] Finding slot to write data to (starting with ${slot})...');

    var targetSaveData = new FlxSave();
    targetSaveData.bind('$SAVE_NAME${slot}', SAVE_PATH);
    while (!targetSaveData.isEmpty())
    {
      // Keep trying to bind to slots until we find an empty slot.
      trace('[SAVE] Slot ${slot} is taken, continuing...');
      slot++;
      targetSaveData.bind('$SAVE_NAME${slot}', SAVE_PATH);
    }

    trace('[SAVE] Writing data to slot ${slot}...');
    targetSaveData.mergeData(data, true);

    trace('[SAVE] Data written to slot ${slot}!');
    return slot;
  }

  /**
   * Return true if the given save slot is not empty.
   * @param slot The slot number to check.
   * @return Whether the slot is not empty.
   */
  static function querySlot(slot:Int):Bool
  {
    var targetSaveData = new FlxSave();
    targetSaveData.bind('$SAVE_NAME${slot}', SAVE_PATH);
    return !targetSaveData.isEmpty();
  }

  /**
   * Return true if any of the slots in the given range is not empty.
   * @param start The starting slot number to check.
   * @param end The ending slot number to check.
   * @return The first slot in the range that is not empty, or `-1` if none are.
   */
  static function querySlotRange(start:Int, end:Int):Int
  {
    for (i in start...end)
    {
      if (querySlot(i))
      {
        return i;
      }
    }
    return -1;
  }

  static function fetchLegacySaveData():Null<RawSaveData_v1_0_0>
  {
    trace("[SAVE] Checking for legacy save data...");
    var legacySave:FlxSave = new FlxSave();
    legacySave.bind(SAVE_NAME_LEGACY, SAVE_PATH_LEGACY);
    if (legacySave.isEmpty())
    {
      trace("[SAVE] No legacy save data found.");
      return null;
    }
    else
    {
      trace("[SAVE] Legacy save data found.");
      trace(legacySave.data);
      return cast legacySave.data;
    }
  }
}

/**
 * An anonymous structure containingg all the user's save data.
 * Isn't stored with JSON, stored with some sort of Haxe built-in serialization?
 */
typedef RawSaveData =
{
  // Flixel save data.
  var volume:Float;
  var mute:Bool;

  /**
   * A semantic versioning string for the save data format.
   */
  var version:Version;

  var api:SaveApiData;

  /**
   * The user's saved scores.
   */
  var scores:SaveHighScoresData;

  /**
   * The user's preferences.
   */
  var options:SaveDataOptions;

  /**
   * The user's favorited songs in the Freeplay menu,
   * as a list of song IDs.
   */
  var favoriteSongs:Array<String>;

  var mods:SaveDataMods;

  /**
   * The user's preferences specific to the Chart Editor.
   */
  var optionsChartEditor:SaveDataChartEditorOptions;
};

typedef SaveApiData =
{
  var newgrounds:SaveApiNewgroundsData;
}

typedef SaveApiNewgroundsData =
{
  var sessionId:Null<String>;
}

/**
 * An anoymous structure containing options about the user's high scores.
 */
typedef SaveHighScoresData =
{
  /**
   * Scores for each level (or week).
   */
  var levels:SaveScoreLevelsData;

  /**
   * Scores for individual songs.
   */
  var songs:SaveScoreSongsData;
};

typedef SaveDataMods =
{
  var enabledMods:Array<String>;
  var modOptions:Map<String, Dynamic>;
}

/**
 * Key is the level ID, value is the SaveScoreLevelData.
 */
typedef SaveScoreLevelsData = Map<String, SaveScoreDifficultiesData>;

/**
 * Key is the song ID, value is the data for each difficulty.
 */
typedef SaveScoreSongsData = Map<String, SaveScoreDifficultiesData>;

/**
 * Key is the difficulty ID, value is the score.
 */
typedef SaveScoreDifficultiesData = Map<String, SaveScoreData>;

/**
 * An individual score. Contains the score, accuracy, and count of each judgement hit.
 */
typedef SaveScoreData =
{
  /**
   * The score achieved.
   */
  var score:Int;

  /**
   * The count of each judgement hit.
   */
  var tallies:SaveScoreTallyData;
}

typedef SaveScoreTallyData =
{
  var sick:Int;
  var good:Int;
  var bad:Int;
  var shit:Int;
  var missed:Int;
  var combo:Int;
  var maxCombo:Int;
  var totalNotesHit:Int;
  var totalNotes:Int;
}

/**
 * An anonymous structure containing all the user's options and preferences for the main game.
 * Every time you add a new option, it needs to be added here.
 */
typedef SaveDataOptions =
{
  /**
   * FPS
   * @default `60`
   */
  var framerate:Int;

  /**
   * Whether some particularly fowl language is displayed.
   * @default `true`
   */
  var naughtyness:Bool;

  /**
   * If enabled, the strumline is at the bottom of the screen rather than the top.
   * @default `false`
   */
  var downscroll:Bool;

  /**
   * If disabled, flashing lights in the main menu and other areas will be less intense.
   * @default `true`
   */
  var flashingLights:Bool;

  /**
   * If disabled, the camera bump synchronized to the beat.
   * @default `false`
   */
  var zoomCamera:Bool;

  /**
   * If enabled, an FPS and memory counter will be displayed even if this is not a debug build.
   * @default `false`
   */
  var debugDisplay:Bool;

  /**
   * If enabled, the game will automatically pause when tabbing out.
   * @default `true`
   */
  var autoPause:Bool;

  /**
   * Offset the users inputs by this many ms.
   * @default `0`
   */
  var inputOffset:Int;

  /**
   * Affects the delay between the audio and the visuals during gameplay
   * @default `0`
   */
  var audioVisualOffset:Int;

  var controls:
    {
      var p1:
        {
          var keyboard:SaveControlsData;
          var gamepad:SaveControlsData;
        };
      var p2:
        {
          var keyboard:SaveControlsData;
          var gamepad:SaveControlsData;
        };
    };
};

/**
 * An anonymous structure containing a specific player's bound keys.
 * Each key is an action name and each value is an array of keycodes.
 *
 * If a keybind is `null`, it needs to be reinitialized to the default.
 * If a keybind is `[]`, it is UNBOUND by the user and should not be rebound.
 */
typedef SaveControlsData =
{
  /**
   * Keybind for navigating in the menu.
   * @default `Up Arrow`
   */
  var ?UI_UP:Array<Int>;

  /**
   * Keybind for navigating in the menu.
   * @default `Left Arrow`
   */
  var ?UI_LEFT:Array<Int>;

  /**
   * Keybind for navigating in the menu.
   * @default `Right Arrow`
   */
  var ?UI_RIGHT:Array<Int>;

  /**
   * Keybind for navigating in the menu.
   * @default `Down Arrow`
   */
  var ?UI_DOWN:Array<Int>;

  /**
   * Keybind for hitting notes.
   * @default `A` and `Left Arrow`
   */
  var ?NOTE_LEFT:Array<Int>;

  /**
   * Keybind for hitting notes.
   * @default `W` and `Up Arrow`
   */
  var ?NOTE_UP:Array<Int>;

  /**
   * Keybind for hitting notes.
   * @default `S` and `Down Arrow`
   */
  var ?NOTE_DOWN:Array<Int>;

  /**
   * Keybind for hitting notes.
   * @default `D` and `Right Arrow`
   */
  var ?NOTE_RIGHT:Array<Int>;

  /**
   * Keybind for continue/OK in menus.
   * @default `Enter` and `Space`
   */
  var ?ACCEPT:Array<Int>;

  /**
   * Keybind for back/cancel in menus.
   * @default `Escape`
   */
  var ?BACK:Array<Int>;

  /**
   * Keybind for pausing the game.
   * @default `Escape`
   */
  var ?PAUSE:Array<Int>;

  /**
   * Keybind for advancing cutscenes.
   * @default `Z` and `Space` and `Enter`
   */
  var ?CUTSCENE_ADVANCE:Array<Int>;

  /**
   * Keybind for increasing volume.
   * @default `Plus`
   */
  var ?VOLUME_UP:Array<Int>;

  /**
   * Keybind for decreasing volume.
   * @default `Minus`
   */
  var ?VOLUME_DOWN:Array<Int>;

  /**
   * Keybind for muting/unmuting volume.
   * @default `Zero`
   */
  var ?VOLUME_MUTE:Array<Int>;

  /**
   * Keybind for restarting a song.
   * @default `R`
   */
  var ?RESET:Array<Int>;
}

/**
 * An anonymous structure containing all the user's options and preferences, specific to the Chart Editor.
 */
typedef SaveDataChartEditorOptions =
{
  /**
   * Whether the Chart Editor created a backup the last time it closed.
   * Prompt the user to load it, then set this back to `false`.
   * @default `false`
   */
  var ?hasBackup:Bool;

  /**
   * Previous files opened in the Chart Editor.
   * @default `[]`
   */
  var ?previousFiles:Array<String>;

  /**
   * Note snapping level in the Chart Editor.
   * @default `3`
   */
  var ?noteQuant:Int;

  /**
   * Live input style in the Chart Editor.
   * @default `ChartEditorLiveInputStyle.None`
   */
  var ?chartEditorLiveInputStyle:ChartEditorLiveInputStyle;

  /**
   * Theme in the Chart Editor.
   * @default `ChartEditorTheme.Light`
   */
  var ?theme:ChartEditorTheme;

  /**
   * Downscroll in the Chart Editor.
   * @default `false`
   */
  var ?downscroll:Bool;

  /**
   * Metronome volume in the Chart Editor.
   * @default `1.0`
   */
  var ?metronomeVolume:Float;

  /**
   * Hitsound volume (player) in the Chart Editor.
   * @default `1.0`
   */
  var ?hitsoundVolumePlayer:Float;

  /**
   * Hitsound volume (opponent) in the Chart Editor.
   * @default `1.0`
   */
  var ?hitsoundVolumeOpponent:Float;

  /**
   * If true, playtest songs from the current position in the Chart Editor.
   * @default `false`
   */
  var ?playtestStartTime:Bool;

  /**
   * Theme music in the Chart Editor.
   * @default `true`
   */
  var ?themeMusic:Bool;

  /**
   * Instrumental volume in the Chart Editor.
   * @default `1.0`
   */
  var ?instVolume:Float;

  /**
   * Voices volume in the Chart Editor.
   * @default `1.0`
   */
  var ?voicesVolume:Float;

  /**
   * Playback speed in the Chart Editor.
   * @default `1.0`
   */
  var ?playbackSpeed:Float;
};<|MERGE_RESOLUTION|>--- conflicted
+++ resolved
@@ -56,12 +56,9 @@
     if (data == null) this.data = Save.getDefault();
     else
       this.data = data;
-<<<<<<< HEAD
-=======
 
     // Make sure the verison number is up to date before we flush.
     this.data.version = Save.SAVE_DATA_VERSION;
->>>>>>> 9a780603
   }
 
   public static function getDefault():RawSaveData

package funkin.save;

import flixel.util.FlxSave;
import funkin.save.migrator.SaveDataMigrator;
import thx.semver.Version;
import funkin.input.Controls.Device;
import funkin.save.migrator.RawSaveData_v1_0_0;
import funkin.save.migrator.SaveDataMigrator;
import funkin.ui.debug.charting.ChartEditorState.ChartEditorLiveInputStyle;
import funkin.ui.debug.charting.ChartEditorState.ChartEditorTheme;
import thx.semver.Version;

@:nullSafety
class Save
{
  // Version 2.0.2 adds attributes to `optionsChartEditor`, that should return default values if they are null.
  public static final SAVE_DATA_VERSION:thx.semver.Version = "2.0.2";
  public static final SAVE_DATA_VERSION_RULE:thx.semver.VersionRule = "2.0.x";

  // We load this version's saves from a new save path, to maintain SOME level of backwards compatibility.
  static final SAVE_PATH:String = 'FunkinCrew';
  static final SAVE_NAME:String = 'Funkin';

  static final SAVE_PATH_LEGACY:String = 'ninjamuffin99';
  static final SAVE_NAME_LEGACY:String = 'funkin';

  public static var instance(get, never):Save;
  static var _instance:Null<Save> = null;

  static function get_instance():Save
  {
    if (_instance == null)
    {
      _instance = new Save(FlxG.save.data);
    }
    return _instance;
  }

  var data:RawSaveData;

  public static function load():Void
  {
    trace("[SAVE] Loading save...");

    // Bind save data.
    loadFromSlot(1);
  }

  /**
   * Constructing a new Save will load the default values.
   */
  public function new(data:RawSaveData)
  {
<<<<<<< HEAD
    this =
      {
        version: Save.SAVE_DATA_VERSION,

        volume: 1.0,
        mute: false,

        api:
          {
            newgrounds:
              {
                sessionId: null,
              }
          },
        scores:
          {
            // No saved scores.
            levels: [],
            songs: [],
          },
        options:
          {
            // Reasonable defaults.
            naughtyness: true,
            downscroll: false,
            flashingLights: true,
            zoomCamera: true,
            debugDisplay: false,
            autoPause: true,
            inputOffset: 0,
            audioVisualOffset: 0,

            controls:
              {
                // Leave controls blank so defaults are loaded.
                p1:
                  {
                    keyboard: {},
                    gamepad: {},
                  },
                p2:
                  {
                    keyboard: {},
                    gamepad: {},
                  },
              },
          },

        mods:
          {
            // No mods enabled.
            enabledMods: [],
            modOptions: [],
          },

        optionsChartEditor:
          {
            // Reasonable defaults.
            previousFiles: [],
            noteQuant: 3,
            chartEditorLiveInputStyle: ChartEditorLiveInputStyle.None,
            theme: ChartEditorTheme.Light,
            playtestStartTime: false,
            downscroll: false,
            metronomeVolume: 1.0,
            hitsoundsEnabledPlayer: true,
            hitsoundsEnabledOpponent: true,
            themeMusic: true
          },
      };
=======
    this.data = data;

    if (this.data == null) data = Save.getDefault();
  }

  public static function getDefault():RawSaveData
  {
    return {
      version: Save.SAVE_DATA_VERSION,

      volume: 1.0,
      mute: false,

      api:
        {
          newgrounds:
            {
              sessionId: null,
            }
        },
      scores:
        {
          // No saved scores.
          levels: [],
          songs: [],
        },
      options:
        {
          // Reasonable defaults.
          naughtyness: true,
          downscroll: false,
          flashingLights: true,
          zoomCamera: true,
          debugDisplay: false,
          autoPause: true,

          controls:
            {
              // Leave controls blank so defaults are loaded.
              p1:
                {
                  keyboard: {},
                  gamepad: {},
                },
              p2:
                {
                  keyboard: {},
                  gamepad: {},
                },
            },
        },

      mods:
        {
          // No mods enabled.
          enabledMods: [],
          modOptions: [],
        },

      optionsChartEditor:
        {
          // Reasonable defaults.
          previousFiles: [],
          noteQuant: 3,
          chartEditorLiveInputStyle: ChartEditorLiveInputStyle.None,
          theme: ChartEditorTheme.Light,
          playtestStartTime: false,
          downscroll: false,
          metronomeVolume: 1.0,
          hitsoundVolumePlayer: 1.0,
          hitsoundVolumeOpponent: 1.0,
          themeMusic: true
        },
    };
>>>>>>> f3e9a4f3
  }

  /**
   * NOTE: Modifications will not be saved without calling `Save.flush()`!
   */
  public var options(get, never):SaveDataOptions;

  function get_options():SaveDataOptions
  {
    return data.options;
  }

  /**
   * NOTE: Modifications will not be saved without calling `Save.flush()`!
   */
  public var modOptions(get, never):Map<String, Dynamic>;

  function get_modOptions():Map<String, Dynamic>
  {
    return data.mods.modOptions;
  }

  /**
   * The current session ID for the logged-in Newgrounds user, or null if the user is cringe.
   */
  public var ngSessionId(get, set):Null<String>;

  function get_ngSessionId():Null<String>
  {
    return data.api.newgrounds.sessionId;
  }

  function set_ngSessionId(value:Null<String>):Null<String>
  {
    data.api.newgrounds.sessionId = value;
    flush();
    return data.api.newgrounds.sessionId;
  }

  public var enabledModIds(get, set):Array<String>;

  function get_enabledModIds():Array<String>
  {
    return data.mods.enabledMods;
  }

  function set_enabledModIds(value:Array<String>):Array<String>
  {
    data.mods.enabledMods = value;
    flush();
    return data.mods.enabledMods;
  }

  public var chartEditorPreviousFiles(get, set):Array<String>;

  function get_chartEditorPreviousFiles():Array<String>
  {
    if (data.optionsChartEditor.previousFiles == null) data.optionsChartEditor.previousFiles = [];

    return data.optionsChartEditor.previousFiles;
  }

  function set_chartEditorPreviousFiles(value:Array<String>):Array<String>
  {
    // Set and apply.
    data.optionsChartEditor.previousFiles = value;
    flush();
    return data.optionsChartEditor.previousFiles;
  }

  public var chartEditorHasBackup(get, set):Bool;

  function get_chartEditorHasBackup():Bool
  {
    if (data.optionsChartEditor.hasBackup == null) data.optionsChartEditor.hasBackup = false;

    return data.optionsChartEditor.hasBackup;
  }

  function set_chartEditorHasBackup(value:Bool):Bool
  {
    // Set and apply.
    data.optionsChartEditor.hasBackup = value;
    flush();
    return data.optionsChartEditor.hasBackup;
  }

  public var chartEditorNoteQuant(get, set):Int;

  function get_chartEditorNoteQuant():Int
  {
    if (data.optionsChartEditor.noteQuant == null) data.optionsChartEditor.noteQuant = 3;

    return data.optionsChartEditor.noteQuant;
  }

  function set_chartEditorNoteQuant(value:Int):Int
  {
    // Set and apply.
    data.optionsChartEditor.noteQuant = value;
    flush();
    return data.optionsChartEditor.noteQuant;
  }

  public var chartEditorLiveInputStyle(get, set):ChartEditorLiveInputStyle;

  function get_chartEditorLiveInputStyle():ChartEditorLiveInputStyle
  {
    if (data.optionsChartEditor.chartEditorLiveInputStyle == null) data.optionsChartEditor.chartEditorLiveInputStyle = ChartEditorLiveInputStyle.None;

    return data.optionsChartEditor.chartEditorLiveInputStyle;
  }

  function set_chartEditorLiveInputStyle(value:ChartEditorLiveInputStyle):ChartEditorLiveInputStyle
  {
    // Set and apply.
    data.optionsChartEditor.chartEditorLiveInputStyle = value;
    flush();
    return data.optionsChartEditor.chartEditorLiveInputStyle;
  }

  public var chartEditorDownscroll(get, set):Bool;

  function get_chartEditorDownscroll():Bool
  {
    if (data.optionsChartEditor.downscroll == null) data.optionsChartEditor.downscroll = false;

    return data.optionsChartEditor.downscroll;
  }

  function set_chartEditorDownscroll(value:Bool):Bool
  {
    // Set and apply.
    data.optionsChartEditor.downscroll = value;
    flush();
    return data.optionsChartEditor.downscroll;
  }

  public var chartEditorPlaytestStartTime(get, set):Bool;

  function get_chartEditorPlaytestStartTime():Bool
  {
    if (data.optionsChartEditor.playtestStartTime == null) data.optionsChartEditor.playtestStartTime = false;

    return data.optionsChartEditor.playtestStartTime;
  }

  function set_chartEditorPlaytestStartTime(value:Bool):Bool
  {
    // Set and apply.
    data.optionsChartEditor.playtestStartTime = value;
    flush();
    return data.optionsChartEditor.playtestStartTime;
  }

  public var chartEditorTheme(get, set):ChartEditorTheme;

  function get_chartEditorTheme():ChartEditorTheme
  {
    if (data.optionsChartEditor.theme == null) data.optionsChartEditor.theme = ChartEditorTheme.Light;

    return data.optionsChartEditor.theme;
  }

  function set_chartEditorTheme(value:ChartEditorTheme):ChartEditorTheme
  {
    // Set and apply.
    data.optionsChartEditor.theme = value;
    flush();
    return data.optionsChartEditor.theme;
  }

  public var chartEditorMetronomeVolume(get, set):Float;

  function get_chartEditorMetronomeVolume():Float
  {
    if (data.optionsChartEditor.metronomeVolume == null) data.optionsChartEditor.metronomeVolume = 1.0;

    return data.optionsChartEditor.metronomeVolume;
  }

  function set_chartEditorMetronomeVolume(value:Float):Float
  {
    // Set and apply.
    data.optionsChartEditor.metronomeVolume = value;
    flush();
    return data.optionsChartEditor.metronomeVolume;
  }

  public var chartEditorHitsoundVolumePlayer(get, set):Float;

  function get_chartEditorHitsoundVolumePlayer():Float
  {
    if (data.optionsChartEditor.hitsoundVolumePlayer == null) data.optionsChartEditor.hitsoundVolumePlayer = 1.0;

    return data.optionsChartEditor.hitsoundVolumePlayer;
  }

  function set_chartEditorHitsoundVolumePlayer(value:Float):Float
  {
    // Set and apply.
    data.optionsChartEditor.hitsoundVolumePlayer = value;
    flush();
    return data.optionsChartEditor.hitsoundVolumePlayer;
  }

  public var chartEditorHitsoundVolumeOpponent(get, set):Float;

  function get_chartEditorHitsoundVolumeOpponent():Float
  {
    if (data.optionsChartEditor.hitsoundVolumeOpponent == null) data.optionsChartEditor.hitsoundVolumeOpponent = 1.0;

    return data.optionsChartEditor.hitsoundVolumeOpponent;
  }

  function set_chartEditorHitsoundVolumeOpponent(value:Float):Float
  {
    // Set and apply.
    data.optionsChartEditor.hitsoundVolumeOpponent = value;
    flush();
    return data.optionsChartEditor.hitsoundVolumeOpponent;
  }

  public var chartEditorThemeMusic(get, set):Bool;

  function get_chartEditorThemeMusic():Bool
  {
    if (data.optionsChartEditor.themeMusic == null) data.optionsChartEditor.themeMusic = true;

    return data.optionsChartEditor.themeMusic;
  }

  function set_chartEditorThemeMusic(value:Bool):Bool
  {
    // Set and apply.
    data.optionsChartEditor.themeMusic = value;
    flush();
    return data.optionsChartEditor.themeMusic;
  }

  public var chartEditorPlaybackSpeed(get, set):Float;

  function get_chartEditorPlaybackSpeed():Float
  {
    if (data.optionsChartEditor.playbackSpeed == null) data.optionsChartEditor.playbackSpeed = 1.0;

    return data.optionsChartEditor.playbackSpeed;
  }

  function set_chartEditorPlaybackSpeed(value:Float):Float
  {
    // Set and apply.
    data.optionsChartEditor.playbackSpeed = value;
    flush();
    return data.optionsChartEditor.playbackSpeed;
  }

  /**
   * Return the score the user achieved for a given level on a given difficulty.
   *
   * @param levelId The ID of the level/week.
   * @param difficultyId The difficulty to check.
   * @return A data structure containing score, judgement counts, and accuracy. Returns `null` if no score is saved.
   */
  public function getLevelScore(levelId:String, difficultyId:String = 'normal'):Null<SaveScoreData>
  {
    var level = data.scores.levels.get(levelId);
    if (level == null)
    {
      level = [];
      data.scores.levels.set(levelId, level);
    }

    return level.get(difficultyId);
  }

  /**
   * Apply the score the user achieved for a given level on a given difficulty.
   */
  public function setLevelScore(levelId:String, difficultyId:String, score:SaveScoreData):Void
  {
    var level = data.scores.levels.get(levelId);
    if (level == null)
    {
      level = [];
      data.scores.levels.set(levelId, level);
    }
    level.set(difficultyId, score);

    flush();
  }

  public function isLevelHighScore(levelId:String, difficultyId:String = 'normal', score:SaveScoreData):Bool
  {
    var level = data.scores.levels.get(levelId);
    if (level == null)
    {
      level = [];
      data.scores.levels.set(levelId, level);
    }

    var currentScore = level.get(difficultyId);
    if (currentScore == null)
    {
      return true;
    }

    return score.score > currentScore.score;
  }

  public function hasBeatenLevel(levelId:String, ?difficultyList:Array<String>):Bool
  {
    if (difficultyList == null)
    {
      difficultyList = ['easy', 'normal', 'hard'];
    }
    for (difficulty in difficultyList)
    {
      var score:Null<SaveScoreData> = getLevelScore(levelId, difficulty);
      // TODO: Do we need to check accuracy/score here?
      if (score != null)
      {
        return true;
      }
    }
    return false;
  }

  /**
   * Return the score the user achieved for a given song on a given difficulty.
   *
   * @param songId The ID of the song.
   * @param difficultyId The difficulty to check.
   * @return A data structure containing score, judgement counts, and accuracy. Returns `null` if no score is saved.
   */
  public function getSongScore(songId:String, difficultyId:String = 'normal'):Null<SaveScoreData>
  {
    var song = data.scores.songs.get(songId);
    if (song == null)
    {
      song = [];
      data.scores.songs.set(songId, song);
    }
    return song.get(difficultyId);
  }

  /**
   * Apply the score the user achieved for a given song on a given difficulty.
   */
  public function setSongScore(songId:String, difficultyId:String, score:SaveScoreData):Void
  {
    var song = data.scores.songs.get(songId);
    if (song == null)
    {
      song = [];
      data.scores.songs.set(songId, song);
    }
    song.set(difficultyId, score);

    flush();
  }

  /**
   * Is the provided score data better than the current high score for the given song?
   * @param songId The song ID to check.
   * @param difficultyId The difficulty to check.
   * @param score The score to check.
   * @return Whether the score is better than the current high score.
   */
  public function isSongHighScore(songId:String, difficultyId:String = 'normal', score:SaveScoreData):Bool
  {
    var song = data.scores.songs.get(songId);
    if (song == null)
    {
      song = [];
      data.scores.songs.set(songId, song);
    }

    var currentScore = song.get(difficultyId);
    if (currentScore == null)
    {
      return true;
    }

    return score.score > currentScore.score;
  }

  /**
   * Has the provided song been beaten on one of the listed difficulties?
   * @param songId The song ID to check.
   * @param difficultyList The difficulties to check. Defaults to `easy`, `normal`, and `hard`.
   * @return Whether the song has been beaten on any of the listed difficulties.
   */
  public function hasBeatenSong(songId:String, ?difficultyList:Array<String>):Bool
  {
    if (difficultyList == null)
    {
      difficultyList = ['easy', 'normal', 'hard'];
    }
    for (difficulty in difficultyList)
    {
      var score:Null<SaveScoreData> = getSongScore(songId, difficulty);
      // TODO: Do we need to check accuracy/score here?
      if (score != null)
      {
        return true;
      }
    }
    return false;
  }

  public function getControls(playerId:Int, inputType:Device):SaveControlsData
  {
    switch (inputType)
    {
      case Keys:
        return (playerId == 0) ? data.options.controls.p1.keyboard : data.options.controls.p2.keyboard;
      case Gamepad(_):
        return (playerId == 0) ? data.options.controls.p1.gamepad : data.options.controls.p2.gamepad;
    }
  }

  public function hasControls(playerId:Int, inputType:Device):Bool
  {
    var controls = getControls(playerId, inputType);
    var controlsFields = Reflect.fields(controls);
    return controlsFields.length > 0;
  }

  public function setControls(playerId:Int, inputType:Device, controls:SaveControlsData):Void
  {
    switch (inputType)
    {
      case Keys:
        if (playerId == 0)
        {
          data.options.controls.p1.keyboard = controls;
        }
        else
        {
          data.options.controls.p2.keyboard = controls;
        }
      case Gamepad(_):
        if (playerId == 0)
        {
          data.options.controls.p1.gamepad = controls;
        }
        else
        {
          data.options.controls.p2.gamepad = controls;
        }
    }

    flush();
  }

  public function isCharacterUnlocked(characterId:String):Bool
  {
    switch (characterId)
    {
      case 'bf':
        return true;
      case 'pico':
        return hasBeatenLevel('weekend1');
      default:
        trace('Unknown character ID: ' + characterId);
        return true;
    }
  }

  /**
   * The user's current volume setting.
   */
  public var volume(get, set):Float;

  function get_volume():Float
  {
    return data.volume;
  }

  function set_volume(value:Float):Float
  {
    return data.volume = value;
  }

  /**
   * Whether the user's volume is currently muted.
   */
  public var mute(get, set):Bool;

  function get_mute():Bool
  {
    return data.mute;
  }

  function set_mute(value:Bool):Bool
  {
    return data.mute = value;
  }

  /**
   * Call this to make sure the save data is written to disk.
   */
  public function flush():Void
  {
    FlxG.save.flush();
  }

  /**
   * If you set slot to `2`, it will load an independe
   * @param slot
   */
  static function loadFromSlot(slot:Int):Void
  {
    trace("[SAVE] Loading save from slot " + slot + "...");

    FlxG.save.bind('$SAVE_NAME${slot}', SAVE_PATH);

    if (FlxG.save.isEmpty())
    {
      trace('[SAVE] Save data is empty, checking for legacy save data...');
      var legacySaveData = fetchLegacySaveData();
      if (legacySaveData != null)
      {
        trace('[SAVE] Found legacy save data, converting...');
        var gameSave = SaveDataMigrator.migrate(legacySaveData);
        @:privateAccess
        FlxG.save.mergeData(gameSave.data);
      }
      else
      {
        trace('[SAVE] No legacy save data found.');
      }
    }
    else
    {
      trace('[SAVE] Loaded save data.');
      @:privateAccess
      var gameSave = SaveDataMigrator.migrate(FlxG.save.data);
      FlxG.save.mergeData(gameSave.data);
    }
  }

  static function fetchLegacySaveData():Null<RawSaveData_v1_0_0>
  {
    trace("[SAVE] Checking for legacy save data...");
    var legacySave:FlxSave = new FlxSave();
    legacySave.bind(SAVE_NAME_LEGACY, SAVE_PATH_LEGACY);
    if (legacySave?.data == null)
    {
      trace("[SAVE] No legacy save data found.");
      return null;
    }
    else
    {
      trace("[SAVE] Legacy save data found.");
      trace(legacySave.data);
      return cast legacySave.data;
    }
  }
}

/**
 * An anonymous structure containingg all the user's save data.
 */
typedef RawSaveData =
{
  // Flixel save data.
  var volume:Float;
  var mute:Bool;

  /**
   * A semantic versioning string for the save data format.
   */
  @:jcustomparse(funkin.data.DataParse.semverVersion)
  @:jcustomwrite(funkin.data.DataWrite.semverVersion)
  var version:Version;

  var api:SaveApiData;

  /**
   * The user's saved scores.
   */
  var scores:SaveHighScoresData;

  /**
   * The user's preferences.
   */
  var options:SaveDataOptions;

  var mods:SaveDataMods;

  /**
   * The user's preferences specific to the Chart Editor.
   */
  var optionsChartEditor:SaveDataChartEditorOptions;
};

typedef SaveApiData =
{
  var newgrounds:SaveApiNewgroundsData;
}

typedef SaveApiNewgroundsData =
{
  var sessionId:Null<String>;
}

/**
 * An anoymous structure containing options about the user's high scores.
 */
typedef SaveHighScoresData =
{
  /**
   * Scores for each level (or week).
   */
  var levels:SaveScoreLevelsData;

  /**
   * Scores for individual songs.
   */
  var songs:SaveScoreSongsData;
};

typedef SaveDataMods =
{
  var enabledMods:Array<String>;
  var modOptions:Map<String, Dynamic>;
}

/**
 * Key is the level ID, value is the SaveScoreLevelData.
 */
typedef SaveScoreLevelsData = Map<String, SaveScoreDifficultiesData>;

/**
 * Key is the song ID, value is the data for each difficulty.
 */
typedef SaveScoreSongsData = Map<String, SaveScoreDifficultiesData>;

/**
 * Key is the difficulty ID, value is the score.
 */
typedef SaveScoreDifficultiesData = Map<String, SaveScoreData>;

/**
 * An individual score. Contains the score, accuracy, and count of each judgement hit.
 */
typedef SaveScoreData =
{
  /**
   * The score achieved.
   */
  var score:Int;

  /**
   * The count of each judgement hit.
   */
  var tallies:SaveScoreTallyData;

  /**
   * The accuracy percentage.
   */
  var accuracy:Float;
}

typedef SaveScoreTallyData =
{
  var sick:Int;
  var good:Int;
  var bad:Int;
  var shit:Int;
  var missed:Int;
  var combo:Int;
  var maxCombo:Int;
  var totalNotesHit:Int;
  var totalNotes:Int;
}

/**
 * An anonymous structure containing all the user's options and preferences for the main game.
 * Every time you add a new option, it needs to be added here.
 */
typedef SaveDataOptions =
{
  /**
   * Whether some particularly fowl language is displayed.
   * @default `true`
   */
  var naughtyness:Bool;

  /**
   * If enabled, the strumline is at the bottom of the screen rather than the top.
   * @default `false`
   */
  var downscroll:Bool;

  /**
   * If disabled, flashing lights in the main menu and other areas will be less intense.
   * @default `true`
   */
  var flashingLights:Bool;

  /**
   * If disabled, the camera bump synchronized to the beat.
   * @default `false`
   */
  var zoomCamera:Bool;

  /**
   * If enabled, an FPS and memory counter will be displayed even if this is not a debug build.
   * @default `false`
   */
  var debugDisplay:Bool;

  /**
   * If enabled, the game will automatically pause when tabbing out.
   * @default `true`
   */
  var autoPause:Bool;

  /**
   * Offset the users inputs by this many ms.
   * @default `0`
   */
  var inputOffset:Int;

  /**
   * Affects the delay between the audio and the visuals during gameplay
   * @default `0`
   */
  var audioVisualOffset:Int;

  var controls:
    {
      var p1:
        {
          var keyboard:SaveControlsData;
          var gamepad:SaveControlsData;
        };
      var p2:
        {
          var keyboard:SaveControlsData;
          var gamepad:SaveControlsData;
        };
    };
};

/**
 * An anonymous structure containing a specific player's bound keys.
 * Each key is an action name and each value is an array of keycodes.
 *
 * If a keybind is `null`, it needs to be reinitialized to the default.
 * If a keybind is `[]`, it is UNBOUND by the user and should not be rebound.
 */
typedef SaveControlsData =
{
  /**
   * Keybind for navigating in the menu.
   * @default `Up Arrow`
   */
  var ?UI_UP:Array<Int>;

  /**
   * Keybind for navigating in the menu.
   * @default `Left Arrow`
   */
  var ?UI_LEFT:Array<Int>;

  /**
   * Keybind for navigating in the menu.
   * @default `Right Arrow`
   */
  var ?UI_RIGHT:Array<Int>;

  /**
   * Keybind for navigating in the menu.
   * @default `Down Arrow`
   */
  var ?UI_DOWN:Array<Int>;

  /**
   * Keybind for hitting notes.
   * @default `A` and `Left Arrow`
   */
  var ?NOTE_LEFT:Array<Int>;

  /**
   * Keybind for hitting notes.
   * @default `W` and `Up Arrow`
   */
  var ?NOTE_UP:Array<Int>;

  /**
   * Keybind for hitting notes.
   * @default `S` and `Down Arrow`
   */
  var ?NOTE_DOWN:Array<Int>;

  /**
   * Keybind for hitting notes.
   * @default `D` and `Right Arrow`
   */
  var ?NOTE_RIGHT:Array<Int>;

  /**
   * Keybind for continue/OK in menus.
   * @default `Enter` and `Space`
   */
  var ?ACCEPT:Array<Int>;

  /**
   * Keybind for back/cancel in menus.
   * @default `Escape`
   */
  var ?BACK:Array<Int>;

  /**
   * Keybind for pausing the game.
   * @default `Escape`
   */
  var ?PAUSE:Array<Int>;

  /**
   * Keybind for advancing cutscenes.
   * @default `Z` and `Space` and `Enter`
   */
  var ?CUTSCENE_ADVANCE:Array<Int>;

  /**
   * Keybind for increasing volume.
   * @default `Plus`
   */
  var ?VOLUME_UP:Array<Int>;

  /**
   * Keybind for decreasing volume.
   * @default `Minus`
   */
  var ?VOLUME_DOWN:Array<Int>;

  /**
   * Keybind for muting/unmuting volume.
   * @default `Zero`
   */
  var ?VOLUME_MUTE:Array<Int>;

  /**
   * Keybind for restarting a song.
   * @default `R`
   */
  var ?RESET:Array<Int>;
}

/**
 * An anonymous structure containing all the user's options and preferences, specific to the Chart Editor.
 */
typedef SaveDataChartEditorOptions =
{
  /**
   * Whether the Chart Editor created a backup the last time it closed.
   * Prompt the user to load it, then set this back to `false`.
   * @default `false`
   */
  var ?hasBackup:Bool;

  /**
   * Previous files opened in the Chart Editor.
   * @default `[]`
   */
  var ?previousFiles:Array<String>;

  /**
   * Note snapping level in the Chart Editor.
   * @default `3`
   */
  var ?noteQuant:Int;

  /**
   * Live input style in the Chart Editor.
   * @default `ChartEditorLiveInputStyle.None`
   */
  var ?chartEditorLiveInputStyle:ChartEditorLiveInputStyle;

  /**
   * Theme in the Chart Editor.
   * @default `ChartEditorTheme.Light`
   */
  var ?theme:ChartEditorTheme;

  /**
   * Downscroll in the Chart Editor.
   * @default `false`
   */
  var ?downscroll:Bool;

  /**
   * Metronome volume in the Chart Editor.
   * @default `1.0`
   */
  var ?metronomeVolume:Float;

  /**
   * Hitsound volume (player) in the Chart Editor.
   * @default `1.0`
   */
  var ?hitsoundVolumePlayer:Float;

  /**
   * Hitsound volume (opponent) in the Chart Editor.
   * @default `1.0`
   */
  var ?hitsoundVolumeOpponent:Float;

  /**
   * If true, playtest songs from the current position in the Chart Editor.
   * @default `false`
   */
  var ?playtestStartTime:Bool;

  /**
   * Theme music in the Chart Editor.
   * @default `true`
   */
  var ?themeMusic:Bool;

  /**
   * Instrumental volume in the Chart Editor.
   * @default `1.0`
   */
  var ?instVolume:Float;

  /**
   * Voices volume in the Chart Editor.
   * @default `1.0`
   */
  var ?voicesVolume:Float;

  /**
   * Playback speed in the Chart Editor.
   * @default `1.0`
   */
  var ?playbackSpeed:Float;
};<|MERGE_RESOLUTION|>--- conflicted
+++ resolved
@@ -51,78 +51,6 @@
    */
   public function new(data:RawSaveData)
   {
-<<<<<<< HEAD
-    this =
-      {
-        version: Save.SAVE_DATA_VERSION,
-
-        volume: 1.0,
-        mute: false,
-
-        api:
-          {
-            newgrounds:
-              {
-                sessionId: null,
-              }
-          },
-        scores:
-          {
-            // No saved scores.
-            levels: [],
-            songs: [],
-          },
-        options:
-          {
-            // Reasonable defaults.
-            naughtyness: true,
-            downscroll: false,
-            flashingLights: true,
-            zoomCamera: true,
-            debugDisplay: false,
-            autoPause: true,
-            inputOffset: 0,
-            audioVisualOffset: 0,
-
-            controls:
-              {
-                // Leave controls blank so defaults are loaded.
-                p1:
-                  {
-                    keyboard: {},
-                    gamepad: {},
-                  },
-                p2:
-                  {
-                    keyboard: {},
-                    gamepad: {},
-                  },
-              },
-          },
-
-        mods:
-          {
-            // No mods enabled.
-            enabledMods: [],
-            modOptions: [],
-          },
-
-        optionsChartEditor:
-          {
-            // Reasonable defaults.
-            previousFiles: [],
-            noteQuant: 3,
-            chartEditorLiveInputStyle: ChartEditorLiveInputStyle.None,
-            theme: ChartEditorTheme.Light,
-            playtestStartTime: false,
-            downscroll: false,
-            metronomeVolume: 1.0,
-            hitsoundsEnabledPlayer: true,
-            hitsoundsEnabledOpponent: true,
-            themeMusic: true
-          },
-      };
-=======
     this.data = data;
 
     if (this.data == null) data = Save.getDefault();
@@ -158,6 +86,8 @@
           zoomCamera: true,
           debugDisplay: false,
           autoPause: true,
+          inputOffset: 0,
+          audioVisualOffset: 0,
 
           controls:
             {
@@ -197,7 +127,6 @@
           themeMusic: true
         },
     };
->>>>>>> f3e9a4f3
   }
 
   /**

--- conflicted
+++ resolved
@@ -122,14 +122,6 @@
 			return false;
 
 		danceLeft = !danceLeft;
-<<<<<<< HEAD
-		/* 
-			if (danceLeft)
-				gfDance.animation.play('danceRight');
-			else
-				gfDance.animation.play('danceLeft'); */
-=======
->>>>>>> 956666db
 
 		return true;
 	}

--- conflicted
+++ resolved
@@ -245,13 +245,9 @@
     #elseif LEVEL // -DLEVEL=week1 -DDIFFICULTY=hard
     startLevel(defineLevel(), defineDifficulty());
     #elseif FREEPLAY // -DFREEPLAY
-<<<<<<< HEAD
-    FlxG.switchState(() -> new funkin.ui.freeplay.FreeplayState());
-=======
     FlxG.switchState(new FreeplayState());
     #elseif DIALOGUE // -DDIALOGUE
     FlxG.switchState(new funkin.ui.debug.dialogue.ConversationDebugState());
->>>>>>> 5ee6bb39
     #elseif ANIMATE // -DANIMATE
     FlxG.switchState(() -> new funkin.ui.debug.anim.FlxAnimateTest());
     #elseif WAVEFORM // -DWAVEFORM

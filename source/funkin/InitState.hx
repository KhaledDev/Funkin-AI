package funkin;

import flixel.addons.transition.FlxTransitionSprite.GraphicTransTileDiamond;
import flixel.addons.transition.FlxTransitionableState;
import flixel.addons.transition.TransitionData;
import flixel.graphics.FlxGraphic;
import flixel.math.FlxPoint;
import flixel.math.FlxRect;
import flixel.system.debug.log.LogStyle;
import flixel.util.FlxColor;
import funkin.modding.module.ModuleHandler;
import funkin.play.PlayState;
import funkin.play.character.CharacterData.CharacterDataParser;
import funkin.play.event.SongEvent.SongEventParser;
import funkin.play.song.SongData.SongDataParser;
import funkin.play.stage.StageData;
import funkin.ui.PreferencesMenu;
import funkin.util.WindowUtil;
import funkin.util.macro.MacroUtil;
import openfl.display.BitmapData;
#if colyseus
import io.colyseus.Client;
import io.colyseus.Room;
#end
#if discord_rpc
import Discord.DiscordClient;
#end

/**
 * Initializes the game state using custom defines.
 * Only used in Debug builds.
 */
class InitState extends FlxTransitionableState
{
<<<<<<< HEAD
	override public function create():Void
	{
		trace('This is a debug build, loading InitState...');
		#if android
		FlxG.android.preventDefaultKeys = [flixel.input.android.FlxAndroidKey.BACK];
		#end
		#if newgrounds
		NGio.init();
		#end
		#if discord_rpc
		DiscordClient.initialize();

		Application.current.onExit.add(function(exitCode)
		{
			DiscordClient.shutdown();
		});
		#end

		// ==== flixel shit ==== //

		// This big obnoxious white button is for MOBILE, so that you can press it
		// easily with your finger when debug bullshit pops up during testing lol!
		FlxG.debugger.addButton(LEFT, new BitmapData(200, 200), function()
		{
			FlxG.debugger.visible = false;
		});

		FlxG.debugger.addButton(CENTER, new BitmapData(20, 20, true, 0xFFCC2233), function()
		{
			if (FlxG.vcr.paused)
			{
				FlxG.vcr.resume();

				for (snd in FlxG.sound.list)
					snd.resume();

				FlxG.sound.music.resume();
			}
			else
			{
				FlxG.vcr.pause();

				for (snd in FlxG.sound.list)
					snd.pause();

				FlxG.sound.music.pause();
			}
		});

		FlxG.debugger.addButton(CENTER, new BitmapData(20, 20, true, 0xFF2222CC), function()
		{
			FlxG.game.debugger.vcr.onStep();

			for (snd in FlxG.sound.list)
			{
				snd.pause();
				snd.time += FlxG.elapsed * 1000;
			}

			FlxG.sound.music.pause();
			FlxG.sound.music.time += FlxG.elapsed * 1000;
		});

		FlxG.sound.muteKeys = [ZERO];
		FlxG.game.focusLostFramerate = 60;

		// FlxG.stage.window.borderless = true;
		// FlxG.stage.window.mouseLock = true;

		var diamond:FlxGraphic = FlxGraphic.fromClass(GraphicTransTileDiamond);
		diamond.persist = true;
		diamond.destroyOnNoUse = false;

		FlxTransitionableState.defaultTransIn = new TransitionData(FADE, FlxColor.BLACK, 1, new FlxPoint(0, -1), {asset: diamond, width: 32, height: 32},
			new FlxRect(-200, -200, FlxG.width * 1.4, FlxG.height * 1.4));
		FlxTransitionableState.defaultTransOut = new TransitionData(FADE, FlxColor.BLACK, 0.7, new FlxPoint(0, 1), {asset: diamond, width: 32, height: 32},
			new FlxRect(-200, -200, FlxG.width * 1.4, FlxG.height * 1.4));

		// ===== save shit ===== //

		FlxG.save.bind('funkin', 'ninjamuffin99');

		// https://github.com/HaxeFlixel/flixel/pull/2396
		// IF/WHEN MY PR GOES THRU AND IT GETS INTO MAIN FLIXEL, DELETE THIS CHUNKOF CODE, AND THEN UNCOMMENT THE LINE BELOW
		// FlxG.sound.loadSavedPrefs();

		if (FlxG.save.data.volume != null)
			FlxG.sound.volume = FlxG.save.data.volume;
		if (FlxG.save.data.mute != null)
			FlxG.sound.muted = FlxG.save.data.mute;

		// Make errors and warnings less annoying.
		LogStyle.ERROR.openConsole = false;
		LogStyle.ERROR.errorSound = null;
		LogStyle.WARNING.openConsole = false;
		LogStyle.WARNING.errorSound = null;

		// FlxG.save.close();
		// FlxG.sound.loadSavedPrefs();
		WindowUtil.initWindowEvents();

		PreferencesMenu.initPrefs();
		PlayerSettings.init();
		Highscore.load();

		if (FlxG.save.data.weekUnlocked != null)
		{
			// FIX LATER!!!
			// WEEK UNLOCK PROGRESSION!!
			// StoryMenuState.weekUnlocked = FlxG.save.data.weekUnlocked;

			if (StoryMenuState.weekUnlocked.length < 4)
				StoryMenuState.weekUnlocked.insert(0, true);

			// QUICK PATCH OOPS!
			if (!StoryMenuState.weekUnlocked[0])
				StoryMenuState.weekUnlocked[0] = true;
		}

		if (FlxG.save.data.seenVideo != null)
			VideoState.seenVideo = FlxG.save.data.seenVideo;

		// ===== fuck outta here ===== //

		// FlxTransitionableState.skipNextTransOut = true;
		FlxTransitionableState.skipNextTransIn = true;

		SongEventHandler.registerBaseEventCallbacks();
		// TODO: Register custom event callbacks here

		SongDataParser.loadSongCache();
		StageDataParser.loadStageCache();
		CharacterDataParser.loadCharacterCache();
		ModuleHandler.buildModuleCallbacks();
		ModuleHandler.loadModuleCache();

		FlxG.debugger.toggleKeys = [F2];

		#if song
		var song = getSong();

		var weeks = [
			['bopeebo', 'fresh', 'dadbattle'],
			['spookeez', 'south', 'monster'],
			['spooky', 'spooky', 'monster'],
			['pico', 'philly', 'blammed'],
			['satin-panties', 'high', 'milf'],
			['cocoa', 'eggnog', 'winter-horrorland'],
			['senpai', 'roses', 'thorns'],
			['ugh', 'guns', 'stress']
		];

		var week = 0;
		for (i in 0...weeks.length)
		{
			if (weeks[i].contains(song))
			{
				week = i + 1;
				break;
			}
		}

		if (week == 0)
			throw 'Invalid -D song=$song';

		startSong(week, song, false);
		#elseif week
		var week = getWeek();

		var songs = [
			      'bopeebo', 'spookeez', 'spooky', 'pico',
			'satin-panties',    'cocoa', 'senpai',  'ugh'
		];

		if (week <= 0 || week >= songs.length)
			throw "invalid -D week=" + week;

		startSong(week, songs[week - 1], true);
		#elseif FREEPLAY
		FlxG.switchState(new FreeplayState());
		#elseif ANIMATE
		FlxG.switchState(new funkin.animate.dotstuff.DotStuffTestStage());
		#elseif CHARTING
		FlxG.switchState(new ChartingState());
		#elseif STAGEBUILD
		FlxG.switchState(new StageBuilderState());
		#elseif FIGHT
		FlxG.switchState(new PicoFight());
		#elseif ANIMDEBUG
		FlxG.switchState(new funkin.ui.animDebugShit.DebugBoundingState());
		#elseif LATENCY
		FlxG.switchState(new LatencyState());
		#elseif NETTEST
		FlxG.switchState(new netTest.NetTest());
		#else
		FlxG.sound.cache(Paths.music('freakyMenu'));
		FlxG.switchState(new TitleState());
		#end
	}

	function startSong(week, song, isStoryMode)
	{
		var dif = getDif();

		PlayState.currentSong = SongLoad.loadFromJson(song, song);
		PlayState.currentSong_NEW = SongDataParser.fetchSong(song);
		PlayState.isStoryMode = isStoryMode;
		PlayState.storyDifficulty = dif;
		PlayState.storyDifficulty_NEW = switch (dif)
		{
			case 0: 'easy';
			case 1: 'normal';
			case 2: 'hard';
			default: 'normal';
		};
		SongLoad.curDiff = PlayState.storyDifficulty_NEW;
		PlayState.storyWeek = week;
		LoadingState.loadAndSwitchState(new PlayState());
	}
=======
  override public function create():Void
  {
    trace('This is a debug build, loading InitState...');
    #if android
    FlxG.android.preventDefaultKeys = [flixel.input.android.FlxAndroidKey.BACK];
    #end
    #if newgrounds
    NGio.init();
    #end
    #if discord_rpc
    DiscordClient.initialize();

    Application.current.onExit.add(function(exitCode)
    {
      DiscordClient.shutdown();
    });
    #end

    // ==== flixel shit ==== //

    // This big obnoxious white button is for MOBILE, so that you can press it
    // easily with your finger when debug bullshit pops up during testing lol!
    FlxG.debugger.addButton(LEFT, new BitmapData(200, 200), function()
    {
      FlxG.debugger.visible = false;
    });

    FlxG.sound.muteKeys = [ZERO];
    FlxG.game.focusLostFramerate = 60;

    // FlxG.stage.window.borderless = true;
    // FlxG.stage.window.mouseLock = true;

    var diamond:FlxGraphic = FlxGraphic.fromClass(GraphicTransTileDiamond);
    diamond.persist = true;
    diamond.destroyOnNoUse = false;

    FlxTransitionableState.defaultTransIn = new TransitionData(FADE, FlxColor.BLACK, 1, new FlxPoint(0, -1), {asset: diamond, width: 32, height: 32},
      new FlxRect(-200, -200, FlxG.width * 1.4, FlxG.height * 1.4));
    FlxTransitionableState.defaultTransOut = new TransitionData(FADE, FlxColor.BLACK, 0.7, new FlxPoint(0, 1), {asset: diamond, width: 32, height: 32},
      new FlxRect(-200, -200, FlxG.width * 1.4, FlxG.height * 1.4));

    // ===== save shit ===== //

    FlxG.save.bind('funkin', 'ninjamuffin99');

    // https://github.com/HaxeFlixel/flixel/pull/2396
    // IF/WHEN MY PR GOES THRU AND IT GETS INTO MAIN FLIXEL, DELETE THIS CHUNKOF CODE, AND THEN UNCOMMENT THE LINE BELOW
    // FlxG.sound.loadSavedPrefs();

    if (FlxG.save.data.volume != null)
      FlxG.sound.volume = FlxG.save.data.volume;
    if (FlxG.save.data.mute != null)
      FlxG.sound.muted = FlxG.save.data.mute;

    // Make errors and warnings less annoying.
    LogStyle.ERROR.openConsole = false;
    LogStyle.ERROR.errorSound = null;
    LogStyle.WARNING.openConsole = false;
    LogStyle.WARNING.errorSound = null;

    // FlxG.save.close();
    // FlxG.sound.loadSavedPrefs();
    WindowUtil.initWindowEvents();
    WindowUtil.disableCrashHandler();

    PreferencesMenu.initPrefs();
    PlayerSettings.init();
    Highscore.load();

    if (FlxG.save.data.weekUnlocked != null)
    {
      // FIX LATER!!!
      // WEEK UNLOCK PROGRESSION!!
      // StoryMenuState.weekUnlocked = FlxG.save.data.weekUnlocked;

      if (StoryMenuState.weekUnlocked.length < 4)
        StoryMenuState.weekUnlocked.insert(0, true);

      // QUICK PATCH OOPS!
      if (!StoryMenuState.weekUnlocked[0])
        StoryMenuState.weekUnlocked[0] = true;
    }

    if (FlxG.save.data.seenVideo != null)
      VideoState.seenVideo = FlxG.save.data.seenVideo;

    // ===== fuck outta here ===== //

    // FlxTransitionableState.skipNextTransOut = true;
    FlxTransitionableState.skipNextTransIn = true;

    // TODO: Register custom event callbacks here

    SongEventParser.loadEventCache();
    SongDataParser.loadSongCache();
    StageDataParser.loadStageCache();
    CharacterDataParser.loadCharacterCache();
    ModuleHandler.buildModuleCallbacks();
    ModuleHandler.loadModuleCache();

    FlxG.debugger.toggleKeys = [F2];

    ModuleHandler.callOnCreate();

    #if song
    var song = getSong();

    var weeks = [
      ['bopeebo', 'fresh', 'dadbattle'],
      ['spookeez', 'south', 'monster'],
      ['spooky', 'spooky', 'monster'],
      ['pico', 'philly', 'blammed'],
      ['satin-panties', 'high', 'milf'],
      ['cocoa', 'eggnog', 'winter-horrorland'],
      ['senpai', 'roses', 'thorns'],
      ['ugh', 'guns', 'stress']
    ];

    var week = 0;
    for (i in 0...weeks.length)
    {
      if (weeks[i].contains(song))
      {
        week = i + 1;
        break;
      }
    }

    if (week == 0)
      throw 'Invalid -D song=$song';

    startSong(week, song, false);
    #elseif week
    var week = getWeek();

    var songs = [
            'bopeebo', 'spookeez', 'spooky', 'pico',
      'satin-panties',    'cocoa', 'senpai',  'ugh'
    ];

    if (week <= 0 || week >= songs.length)
      throw "invalid -D week=" + week;

    startSong(week, songs[week - 1], true);
    #elseif FREEPLAY
    FlxG.switchState(new FreeplayState());
    #elseif ANIMATE
    FlxG.switchState(new funkin.animate.dotstuff.DotStuffTestStage());
    #elseif CHARTING
    FlxG.switchState(new ChartingState());
    #elseif STAGEBUILD
    FlxG.switchState(new StageBuilderState());
    #elseif FIGHT
    FlxG.switchState(new PicoFight());
    #elseif ANIMDEBUG
    FlxG.switchState(new funkin.ui.animDebugShit.DebugBoundingState());
    #elseif LATENCY
    FlxG.switchState(new LatencyState());
    #elseif NETTEST
    FlxG.switchState(new netTest.NetTest());
    #else
    FlxG.sound.cache(Paths.music('freakyMenu'));
    FlxG.switchState(new TitleState());
    #end
  }

  function startSong(week, song, isStoryMode)
  {
    var dif = getDif();

    PlayState.currentSong = SongLoad.loadFromJson(song, song);
    PlayState.currentSong_NEW = SongDataParser.fetchSong(song);
    PlayState.isStoryMode = isStoryMode;
    PlayState.storyDifficulty = dif;
    PlayState.storyDifficulty_NEW = switch (dif)
    {
      case 0: 'easy';
      case 1: 'normal';
      case 2: 'hard';
      default: 'normal';
    };
    SongLoad.curDiff = PlayState.storyDifficulty_NEW;
    PlayState.storyWeek = week;
    LoadingState.loadAndSwitchState(new PlayState());
  }
>>>>>>> 6d791378
}

function getWeek()
  return Std.parseInt(MacroUtil.getDefine("week"));

function getSong()
  return MacroUtil.getDefine("song");

function getDif()
  return Std.parseInt(MacroUtil.getDefine("dif", "1"));<|MERGE_RESOLUTION|>--- conflicted
+++ resolved
@@ -32,227 +32,6 @@
  */
 class InitState extends FlxTransitionableState
 {
-<<<<<<< HEAD
-	override public function create():Void
-	{
-		trace('This is a debug build, loading InitState...');
-		#if android
-		FlxG.android.preventDefaultKeys = [flixel.input.android.FlxAndroidKey.BACK];
-		#end
-		#if newgrounds
-		NGio.init();
-		#end
-		#if discord_rpc
-		DiscordClient.initialize();
-
-		Application.current.onExit.add(function(exitCode)
-		{
-			DiscordClient.shutdown();
-		});
-		#end
-
-		// ==== flixel shit ==== //
-
-		// This big obnoxious white button is for MOBILE, so that you can press it
-		// easily with your finger when debug bullshit pops up during testing lol!
-		FlxG.debugger.addButton(LEFT, new BitmapData(200, 200), function()
-		{
-			FlxG.debugger.visible = false;
-		});
-
-		FlxG.debugger.addButton(CENTER, new BitmapData(20, 20, true, 0xFFCC2233), function()
-		{
-			if (FlxG.vcr.paused)
-			{
-				FlxG.vcr.resume();
-
-				for (snd in FlxG.sound.list)
-					snd.resume();
-
-				FlxG.sound.music.resume();
-			}
-			else
-			{
-				FlxG.vcr.pause();
-
-				for (snd in FlxG.sound.list)
-					snd.pause();
-
-				FlxG.sound.music.pause();
-			}
-		});
-
-		FlxG.debugger.addButton(CENTER, new BitmapData(20, 20, true, 0xFF2222CC), function()
-		{
-			FlxG.game.debugger.vcr.onStep();
-
-			for (snd in FlxG.sound.list)
-			{
-				snd.pause();
-				snd.time += FlxG.elapsed * 1000;
-			}
-
-			FlxG.sound.music.pause();
-			FlxG.sound.music.time += FlxG.elapsed * 1000;
-		});
-
-		FlxG.sound.muteKeys = [ZERO];
-		FlxG.game.focusLostFramerate = 60;
-
-		// FlxG.stage.window.borderless = true;
-		// FlxG.stage.window.mouseLock = true;
-
-		var diamond:FlxGraphic = FlxGraphic.fromClass(GraphicTransTileDiamond);
-		diamond.persist = true;
-		diamond.destroyOnNoUse = false;
-
-		FlxTransitionableState.defaultTransIn = new TransitionData(FADE, FlxColor.BLACK, 1, new FlxPoint(0, -1), {asset: diamond, width: 32, height: 32},
-			new FlxRect(-200, -200, FlxG.width * 1.4, FlxG.height * 1.4));
-		FlxTransitionableState.defaultTransOut = new TransitionData(FADE, FlxColor.BLACK, 0.7, new FlxPoint(0, 1), {asset: diamond, width: 32, height: 32},
-			new FlxRect(-200, -200, FlxG.width * 1.4, FlxG.height * 1.4));
-
-		// ===== save shit ===== //
-
-		FlxG.save.bind('funkin', 'ninjamuffin99');
-
-		// https://github.com/HaxeFlixel/flixel/pull/2396
-		// IF/WHEN MY PR GOES THRU AND IT GETS INTO MAIN FLIXEL, DELETE THIS CHUNKOF CODE, AND THEN UNCOMMENT THE LINE BELOW
-		// FlxG.sound.loadSavedPrefs();
-
-		if (FlxG.save.data.volume != null)
-			FlxG.sound.volume = FlxG.save.data.volume;
-		if (FlxG.save.data.mute != null)
-			FlxG.sound.muted = FlxG.save.data.mute;
-
-		// Make errors and warnings less annoying.
-		LogStyle.ERROR.openConsole = false;
-		LogStyle.ERROR.errorSound = null;
-		LogStyle.WARNING.openConsole = false;
-		LogStyle.WARNING.errorSound = null;
-
-		// FlxG.save.close();
-		// FlxG.sound.loadSavedPrefs();
-		WindowUtil.initWindowEvents();
-
-		PreferencesMenu.initPrefs();
-		PlayerSettings.init();
-		Highscore.load();
-
-		if (FlxG.save.data.weekUnlocked != null)
-		{
-			// FIX LATER!!!
-			// WEEK UNLOCK PROGRESSION!!
-			// StoryMenuState.weekUnlocked = FlxG.save.data.weekUnlocked;
-
-			if (StoryMenuState.weekUnlocked.length < 4)
-				StoryMenuState.weekUnlocked.insert(0, true);
-
-			// QUICK PATCH OOPS!
-			if (!StoryMenuState.weekUnlocked[0])
-				StoryMenuState.weekUnlocked[0] = true;
-		}
-
-		if (FlxG.save.data.seenVideo != null)
-			VideoState.seenVideo = FlxG.save.data.seenVideo;
-
-		// ===== fuck outta here ===== //
-
-		// FlxTransitionableState.skipNextTransOut = true;
-		FlxTransitionableState.skipNextTransIn = true;
-
-		SongEventHandler.registerBaseEventCallbacks();
-		// TODO: Register custom event callbacks here
-
-		SongDataParser.loadSongCache();
-		StageDataParser.loadStageCache();
-		CharacterDataParser.loadCharacterCache();
-		ModuleHandler.buildModuleCallbacks();
-		ModuleHandler.loadModuleCache();
-
-		FlxG.debugger.toggleKeys = [F2];
-
-		#if song
-		var song = getSong();
-
-		var weeks = [
-			['bopeebo', 'fresh', 'dadbattle'],
-			['spookeez', 'south', 'monster'],
-			['spooky', 'spooky', 'monster'],
-			['pico', 'philly', 'blammed'],
-			['satin-panties', 'high', 'milf'],
-			['cocoa', 'eggnog', 'winter-horrorland'],
-			['senpai', 'roses', 'thorns'],
-			['ugh', 'guns', 'stress']
-		];
-
-		var week = 0;
-		for (i in 0...weeks.length)
-		{
-			if (weeks[i].contains(song))
-			{
-				week = i + 1;
-				break;
-			}
-		}
-
-		if (week == 0)
-			throw 'Invalid -D song=$song';
-
-		startSong(week, song, false);
-		#elseif week
-		var week = getWeek();
-
-		var songs = [
-			      'bopeebo', 'spookeez', 'spooky', 'pico',
-			'satin-panties',    'cocoa', 'senpai',  'ugh'
-		];
-
-		if (week <= 0 || week >= songs.length)
-			throw "invalid -D week=" + week;
-
-		startSong(week, songs[week - 1], true);
-		#elseif FREEPLAY
-		FlxG.switchState(new FreeplayState());
-		#elseif ANIMATE
-		FlxG.switchState(new funkin.animate.dotstuff.DotStuffTestStage());
-		#elseif CHARTING
-		FlxG.switchState(new ChartingState());
-		#elseif STAGEBUILD
-		FlxG.switchState(new StageBuilderState());
-		#elseif FIGHT
-		FlxG.switchState(new PicoFight());
-		#elseif ANIMDEBUG
-		FlxG.switchState(new funkin.ui.animDebugShit.DebugBoundingState());
-		#elseif LATENCY
-		FlxG.switchState(new LatencyState());
-		#elseif NETTEST
-		FlxG.switchState(new netTest.NetTest());
-		#else
-		FlxG.sound.cache(Paths.music('freakyMenu'));
-		FlxG.switchState(new TitleState());
-		#end
-	}
-
-	function startSong(week, song, isStoryMode)
-	{
-		var dif = getDif();
-
-		PlayState.currentSong = SongLoad.loadFromJson(song, song);
-		PlayState.currentSong_NEW = SongDataParser.fetchSong(song);
-		PlayState.isStoryMode = isStoryMode;
-		PlayState.storyDifficulty = dif;
-		PlayState.storyDifficulty_NEW = switch (dif)
-		{
-			case 0: 'easy';
-			case 1: 'normal';
-			case 2: 'hard';
-			default: 'normal';
-		};
-		SongLoad.curDiff = PlayState.storyDifficulty_NEW;
-		PlayState.storyWeek = week;
-		LoadingState.loadAndSwitchState(new PlayState());
-	}
-=======
   override public function create():Void
   {
     trace('This is a debug build, loading InitState...');
@@ -278,6 +57,42 @@
     FlxG.debugger.addButton(LEFT, new BitmapData(200, 200), function()
     {
       FlxG.debugger.visible = false;
+    });
+
+    FlxG.debugger.addButton(CENTER, new BitmapData(20, 20, true, 0xFFCC2233), function()
+    {
+      if (FlxG.vcr.paused)
+      {
+        FlxG.vcr.resume();
+
+        for (snd in FlxG.sound.list)
+          snd.resume();
+
+        FlxG.sound.music.resume();
+      }
+      else
+      {
+        FlxG.vcr.pause();
+
+        for (snd in FlxG.sound.list)
+          snd.pause();
+
+        FlxG.sound.music.pause();
+      }
+    });
+
+    FlxG.debugger.addButton(CENTER, new BitmapData(20, 20, true, 0xFF2222CC), function()
+    {
+      FlxG.game.debugger.vcr.onStep();
+
+      for (snd in FlxG.sound.list)
+      {
+        snd.pause();
+        snd.time += FlxG.elapsed * 1000;
+      }
+
+      FlxG.sound.music.pause();
+      FlxG.sound.music.time += FlxG.elapsed * 1000;
     });
 
     FlxG.sound.muteKeys = [ZERO];
@@ -439,7 +254,6 @@
     PlayState.storyWeek = week;
     LoadingState.loadAndSwitchState(new PlayState());
   }
->>>>>>> 6d791378
 }
 
 function getWeek()

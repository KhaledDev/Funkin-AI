package funkin;

import funkin.ui.debug.charting.ChartEditorState;
import funkin.ui.transition.LoadingState;
import flixel.FlxState;
import flixel.addons.transition.FlxTransitionableState;
import flixel.addons.transition.FlxTransitionSprite.GraphicTransTileDiamond;
import flixel.addons.transition.TransitionData;
import flixel.graphics.FlxGraphic;
import flixel.math.FlxPoint;
import flixel.math.FlxRect;
import flixel.FlxSprite;
import flixel.system.debug.log.LogStyle;
import flixel.util.FlxColor;
import funkin.ui.options.PreferencesMenu;
import funkin.util.macro.MacroUtil;
import funkin.util.WindowUtil;
import funkin.play.PlayStatePlaylist;
import openfl.display.BitmapData;
import funkin.data.level.LevelRegistry;
import funkin.data.notestyle.NoteStyleRegistry;
import funkin.data.event.SongEventRegistry;
import funkin.data.stage.StageRegistry;
import funkin.play.cutscene.dialogue.ConversationDataParser;
import funkin.play.cutscene.dialogue.DialogueBoxDataParser;
import funkin.play.cutscene.dialogue.SpeakerDataParser;
import funkin.data.song.SongRegistry;
import funkin.play.character.CharacterData.CharacterDataParser;
import funkin.modding.module.ModuleHandler;
import funkin.ui.title.TitleState;
import funkin.util.CLIUtil;
import funkin.util.CLIUtil.CLIParams;
import funkin.ui.transition.LoadingState;
#if discord_rpc
import Discord.DiscordClient;
#end

/**
 * A core class which performs initialization of the game.
 * The initialization state has several functions:
 * - Calls code to set up the game, including loading saves and parsing game data.
 * - Chooses whether to start via debug or via launching normally.
 *
 * It should not contain any sprites or rendering.
 */
class InitState extends FlxState
{
  /**
   * Perform a bunch of game setup, then immediately transition to the title screen.
   */
  public override function create():Void
  {
    setupShit();

    // loadSaveData(); // Moved to Main.hx
    // Load player options from save data.
    Preferences.init();
    // Load controls from save data.
    PlayerSettings.init();

    startGame();
  }

  /**
   * Setup a bunch of important Flixel stuff.
   */
  function setupShit()
  {
    //
    // GAME SETUP
    //

    // Setup window events (like callbacks for onWindowClose)
    WindowUtil.initWindowEvents();
    // Disable the thing on Windows where it tries to send a bug report to Microsoft because why do they care?
    WindowUtil.disableCrashHandler();

    // This ain't a pixel art game! (most of the time)
    FlxSprite.defaultAntialiasing = true;

    // Disable default keybinds for volume (we manually control volume in MusicBeatState with custom binds)
    FlxG.sound.volumeUpKeys = [];
    FlxG.sound.volumeDownKeys = [];
    FlxG.sound.muteKeys = [];

    // Set the game to a lower frame rate while it is in the background.
    FlxG.game.focusLostFramerate = 30;

    //
    // FLIXEL DEBUG SETUP
    //
    #if debug
    // Disable using ~ to open the console (we use that for the Editor menu)
    FlxG.debugger.toggleKeys = [F2];

    // Adds an additional Close Debugger button.
    // This big obnoxious white button is for MOBILE, so that you can press it
    // easily with your finger when debug bullshit pops up during testing lol!
    FlxG.debugger.addButton(LEFT, new BitmapData(200, 200), function() {
      FlxG.debugger.visible = false;
    });

    // Adds a red button to the debugger.
    // This pauses the game AND the music! This ensures the Conductor stops.
    FlxG.debugger.addButton(CENTER, new BitmapData(20, 20, true, 0xFFCC2233), function() {
      if (FlxG.vcr.paused)
      {
        FlxG.vcr.resume();

        for (snd in FlxG.sound.list)
        {
          snd.resume();
        }

        FlxG.sound.music.resume();
      }
      else
      {
        FlxG.vcr.pause();

        for (snd in FlxG.sound.list)
        {
          snd.pause();
        }

        FlxG.sound.music.pause();
      }
    });

    // Adds a blue button to the debugger.
    // This skips forward in the song.
    FlxG.debugger.addButton(CENTER, new BitmapData(20, 20, true, 0xFF2222CC), function() {
      FlxG.game.debugger.vcr.onStep();

      for (snd in FlxG.sound.list)
      {
        snd.pause();
        snd.time += FlxG.elapsed * 1000;
      }

      FlxG.sound.music.pause();
      FlxG.sound.music.time += FlxG.elapsed * 1000;
    });

    // Make errors and warnings less annoying.
    // TODO: Disable this so we know to fix warnings.
    if (false)
    {
      LogStyle.ERROR.openConsole = false;
      LogStyle.ERROR.errorSound = null;
      LogStyle.WARNING.openConsole = false;
      LogStyle.WARNING.errorSound = null;
    }
    #end

    //
    // FLIXEL TRANSITIONS
    //

    // Diamond Transition
    var diamond:FlxGraphic = FlxGraphic.fromClass(GraphicTransTileDiamond);
    diamond.persist = true;
    diamond.destroyOnNoUse = false;

    // NOTE: tileData is ignored if TransitionData.type is FADE instead of TILES.
    var tileData:TransitionTileData = {asset: diamond, width: 32, height: 32};

    FlxTransitionableState.defaultTransIn = new TransitionData(FADE, FlxColor.BLACK, 1, new FlxPoint(0, -1), tileData,
      new FlxRect(-200, -200, FlxG.width * 1.4, FlxG.height * 1.4));
    FlxTransitionableState.defaultTransOut = new TransitionData(FADE, FlxColor.BLACK, 0.7, new FlxPoint(0, 1), tileData,
      new FlxRect(-200, -200, FlxG.width * 1.4, FlxG.height * 1.4));
    // Don't play transition in when entering the title state.
    FlxTransitionableState.skipNextTransIn = true;

    //
    // NEWGROUNDS API SETUP
    //
    #if newgrounds
    NGio.init();
    #end

    //
    // DISCORD API SETUP
    //
    #if discord_rpc
    DiscordClient.initialize();

    Application.current.onExit.add(function(exitCode) {
      DiscordClient.shutdown();
    });
    #end

    //
    // ANDROID SETUP
    //
    #if android
    FlxG.android.preventDefaultKeys = [flixel.input.android.FlxAndroidKey.BACK];
    #end

    //
    // FLIXEL PLUGINS
    //
    funkin.util.plugins.EvacuateDebugPlugin.initialize();
    funkin.util.plugins.ReloadAssetsDebugPlugin.initialize();
    funkin.util.plugins.WatchPlugin.initialize();

    //
    // GAME DATA PARSING
    //

    // NOTE: Registries and data parsers must be imported and not referenced with fully qualified names,
    // to ensure build macros work properly.
    SongRegistry.instance.loadEntries();
    LevelRegistry.instance.loadEntries();
    NoteStyleRegistry.instance.loadEntries();
    SongEventRegistry.loadEventCache();
    ConversationDataParser.loadConversationCache();
    DialogueBoxDataParser.loadDialogueBoxCache();
    SpeakerDataParser.loadSpeakerCache();
    StageRegistry.instance.loadEntries();
    CharacterDataParser.loadCharacterCache();

    ModuleHandler.buildModuleCallbacks();
    ModuleHandler.loadModuleCache();

    ModuleHandler.callOnCreate();
  }

  /**
   * Start the game.
   *
   * By default, moves to the `TitleState`.
   * But based on compile defines, the game can start immediately on a specific song,
   * or immediately in a specific debug menu.
   */
  function startGame():Void
  {
    #if SONG // -DSONG=bopeebo
    startSong(defineSong(), defineDifficulty());
    #elseif LEVEL // -DLEVEL=week1 -DDIFFICULTY=hard
    startLevel(defineLevel(), defineDifficulty());
    #elseif FREEPLAY // -DFREEPLAY
    FlxG.switchState(() -> new funkin.ui.freeplay.FreeplayState());
    #elseif ANIMATE // -DANIMATE
<<<<<<< HEAD
    FlxG.switchState(() -> new funkin.ui.debug.anim.FlxAnimateTest());
=======
    FlxG.switchState(new funkin.ui.debug.anim.FlxAnimateTest());
    #elseif WAVEFORM // -DWAVEFORM
    FlxG.switchState(new funkin.ui.debug.WaveformTestState());
>>>>>>> f321c910
    #elseif CHARTING // -DCHARTING
    FlxG.switchState(() -> new funkin.ui.debug.charting.ChartEditorState());
    #elseif STAGEBUILD // -DSTAGEBUILD
    FlxG.switchState(() -> new funkin.ui.debug.stage.StageBuilderState());
    #elseif ANIMDEBUG // -DANIMDEBUG
    FlxG.switchState(() -> new funkin.ui.debug.anim.DebugBoundingState());
    #elseif LATENCY // -DLATENCY
    FlxG.switchState(() -> new funkin.LatencyState());
    #else
    startGameNormally();
    #end
  }

  /**
   * Start the game by moving to the title state and play the game as normal.
   */
  function startGameNormally():Void
  {
    var params:CLIParams = CLIUtil.processArgs();
    trace('Command line args: ${params}');

    if (params.chart.shouldLoadChart)
    {
      FlxG.switchState(() -> new ChartEditorState(
        {
          fnfcTargetPath: params.chart.chartPath,
        }));
    }
    else
    {
      FlxG.sound.cache(Paths.music('freakyMenu/freakyMenu'));
      FlxG.switchState(() -> new TitleState());
    }
  }

  /**
   * Start the game by directly loading into a specific song.
   * @param songId
   * @param difficultyId
   */
  function startSong(songId:String, difficultyId:String = 'normal'):Void
  {
    var songData:funkin.play.song.Song = funkin.data.song.SongRegistry.instance.fetchEntry(songId);

    if (songData == null)
    {
      startGameNormally();
      return;
    }

    // Load and cache the song's charts.
    // TODO: Do this in the loading state.
    songData.cacheCharts(true);

    LoadingState.loadAndSwitchState(() -> new funkin.play.PlayState(
      {
        targetSong: songData,
        targetDifficulty: difficultyId,
      }));
  }

  /**
   * Start the game by directly loading into a specific story mode level.
   * @param levelId
   * @param difficultyId
   */
  function startLevel(levelId:String, difficultyId:String = 'normal'):Void
  {
    var currentLevel:funkin.ui.story.Level = funkin.data.level.LevelRegistry.instance.fetchEntry(levelId);

    if (currentLevel == null)
    {
      startGameNormally();
      return;
    }

    PlayStatePlaylist.playlistSongIds = currentLevel.getSongs();
    PlayStatePlaylist.isStoryMode = true;
    PlayStatePlaylist.campaignScore = 0;

    var targetSongId:String = PlayStatePlaylist.playlistSongIds.shift();

    var targetSong:funkin.play.song.Song = SongRegistry.instance.fetchEntry(targetSongId);

    LoadingState.loadAndSwitchState(() -> new funkin.play.PlayState(
      {
        targetSong: targetSong,
        targetDifficulty: difficultyId,
      }));
  }

  function defineSong():String
  {
    return MacroUtil.getDefine('SONG');
  }

  function defineLevel():String
  {
    return MacroUtil.getDefine('LEVEL');
  }

  function defineDifficulty():String
  {
    return MacroUtil.getDefine('DIFFICULTY');
  }
}<|MERGE_RESOLUTION|>--- conflicted
+++ resolved
@@ -242,13 +242,9 @@
     #elseif FREEPLAY // -DFREEPLAY
     FlxG.switchState(() -> new funkin.ui.freeplay.FreeplayState());
     #elseif ANIMATE // -DANIMATE
-<<<<<<< HEAD
     FlxG.switchState(() -> new funkin.ui.debug.anim.FlxAnimateTest());
-=======
-    FlxG.switchState(new funkin.ui.debug.anim.FlxAnimateTest());
     #elseif WAVEFORM // -DWAVEFORM
-    FlxG.switchState(new funkin.ui.debug.WaveformTestState());
->>>>>>> f321c910
+    FlxG.switchState(() -> new funkin.ui.debug.WaveformTestState());
     #elseif CHARTING // -DCHARTING
     FlxG.switchState(() -> new funkin.ui.debug.charting.ChartEditorState());
     #elseif STAGEBUILD // -DSTAGEBUILD

package funkin;

import funkin.ui.debug.charting.ChartEditorState;
import funkin.ui.transition.LoadingState;
import flixel.FlxState;
import flixel.addons.transition.FlxTransitionableState;
import flixel.addons.transition.FlxTransitionSprite.GraphicTransTileDiamond;
import flixel.addons.transition.TransitionData;
import flixel.graphics.FlxGraphic;
import flixel.math.FlxPoint;
import flixel.math.FlxRect;
import flixel.FlxSprite;
import flixel.system.debug.log.LogStyle;
import flixel.util.FlxColor;
import funkin.ui.options.PreferencesMenu;
import funkin.util.macro.MacroUtil;
import funkin.util.WindowUtil;
import funkin.play.PlayStatePlaylist;
import openfl.display.BitmapData;
import funkin.data.level.LevelRegistry;
import funkin.data.notestyle.NoteStyleRegistry;
import funkin.data.event.SongEventRegistry;
import funkin.data.stage.StageRegistry;
import funkin.data.dialogue.ConversationRegistry;
import funkin.data.dialogue.DialogueBoxRegistry;
import funkin.data.dialogue.SpeakerRegistry;
import funkin.data.song.SongRegistry;
import funkin.play.character.CharacterData.CharacterDataParser;
import funkin.modding.module.ModuleHandler;
import funkin.ui.title.TitleState;
import funkin.util.CLIUtil;
import funkin.util.CLIUtil.CLIParams;
import funkin.ui.transition.LoadingState;
#if discord_rpc
import Discord.DiscordClient;
#end

/**
 * A core class which performs initialization of the game.
 * The initialization state has several functions:
 * - Calls code to set up the game, including loading saves and parsing game data.
 * - Chooses whether to start via debug or via launching normally.
 *
 * It should not contain any sprites or rendering.
 */
class InitState extends FlxState
{
  /**
   * Perform a bunch of game setup, then immediately transition to the title screen.
   */
  public override function create():Void
  {
    setupShit();

    // loadSaveData(); // Moved to Main.hx
    // Load player options from save data.
    Preferences.init();
    // Load controls from save data.
    PlayerSettings.init();

    startGame();
  }

  /**
   * Setup a bunch of important Flixel stuff.
   */
  function setupShit()
  {
    //
    // GAME SETUP
    //

    // Setup window events (like callbacks for onWindowClose)
    WindowUtil.initWindowEvents();
    // Disable the thing on Windows where it tries to send a bug report to Microsoft because why do they care?
    WindowUtil.disableCrashHandler();

    // This ain't a pixel art game! (most of the time)
    FlxSprite.defaultAntialiasing = true;

    // Disable default keybinds for volume (we manually control volume in MusicBeatState with custom binds)
    FlxG.sound.volumeUpKeys = [];
    FlxG.sound.volumeDownKeys = [];
    FlxG.sound.muteKeys = [];

    // Set the game to a lower frame rate while it is in the background.
    FlxG.game.focusLostFramerate = 30;

    //
    // FLIXEL DEBUG SETUP
    //
    #if debug
    // Disable using ~ to open the console (we use that for the Editor menu)
    FlxG.debugger.toggleKeys = [F2];

    // Adds an additional Close Debugger button.
    // This big obnoxious white button is for MOBILE, so that you can press it
    // easily with your finger when debug bullshit pops up during testing lol!
    FlxG.debugger.addButton(LEFT, new BitmapData(200, 200), function() {
      FlxG.debugger.visible = false;
    });

    // Adds a red button to the debugger.
    // This pauses the game AND the music! This ensures the Conductor stops.
    FlxG.debugger.addButton(CENTER, new BitmapData(20, 20, true, 0xFFCC2233), function() {
      if (FlxG.vcr.paused)
      {
        FlxG.vcr.resume();

        for (snd in FlxG.sound.list)
        {
          snd.resume();
        }

        FlxG.sound.music.resume();
      }
      else
      {
        FlxG.vcr.pause();

        for (snd in FlxG.sound.list)
        {
          snd.pause();
        }

        FlxG.sound.music.pause();
      }
    });

    // Adds a blue button to the debugger.
    // This skips forward in the song.
    FlxG.debugger.addButton(CENTER, new BitmapData(20, 20, true, 0xFF2222CC), function() {
      FlxG.game.debugger.vcr.onStep();

      for (snd in FlxG.sound.list)
      {
        snd.pause();
        snd.time += FlxG.elapsed * 1000;
      }

      FlxG.sound.music.pause();
      FlxG.sound.music.time += FlxG.elapsed * 1000;
    });

    // Make errors and warnings less annoying.
    // TODO: Disable this so we know to fix warnings.
    #if FORCE_DEBUG_VERSION
    LogStyle.ERROR.openConsole = false;
    LogStyle.ERROR.errorSound = null;
    LogStyle.WARNING.openConsole = false;
    LogStyle.WARNING.errorSound = null;
    #end
    #end

    //
    // FLIXEL TRANSITIONS
    //

    // Diamond Transition
    var diamond:FlxGraphic = FlxGraphic.fromClass(GraphicTransTileDiamond);
    diamond.persist = true;
    diamond.destroyOnNoUse = false;

    // NOTE: tileData is ignored if TransitionData.type is FADE instead of TILES.
    var tileData:TransitionTileData = {asset: diamond, width: 32, height: 32};

    FlxTransitionableState.defaultTransIn = new TransitionData(FADE, FlxColor.BLACK, 1, new FlxPoint(0, -1), tileData,
      new FlxRect(-200, -200, FlxG.width * 1.4, FlxG.height * 1.4));
    FlxTransitionableState.defaultTransOut = new TransitionData(FADE, FlxColor.BLACK, 0.7, new FlxPoint(0, 1), tileData,
      new FlxRect(-200, -200, FlxG.width * 1.4, FlxG.height * 1.4));
    // Don't play transition in when entering the title state.
    FlxTransitionableState.skipNextTransIn = true;

    //
    // NEWGROUNDS API SETUP
    //
    #if newgrounds
    NGio.init();
    #end

    //
    // DISCORD API SETUP
    //
    #if discord_rpc
    DiscordClient.initialize();

    Application.current.onExit.add(function(exitCode) {
      DiscordClient.shutdown();
    });
    #end

    //
    // ANDROID SETUP
    //
    #if android
    FlxG.android.preventDefaultKeys = [flixel.input.android.FlxAndroidKey.BACK];
    #end

    //
    // FLIXEL PLUGINS
    //
    funkin.util.plugins.EvacuateDebugPlugin.initialize();
    funkin.util.plugins.ReloadAssetsDebugPlugin.initialize();
    funkin.util.plugins.WatchPlugin.initialize();

    //
    // GAME DATA PARSING
    //

    // NOTE: Registries must be imported and not referenced with fully qualified names,
    // to ensure build macros work properly.
    trace('Parsing game data...');
    var perfStart = haxe.Timer.stamp();
    SongEventRegistry.loadEventCache(); // SongEventRegistry is structured differently so it's not a BaseRegistry.
    SongRegistry.instance.loadEntries();
    LevelRegistry.instance.loadEntries();
    NoteStyleRegistry.instance.loadEntries();
    ConversationRegistry.instance.loadEntries();
    DialogueBoxRegistry.instance.loadEntries();
    SpeakerRegistry.instance.loadEntries();
    StageRegistry.instance.loadEntries();

    // TODO: CharacterDataParser doesn't use json2object, so it's way slower than the other parsers.
    CharacterDataParser.loadCharacterCache(); // TODO: Migrate characters to BaseRegistry.

    ModuleHandler.buildModuleCallbacks();
    ModuleHandler.loadModuleCache();
    ModuleHandler.callOnCreate();

    var perfEnd = haxe.Timer.stamp();

    trace('Parsing game data took ${Math.floor((perfEnd - perfStart) * 1000)}ms.');
  }

  /**
   * Start the game.
   *
   * By default, moves to the `TitleState`.
   * But based on compile defines, the game can start immediately on a specific song,
   * or immediately in a specific debug menu.
   */
  function startGame():Void
  {
    #if SONG // -DSONG=bopeebo
    startSong(defineSong(), defineDifficulty());
    #elseif LEVEL // -DLEVEL=week1 -DDIFFICULTY=hard
    startLevel(defineLevel(), defineDifficulty());
    #elseif FREEPLAY // -DFREEPLAY
<<<<<<< HEAD
    FlxG.switchState(() -> new funkin.ui.freeplay.FreeplayState());
=======
    FlxG.switchState(new FreeplayState());
    #elseif DIALOGUE // -DDIALOGUE
    FlxG.switchState(new funkin.ui.debug.dialogue.ConversationDebugState());
>>>>>>> 57ac9608
    #elseif ANIMATE // -DANIMATE
    FlxG.switchState(() -> new funkin.ui.debug.anim.FlxAnimateTest());
    #elseif WAVEFORM // -DWAVEFORM
    FlxG.switchState(() -> new funkin.ui.debug.WaveformTestState());
    #elseif CHARTING // -DCHARTING
    FlxG.switchState(() -> new funkin.ui.debug.charting.ChartEditorState());
    #elseif STAGEBUILD // -DSTAGEBUILD
    FlxG.switchState(() -> new funkin.ui.debug.stage.StageBuilderState());
    #elseif ANIMDEBUG // -DANIMDEBUG
    FlxG.switchState(() -> new funkin.ui.debug.anim.DebugBoundingState());
    #elseif LATENCY // -DLATENCY
    FlxG.switchState(() -> new funkin.LatencyState());
    #else
    startGameNormally();
    #end
  }

  /**
   * Start the game by moving to the title state and play the game as normal.
   */
  function startGameNormally():Void
  {
    var params:CLIParams = CLIUtil.processArgs();
    trace('Command line args: ${params}');

    if (params.chart.shouldLoadChart)
    {
      FlxG.switchState(() -> new ChartEditorState(
        {
          fnfcTargetPath: params.chart.chartPath,
        }));
    }
    else
    {
      FlxG.sound.cache(Paths.music('freakyMenu/freakyMenu'));
      FlxG.switchState(() -> new TitleState());
    }
  }

  /**
   * Start the game by directly loading into a specific song.
   * @param songId
   * @param difficultyId
   */
  function startSong(songId:String, difficultyId:String = 'normal'):Void
  {
    var songData:funkin.play.song.Song = funkin.data.song.SongRegistry.instance.fetchEntry(songId);

    if (songData == null)
    {
      startGameNormally();
      return;
    }

    // Load and cache the song's charts.
    // TODO: Do this in the loading state.
    songData.cacheCharts(true);

    LoadingState.loadAndSwitchState(() -> new funkin.play.PlayState(
      {
        targetSong: songData,
        targetDifficulty: difficultyId,
      }));
  }

  /**
   * Start the game by directly loading into a specific story mode level.
   * @param levelId
   * @param difficultyId
   */
  function startLevel(levelId:String, difficultyId:String = 'normal'):Void
  {
    var currentLevel:funkin.ui.story.Level = funkin.data.level.LevelRegistry.instance.fetchEntry(levelId);

    if (currentLevel == null)
    {
      startGameNormally();
      return;
    }

    PlayStatePlaylist.playlistSongIds = currentLevel.getSongs();
    PlayStatePlaylist.isStoryMode = true;
    PlayStatePlaylist.campaignScore = 0;

    var targetSongId:String = PlayStatePlaylist.playlistSongIds.shift();

    var targetSong:funkin.play.song.Song = SongRegistry.instance.fetchEntry(targetSongId);

    LoadingState.loadAndSwitchState(() -> new funkin.play.PlayState(
      {
        targetSong: targetSong,
        targetDifficulty: difficultyId,
      }));
  }

  function defineSong():String
  {
    return MacroUtil.getDefine('SONG');
  }

  function defineLevel():String
  {
    return MacroUtil.getDefine('LEVEL');
  }

  function defineDifficulty():String
  {
    return MacroUtil.getDefine('DIFFICULTY');
  }
}<|MERGE_RESOLUTION|>--- conflicted
+++ resolved
@@ -246,13 +246,9 @@
     #elseif LEVEL // -DLEVEL=week1 -DDIFFICULTY=hard
     startLevel(defineLevel(), defineDifficulty());
     #elseif FREEPLAY // -DFREEPLAY
-<<<<<<< HEAD
-    FlxG.switchState(() -> new funkin.ui.freeplay.FreeplayState());
-=======
     FlxG.switchState(new FreeplayState());
     #elseif DIALOGUE // -DDIALOGUE
     FlxG.switchState(new funkin.ui.debug.dialogue.ConversationDebugState());
->>>>>>> 57ac9608
     #elseif ANIMATE // -DANIMATE
     FlxG.switchState(() -> new funkin.ui.debug.anim.FlxAnimateTest());
     #elseif WAVEFORM // -DWAVEFORM

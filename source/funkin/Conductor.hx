--- conflicted
+++ resolved
@@ -66,21 +66,7 @@
   public static var currentBeat(default, null):Int;
 
   /**
-<<<<<<< HEAD
-   * Duration of a measure in milliseconds. Calculated based on bpm.
-   */
-  public static var measureLengthMs(get, null):Float;
-
-  static function get_measureLengthMs():Float
-  {
-    return crochet * timeSignatureNumerator;
-  }
-
-  /**
-   * Duration of a beat in millisecond. Calculated based on bpm.
-=======
    * Current position in the song, in whole steps.
->>>>>>> 2ce3228b
    */
   public static var currentStep(default, null):Int;
 

package funkin;

import funkin.util.Constants;
import flixel.util.FlxSignal;
import flixel.math.FlxMath;
import funkin.SongLoad.SwagSong;
import funkin.play.song.Song.SongDifficulty;
import funkin.play.song.SongData.SongTimeChange;

/**
 * A core class which handles musical timing throughout the game,
 * both in gameplay and in menus.
 */
class Conductor
{
<<<<<<< HEAD
  public static final PIXELS_PER_MS:Float = 0.45;
  public static final HIT_WINDOW_MS:Float = 160;
  public static final SECONDS_PER_MINUTE:Float = 60;
  public static final MILLIS_PER_SECOND:Float = 1000;
  public static final STEPS_PER_BEAT:Int = 4;

=======
>>>>>>> 211ccc2e
  // onBeatHit is called every quarter note
  // onStepHit is called every sixteenth note
  // 4/4 = 4 beats per measure = 16 steps per measure
  //   120 BPM = 120 quarter notes per minute = 2 onBeatHit per second
  //   120 BPM = 480 sixteenth notes per minute = 8 onStepHit per second
  //   60 BPM = 60 quarter notes per minute = 1 onBeatHit per second
  //   60 BPM = 240 sixteenth notes per minute = 4 onStepHit per second
  // 3/4 = 3 beats per measure = 12 steps per measure
  //   (IDENTICAL TO 4/4 but shorter measure length)
  //   120 BPM = 120 quarter notes per minute = 2 onBeatHit per second
  //   120 BPM = 480 sixteenth notes per minute = 8 onStepHit per second
  //   60 BPM = 60 quarter notes per minute = 1 onBeatHit per second
  //   60 BPM = 240 sixteenth notes per minute = 4 onStepHit per second
  // 7/8 = 3.5 beats per measure = 14 steps per measure

  /**
   * The list of time changes in the song.
   * There should be at least one time change (at the beginning of the song) to define the BPM.
   */
  static var timeChanges:Array<SongTimeChange> = [];

  /**
   * The current time change.
   */
  static var currentTimeChange:SongTimeChange;

  /**
   * The current position in the song in milliseconds.
   * Updated every frame based on the audio position.
   */
  public static var songPosition:Float = 0;

  /**
   * Beats per minute of the current song at the current time.
   */
  public static var bpm(get, null):Float;

  static function get_bpm():Float
  {
    if (bpmOverride != null) return bpmOverride;

    if (currentTimeChange == null) return Constants.DEFAULT_BPM;

    return currentTimeChange.bpm;
  }

  /**
   * The current value set by `forceBPM`.
   * If false, BPM is determined by time changes.
   */
  static var bpmOverride:Null<Float> = null;

  /**
   * Duration of a measure in milliseconds. Calculated based on bpm.
   */
  public static var measureLengthMs(get, null):Float;

  static function get_measureLengthMs():Float
  {
    return beatLengthMs * timeSignatureNumerator;
  }

  /**
   * Duration of a beat in milliseconds. Calculated based on bpm.
   */
  public static var beatLengthMs(get, null):Float;

  static function get_beatLengthMs():Float
  {
<<<<<<< HEAD
    // Tied directly to BPM.
    return ((SECONDS_PER_MINUTE / bpm) * MILLIS_PER_SECOND);
=======
    return ((Constants.SECS_PER_MIN / bpm) * Constants.MS_PER_SEC);
>>>>>>> 211ccc2e
  }

  /**
   * Duration of a step (quarter) in milliseconds. Calculated based on bpm.
   */
  public static var stepLengthMs(get, null):Float;

  static function get_stepLengthMs():Float
  {
    return beatLengthMs / timeSignatureNumerator;
  }

  public static var timeSignatureNumerator(get, null):Int;

  static function get_timeSignatureNumerator():Int
  {
    if (currentTimeChange == null) return Constants.DEFAULT_TIME_SIGNATURE_NUM;

    return currentTimeChange.timeSignatureNum;
  }

  public static var timeSignatureDenominator(get, null):Int;

  static function get_timeSignatureDenominator():Int
  {
    if (currentTimeChange == null) return Constants.DEFAULT_TIME_SIGNATURE_DEN;

    return currentTimeChange.timeSignatureDen;
  }

  /**
   * Current position in the song, in measures.
   */
  public static var currentMeasure(default, null):Int;

  /**
   * Current position in the song, in beats.
   */
  public static var currentBeat(default, null):Int;

  /**
   * Current position in the song, in steps.
   */
  public static var currentStep(default, null):Int;

  /**
   * Current position in the song, in measures and fractions of a measure.
   */
  public static var currentMeasureTime(default, null):Float;

  /**
   * Current position in the song, in beats and fractions of a measure.
   */
  public static var currentBeatTime(default, null):Float;

  /**
   * Current position in the song, in steps and fractions of a step.
   */
  public static var currentStepTime(default, null):Float;

  public static var beatHit(default, null):FlxSignal = new FlxSignal();
  public static var stepHit(default, null):FlxSignal = new FlxSignal();

  public static var lastSongPos:Float;
  public static var visualOffset:Float = 0;
  public static var audioOffset:Float = 0;
  public static var offset:Float = 0;

  public static var beatsPerMeasure(get, null):Float;

  static function get_beatsPerMeasure():Float
  {
    // NOTE: Not always an integer, for example 7/8 is 3.5 beats per measure
    return stepsPerMeasure / Constants.STEPS_PER_BEAT;
  }

  public static var stepsPerMeasure(get, null):Int;

  static function get_stepsPerMeasure():Int
  {
    // TODO: Is this always an integer?
    return Std.int(timeSignatureNumerator / timeSignatureDenominator * Constants.STEPS_PER_BEAT * Constants.STEPS_PER_BEAT);
  }

  function new() {}

  /**
   * Forcibly defines the current BPM of the song.
   * Useful for things like the chart editor that need to manipulate BPM in real time.
   *
   * Set to null to reset to the BPM defined by the timeChanges.
   *
   * WARNING: Avoid this for things like setting the BPM of the title screen music,
   * you should have a metadata file for it instead.
   */
  public static function forceBPM(?bpm:Float = null)
  {
    if (bpm != null) trace('[CONDUCTOR] Forcing BPM to ' + bpm);
    else
      trace('[CONDUCTOR] Resetting BPM to default');
    Conductor.bpmOverride = bpm;
  }

  /**
   * Update the conductor with the current song position.
   * BPM, current step, etc. will be re-calculated based on the song position.
   *
   * @param	songPosition The current position in the song in milliseconds.
   *        Leave blank to use the FlxG.sound.music position.
   */
  public static function update(songPosition:Float = null)
  {
    if (songPosition == null) songPosition = (FlxG.sound.music != null) ? FlxG.sound.music.time + Conductor.offset : 0.0;

    var oldBeat = currentBeat;
    var oldStep = currentStep;

    Conductor.songPosition = songPosition;

    currentTimeChange = timeChanges[0];
    for (i in 0...timeChanges.length)
    {
      if (songPosition >= timeChanges[i].timeStamp) currentTimeChange = timeChanges[i];

      if (songPosition < timeChanges[i].timeStamp) break;
    }

    if (currentTimeChange == null && bpmOverride == null && FlxG.sound.music != null)
    {
      trace('WARNING: Conductor is broken, timeChanges is empty.');
    }
    else if (currentTimeChange != null)
    {
      // roundDecimal prevents representing 8 as 7.9999999
      currentStepTime = FlxMath.roundDecimal((currentTimeChange.beatTime * 4) + (songPosition - currentTimeChange.timeStamp) / stepLengthMs, 6);
      currentBeatTime = currentStepTime / Constants.STEPS_PER_BEAT;
      currentMeasureTime = currentStepTime / stepsPerMeasure;
      currentStep = Math.floor(currentStepTime);
      currentBeat = Math.floor(currentBeatTime);
      currentMeasure = Math.floor(currentMeasureTime);
    }
    else
    {
      // Assume a constant BPM equal to the forced value.
      currentStepTime = FlxMath.roundDecimal((songPosition / stepLengthMs), 4);
      currentBeatTime = currentStepTime / Constants.STEPS_PER_BEAT;
      currentMeasureTime = currentStepTime / stepsPerMeasure;
      currentStep = Math.floor(currentStepTime);
      currentBeat = Math.floor(currentBeatTime);
      currentMeasure = Math.floor(currentMeasureTime);
    }

    // FlxSignals are really cool.
    if (currentStep != oldStep)
    {
      stepHit.dispatch();
    }

    if (currentBeat != oldBeat)
    {
      beatHit.dispatch();
    }
  }

  public static function mapTimeChanges(songTimeChanges:Array<SongTimeChange>)
  {
    timeChanges = [];

    for (currentTimeChange in songTimeChanges)
    {
      // TODO: Maybe handle this different?
      // Do we care about BPM at negative timestamps?
      // Without any custom handling, `currentStepTime` becomes non-zero at `songPosition = 0`.
      if (currentTimeChange.timeStamp < 0.0) currentTimeChange.timeStamp = 0.0;

      if (currentTimeChange.beatTime == null)
      {
        if (currentTimeChange.timeStamp <= 0.0)
        {
          currentTimeChange.beatTime = 0.0;
        }
        else
        {
          // Calculate the beat time of this timestamp.
          currentTimeChange.beatTime = 0.0;

          if (currentTimeChange.timeStamp > 0.0 && timeChanges.length > 0)
          {
            var prevTimeChange:SongTimeChange = timeChanges[timeChanges.length - 1];
            currentTimeChange.beatTime = prevTimeChange.beatTime
              + ((currentTimeChange.timeStamp - prevTimeChange.timeStamp) * prevTimeChange.bpm / Constants.SECS_PER_MIN / Constants.MS_PER_SEC);
          }
        }
      }

      timeChanges.push(currentTimeChange);
    }

    trace('Done mapping time changes: ' + timeChanges);

    // Update currentStepTime
    Conductor.update(Conductor.songPosition);
  }

  /**
   * Given a time in milliseconds, return a time in steps.
   */
  public static function getTimeInSteps(ms:Float):Float
  {
    if (timeChanges.length == 0)
    {
      // Assume a constant BPM equal to the forced value.
      return Math.floor(ms / stepLengthMs);
    }
    else
    {
      var resultStep:Float = 0;

      var lastTimeChange:SongTimeChange = timeChanges[0];
      for (timeChange in timeChanges)
      {
        if (ms >= timeChange.timeStamp)
        {
          lastTimeChange = timeChange;
          resultStep = lastTimeChange.beatTime * 4;
        }
        else
        {
          // This time change is after the requested time.
          break;
        }
      }

      resultStep += Math.floor((ms - lastTimeChange.timeStamp) / stepLengthMs);

      return resultStep;
    }
  }

  public static function reset():Void
  {
    beatHit.removeAll();
    stepHit.removeAll();

    mapTimeChanges([]);
    forceBPM(null);
    update(0);
  }
}<|MERGE_RESOLUTION|>--- conflicted
+++ resolved
@@ -13,15 +13,6 @@
  */
 class Conductor
 {
-<<<<<<< HEAD
-  public static final PIXELS_PER_MS:Float = 0.45;
-  public static final HIT_WINDOW_MS:Float = 160;
-  public static final SECONDS_PER_MINUTE:Float = 60;
-  public static final MILLIS_PER_SECOND:Float = 1000;
-  public static final STEPS_PER_BEAT:Int = 4;
-
-=======
->>>>>>> 211ccc2e
   // onBeatHit is called every quarter note
   // onStepHit is called every sixteenth note
   // 4/4 = 4 beats per measure = 16 steps per measure
@@ -91,12 +82,7 @@
 
   static function get_beatLengthMs():Float
   {
-<<<<<<< HEAD
-    // Tied directly to BPM.
-    return ((SECONDS_PER_MINUTE / bpm) * MILLIS_PER_SECOND);
-=======
     return ((Constants.SECS_PER_MIN / bpm) * Constants.MS_PER_SEC);
->>>>>>> 211ccc2e
   }
 
   /**

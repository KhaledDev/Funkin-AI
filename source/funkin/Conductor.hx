--- conflicted
+++ resolved
@@ -11,6 +11,7 @@
  * A core class which handles musical timing throughout the game,
  * both in gameplay and in menus.
  */
+@:nullSafety
 class Conductor
 {
   // onBeatHit is called every quarter note
@@ -61,11 +62,7 @@
   /**
    * The most recent time change for the current song position.
    */
-<<<<<<< HEAD
-  public var currentTimeChange(default, null):SongTimeChange;
-=======
-  public static var currentTimeChange(default, null):Null<SongTimeChange>;
->>>>>>> 43872bb2
+  public var currentTimeChange(default, null):Null<SongTimeChange>;
 
   /**
    * The current position in the song in milliseconds.
@@ -160,56 +157,32 @@
   /**
    * Current position in the song, in measures.
    */
-<<<<<<< HEAD
-  public var currentMeasure(default, null):Int;
-=======
-  public static var currentMeasure(default, null):Int = 0;
->>>>>>> 43872bb2
+  public var currentMeasure(default, null):Int = 0;
 
   /**
    * Current position in the song, in beats.
    */
-<<<<<<< HEAD
-  public var currentBeat(default, null):Int;
-=======
-  public static var currentBeat(default, null):Int = 0;
->>>>>>> 43872bb2
+  public var currentBeat(default, null):Int = 0;
 
   /**
    * Current position in the song, in steps.
    */
-<<<<<<< HEAD
-  public var currentStep(default, null):Int;
-=======
-  public static var currentStep(default, null):Int = 0;
->>>>>>> 43872bb2
+  public var currentStep(default, null):Int = 0;
 
   /**
    * Current position in the song, in measures and fractions of a measure.
    */
-<<<<<<< HEAD
-  public var currentMeasureTime(default, null):Float;
-=======
-  public static var currentMeasureTime(default, null):Float = 0;
->>>>>>> 43872bb2
+  public var currentMeasureTime(default, null):Float = 0;
 
   /**
    * Current position in the song, in beats and fractions of a measure.
    */
-<<<<<<< HEAD
-  public var currentBeatTime(default, null):Float;
-=======
-  public static var currentBeatTime(default, null):Float = 0;
->>>>>>> 43872bb2
+  public var currentBeatTime(default, null):Float = 0;
 
   /**
    * Current position in the song, in steps and fractions of a step.
    */
-<<<<<<< HEAD
-  public var currentStepTime(default, null):Float;
-=======
-  public static var currentStepTime(default, null):Float = 0;
->>>>>>> 43872bb2
+  public var currentStepTime(default, null):Float = 0;
 
   /**
    * An offset tied to the current chart file to compensate for a delay in the instrumental.

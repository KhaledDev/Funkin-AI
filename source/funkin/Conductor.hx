--- conflicted
+++ resolved
@@ -35,21 +35,9 @@
    * You can also do stuff like store a reference to the Conductor and pass it around or temporarily replace it,
    * or have a second Conductor running at the same time, or other weird stuff like that if you need to.
    */
-<<<<<<< HEAD
-  public static var instance(get, set):Conductor;
+  public static var instance(get, never):Conductor;
 
   static var _instance:Null<Conductor> = null;
-=======
-  public static var instance(get, never):Conductor;
-
-  static var _instance:Null<Conductor> = null;
-
-  static function get_instance():Conductor
-  {
-    if (_instance == null) _instance = new Conductor();
-    return _instance;
-  }
->>>>>>> 31827f30
 
   /**
    * Signal fired when the current static Conductor instance advances to a new measure.
@@ -448,17 +436,10 @@
   }
 
   /**
-<<<<<<< HEAD
-   * Apply the time changes from a SongMetadata file.
-   * @param songTimeChanges The time changes to apply.
-   */
-  public function mapTimeChanges(songTimeChanges:Array<SongTimeChange>)
-=======
    * Apply the `SongTimeChange` data from the song metadata to this Conductor.
    * @param songTimeChanges The SongTimeChanges.
    */
   public function mapTimeChanges(songTimeChanges:Array<SongTimeChange>):Void
->>>>>>> 31827f30
   {
     timeChanges = [];
 
@@ -503,14 +484,9 @@
   }
 
   /**
-<<<<<<< HEAD
-   * @param ms A timestamp in milliseconds.
-   * @return The corresponding time in steps.
-=======
    * Given a time in milliseconds, return a time in steps.
    * @param ms The time in milliseconds.
    * @return The time in steps.
->>>>>>> 31827f30
    */
   public function getTimeInSteps(ms:Float):Float
   {
@@ -547,14 +523,9 @@
   }
 
   /**
-<<<<<<< HEAD
-   * @param stepTime A timestamp in steps.
-   * @return The corresponding time in milliseconds.
-=======
    * Given a time in steps and fractional steps, return a time in milliseconds.
    * @param stepTime The time in steps.
    * @return The time in milliseconds.
->>>>>>> 31827f30
    */
   public function getStepTimeInMs(stepTime:Float):Float
   {
@@ -590,14 +561,9 @@
   }
 
   /**
-<<<<<<< HEAD
-   * @param beatTime A timestamp in fractional beats.
-   * @return The corresponding time in milliseconds.
-=======
    * Given a time in beats and fractional beats, return a time in milliseconds.
    * @param beatTime The time in beats.
    * @return The time in milliseconds.
->>>>>>> 31827f30
    */
   public function getBeatTimeInMs(beatTime:Float):Float
   {
@@ -631,19 +597,19 @@
       return resultMs;
     }
   }
-<<<<<<< HEAD
-=======
 
   /**
    * Add variables of the current Conductor instance to the Flixel debugger.
    */
-  public static function watchQuick():Void
-  {
-    FlxG.watch.addQuick('songPosition', Conductor.instance.songPosition);
-    FlxG.watch.addQuick('bpm', Conductor.instance.bpm);
-    FlxG.watch.addQuick('currentMeasureTime', Conductor.instance.currentMeasureTime);
-    FlxG.watch.addQuick('currentBeatTime', Conductor.instance.currentBeatTime);
-    FlxG.watch.addQuick('currentStepTime', Conductor.instance.currentStepTime);
+  public static function watchQuick(?target:Conductor):Void
+  {
+    if (target == null) target = Conductor.instance;
+
+    FlxG.watch.addQuick('songPosition', target.songPosition);
+    FlxG.watch.addQuick('bpm', target.bpm);
+    FlxG.watch.addQuick('currentMeasureTime', target.currentMeasureTime);
+    FlxG.watch.addQuick('currentBeatTime', target.currentBeatTime);
+    FlxG.watch.addQuick('currentStepTime', target.currentStepTime);
   }
 
   /**
@@ -653,5 +619,4 @@
   {
     _instance = new Conductor();
   }
->>>>>>> 31827f30
 }
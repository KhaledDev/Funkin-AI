package funkin;

import funkin.util.Constants;
import flixel.util.FlxSignal;
import flixel.math.FlxMath;
import funkin.data.song.SongData.SongTimeChange;
import funkin.data.song.SongDataUtils;
import funkin.save.Save;
import haxe.Timer;
import flixel.sound.FlxSound;

/**
 * A core class which handles musical timing throughout the game,
 * both in gameplay and in menus.
 */
@:nullSafety
class Conductor
{
  // onBeatHit is called every quarter note
  // onStepHit is called every sixteenth note
  // 4/4 = 4 beats per measure = 16 steps per measure
  //   120 BPM = 120 quarter notes per minute = 2 onBeatHit per second
  //   120 BPM = 480 sixteenth notes per minute = 8 onStepHit per second
  //   60 BPM = 60 quarter notes per minute = 1 onBeatHit per second
  //   60 BPM = 240 sixteenth notes per minute = 4 onStepHit per second
  // 3/4 = 3 beats per measure = 12 steps per measure
  //   (IDENTICAL TO 4/4 but shorter measure length)
  //   120 BPM = 120 quarter notes per minute = 2 onBeatHit per second
  //   120 BPM = 480 sixteenth notes per minute = 8 onStepHit per second
  //   60 BPM = 60 quarter notes per minute = 1 onBeatHit per second
  //   60 BPM = 240 sixteenth notes per minute = 4 onStepHit per second
  // 7/8 = 3.5 beats per measure = 14 steps per measure

  /**
   * The current instance of the Conductor.
   * If one doesn't currently exist, a new one will be created.
   *
   * You can also do stuff like store a reference to the Conductor and pass it around or temporarily replace it,
   * or have a second Conductor running at the same time, or other weird stuff like that if you need to.
   */
  public static var instance:Conductor = new Conductor();

  /**
   * Signal fired when the current Conductor instance advances to a new measure.
   */
  public static var measureHit(default, null):FlxSignal = new FlxSignal();

  /**
   * Signal fired when the current Conductor instance advances to a new beat.
   */
  public static var beatHit(default, null):FlxSignal = new FlxSignal();

  /**
   * Signal fired when the current Conductor instance advances to a new step.
   */
  public static var stepHit(default, null):FlxSignal = new FlxSignal();

  /**
   * The list of time changes in the song.
   * There should be at least one time change (at the beginning of the song) to define the BPM.
   */
  var timeChanges:Array<SongTimeChange> = [];

  /**
   * The most recent time change for the current song position.
   */
  public var currentTimeChange(default, null):Null<SongTimeChange>;

  /**
   * The current position in the song in milliseconds.
   * Update this every frame based on the audio position using `Conductor.instance.update()`.
   */
  public var songPosition(default, null):Float = 0;

  var prevTimestamp:Float = 0;
  var prevTime:Float = 0;

  /**
   * Beats per minute of the current song at the current time.
   */
  public var bpm(get, never):Float;

  function get_bpm():Float
  {
    if (bpmOverride != null) return bpmOverride;

    if (currentTimeChange == null) return Constants.DEFAULT_BPM;

    return currentTimeChange.bpm;
  }

  /**
   * Beats per minute of the current song at the start time.
   */
  public var startingBPM(get, never):Float;

  function get_startingBPM():Float
  {
    if (bpmOverride != null) return bpmOverride;

    var timeChange = timeChanges[0];
    if (timeChange == null) return Constants.DEFAULT_BPM;

    return timeChange.bpm;
  }

  /**
   * The current value set by `forceBPM`.
   * If false, BPM is determined by time changes.
   */
  var bpmOverride:Null<Float> = null;

  /**
   * Duration of a measure in milliseconds. Calculated based on bpm.
   */
  public var measureLengthMs(get, never):Float;

  function get_measureLengthMs():Float
  {
    return beatLengthMs * timeSignatureNumerator;
  }

  /**
   * Duration of a beat (quarter note) in milliseconds. Calculated based on bpm.
   */
  public var beatLengthMs(get, never):Float;

  function get_beatLengthMs():Float
  {
    // Tied directly to BPM.
    return ((Constants.SECS_PER_MIN / bpm) * Constants.MS_PER_SEC);
  }

  /**
   * Duration of a step (sixtennth note) in milliseconds. Calculated based on bpm.
   */
  public var stepLengthMs(get, never):Float;

  function get_stepLengthMs():Float
  {
    return beatLengthMs / timeSignatureNumerator;
  }

  /**
   * The numerator for the current time signature (the `3` in `3/4`).
   */
  public var timeSignatureNumerator(get, never):Int;

  function get_timeSignatureNumerator():Int
  {
    if (currentTimeChange == null) return Constants.DEFAULT_TIME_SIGNATURE_NUM;

    return currentTimeChange.timeSignatureNum;
  }

  /**
   * The denominator for the current time signature (the `4` in `3/4`).
   */
  public var timeSignatureDenominator(get, never):Int;

  function get_timeSignatureDenominator():Int
  {
    if (currentTimeChange == null) return Constants.DEFAULT_TIME_SIGNATURE_DEN;

    return currentTimeChange.timeSignatureDen;
  }

  /**
   * Current position in the song, in measures.
   */
  public var currentMeasure(default, null):Int = 0;

  /**
   * Current position in the song, in beats.
   */
  public var currentBeat(default, null):Int = 0;

  /**
   * Current position in the song, in steps.
   */
  public var currentStep(default, null):Int = 0;

  /**
   * Current position in the song, in measures and fractions of a measure.
   */
  public var currentMeasureTime(default, null):Float = 0;

  /**
   * Current position in the song, in beats and fractions of a measure.
   */
  public var currentBeatTime(default, null):Float = 0;

  /**
   * Current position in the song, in steps and fractions of a step.
   */
  public var currentStepTime(default, null):Float = 0;

  /**
   * An offset tied to the current chart file to compensate for a delay in the instrumental.
   */
  public var instrumentalOffset:Float = 0;

  /**
   * The instrumental offset, in terms of steps.
   */
  public var instrumentalOffsetSteps(get, never):Float;

  function get_instrumentalOffsetSteps():Float
  {
    var startingStepLengthMs:Float = ((Constants.SECS_PER_MIN / startingBPM) * Constants.MS_PER_SEC) / timeSignatureNumerator;

    return instrumentalOffset / startingStepLengthMs;
  }

  /**
   * An offset tied to the file format of the audio file being played.
   */
  public var formatOffset:Float = 0;

  /**
   * An offset set by the user to compensate for input lag.
   * No matter if you're using a local conductor or not, this always loads
   * to/from the save file
   */
  public var inputOffset(get, set):Int;

  /**
   * An offset set by the user to compensate for audio/visual lag
   * No matter if you're using a local conductor or not, this always loads
   * to/from the save file
   */
  public var audioVisualOffset(get, set):Int;

  function get_inputOffset():Int
  {
    return Save.get().options.inputOffset;
  }

  function set_inputOffset(value:Int):Int
  {
    Save.get().options.inputOffset = value;
    Save.get().flush();
    return Save.get().options.inputOffset;
  }

  function get_audioVisualOffset():Int
  {
    return Save.get().options.audioVisualOffset;
  }

  function set_audioVisualOffset(value:Int):Int
  {
    Save.get().options.audioVisualOffset = value;
    Save.get().flush();
    return Save.get().options.audioVisualOffset;
  }

  /**
   * The number of beats in a measure. May be fractional depending on the time signature.
   */
  public var beatsPerMeasure(get, never):Float;

  function get_beatsPerMeasure():Float
  {
    // NOTE: Not always an integer, for example 7/8 is 3.5 beats per measure
    return stepsPerMeasure / Constants.STEPS_PER_BEAT;
  }

  /**
   * The number of steps in a measure.
   * TODO: I don't think this can be fractional?
   */
  public var stepsPerMeasure(get, never):Int;

  function get_stepsPerMeasure():Int
  {
    // TODO: Is this always an integer?
    return Std.int(timeSignatureNumerator / timeSignatureDenominator * Constants.STEPS_PER_BEAT * Constants.STEPS_PER_BEAT);
  }

  public function new() {}

  /**
   * Forcibly defines the current BPM of the song.
   * Useful for things like the chart editor that need to manipulate BPM in real time.
   *
   * Set to null to reset to the BPM defined by the timeChanges.
   *
   * WARNING: Avoid this for things like setting the BPM of the title screen music,
   * you should have a metadata file for it instead.
   */
  public function forceBPM(?bpm:Float):Void
  {
    if (bpm != null)
    {
      trace('[CONDUCTOR] Forcing BPM to ${bpm}');
    }
    else
    {
      trace('[CONDUCTOR] Resetting BPM to default');
    }

    this.bpmOverride = bpm;
  }

  /**
   * Update the conductor with the current song position.
   * BPM, current step, etc. will be re-calculated based on the song position.
   *
   * @param	songPosition The current position in the song in milliseconds.
   *        Leave blank to use the FlxG.sound.music position.
   * @param applyOffsets If it should apply the instrumentalOffset + formatOffset + audioVisualOffset
   */
<<<<<<< HEAD
  public function update(?songPos:Float, applyOffsets:Bool = true, forceDispatch:Bool = false)
=======
  public function update(?songPos:Float):Void
>>>>>>> f3e9a4f3
  {
    if (songPos == null)
    {
      // Take into account instrumental and file format song offsets.
      songPos = (FlxG.sound.music != null) ? (FlxG.sound.music.time + instrumentalOffset + formatOffset + audioVisualOffset) : 0.0;
    }
    else
      songPos += applyOffsets ? instrumentalOffset + formatOffset + audioVisualOffset : 0;

    var oldMeasure:Float = this.currentMeasure;
    var oldBeat:Float = this.currentBeat;
    var oldStep:Float = this.currentStep;

    // Set the song position we are at (for purposes of calculating note positions, etc).
    this.songPosition = songPos;

    currentTimeChange = timeChanges[0];
    if (this.songPosition > 0.0)
    {
      for (i in 0...timeChanges.length)
      {
        if (this.songPosition >= timeChanges[i].timeStamp) currentTimeChange = timeChanges[i];

        if (this.songPosition < timeChanges[i].timeStamp) break;
      }
    }

    if (currentTimeChange == null && bpmOverride == null && FlxG.sound.music != null)
    {
      trace('WARNING: Conductor is broken, timeChanges is empty.');
    }
    else if (currentTimeChange != null && this.songPosition > 0.0)
    {
      // roundDecimal prevents representing 8 as 7.9999999
      this.currentStepTime = FlxMath.roundDecimal((currentTimeChange.beatTime * 4) + (this.songPosition - currentTimeChange.timeStamp) / stepLengthMs, 6);
      this.currentBeatTime = currentStepTime / Constants.STEPS_PER_BEAT;
      this.currentMeasureTime = currentStepTime / stepsPerMeasure;
      this.currentStep = Math.floor(currentStepTime);
      this.currentBeat = Math.floor(currentBeatTime);
      this.currentMeasure = Math.floor(currentMeasureTime);
    }
    else
    {
      // Assume a constant BPM equal to the forced value.
      this.currentStepTime = FlxMath.roundDecimal((songPosition / stepLengthMs), 4);
      this.currentBeatTime = currentStepTime / Constants.STEPS_PER_BEAT;
      this.currentMeasureTime = currentStepTime / stepsPerMeasure;
      this.currentStep = Math.floor(currentStepTime);
      this.currentBeat = Math.floor(currentBeatTime);
      this.currentMeasure = Math.floor(currentMeasureTime);
    }

    // Only fire the signal if we are THE Conductor.
    if (this == Conductor.instance || forceDispatch)
    {
      // FlxSignals are really cool.
      if (currentStep != oldStep)
      {
        Conductor.stepHit.dispatch();
      }

      if (currentBeat != oldBeat)
      {
        Conductor.beatHit.dispatch();
      }

      if (currentMeasure != oldMeasure)
      {
        Conductor.measureHit.dispatch();
      }
    }

    // only update the timestamp if songPosition actually changed
    // which it doesn't do every frame!
    if (prevTime != this.songPosition)
    {
      // Update the timestamp for use in-between frames
      prevTime = this.songPosition;
      prevTimestamp = Std.int(Timer.stamp() * 1000);
    }
  }

  /**
   * Can be called in-between frames, usually for input related things
   * that can potentially get processed on exact milliseconds/timestmaps.
   * If you need song position, use `Conductor.instance.songPosition` instead
   * for use in update() related functions.
   * @param soundToCheck Which FlxSound object to check, defaults to FlxG.sound.music if no input
   * @return Float
   */
  public function getTimeWithDiff(?soundToCheck:FlxSound):Float
  {
    if (soundToCheck == null) soundToCheck = FlxG.sound.music;
    // trace(this.songPosition);

    @:privateAccess
    this.songPosition = soundToCheck._channel.position;
    // return this.songPosition + (Std.int(Timer.stamp() * 1000) - prevTimestamp);
    // trace("\t--> " + this.songPosition);
    return this.songPosition;
  }

  /**
   * Apply the `SongTimeChange` data from the song metadata to this Conductor.
   * @param songTimeChanges The SongTimeChanges.
   */
  public function mapTimeChanges(songTimeChanges:Array<SongTimeChange>):Void
  {
    timeChanges = [];

    // Sort in place just in case it's out of order.
    SongDataUtils.sortTimeChanges(songTimeChanges);

    for (songTimeChange in songTimeChanges)
    {
      // TODO: Maybe handle this different?
      // Do we care about BPM at negative timestamps?
      // Without any custom handling, `currentStepTime` becomes non-zero at `songPosition = 0`.
      if (songTimeChange.timeStamp < 0.0) songTimeChange.timeStamp = 0.0;

      if (songTimeChange.timeStamp <= 0.0)
      {
        songTimeChange.beatTime = 0.0;
      }
      else
      {
        // Calculate the beat time of this timestamp.
        songTimeChange.beatTime = 0.0;

        if (songTimeChange.timeStamp > 0.0 && timeChanges.length > 0)
        {
          var prevTimeChange:SongTimeChange = timeChanges[timeChanges.length - 1];
          songTimeChange.beatTime = FlxMath.roundDecimal(prevTimeChange.beatTime
            + ((songTimeChange.timeStamp - prevTimeChange.timeStamp) * prevTimeChange.bpm / Constants.SECS_PER_MIN / Constants.MS_PER_SEC),
            4);
        }
      }

      timeChanges.push(songTimeChange);
    }

    if (timeChanges.length > 0)
    {
      trace('Done mapping time changes: ${timeChanges}');
    }

    // Update currentStepTime
    this.update(this.songPosition, false);
  }

  /**
   * Given a time in milliseconds, return a time in steps.
   * @param ms The time in milliseconds.
   * @return The time in steps.
   */
  public function getTimeInSteps(ms:Float):Float
  {
    if (timeChanges.length == 0)
    {
      // Assume a constant BPM equal to the forced value.
      return Math.floor(ms / stepLengthMs);
    }
    else
    {
      var resultStep:Float = 0;

      var lastTimeChange:SongTimeChange = timeChanges[0];
      for (timeChange in timeChanges)
      {
        if (ms >= timeChange.timeStamp)
        {
          lastTimeChange = timeChange;
          resultStep = lastTimeChange.beatTime * 4;
        }
        else
        {
          // This time change is after the requested time.
          break;
        }
      }

      var lastStepLengthMs:Float = ((Constants.SECS_PER_MIN / lastTimeChange.bpm) * Constants.MS_PER_SEC) / timeSignatureNumerator;
      var resultFractionalStep:Float = (ms - lastTimeChange.timeStamp) / lastStepLengthMs;
      resultStep += resultFractionalStep;

      return resultStep;
    }
  }

  /**
   * Given a time in steps and fractional steps, return a time in milliseconds.
   * @param stepTime The time in steps.
   * @return The time in milliseconds.
   */
  public function getStepTimeInMs(stepTime:Float):Float
  {
    if (timeChanges.length == 0)
    {
      // Assume a constant BPM equal to the forced value.
      return stepTime * stepLengthMs;
    }
    else
    {
      var resultMs:Float = 0;

      var lastTimeChange:SongTimeChange = timeChanges[0];
      for (timeChange in timeChanges)
      {
        if (stepTime >= timeChange.beatTime * 4)
        {
          lastTimeChange = timeChange;
          resultMs = lastTimeChange.timeStamp;
        }
        else
        {
          // This time change is after the requested time.
          break;
        }
      }

      var lastStepLengthMs:Float = ((Constants.SECS_PER_MIN / lastTimeChange.bpm) * Constants.MS_PER_SEC) / timeSignatureNumerator;
      resultMs += (stepTime - lastTimeChange.beatTime * 4) * lastStepLengthMs;

      return resultMs;
    }
  }

  /**
   * Given a time in beats and fractional beats, return a time in milliseconds.
   * @param beatTime The time in beats.
   * @return The time in milliseconds.
   */
  public function getBeatTimeInMs(beatTime:Float):Float
  {
    if (timeChanges.length == 0)
    {
      // Assume a constant BPM equal to the forced value.
      return beatTime * stepLengthMs * Constants.STEPS_PER_BEAT;
    }
    else
    {
      var resultMs:Float = 0;

      var lastTimeChange:SongTimeChange = timeChanges[0];
      for (timeChange in timeChanges)
      {
        if (beatTime >= timeChange.beatTime)
        {
          lastTimeChange = timeChange;
          resultMs = lastTimeChange.timeStamp;
        }
        else
        {
          // This time change is after the requested time.
          break;
        }
      }

      var lastStepLengthMs:Float = ((Constants.SECS_PER_MIN / lastTimeChange.bpm) * Constants.MS_PER_SEC) / timeSignatureNumerator;
      resultMs += (beatTime - lastTimeChange.beatTime) * lastStepLengthMs * Constants.STEPS_PER_BEAT;

      return resultMs;
    }
  }

  /**
<<<<<<< HEAD
   * @param conductorToUse defaults to Conductor.instance if null
   */
  public static function watchQuick(?conductorToUse:Conductor):Void
  {
    if (conductorToUse == null) conductorToUse = Conductor.instance;

    FlxG.watch.addQuick("songPosition", conductorToUse.songPosition);
    FlxG.watch.addQuick("bpm", conductorToUse.bpm);
    FlxG.watch.addQuick("currentMeasureTime", conductorToUse.currentMeasureTime);
    FlxG.watch.addQuick("currentBeatTime", conductorToUse.currentBeatTime);
    FlxG.watch.addQuick("currentStepTime", conductorToUse.currentStepTime);
=======
   * Add variables of the current Conductor instance to the Flixel debugger.
   */
  public static function watchQuick():Void
  {
    FlxG.watch.addQuick('songPosition', Conductor.instance.songPosition);
    FlxG.watch.addQuick('bpm', Conductor.instance.bpm);
    FlxG.watch.addQuick('currentMeasureTime', Conductor.instance.currentMeasureTime);
    FlxG.watch.addQuick('currentBeatTime', Conductor.instance.currentBeatTime);
    FlxG.watch.addQuick('currentStepTime', Conductor.instance.currentStepTime);
>>>>>>> f3e9a4f3
  }

  /**
   * Reset the Conductor, replacing the current instance with a fresh one.
   */
  public static function reset():Void
  {
    Conductor.instance = new Conductor();
  }
}<|MERGE_RESOLUTION|>--- conflicted
+++ resolved
@@ -311,19 +311,15 @@
    *        Leave blank to use the FlxG.sound.music position.
    * @param applyOffsets If it should apply the instrumentalOffset + formatOffset + audioVisualOffset
    */
-<<<<<<< HEAD
   public function update(?songPos:Float, applyOffsets:Bool = true, forceDispatch:Bool = false)
-=======
-  public function update(?songPos:Float):Void
->>>>>>> f3e9a4f3
   {
     if (songPos == null)
     {
-      // Take into account instrumental and file format song offsets.
-      songPos = (FlxG.sound.music != null) ? (FlxG.sound.music.time + instrumentalOffset + formatOffset + audioVisualOffset) : 0.0;
-    }
-    else
-      songPos += applyOffsets ? instrumentalOffset + formatOffset + audioVisualOffset : 0;
+      songPos = (FlxG.sound.music != null) ? FlxG.sound.music.time : 0.0;
+    }
+
+    // Take into account instrumental and file format song offsets.
+    songPos += applyOffsets ? (instrumentalOffset + formatOffset + audioVisualOffset) : 0;
 
     var oldMeasure:Float = this.currentMeasure;
     var oldBeat:Float = this.currentBeat;
@@ -582,8 +578,8 @@
   }
 
   /**
-<<<<<<< HEAD
-   * @param conductorToUse defaults to Conductor.instance if null
+   * Adds Conductor fields to the Flixel debugger variable display.
+   * @param conductorToUse The conductor to use. Defaults to `Conductor.instance`.
    */
   public static function watchQuick(?conductorToUse:Conductor):Void
   {
@@ -594,17 +590,6 @@
     FlxG.watch.addQuick("currentMeasureTime", conductorToUse.currentMeasureTime);
     FlxG.watch.addQuick("currentBeatTime", conductorToUse.currentBeatTime);
     FlxG.watch.addQuick("currentStepTime", conductorToUse.currentStepTime);
-=======
-   * Add variables of the current Conductor instance to the Flixel debugger.
-   */
-  public static function watchQuick():Void
-  {
-    FlxG.watch.addQuick('songPosition', Conductor.instance.songPosition);
-    FlxG.watch.addQuick('bpm', Conductor.instance.bpm);
-    FlxG.watch.addQuick('currentMeasureTime', Conductor.instance.currentMeasureTime);
-    FlxG.watch.addQuick('currentBeatTime', Conductor.instance.currentBeatTime);
-    FlxG.watch.addQuick('currentStepTime', Conductor.instance.currentStepTime);
->>>>>>> f3e9a4f3
   }
 
   /**

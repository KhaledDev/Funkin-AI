package funkin;

<<<<<<< HEAD
import flixel.util.FlxSort;
import funkin.util.SortUtil;
import funkin.play.stage.StageData.StageDataParser;
import funkin.play.character.CharacterData.CharacterDataParser;
import flixel.FlxState;
import flixel.FlxSubState;
import flixel.util.FlxColor;
=======
import flixel.FlxState;
import flixel.FlxSubState;
import flixel.addons.ui.FlxUIState;
>>>>>>> 956666db
import flixel.text.FlxText;
import flixel.util.FlxColor;
import flixel.util.FlxSort;
import funkin.Conductor.BPMChangeEvent;
import funkin.modding.PolymodHandler;
import funkin.modding.events.ScriptEvent;
import funkin.modding.module.ModuleHandler;
import funkin.util.SortUtil;

/**
 * MusicBeatState actually represents the core utility FlxState of the game.
 * It includes functionality for event handling, as well as maintaining BPM-based update events.
 */
class MusicBeatState extends FlxUIState
{
	private var curStep:Int = 0;
	private var curBeat:Int = 0;
	private var controls(get, never):Controls;
	private var lastBeatHitTime:Float = 0;

	inline function get_controls():Controls
		return PlayerSettings.player1.controls;

	public var leftWatermarkText:FlxText = null;
	public var rightWatermarkText:FlxText = null;

	public function new()
	{
		super();

		initCallbacks();
	}

	function initCallbacks()
	{
		subStateOpened.add(onOpenSubstateComplete);
		subStateClosed.add(onCloseSubstateComplete);
	}

	override function create()
	{
		super.create();

		createWatermarkText();
	}

	override function update(elapsed:Float)
	{
		super.update(elapsed);

		// This can now be used in EVERY STATE YAY!
		if (FlxG.keys.justPressed.F5)
			debug_refreshModules();

		// everyStep();
		var oldStep:Int = curStep;

		updateCurStep();
		updateBeat();

		if (oldStep != curStep && curStep >= 0)
			stepHit();

		FlxG.watch.addQuick("songPos", Conductor.songPosition);

		dispatchEvent(new UpdateScriptEvent(elapsed));
	}

	function createWatermarkText()
	{
		// Both have an xPos of 0, but a width equal to the full screen.
		// The rightWatermarkText is right aligned, which puts the text in the correct spot.
		leftWatermarkText = new FlxText(0, FlxG.height - 18, FlxG.width, '', 12);
		rightWatermarkText = new FlxText(0, FlxG.height - 18, FlxG.width, '', 12);

		// 100,000 should be good enough.
		leftWatermarkText.zIndex = 100000;
		rightWatermarkText.zIndex = 100000;
		leftWatermarkText.scrollFactor.set(0, 0);
		rightWatermarkText.scrollFactor.set(0, 0);
		leftWatermarkText.setFormat("VCR OSD Mono", 16, FlxColor.WHITE, LEFT, FlxTextBorderStyle.OUTLINE, FlxColor.BLACK);
		rightWatermarkText.setFormat("VCR OSD Mono", 16, FlxColor.WHITE, RIGHT, FlxTextBorderStyle.OUTLINE, FlxColor.BLACK);

		add(leftWatermarkText);
		add(rightWatermarkText);
	}

	function dispatchEvent(event:ScriptEvent)
	{
		ModuleHandler.callEvent(event);
	}

	function debug_refreshModules()
	{
<<<<<<< HEAD
		// Forcibly clear scripts so that scripts can be edited.
		ModuleHandler.clearModuleCache();
		polymod.hscript.PolymodScriptClass.clearScriptClasses();

		// Forcibly reload Polymod so it finds any new files.
		polymod.Polymod.reload();

		// Reload scripted classes so stages and modules will update.
		polymod.hscript.PolymodScriptClass.registerAllScriptClasses();

		// Reload the stages in cache. This might cause a lag spike but who cares this is a debug utility.
		StageDataParser.loadStageCache();
		CharacterDataParser.loadCharacterCache();
		ModuleHandler.loadModuleCache();
=======
		PolymodHandler.forceReloadAssets();
>>>>>>> 956666db

		// Restart the current state, so old data is cleared.
		FlxG.resetState();
	}

	private function updateBeat():Void
	{
		curBeat = Math.floor(curStep / 4);
	}

	private function updateCurStep():Void
	{
		var lastChange:BPMChangeEvent = {
			stepTime: 0,
			songTime: 0,
			bpm: 0
		}
		for (i in 0...Conductor.bpmChangeMap.length)
		{
			if (Conductor.songPosition >= Conductor.bpmChangeMap[i].songTime)
				lastChange = Conductor.bpmChangeMap[i];
		}

		curStep = lastChange.stepTime + Math.floor((Conductor.songPosition - lastChange.songTime) / Conductor.stepCrochet);
	}

	public function stepHit():Bool
	{
		var event = new SongTimeScriptEvent(ScriptEvent.SONG_STEP_HIT, curBeat, curStep);

		dispatchEvent(event);

		if (event.eventCanceled)
		{
			return false;
		}

		if (curStep % 4 == 0)
			beatHit();

		return true;
	}

	public function beatHit():Bool
	{
		var event = new SongTimeScriptEvent(ScriptEvent.SONG_BEAT_HIT, curBeat, curStep);

		dispatchEvent(event);

		if (event.eventCanceled)
		{
			return false;
		}

		lastBeatHitTime = Conductor.songPosition;

		return true;
	}

	/**
	 * Refreshes the state, by redoing the render order of all sprites.
	 * It does this based on the `zIndex` of each prop.
	 */
	public function refresh()
	{
		sort(SortUtil.byZIndex, FlxSort.ASCENDING);
	}

	override function switchTo(nextState:FlxState):Bool
	{
		var event = new StateChangeScriptEvent(ScriptEvent.STATE_CHANGE_BEGIN, nextState, true);

		dispatchEvent(event);

		if (event.eventCanceled)
		{
			return false;
		}

		return super.switchTo(nextState);
	}

	public override function openSubState(targetSubstate:FlxSubState):Void
	{
		var event = new SubStateScriptEvent(ScriptEvent.SUBSTATE_OPEN_BEGIN, targetSubstate, true);

		dispatchEvent(event);

		if (event.eventCanceled)
		{
			return;
		}

		super.openSubState(targetSubstate);
	}

	function onOpenSubstateComplete(targetState:FlxSubState):Void
	{
		dispatchEvent(new SubStateScriptEvent(ScriptEvent.SUBSTATE_OPEN_END, targetState, true));
	}

	public override function closeSubState():Void
	{
		var event = new SubStateScriptEvent(ScriptEvent.SUBSTATE_CLOSE_BEGIN, this.subState, true);

		dispatchEvent(event);

		if (event.eventCanceled)
		{
			return;
		}

		super.closeSubState();
	}

	function onCloseSubstateComplete(targetState:FlxSubState):Void
	{
		dispatchEvent(new SubStateScriptEvent(ScriptEvent.SUBSTATE_CLOSE_END, targetState, true));
	}
}<|MERGE_RESOLUTION|>--- conflicted
+++ resolved
@@ -1,18 +1,8 @@
 package funkin;
 
-<<<<<<< HEAD
-import flixel.util.FlxSort;
-import funkin.util.SortUtil;
-import funkin.play.stage.StageData.StageDataParser;
-import funkin.play.character.CharacterData.CharacterDataParser;
-import flixel.FlxState;
-import flixel.FlxSubState;
-import flixel.util.FlxColor;
-=======
 import flixel.FlxState;
 import flixel.FlxSubState;
 import flixel.addons.ui.FlxUIState;
->>>>>>> 956666db
 import flixel.text.FlxText;
 import flixel.util.FlxColor;
 import flixel.util.FlxSort;
@@ -20,6 +10,8 @@
 import funkin.modding.PolymodHandler;
 import funkin.modding.events.ScriptEvent;
 import funkin.modding.module.ModuleHandler;
+import funkin.play.character.CharacterData.CharacterDataParser;
+import funkin.play.stage.StageData.StageDataParser;
 import funkin.util.SortUtil;
 
 /**
@@ -107,24 +99,7 @@
 
 	function debug_refreshModules()
 	{
-<<<<<<< HEAD
-		// Forcibly clear scripts so that scripts can be edited.
-		ModuleHandler.clearModuleCache();
-		polymod.hscript.PolymodScriptClass.clearScriptClasses();
-
-		// Forcibly reload Polymod so it finds any new files.
-		polymod.Polymod.reload();
-
-		// Reload scripted classes so stages and modules will update.
-		polymod.hscript.PolymodScriptClass.registerAllScriptClasses();
-
-		// Reload the stages in cache. This might cause a lag spike but who cares this is a debug utility.
-		StageDataParser.loadStageCache();
-		CharacterDataParser.loadCharacterCache();
-		ModuleHandler.loadModuleCache();
-=======
 		PolymodHandler.forceReloadAssets();
->>>>>>> 956666db
 
 		// Restart the current state, so old data is cleared.
 		FlxG.resetState();

--- conflicted
+++ resolved
@@ -12,10 +12,7 @@
 import flixel.util.FlxTimer;
 import funkin.MenuItem.WeekType;
 import funkin.play.PlayState;
-<<<<<<< HEAD
 import funkin.play.song.SongData.SongDataParser;
-=======
->>>>>>> 3a085e93
 import lime.net.curl.CURLCode;
 import openfl.Assets;
 
@@ -38,11 +35,7 @@
 		['Cocoa', 'Eggnog', 'Winter-Horrorland'],
 		['Senpai', 'Roses', 'Thorns'],
 		['Ugh', 'Guns', 'Stress'],
-<<<<<<< HEAD
-		['Darnell', "lit-up", "2hot"]
-=======
 		['Darnell', "lit-up", "2hot", "blazin"]
->>>>>>> 3a085e93
 	];
 	var curDifficulty:Int = 1;
 

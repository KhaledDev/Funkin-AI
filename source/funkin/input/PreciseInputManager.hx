--- conflicted
+++ resolved
@@ -100,11 +100,8 @@
     _dirReleaseTimestamps = new Map<NoteDirection, Int64>();
 
     // Keyboard
-<<<<<<< HEAD
-=======
     FlxG.stage.removeEventListener(KeyboardEvent.KEY_DOWN, onKeyDown);
     FlxG.stage.removeEventListener(KeyboardEvent.KEY_UP, onKeyUp);
->>>>>>> 6dbf958d
     FlxG.stage.application.window.onKeyDownPrecise.add(handleKeyDown);
     FlxG.stage.application.window.onKeyUpPrecise.add(handleKeyUp);
 

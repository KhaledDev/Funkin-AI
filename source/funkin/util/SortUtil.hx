--- conflicted
+++ resolved
@@ -28,32 +28,15 @@
     return FlxSort.byValues(order, a.noteData.time, b.noteData.time);
   }
 
-<<<<<<< HEAD
   /**
    * Sort predicate for sorting strings alphabetically.
    */
-  public static function alphabetical(a:String, b:String):Int
-  {
-    // Sort alphabetically. Yes that's how this works.
-    return a > b ? 1 : -1;
-=======
-  public static inline function alphabetically(a:String, b:String)
+  public static function alphabetically(a:String, b:String)
   {
     a = a.toUpperCase();
     b = b.toUpperCase();
 
-    if (a < b)
-    {
-      return -1;
-    }
-    else if (a > b)
-    {
-      return 1;
-    }
-    else
-    {
-      return 0;
-    }
->>>>>>> 7bd472e7
+    // Sort alphabetically. Yes that's how this works.
+    return a == b ? 0 : a > b ? 1 : -1;
   }
 }
--- conflicted
+++ resolved
@@ -35,11 +35,8 @@
    * @param sharpness Controls the feel of vibration.
    */
   public static function vibrate(period:Float = Constants.DEFAULT_VIBRATION_PERIOD, duration:Float = Constants.DEFAULT_VIBRATION_DURATION,
-<<<<<<< HEAD
-      amplitude:Float = Constants.DEFAULT_VIBRATION_AMPLITUDE, sharpness:Float = Constants.DEFAULT_VIBRATION_SHARPNESS):Void
-=======
-      amplitude:Float = Constants.DEFAULT_VIBRATION_AMPLITUDE, ?targetHapticsModes:Array<HapticsMode>):Void
->>>>>>> fabc16d2
+      amplitude:Float = Constants.DEFAULT_VIBRATION_AMPLITUDE, sharpness:Float = Constants.DEFAULT_VIBRATION_SHARPNESS,
+      ?targetHapticsModes:Array<HapticsMode>):Void
   {
     #if FEATURE_HAPTICS
     if (!HapticUtil.hapticsAvailable) return;
@@ -155,13 +152,11 @@
    * The distance of movement of the wave from its original position.
    */
   var amplitude:Float;
-<<<<<<< HEAD
 
   /**
    * Controls the feel of vibration.
    */
   var sharpness:Float;
-=======
 }
 
 /**
@@ -183,5 +178,4 @@
    * All the haptics are enabled.
    */
   var ALL:Int = 2;
->>>>>>> fabc16d2
 }
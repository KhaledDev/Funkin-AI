package funkin.util;

import flixel.system.FlxBasePreloader;
import flixel.util.FlxColor;
import funkin.data.song.SongData.SongTimeFormat;
import lime.app.Application;

/**
 * A store of unchanging, globally relevant values.
 */
class Constants
{
  /**
   * ENGINE AND VERSION DATA
   */
  // ==============================

  /**
   * The title of the game, for debug printing purposes.
   * Change this if you're making an engine.
   */
  public static final TITLE:String = "Friday Night Funkin'";

  /**
   * The current version number of the game.
   * Modify this in the `project.xml` file.
   */
  public static var VERSION(get, never):String;

  /**
   * The generatedBy string embedded in the chart files made by this application.
   */
  public static var GENERATED_BY(get, never):String;

  static function get_GENERATED_BY():String
  {
    return '${Constants.TITLE} - ${Constants.VERSION}';
  }

  /**
   * A suffix to add to the game version.
   * Add a suffix to prototype builds and remove it for releases.
   */
  public static final VERSION_SUFFIX:String = #if FEATURE_DEBUG_FUNCTIONS ' PROTOTYPE' #else '' #end;

  #if FEATURE_DEBUG_FUNCTIONS
  static function get_VERSION():String
  {
    return 'v${Application.current.meta.get('version')} (${GIT_BRANCH} : ${GIT_HASH}${GIT_HAS_LOCAL_CHANGES ? ' : MODIFIED' : ''})' + VERSION_SUFFIX;
  }
  #else
  static function get_VERSION():String
  {
    return 'v${Application.current.meta.get('version')}' + VERSION_SUFFIX;
  }
  #end

  /**
   * URL DATA
   */
  // ==============================

  /**
   * Link to buy merch for the game.
   */
  public static final URL_MERCH:String = 'https://www.makeship.com/shop/creator/friday-night-funkin';

  /**
   * Preloader sitelock.
   * Matching is done by `FlxStringUtil.getDomain`, so any URL on the domain will work.
   * The first link in this list is the one users will be redirected to if they try to access the game from a different URL.
   */
  public static final SITE_LOCK:Array<String> = [
    "https://www.newgrounds.com/portal/view/770371", // Newgrounds, baybee!
    FlxBasePreloader.LOCAL // localhost for dev stuff
  ];

  /**
   * Link to download the game on Itch.io.
   */
  public static final URL_ITCH:String = 'https://ninja-muffin24.itch.io/funkin/purchase';

  /**
   * Link to the game's page on Kickstarter.
   */
  public static final URL_KICKSTARTER:String = 'https://www.kickstarter.com/projects/funkin/friday-night-funkin-the-full-ass-game/';

  /**
   * REPOSITORY DATA
   */
  // ==============================

  /**
   * The current Git branch.
   */
  public static final GIT_BRANCH:String = funkin.util.macro.GitCommit.getGitBranch();

  /**
   * The current Git commit hash.
   */
  public static final GIT_HASH:String = funkin.util.macro.GitCommit.getGitCommitHash();

  public static final GIT_HAS_LOCAL_CHANGES:Bool = funkin.util.macro.GitCommit.getGitHasLocalChanges();

  /**
   * The current library versions, as provided by hmm.
   */
  public static final LIBRARY_VERSIONS:Array<String> = funkin.util.macro.HaxelibVersions.getLibraryVersions();

  /**
   * COLORS
   */
  // ==============================

  /**
   * The color used by the enemy health bar.
   */
  public static final COLOR_HEALTH_BAR_RED:FlxColor = 0xFFFF0000;

  /**
   * The color used by the player health bar.
   */
  public static final COLOR_HEALTH_BAR_GREEN:FlxColor = 0xFF66FF33;

  /**
   * The base colors used by notes.
   */
  public static var COLOR_NOTES:Array<FlxColor> = [
    0xFFFF22AA, // left (0)
    0xFF00EEFF, // down (1)
    0xFF00CC00, // up (2)
    0xFFCC1111 // right (3)
  ];

  /**
   * Color for the preloader background
   */
  public static final COLOR_PRELOADER_BG:FlxColor = 0xFF000000;

  /**
   * Color for the preloader progress bar
   */
  public static final COLOR_PRELOADER_BAR:FlxColor = 0xFFA4FF11;

  /**
   * Color for the preloader site lock background
   */
  public static final COLOR_PRELOADER_LOCK_BG:FlxColor = 0xFF1B1717;

  /**
   * Color for the preloader site lock foreground
   */
  public static final COLOR_PRELOADER_LOCK_FG:FlxColor = 0xB96F10;

  /**
   * Color for the preloader site lock text
   */
  public static final COLOR_PRELOADER_LOCK_FONT:FlxColor = 0xCCCCCC;

  /**
   * Color for the preloader site lock link
   */
  public static final COLOR_PRELOADER_LOCK_LINK:FlxColor = 0xEEB211;

  /**
   * LANGUAGE
   */
  // ==============================
  public static final SITE_LOCK_TITLE:String = "You Loser!";

  public static final SITE_LOCK_DESC:String = "This isn't Newgrounds!\nGo play Friday Night Funkin' on Newgrounds:";

  /**
   * GAME DEFAULTS
   */
  // ==============================

  /**
   * Default difficulty for charts.
   */
  public static final DEFAULT_DIFFICULTY:String = 'normal';

  /**
   * Default list of difficulties for charts.
   * Assumes no Erect mode, etc.
   */
  public static final DEFAULT_DIFFICULTY_LIST:Array<String> = ['easy', 'normal', 'hard'];

  /**
   * List of all difficulties used by the base game.
   * Includes Erect and Nightmare.
   */
  public static final DEFAULT_DIFFICULTY_LIST_FULL:Array<String> = ['easy', 'normal', 'hard', 'erect', 'nightmare'];

  /**
   * Default player character for charts.
   */
  public static final DEFAULT_CHARACTER:String = 'bf';

  /**
   * Default player character for health icons.
   */
  public static final DEFAULT_HEALTH_ICON:String = 'face';

  /**
   * Default stage for charts.
   */
  public static final DEFAULT_STAGE:String = 'mainStage';

  /**
   * Default song for if the PlayState messes up.
   */
  public static final DEFAULT_SONG:String = 'tutorial';

  /**
   * Default variation for charts.
   */
  public static final DEFAULT_VARIATION:String = 'default';

  /**
   * Standardized variations for charts
   */
  public static final DEFAULT_VARIATION_LIST:Array<String> = ['default', 'erect', 'pico'];

  /**
   * The default intensity multiplier for camera bops.
   * Prolly needs to be tuned bc it's a multiplier now.
   */
  public static final DEFAULT_BOP_INTENSITY:Float = 1.015;

  /**
   * The default rate for camera zooms (in beats per zoom).
   */
  public static final DEFAULT_ZOOM_RATE:Int = 4;

  /**
   * The default BPM for charts, so things don't break if none is specified.
   */
  public static final DEFAULT_BPM:Float = 100.0;

  /**
   * The default name for songs.
   */
  public static final DEFAULT_SONGNAME:String = 'Unknown';

  /**
   * The default artist for songs.
   */
  public static final DEFAULT_ARTIST:String = 'Unknown';

  /**
   * The default charter for songs.
   */
  public static final DEFAULT_CHARTER:String = 'Unknown';

  /**
   * The default note style for songs.
   */
  public static final DEFAULT_NOTE_STYLE:String = 'funkin';

  /**
<<<<<<< HEAD
=======
   * The default freeplay style for characters.
   */
  public static final DEFAULT_FREEPLAY_STYLE:String = 'bf';

  /**
>>>>>>> 35b59577
   * The default pixel note style for songs.
   */
  public static final DEFAULT_PIXEL_NOTE_STYLE:String = 'pixel';

  /**
   * The default album for songs in Freeplay.
   */
  public static final DEFAULT_ALBUM_ID:String = 'volume1';

  /**
   * The default timing format for songs.
   */
  public static final DEFAULT_TIMEFORMAT:SongTimeFormat = SongTimeFormat.MILLISECONDS;

  /**
   * The default scroll speed for songs.
   */
  public static final DEFAULT_SCROLLSPEED:Float = 1.0;

  /**
   * Default numerator for the time signature.
   */
  public static final DEFAULT_TIME_SIGNATURE_NUM:Int = 4;

  /**
   * Default denominator for the time signature.
   */
  public static final DEFAULT_TIME_SIGNATURE_DEN:Int = 4;

  /**
   * ANIMATIONS
   */
  // ==============================

  /**
   * A suffix used for animations played when an animation would loop.
   */
  public static final ANIMATION_HOLD_SUFFIX:String = '-hold';

  /**
   * A suffix used for animations played when an animation would end before transitioning to another.
   */
  public static final ANIMATION_END_SUFFIX:String = '-end';

  /**
   * TIMING
   */
  // ==============================

  /**
   * A magic number used when calculating scroll speed and note distances.
   */
  public static final PIXELS_PER_MS:Float = 0.45;

  /**
   * The maximum interval within which a note can be hit, in milliseconds.
   */
  public static final HIT_WINDOW_MS:Float = 160.0;

  /**
   * Constant for the number of seconds in a minute.
   *
   * sex per min
   */
  public static final SECS_PER_MIN:Int = 60;

  /**
   * Constant for the number of milliseconds in a second.
   */
  public static final MS_PER_SEC:Int = 1000;

  /**
   * The number of microseconds in a millisecond.
   */
  public static final US_PER_MS:Int = 1000;

  /**
   * The number of microseconds in a second.
   */
  public static final US_PER_SEC:Int = US_PER_MS * MS_PER_SEC;

  /**
   * The number of nanoseconds in a microsecond.
   */
  public static final NS_PER_US:Int = 1000;

  /**
   * The number of nanoseconds in a millisecond.
   */
  public static final NS_PER_MS:Int = NS_PER_US * US_PER_MS;

  /**
   * The number of nanoseconds in a second.
   */
  public static final NS_PER_SEC:Int = NS_PER_US * US_PER_MS * MS_PER_SEC;

  /**
   * Duration, in milliseconds, until toast notifications are automatically hidden.
   */
  public static final NOTIFICATION_DISMISS_TIME:Int = 5 * MS_PER_SEC;

  /**
   * Duration to wait before autosaving the chart.
   */
  public static final AUTOSAVE_TIMER_DELAY_SEC:Float = 5.0 * SECS_PER_MIN;

  /**
   * Number of steps in a beat.
   * One step is one 16th note and one beat is one quarter note.
   */
  public static final STEPS_PER_BEAT:Int = 4;

  /**
   * All MP3 decoders introduce a playback delay of `528` samples,
   * which at 44,100 Hz (samples per second) is ~12 ms.
   */
  public static final MP3_DELAY_MS:Float = 528 / 44100 * Constants.MS_PER_SEC;

  /**
   * Each step of the preloader has to be on screen at least this long.
   *
   * 0 = The preloader immediately moves to the next step when it's ready.
   * 1 = The preloader waits for 1 second before moving to the next step.
   *     The progress bare is automatically rescaled to match.
   */
  public static final PRELOADER_MIN_STAGE_TIME:Float = 0.1;

  /**
   * HEALTH VALUES
   */
  // ==============================

  /**
   * The player's maximum health.
   * If the player is at this value, they can't gain any more health.
   */
  public static final HEALTH_MAX:Float = 2.0;

  /**
   * The player's starting health.
   */
  public static final HEALTH_STARTING = HEALTH_MAX / 2.0;

  /**
   * The player's minimum health.
   * If the player is at or below this value, they lose.
   */
  public static final HEALTH_MIN:Float = 0.0;

  /**
   * The amount of health the player gains when hitting a note with the KILLER rating.
   */
  public static final HEALTH_KILLER_BONUS:Float = 2.0 / 100.0 * HEALTH_MAX; // +2.0%

  /**
   * The amount of health the player gains when hitting a note with the SICK rating.
   */
  public static final HEALTH_SICK_BONUS:Float = 1.5 / 100.0 * HEALTH_MAX; // +1.0%

  /**
   * The amount of health the player gains when hitting a note with the GOOD rating.
   */
  public static final HEALTH_GOOD_BONUS:Float = 0.75 / 100.0 * HEALTH_MAX; // +0.75%

  /**
   * The amount of health the player gains when hitting a note with the BAD rating.
   */
  public static final HEALTH_BAD_BONUS:Float = 0.0 / 100.0 * HEALTH_MAX; // +0.0%

  /**
   * The amount of health the player gains when hitting a note with the SHIT rating.
   * If negative, the player will actually lose health.
   */
  public static final HEALTH_SHIT_BONUS:Float = -1.0 / 100.0 * HEALTH_MAX; // -1.0%

  /**
   * The amount of health the player gains, while holding a hold note, per second.
   */
  public static final HEALTH_HOLD_BONUS_PER_SECOND:Float = 7.5 / 100.0 * HEALTH_MAX; // +7.5% / second

  /**
   * The amount of health the player loses upon missing a note.
   */
  public static final HEALTH_MISS_PENALTY:Float = 4.0 / 100.0 * HEALTH_MAX; // 4.0%

  /**
   * The amount of health the player loses upon pressing a key when no note is there.
   */
  public static final HEALTH_GHOST_MISS_PENALTY:Float = 2.0 / 100.0 * HEALTH_MAX; // 2.0%

  /**
   * The amount of health the player loses upon letting go of a hold note while it is still going.
   */
  public static final HEALTH_HOLD_DROP_PENALTY:Float = 0.0; // 0.0%

  /**
   * The amount of health the player loses upon hitting a mine.
   */
  public static final HEALTH_MINE_PENALTY:Float = 15.0 / 100.0 * HEALTH_MAX; // 15.0%

  /**
   * SCORE VALUES
   */
  // ==============================

  /**
   * The amount of score the player gains for every send they hold a hold note.
   * A fraction of this value is granted every frame.
   */
  public static final SCORE_HOLD_BONUS_PER_SECOND:Float = 250.0;

  public static final JUDGEMENT_KILLER_COMBO_BREAK:Bool = false;
  public static final JUDGEMENT_SICK_COMBO_BREAK:Bool = false;
  public static final JUDGEMENT_GOOD_COMBO_BREAK:Bool = false;
  public static final JUDGEMENT_BAD_COMBO_BREAK:Bool = true;
  public static final JUDGEMENT_SHIT_COMBO_BREAK:Bool = true;

  // % Sick
  public static final RANK_PERFECT_PLAT_THRESHOLD:Float = 1.0; // % Sick
  public static final RANK_PERFECT_GOLD_THRESHOLD:Float = 0.85; // % Sick

  // % Hit
  public static final RANK_PERFECT_THRESHOLD:Float = 1.00;
  public static final RANK_EXCELLENT_THRESHOLD:Float = 0.90;
  public static final RANK_GREAT_THRESHOLD:Float = 0.80;
  public static final RANK_GOOD_THRESHOLD:Float = 0.60;

  // public static final RANK_SHIT_THRESHOLD:Float = 0.00;
  /**
   * FILE EXTENSIONS
   */
  // ==============================

  /**
   * The file extension used when exporting chart files.
   *
   * - "I made a new file format"
   * - "Actually new or just a renamed ZIP?"
   */
  public static final EXT_CHART = "fnfc";

  /**
   * The file extension used when loading audio files.
   */
  public static final EXT_SOUND = #if web "mp3" #else "ogg" #end;

  /**
   * The file extension used when loading video files.
   */
  public static final EXT_VIDEO = "mp4";

  /**
   * The file extension used when loading image files.
   */
  public static final EXT_IMAGE = "png";

  /**
   * The file extension used when loading data files.
   */
  public static final EXT_DATA = "json";

  /**
   * OTHER
   */
  // ==============================
  #if FEATURE_GHOST_TAPPING
  // Hey there, Eric here.
  // This feature is currently still in development. You can test it out by creating a special debug build!
  // lime build windows -DFEATURE_GHOST_TAPPING

  /**
   * Duration, in seconds, after the player's section ends before the player can spam without penalty.
   */
  public static final GHOST_TAP_DELAY:Float = 3 / 8;
  #end

  /**
   * The maximum number of previous file paths for the Chart Editor to remember.
   */
  public static final MAX_PREVIOUS_WORKING_FILES:Int = 10;

  /**
   * The separator between an asset library and the asset path.
   */
  public static final LIBRARY_SEPARATOR:String = ':';

  /**
   * The scale factor to use when increasing the size of pixel art graphics.
   */
  public static final PIXEL_ART_SCALE:Float = 6;

  /**
   * The volume at which to play the countdown before the song starts.
   */
  public static final COUNTDOWN_VOLUME:Float = 0.6;

  /**
   * The horizontal offset of the strumline from the left edge of the screen.
   */
  public static final STRUMLINE_X_OFFSET:Float = 48;

  /**
   * The vertical offset of the strumline from the top edge of the screen.
   */
  public static final STRUMLINE_Y_OFFSET:Float = 24;

  /**
   * The rate at which the camera lerps to its target.
   * 0.04 = 4% of distance per frame.
   */
  public static final DEFAULT_CAMERA_FOLLOW_RATE:Float = 0.04;
}<|MERGE_RESOLUTION|>--- conflicted
+++ resolved
@@ -259,14 +259,11 @@
   public static final DEFAULT_NOTE_STYLE:String = 'funkin';
 
   /**
-<<<<<<< HEAD
-=======
    * The default freeplay style for characters.
    */
   public static final DEFAULT_FREEPLAY_STYLE:String = 'bf';
 
   /**
->>>>>>> 35b59577
    * The default pixel note style for songs.
    */
   public static final DEFAULT_PIXEL_NOTE_STYLE:String = 'pixel';

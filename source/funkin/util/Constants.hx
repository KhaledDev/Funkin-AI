--- conflicted
+++ resolved
@@ -402,17 +402,12 @@
   public static final GHOST_TAPPING:Bool = false;
 
   /**
-<<<<<<< HEAD
    * The maximum number of previous file paths for the Chart Editor to remember.
    */
   public static final MAX_PREVIOUS_WORKING_FILES:Int = 10;
 
   /**
    * The separator between an asset library and the asset path.
-=======
-    * The separator between an asset library and the asset path.
-
->>>>>>> 60e60789
    */
   public static final LIBRARY_SEPARATOR:String = ':';
 

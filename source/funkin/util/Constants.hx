package funkin.util;

import flixel.util.FlxColor;
import lime.app.Application;

class Constants
{
  /**
   * ENGINE AND VERSION DATA
   */
  // ==============================

  /**
   * The title of the game, for debug printing purposes.
   * Change this if you're making an engine.
   */
  public static final TITLE:String = "Friday Night Funkin'";

  /**
   * The current version number of the game.
   * Modify this in the `project.xml` file.
   */
  public static var VERSION(get, null):String;

  /**
   * A suffix to add to the game version.
   * Add a suffix to prototype builds and remove it for releases.
   */
  public static final VERSION_SUFFIX:String = ' PROTOTYPE';

  #if debug
  static function get_VERSION():String
  {
    return 'v${Application.current.meta.get('version')} (${GIT_BRANCH} : ${GIT_HASH})' + VERSION_SUFFIX;
  }
  #else
  static function get_VERSION():String
  {
    return 'v${Application.current.meta.get('version')}' + VERSION_SUFFIX;
  }
  #end

  /**
   * URL DATA
   */
  // ==============================

  /**
   * Link to download the game on Itch.io.
   */
  public static final URL_ITCH:String = 'https://ninja-muffin24.itch.io/funkin/purchase';

  /**
   * Link to the game's page on Kickstarter.
   */
  public static final URL_KICKSTARTER:String = 'https://www.kickstarter.com/projects/funkin/friday-night-funkin-the-full-ass-game/';

  /**
   * GIT REPO DATA
   */
  // ==============================

  #if debug
  /**
   * The current Git branch.
   */
  public static final GIT_BRANCH:String = funkin.util.macro.GitCommit.getGitBranch();

  /**
   * The current Git commit hash.
   */
  public static final GIT_HASH:String = funkin.util.macro.GitCommit.getGitCommitHash();
  #end

  /**
   * COLORS
   */
  // ==============================

  /**
   * The color used by the enemy health bar.
   */
  public static final COLOR_HEALTH_BAR_RED:FlxColor = 0xFFFF0000;

  /**
   * The color used by the player health bar.
   */
  public static final COLOR_HEALTH_BAR_GREEN:FlxColor = 0xFF66FF33;

  /**
   * The base colors of the notes.
   */
  public static final COLOR_NOTES:Array<FlxColor> = [0xFFFF22AA, 0xFF00EEFF, 0xFF00CC00, 0xFFCC1111];

  /**
   * STAGE DEFAULTS
   */
  // ==============================

  /**
   * Default difficulty for charts.
   */
  public static final DEFAULT_DIFFICULTY:String = 'normal';

  /**
   * Default player character for charts.
   */
  public static final DEFAULT_CHARACTER:String = 'bf';

  /**
   * Default stage for charts.
   */
  public static final DEFAULT_STAGE:String = 'mainStage';

  /**
   * Default song for if the PlayState messes up.
   */
  public static final DEFAULT_SONG:String = 'tutorial';

  /**
<<<<<<< HEAD
   * TIMING
=======
   * Default variation for charts.
   */
  public static final DEFAULT_VARIATION:String = 'default';

  /**
   * HEALTH VALUES
   */
  // ==============================

  /**
   * The player's maximum health.
   * If the player is at this value, they can't gain any more health.
   */
  public static final HEALTH_MAX:Float = 2.0;

  /**
   * The player's starting health.
   */
  public static final HEALTH_STARTING = HEALTH_MAX / 2.0;

  /**
   * The player's minimum health.
   * If the player is at or below this value, they lose.
   */
  public static final HEALTH_MIN:Float = 0.0;

  /**
   * The amount of health the player gains when hitting a note with the KILLER rating.
   */
  public static final HEALTH_KILLER_BONUS:Float = 2.0 / 100.0 * HEALTH_MAX; // +2.0%

  /**
   * The amount of health the player gains when hitting a note with the SICK rating.
   */
  public static final HEALTH_SICK_BONUS:Float = 1.5 / 100.0 * HEALTH_MAX; // +1.0%

  /**
   * The amount of health the player gains when hitting a note with the GOOD rating.
   */
  public static final HEALTH_GOOD_BONUS:Float = 0.75 / 100.0 * HEALTH_MAX; // +0.75%

  /**
   * The amount of health the player gains when hitting a note with the BAD rating.
   */
  public static final HEALTH_BAD_BONUS:Float = 0.0 / 100.0 * HEALTH_MAX; // +0.0%

  /**
   * The amount of health the player gains when hitting a note with the SHIT rating.
   * If negative, the player will actually lose health.
   */
  public static final HEALTH_SHIT_BONUS:Float = -1.0 / 100.0 * HEALTH_MAX; // -1.0%

  /**
   * The amount of health the player gains, while holding a hold note, per second.
   */
  public static final HEALTH_HOLD_BONUS_PER_SECOND:Float = 7.5 / 100.0 * HEALTH_MAX; // +7.5% / second

  /**
   * The amount of health the player loses upon missing a note.
   */
  public static final HEALTH_MISS_PENALTY:Float = 4.0 / 100.0 * HEALTH_MAX; // 4.0%

  /**
   * The amount of health the player loses upon pressing a key when no note is there.
   */
  public static final HEALTH_GHOST_MISS_PENALTY:Float = 2.0 / 100.0 * HEALTH_MAX; // 2.0%

  /**
   * The amount of health the player loses upon letting go of a hold note while it is still going.
   */
  public static final HEALTH_HOLD_DROP_PENALTY:Float = 0.0; // 0.0%

  /**
   * The amount of health the player loses upon hitting a mine.
   */
  public static final HEALTH_MINE_PENALTY:Float = 15.0 / 100.0 * HEALTH_MAX; // 15.0%

  /**
   * If true, the player will not receive the ghost miss penalty if there are no notes within the hit window.
   * This is the thing people have been begging for forever lolol.
   */
  public static final GHOST_TAPPING:Bool = false;

  /**
   * OTHER
>>>>>>> 3d8459fe
   */
  // ==============================
  public static final LIBRARY_SEPARATOR:String = ':';

  /**
   * The number of seconds in a minute.
   */
  public static final SECS_PER_MIN:Int = 60;

  /**
   * The number of milliseconds in a second.
   */
  public static final MS_PER_SEC:Int = 1000;

  /**
   * The number of microseconds in a millisecond.
   */
  public static final US_PER_MS:Int = 1000;

  /**
   * The number of microseconds in a second.
   */
  public static final US_PER_SEC:Int = US_PER_MS * MS_PER_SEC;

  /**
   * The number of nanoseconds in a microsecond.
   */
  public static final NS_PER_US:Int = 1000;

  /**
   * The number of nanoseconds in a millisecond.
   */
  public static final NS_PER_MS:Int = NS_PER_US * US_PER_MS;

  /**
   * The number of nanoseconds in a second.
   */
  public static final NS_PER_SEC:Int = NS_PER_US * US_PER_MS * MS_PER_SEC;

  /**
   * All MP3 decoders introduce a playback delay of `528` samples,
   * which at 44,100 Hz (samples per second) is ~12 ms.
   */
  public static final MP3_DELAY_MS:Float = 528 / 44100 * MS_PER_SEC;

  /**
   * The default BPM of the conductor.
   */
  public static final DEFAULT_BPM:Float = 100.0;

  public static final DEFAULT_TIME_SIGNATURE_NUM:Int = 4;

  public static final DEFAULT_TIME_SIGNATURE_DEN:Int = 4;

  public static final STEPS_PER_BEAT:Int = 4;

  /**
   * OTHER
   */
  // ==============================

  /**
   * The scale factor to use when increasing the size of pixel art graphics.
   */
  public static final PIXEL_ART_SCALE:Float = 6;

  /**
   * The volume at which to play the countdown before the song starts.
   */
  public static final COUNTDOWN_VOLUME:Float = 0.6;

  public static final STRUMLINE_X_OFFSET:Float = 48;
  public static final STRUMLINE_Y_OFFSET:Float = 24;

  /**
   * The default intensity for camera zooms.
   */
  public static final DEFAULT_ZOOM_INTENSITY:Float = 0.015;

  /**
   * The default rate for camera zooms (in beats per zoom).
   */
  public static final DEFAULT_ZOOM_RATE:Int = 4;
}<|MERGE_RESOLUTION|>--- conflicted
+++ resolved
@@ -118,9 +118,6 @@
   public static final DEFAULT_SONG:String = 'tutorial';
 
   /**
-<<<<<<< HEAD
-   * TIMING
-=======
    * Default variation for charts.
    */
   public static final DEFAULT_VARIATION:String = 'default';
@@ -206,7 +203,6 @@
 
   /**
    * OTHER
->>>>>>> 3d8459fe
    */
   // ==============================
   public static final LIBRARY_SEPARATOR:String = ':';

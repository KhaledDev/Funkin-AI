package funkin.util;

import Type;

class ReflectUtil
{
  public static function callMethod(obj:Dynamic, name:String, args:Array<Dynamic>):Dynamic
  {
    throw "Function Reflect.callMethod is blacklisted.";
  }

  public static function compare(valueA:Dynamic, valueB:Dynamic):Int
  {
    return compareValues(valueA, valueB);
  }

  public static function compareValues(valueA:Dynamic, valueB:Dynamic):Int
  {
    return Reflect.compare(valueA, valueB);
  }

  public static function compareMethods(functionA:Dynamic, functionB:Dynamic):Bool
  {
    return Reflect.compareMethods(functionA, functionB);
  }

  public static function copy(obj:Dynamic):Dynamic
  {
    return copyAnonymousFieldsOf(obj);
  }

  public static function copyAnonymousFieldsOf(obj:Dynamic):Dynamic
  {
    return Reflect.copy(obj);
  }

  public static function delete(obj:Dynamic, name:String):Bool
  {
    return delete(obj, name);
  }

  public static function deleteAnonymousField(obj:Dynamic, name:String):Bool
  {
    return Reflect.deleteField(obj, name);
  }

  public static function getField(obj:Dynamic, name:String):Dynamic
  {
    return getAnonymousField(obj, name);
  }

  public static function getAnonymousField(obj:Dynamic, name:String):Dynamic
  {
    return Reflect.field(obj, name);
  }

<<<<<<< HEAD
  public static function setAnonymousField(obj:Dynamic, name:String, value:Dynamic):Void
  {
    return Reflect.setField(obj, name, value);
=======
  public static function getFieldsOf(obj:Dynamic):Array<String>
  {
    return getAnonymousFieldsOf(obj);
  }

  public static function getAnonymousFieldsOf(obj:Dynamic):Array<String>
  {
    return Reflect.fields(obj);
  }

  public static function getProperty(obj:Dynamic, name:String):Dynamic
  {
    return Reflect.getProperty(obj, name);
  }

  public static function hasField(obj:Dynamic, name:String):Bool
  {
    return Reflect.hasField(obj, name);
>>>>>>> 5e939bd7
  }

  public static function hasAnonymousField(obj:Dynamic, name:String):Bool
  {
    return Reflect.hasField(obj, name);
  }

<<<<<<< HEAD
  public static function copyAnonymousFieldsOf(obj:Dynamic):Dynamic
  {
    return Reflect.copy(obj);
  }

  public static function deleteAnonymousField(obj:Dynamic, name:String):Bool
  {
    return Reflect.deleteField(obj, name);
  }

  public static function compareValues(valueA:Dynamic, valueB:Dynamic):Int
  {
    return Reflect.compare(valueA, valueB);
=======
  public static function isEnumValue(value:Dynamic):Bool
  {
    return Reflect.isEnumValue(value);
  }

  public static function isFunction(value:Dynamic):Bool
  {
    return Reflect.isFunction(value);
  }

  public static function isObject(value:Dynamic):Bool
  {
    return Reflect.isObject(value);
  }

  public static function setField(obj:Dynamic, name:String, value:Dynamic):Void
  {
    return setAnonymousField(obj, name, value);
  }

  public static function setAnonymousField(obj:Dynamic, name:String, value:Dynamic):Void
  {
    return Reflect.setField(obj, name, value);
  }

  public static function setProperty(obj:Dynamic, name:String, value:Dynamic):Void
  {
    return Reflect.setProperty(obj, name, value);
  }

  public static function createEmptyInstance(cls:Class<Dynamic>):Dynamic
  {
    throw "Function Type.createEmptyInstance is blacklisted.";
  }

  public static function createInstance(cls:Class<Dynamic>, args:Array<Dynamic>):Dynamic
  {
    throw "Function Type.createInstance is blacklisted.";
  }

  public static function resolveClass(name:String):Class<Dynamic>
  {
    throw "Function Type.resolveClass is blacklisted.";
  }

  public static function resolveEnum(name:String):Enum<Dynamic>
  {
    throw "Function Type.resolveEnum is blacklisted.";
  }

  public static function typeof(value:Dynamic):ValueType
  {
    throw "Function Type.typeof is blacklisted.";
  }

  public static function getClassFields(cls:Class<Dynamic>):Array<String>
  {
    return Type.getClassFields(cls);
  }

  public static function getClassFieldsOf(obj:Dynamic):Array<String>
  {
    return Type.getClassFields(Type.getClass(obj));
  }

  public static function getInstanceFields(cls:Class<Dynamic>):Array<String>
  {
    return Type.getInstanceFields(cls);
  }

  public static function getInstanceFieldsOf(obj:Dynamic):Array<String>
  {
    return Type.getInstanceFields(Type.getClass(obj));
  }

  public static function getClassName(cls:Class<Dynamic>):String
  {
    return Type.getClassName(cls);
  }

  public static function getClassNameOf(obj:Dynamic):String
  {
    return Type.getClassName(Type.getClass(obj));
>>>>>>> 5e939bd7
  }
}<|MERGE_RESOLUTION|>--- conflicted
+++ resolved
@@ -54,14 +54,114 @@
     return Reflect.field(obj, name);
   }
 
-<<<<<<< HEAD
+  public static function getFieldsOf(obj:Dynamic):Array<String>
+  {
+    return getAnonymousFieldsOf(obj);
+  }
+
+  public static function getAnonymousFieldsOf(obj:Dynamic):Array<String>
+  {
+    return Reflect.fields(obj);
+  }
+
+  public static function getProperty(obj:Dynamic, name:String):Dynamic
+  {
+    return Reflect.getProperty(obj, name);
+  }
+
+  public static function hasField(obj:Dynamic, name:String):Bool
+  {
+    return Reflect.hasField(obj, name);
+  }
+
+  public static function hasAnonymousField(obj:Dynamic, name:String):Bool
+  {
+    return Reflect.hasField(obj, name);
+  }
+
+  public static function isEnumValue(value:Dynamic):Bool
+  {
+    return Reflect.isEnumValue(value);
+  }
+
+  public static function isFunction(value:Dynamic):Bool
+  {
+    return Reflect.isFunction(value);
+  }
+
+  public static function isObject(value:Dynamic):Bool
+  {
+    return Reflect.isObject(value);
+  }
+
+  public static function setField(obj:Dynamic, name:String, value:Dynamic):Void
+  {
+    return setAnonymousField(obj, name, value);
+  }
+
   public static function setAnonymousField(obj:Dynamic, name:String, value:Dynamic):Void
   {
     return Reflect.setField(obj, name, value);
-=======
-  public static function getFieldsOf(obj:Dynamic):Array<String>
-  {
-    return getAnonymousFieldsOf(obj);
+  }
+
+  public static function setProperty(obj:Dynamic, name:String, value:Dynamic):Void
+  {
+    return Reflect.setProperty(obj, name, value);
+  }
+
+  public static function createEmptyInstance(cls:Class<Dynamic>):Dynamic
+  {
+    throw "Function Type.createEmptyInstance is blacklisted.";
+  }
+
+  public static function createInstance(cls:Class<Dynamic>, args:Array<Dynamic>):Dynamic
+  {
+    throw "Function Type.createInstance is blacklisted.";
+  }
+
+  public static function resolveClass(name:String):Class<Dynamic>
+  {
+    throw "Function Type.resolveClass is blacklisted.";
+  }
+
+  public static function resolveEnum(name:String):Enum<Dynamic>
+  {
+    throw "Function Type.resolveEnum is blacklisted.";
+  }
+
+  public static function typeof(value:Dynamic):ValueType
+  {
+    throw "Function Type.typeof is blacklisted.";
+  }
+
+  public static function getClassFields(cls:Class<Dynamic>):Array<String>
+  {
+    return Type.getClassFields(cls);
+  }
+
+  public static function getClassFieldsOf(obj:Dynamic):Array<String>
+  {
+    return Type.getClassFields(Type.getClass(obj));
+  }
+
+  public static function getInstanceFields(cls:Class<Dynamic>):Array<String>
+  {
+    return Type.getInstanceFields(cls);
+  }
+
+  public static function getInstanceFieldsOf(obj:Dynamic):Array<String>
+  {
+    return Type.getInstanceFields(Type.getClass(obj));
+  }
+
+  public static function getClassName(cls:Class<Dynamic>):String
+  {
+    return Type.getClassName(cls);
+  }
+
+  public static function getClassNameOf(obj:Dynamic):String
+  {
+    return Type.getClassName(Type.getClass(obj));
   }
 
   public static function getAnonymousFieldsOf(obj:Dynamic):Array<String>
@@ -69,23 +169,21 @@
     return Reflect.fields(obj);
   }
 
-  public static function getProperty(obj:Dynamic, name:String):Dynamic
-  {
-    return Reflect.getProperty(obj, name);
-  }
-
-  public static function hasField(obj:Dynamic, name:String):Bool
+  public static function getAnonymousField(obj:Dynamic, name:String):Dynamic
+  {
+    return Reflect.field(obj, name);
+  }
+
+  public static function setAnonymousField(obj:Dynamic, name:String, value:Dynamic):Void
+  {
+    return Reflect.setField(obj, name, value);
+  }
+
+  public static function hasAnonymousField(obj:Dynamic, name:String):Bool
   {
     return Reflect.hasField(obj, name);
->>>>>>> 5e939bd7
-  }
-
-  public static function hasAnonymousField(obj:Dynamic, name:String):Bool
-  {
-    return Reflect.hasField(obj, name);
-  }
-
-<<<<<<< HEAD
+  }
+
   public static function copyAnonymousFieldsOf(obj:Dynamic):Dynamic
   {
     return Reflect.copy(obj);
@@ -99,90 +197,5 @@
   public static function compareValues(valueA:Dynamic, valueB:Dynamic):Int
   {
     return Reflect.compare(valueA, valueB);
-=======
-  public static function isEnumValue(value:Dynamic):Bool
-  {
-    return Reflect.isEnumValue(value);
-  }
-
-  public static function isFunction(value:Dynamic):Bool
-  {
-    return Reflect.isFunction(value);
-  }
-
-  public static function isObject(value:Dynamic):Bool
-  {
-    return Reflect.isObject(value);
-  }
-
-  public static function setField(obj:Dynamic, name:String, value:Dynamic):Void
-  {
-    return setAnonymousField(obj, name, value);
-  }
-
-  public static function setAnonymousField(obj:Dynamic, name:String, value:Dynamic):Void
-  {
-    return Reflect.setField(obj, name, value);
-  }
-
-  public static function setProperty(obj:Dynamic, name:String, value:Dynamic):Void
-  {
-    return Reflect.setProperty(obj, name, value);
-  }
-
-  public static function createEmptyInstance(cls:Class<Dynamic>):Dynamic
-  {
-    throw "Function Type.createEmptyInstance is blacklisted.";
-  }
-
-  public static function createInstance(cls:Class<Dynamic>, args:Array<Dynamic>):Dynamic
-  {
-    throw "Function Type.createInstance is blacklisted.";
-  }
-
-  public static function resolveClass(name:String):Class<Dynamic>
-  {
-    throw "Function Type.resolveClass is blacklisted.";
-  }
-
-  public static function resolveEnum(name:String):Enum<Dynamic>
-  {
-    throw "Function Type.resolveEnum is blacklisted.";
-  }
-
-  public static function typeof(value:Dynamic):ValueType
-  {
-    throw "Function Type.typeof is blacklisted.";
-  }
-
-  public static function getClassFields(cls:Class<Dynamic>):Array<String>
-  {
-    return Type.getClassFields(cls);
-  }
-
-  public static function getClassFieldsOf(obj:Dynamic):Array<String>
-  {
-    return Type.getClassFields(Type.getClass(obj));
-  }
-
-  public static function getInstanceFields(cls:Class<Dynamic>):Array<String>
-  {
-    return Type.getInstanceFields(cls);
-  }
-
-  public static function getInstanceFieldsOf(obj:Dynamic):Array<String>
-  {
-    return Type.getInstanceFields(Type.getClass(obj));
-  }
-
-  public static function getClassName(cls:Class<Dynamic>):String
-  {
-    return Type.getClassName(cls);
-  }
-
-  public static function getClassNameOf(obj:Dynamic):String
-  {
-    return Type.getClassName(Type.getClass(obj));
->>>>>>> 5e939bd7
   }
 }
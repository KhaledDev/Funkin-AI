--- conflicted
+++ resolved
@@ -46,7 +46,6 @@
   }
 
   /**
-<<<<<<< HEAD
    * Return the index of the first element of the array that satisfies the predicate, or `-1` if none do.
    * @param input The array to search
    * @param predicate The predicate to call
@@ -59,7 +58,9 @@
       if (predicate(input[index])) return index;
     }
     return -1;
-=======
+  }
+
+  /*
    * Push an element to the array if it is not already present.
    * @param input The array to push to
    * @param element The element to push
@@ -70,7 +71,6 @@
     if (input.contains(element)) return false;
     input.push(element);
     return true;
->>>>>>> 5574a5d2
   }
 
   /**

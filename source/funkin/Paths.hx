package funkin;

import flixel.graphics.frames.FlxAtlasFrames;
import openfl.utils.AssetType;
import openfl.utils.Assets as OpenFlAssets;

class Paths
{
  public static var SOUND_EXT = #if web "mp3" #else "ogg" #end;
  public static var VIDEO_EXT = "mp4";

  static var currentLevel:String;

  static public function setCurrentLevel(name:String)
  {
    currentLevel = name.toLowerCase();
  }

  static function getPath(file:String, type:AssetType, library:Null<String>)
  {
    if (library != null) return getLibraryPath(file, library);

    if (currentLevel != null)
    {
      var levelPath = getLibraryPathForce(file, currentLevel);
      if (OpenFlAssets.exists(levelPath, type)) return levelPath;
    }

    var levelPath = getLibraryPathForce(file, "shared");
    if (OpenFlAssets.exists(levelPath, type)) return levelPath;

    return getPreloadPath(file);
  }

  static public function getLibraryPath(file:String, library = "preload")
  {
    return if (library == "preload" || library == "default") getPreloadPath(file); else getLibraryPathForce(file, library);
  }

  inline static function getLibraryPathForce(file:String, library:String)
  {
    return '$library:assets/$library/$file';
  }

  inline static function getPreloadPath(file:String)
  {
    return 'assets/$file';
  }

  inline static public function file(file:String, type:AssetType = TEXT, ?library:String)
  {
    return getPath(file, type, library);
  }

  public static inline function animateAtlas(path:String, library:String)
  {
    return getLibraryPathForce('images/$path', library);
  }

  inline static public function txt(key:String, ?library:String)
  {
    return getPath('data/$key.txt', TEXT, library);
  }

  inline static public function frag(key:String, ?library:String)
  {
    return getPath('shaders/$key.frag', TEXT, library);
  }

  inline static public function vert(key:String, ?library:String)
  {
    return getPath('shaders/$key.vert', TEXT, library);
  }

  inline static public function xml(key:String, ?library:String)
  {
    return getPath('data/$key.xml', TEXT, library);
  }

  inline static public function json(key:String, ?library:String)
  {
    return getPath('data/$key.json', TEXT, library);
  }

  static public function sound(key:String, ?library:String)
  {
    return getPath('sounds/$key.$SOUND_EXT', SOUND, library);
  }

  inline static public function soundRandom(key:String, min:Int, max:Int, ?library:String)
  {
    return sound(key + FlxG.random.int(min, max), library);
  }

  inline static public function music(key:String, ?library:String)
  {
    return getPath('music/$key.$SOUND_EXT', MUSIC, library);
  }

<<<<<<< HEAD
=======
  inline static public function videos(key:String, ?library:String)
  {
    return getPath('videos/$key.$VIDEO_EXT', BINARY, library);
  }

>>>>>>> 211ccc2e
  inline static public function voices(song:String, ?suffix:String = '')
  {
    if (suffix == null) suffix = ""; // no suffix, for a sorta backwards compatibility with older-ish voice files

    return 'songs:assets/songs/${song.toLowerCase()}/Voices$suffix.$SOUND_EXT';
  }

  inline static public function inst(song:String, ?suffix:String = '')
  {
    return 'songs:assets/songs/${song.toLowerCase()}/Inst$suffix.$SOUND_EXT';
  }

  inline static public function image(key:String, ?library:String)
  {
    return getPath('images/$key.png', IMAGE, library);
  }

  inline static public function font(key:String)
  {
    return 'assets/fonts/$key';
  }

  inline static public function ui(key:String, ?library:String)
  {
    return xml('ui/$key', library);
  }

  static public function getSparrowAtlas(key:String, ?library:String)
  {
    return FlxAtlasFrames.fromSparrow(image(key, library), file('images/$key.xml', library));
  }

  inline static public function getPackerAtlas(key:String, ?library:String)
  {
    return FlxAtlasFrames.fromSpriteSheetPacker(image(key, library), file('images/$key.txt', library));
  }
}<|MERGE_RESOLUTION|>--- conflicted
+++ resolved
@@ -97,14 +97,11 @@
     return getPath('music/$key.$SOUND_EXT', MUSIC, library);
   }
 
-<<<<<<< HEAD
-=======
   inline static public function videos(key:String, ?library:String)
   {
     return getPath('videos/$key.$VIDEO_EXT', BINARY, library);
   }
 
->>>>>>> 211ccc2e
   inline static public function voices(song:String, ?suffix:String = '')
   {
     if (suffix == null) suffix = ""; // no suffix, for a sorta backwards compatibility with older-ish voice files

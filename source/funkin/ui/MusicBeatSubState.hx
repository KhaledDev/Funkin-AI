package funkin.ui;

import flixel.addons.transition.FlxTransitionableState;
import flixel.FlxSubState;
import flixel.text.FlxText;
import funkin.ui.mainmenu.MainMenuState;
import flixel.util.FlxColor;
import funkin.audio.FunkinSound;
import funkin.modding.events.ScriptEvent;
import funkin.modding.IScriptedClass.IEventHandler;
import funkin.modding.module.ModuleHandler;
import funkin.modding.PolymodHandler;
import funkin.util.SortUtil;
import flixel.util.FlxSort;
import funkin.input.Controls;

/**
 * MusicBeatSubState reincorporates the functionality of MusicBeatState into an FlxSubState.
 */
class MusicBeatSubState extends FlxSubState implements IEventHandler
{
  public var leftWatermarkText:FlxText = null;
  public var rightWatermarkText:FlxText = null;

  public var conductorInUse(get, set):Conductor;

  var _conductorInUse:Null<Conductor>;

  function get_conductorInUse():Conductor
  {
    if (_conductorInUse == null) return Conductor.instance;
    return _conductorInUse;
  }

  function set_conductorInUse(value:Conductor):Conductor
  {
    return _conductorInUse = value;
  }

  public function new(bgColor:FlxColor = FlxColor.TRANSPARENT)
  {
    super();
    this.bgColor = bgColor;
  }

  var controls(get, never):Controls;

  inline function get_controls():Controls
    return PlayerSettings.player1.controls;

  override function create():Void
  {
    super.create();

    createWatermarkText();

    Conductor.beatHit.add(this.beatHit);
    Conductor.stepHit.add(this.stepHit);

    initConsoleHelpers();
  }

  public override function destroy():Void
  {
    super.destroy();
    Conductor.beatHit.remove(this.beatHit);
    Conductor.stepHit.remove(this.stepHit);
  }

  override function update(elapsed:Float):Void
  {
    super.update(elapsed);

    // Emergency exit button.
    if (FlxG.keys.justPressed.F4) FlxG.switchState(() -> new MainMenuState());

    // Display Conductor info in the watch window.
    FlxG.watch.addQuick("musicTime", FlxG.sound.music?.time ?? 0.0);
    Conductor.watchQuick(conductorInUse);

    dispatchEvent(new UpdateScriptEvent(elapsed));
  }

<<<<<<< HEAD
=======
  public function initConsoleHelpers():Void {}

>>>>>>> d214ae17
  function reloadAssets()
  {
    PolymodHandler.forceReloadAssets();

    // Restart the current state, so old data is cleared.
    FlxG.resetState();
  }

  /**
   * Refreshes the state, by redoing the render order of all sprites.
   * It does this based on the `zIndex` of each prop.
   */
  public function refresh()
  {
    sort(SortUtil.byZIndex, FlxSort.ASCENDING);
  }

  /**
   * Called when a step is hit in the current song.
   * Continues outside of PlayState, for things like animations in menus.
   * @return Whether the event should continue (not canceled).
   */
  public function stepHit():Bool
  {
    var event:ScriptEvent = new SongTimeScriptEvent(SONG_STEP_HIT, conductorInUse.currentBeat, conductorInUse.currentStep);

    dispatchEvent(event);

    if (event.eventCanceled) return false;

    return true;
  }

  /**
   * Called when a beat is hit in the current song.
   * Continues outside of PlayState, for things like animations in menus.
   * @return Whether the event should continue (not canceled).
   */
  public function beatHit():Bool
  {
    var event:ScriptEvent = new SongTimeScriptEvent(SONG_BEAT_HIT, conductorInUse.currentBeat, conductorInUse.currentStep);

    dispatchEvent(event);

    if (event.eventCanceled) return false;

    return true;
  }

  public function dispatchEvent(event:ScriptEvent)
  {
    ModuleHandler.callEvent(event);
  }

  function createWatermarkText():Void
  {
    // Both have an xPos of 0, but a width equal to the full screen.
    // The rightWatermarkText is right aligned, which puts the text in the correct spot.
    leftWatermarkText = new FlxText(0, FlxG.height - 18, FlxG.width, '', 12);
    rightWatermarkText = new FlxText(0, FlxG.height - 18, FlxG.width, '', 12);

    // 100,000 should be good enough.
    leftWatermarkText.zIndex = 100000;
    rightWatermarkText.zIndex = 100000;
    leftWatermarkText.scrollFactor.set(0, 0);
    rightWatermarkText.scrollFactor.set(0, 0);
    leftWatermarkText.setFormat('VCR OSD Mono', 16, FlxColor.WHITE, LEFT, FlxTextBorderStyle.OUTLINE, FlxColor.BLACK);
    rightWatermarkText.setFormat('VCR OSD Mono', 16, FlxColor.WHITE, RIGHT, FlxTextBorderStyle.OUTLINE, FlxColor.BLACK);

    add(leftWatermarkText);
    add(rightWatermarkText);
  }

  /**
   * Close this substate and replace it with a different one.
   */
  public function switchSubState(substate:FlxSubState):Void
  {
    this.close();
    this._parentState.openSubState(substate);
  }

  override function startOutro(onComplete:() -> Void):Void
  {
    var event = new StateChangeScriptEvent(STATE_CHANGE_BEGIN, null, true);

    dispatchEvent(event);

    if (event.eventCanceled)
    {
      return;
    }
    else
    {
      FunkinSound.stopAllAudio();

      onComplete();
    }
  }

  public override function openSubState(targetSubState:FlxSubState):Void
  {
    var event = new SubStateScriptEvent(SUBSTATE_OPEN_BEGIN, targetSubState, true);

    dispatchEvent(event);

    if (event.eventCanceled) return;

    super.openSubState(targetSubState);
  }

  function onOpenSubStateComplete(targetState:FlxSubState):Void
  {
    dispatchEvent(new SubStateScriptEvent(SUBSTATE_OPEN_END, targetState, true));
  }

  public override function closeSubState():Void
  {
    var event = new SubStateScriptEvent(SUBSTATE_CLOSE_BEGIN, this.subState, true);

    dispatchEvent(event);

    if (event.eventCanceled) return;

    super.closeSubState();
  }

  function onCloseSubStateComplete(targetState:FlxSubState):Void
  {
    dispatchEvent(new SubStateScriptEvent(SUBSTATE_CLOSE_END, targetState, true));
  }
}<|MERGE_RESOLUTION|>--- conflicted
+++ resolved
@@ -81,11 +81,8 @@
     dispatchEvent(new UpdateScriptEvent(elapsed));
   }
 
-<<<<<<< HEAD
-=======
   public function initConsoleHelpers():Void {}
 
->>>>>>> d214ae17
   function reloadAssets()
   {
     PolymodHandler.forceReloadAssets();

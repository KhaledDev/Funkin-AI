package funkin.ui;

import flixel.addons.transition.FlxTransitionableState;
import flixel.FlxSubState;
import flixel.text.FlxText;
import funkin.ui.mainmenu.MainMenuState;
import flixel.util.FlxColor;
import funkin.modding.events.ScriptEvent;
import funkin.modding.IScriptedClass.IEventHandler;
import funkin.modding.module.ModuleHandler;
import funkin.modding.PolymodHandler;
import funkin.util.SortUtil;
import flixel.util.FlxSort;
import funkin.input.Controls;

/**
 * MusicBeatSubState reincorporates the functionality of MusicBeatState into an FlxSubState.
 */
class MusicBeatSubState extends FlxSubState implements IEventHandler
{
  public var leftWatermarkText:FlxText = null;
  public var rightWatermarkText:FlxText = null;
  public var conductorInUse:Conductor = Conductor.instance;

  public function new(bgColor:FlxColor = FlxColor.TRANSPARENT)
  {
    super();
    this.bgColor = bgColor;
  }

  var controls(get, never):Controls;

  inline function get_controls():Controls
    return PlayerSettings.player1.controls;

  override function create():Void
  {
    super.create();

    createWatermarkText();

    Conductor.beatHit.add(this.beatHit);
    Conductor.stepHit.add(this.stepHit);
  }

  public override function destroy():Void
  {
    super.destroy();
    Conductor.beatHit.remove(this.beatHit);
    Conductor.stepHit.remove(this.stepHit);
  }

  override function update(elapsed:Float):Void
  {
    // 3.59% CPU Usage (100% is FlxTypedGroup#update() and most of that is updating each member.)
    super.update(elapsed);

    // Emergency exit button.
    if (FlxG.keys.justPressed.F4) FlxG.switchState(() -> new MainMenuState());

    // This can now be used in EVERY STATE YAY!
    if (FlxG.keys.justPressed.F5) debug_refreshModules();

    // Display Conductor info in the watch window.
    FlxG.watch.addQuick("musicTime", FlxG.sound.music?.time ?? 0.0);
<<<<<<< HEAD
    Conductor.watchQuick(conductorInUse);
=======

    // 0.09% CPU Usage?
    Conductor.watchQuick();
>>>>>>> f3e9a4f3

    // 4.31% CPU Usage
    dispatchEvent(new UpdateScriptEvent(elapsed));
  }

  function debug_refreshModules()
  {
    PolymodHandler.forceReloadAssets();

    // Restart the current state, so old data is cleared.
    FlxG.resetState();
  }

  /**
   * Refreshes the state, by redoing the render order of all sprites.
   * It does this based on the `zIndex` of each prop.
   */
  public function refresh()
  {
    sort(SortUtil.byZIndex, FlxSort.ASCENDING);
  }

  /**
   * Called when a step is hit in the current song.
   * Continues outside of PlayState, for things like animations in menus.
   * @return Whether the event should continue (not canceled).
   */
  public function stepHit():Bool
  {
    var event:ScriptEvent = new SongTimeScriptEvent(SONG_STEP_HIT, conductorInUse.currentBeat, conductorInUse.currentStep);

    dispatchEvent(event);

    if (event.eventCanceled) return false;

    return true;
  }

  /**
   * Called when a beat is hit in the current song.
   * Continues outside of PlayState, for things like animations in menus.
   * @return Whether the event should continue (not canceled).
   */
  public function beatHit():Bool
  {
    var event:ScriptEvent = new SongTimeScriptEvent(SONG_BEAT_HIT, conductorInUse.currentBeat, conductorInUse.currentStep);

    dispatchEvent(event);

    if (event.eventCanceled) return false;

    return true;
  }

  public function dispatchEvent(event:ScriptEvent)
  {
    ModuleHandler.callEvent(event);
  }

  function createWatermarkText():Void
  {
    // Both have an xPos of 0, but a width equal to the full screen.
    // The rightWatermarkText is right aligned, which puts the text in the correct spot.
    leftWatermarkText = new FlxText(0, FlxG.height - 18, FlxG.width, '', 12);
    rightWatermarkText = new FlxText(0, FlxG.height - 18, FlxG.width, '', 12);

    // 100,000 should be good enough.
    leftWatermarkText.zIndex = 100000;
    rightWatermarkText.zIndex = 100000;
    leftWatermarkText.scrollFactor.set(0, 0);
    rightWatermarkText.scrollFactor.set(0, 0);
    leftWatermarkText.setFormat('VCR OSD Mono', 16, FlxColor.WHITE, LEFT, FlxTextBorderStyle.OUTLINE, FlxColor.BLACK);
    rightWatermarkText.setFormat('VCR OSD Mono', 16, FlxColor.WHITE, RIGHT, FlxTextBorderStyle.OUTLINE, FlxColor.BLACK);

    add(leftWatermarkText);
    add(rightWatermarkText);
  }

  /**
   * Close this substate and replace it with a different one.
   */
  public function switchSubState(substate:FlxSubState):Void
  {
    this.close();
    this._parentState.openSubState(substate);
  }
}<|MERGE_RESOLUTION|>--- conflicted
+++ resolved
@@ -20,7 +20,16 @@
 {
   public var leftWatermarkText:FlxText = null;
   public var rightWatermarkText:FlxText = null;
-  public var conductorInUse:Conductor = Conductor.instance;
+
+  public var conductorInUse(get, default):Conductor;
+
+  var _conductorInUse:Null<Conductor>;
+
+  function get_conductorInUse():Conductor
+  {
+    if (_conductorInUse == null) return Conductor.instance;
+    return _conductorInUse;
+  }
 
   public function new(bgColor:FlxColor = FlxColor.TRANSPARENT)
   {
@@ -52,7 +61,6 @@
 
   override function update(elapsed:Float):Void
   {
-    // 3.59% CPU Usage (100% is FlxTypedGroup#update() and most of that is updating each member.)
     super.update(elapsed);
 
     // Emergency exit button.
@@ -63,15 +71,8 @@
 
     // Display Conductor info in the watch window.
     FlxG.watch.addQuick("musicTime", FlxG.sound.music?.time ?? 0.0);
-<<<<<<< HEAD
     Conductor.watchQuick(conductorInUse);
-=======
 
-    // 0.09% CPU Usage?
-    Conductor.watchQuick();
->>>>>>> f3e9a4f3
-
-    // 4.31% CPU Usage
     dispatchEvent(new UpdateScriptEvent(elapsed));
   }
 

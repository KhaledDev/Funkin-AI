package funkin.ui.options;

import flixel.FlxCamera;
import flixel.FlxObject;
import flixel.FlxSprite;
import flixel.group.FlxSpriteGroup.FlxTypedSpriteGroup;
import funkin.ui.AtlasText.AtlasFont;
import funkin.ui.options.OptionsState.Page;
import funkin.graphics.FunkinCamera;
import funkin.ui.TextMenuList.TextMenuItem;
import funkin.audio.FunkinSound;
import funkin.ui.options.MenuItemEnums;
import funkin.ui.options.items.CheckboxPreferenceItem;
import funkin.ui.options.items.NumberPreferenceItem;
import funkin.ui.options.items.EnumPreferenceItem;

class PreferencesMenu extends Page
{
  var items:TextMenuList;
  var preferenceItems:FlxTypedSpriteGroup<FlxSprite>;

  var menuCamera:FlxCamera;
  var camFollow:FlxObject;

  public function new()
  {
    super();

    menuCamera = new FunkinCamera('prefMenu');
    FlxG.cameras.add(menuCamera, false);
    menuCamera.bgColor = 0x0;
    camera = menuCamera;

    add(items = new TextMenuList());
    add(preferenceItems = new FlxTypedSpriteGroup<FlxSprite>());

    createPrefItems();

    camFollow = new FlxObject(FlxG.width / 2, 0, 140, 70);
    if (items != null) camFollow.y = items.selectedItem.y;

    menuCamera.follow(camFollow, null, 0.06);
    var margin = 160;
    menuCamera.deadzone.set(0, margin, menuCamera.width, 40);
    menuCamera.minScrollY = 0;

    items.onChange.add(function(selected) {
      camFollow.y = selected.y;
    });
  }

  /**
   * Create the menu items for each of the preferences.
   */
  function createPrefItems():Void
  {
    createPrefItemCheckbox('Naughtyness', 'Toggle displaying raunchy content', function(value:Bool):Void {
      Preferences.naughtyness = value;
    }, Preferences.naughtyness);
    createPrefItemCheckbox('Downscroll', 'Enable to make notes move downwards', function(value:Bool):Void {
      Preferences.downscroll = value;
    }, Preferences.downscroll);
    createPrefItemCheckbox('Flashing Lights', 'Disable to dampen flashing effects', function(value:Bool):Void {
      Preferences.flashingLights = value;
    }, Preferences.flashingLights);
    createPrefItemCheckbox('Camera Zooming on Beat', 'Disable to stop the camera bouncing to the song', function(value:Bool):Void {
      Preferences.zoomCamera = value;
    }, Preferences.zoomCamera);
    createPrefItemCheckbox('Debug Display', 'Enable to show FPS and other debug stats', function(value:Bool):Void {
      Preferences.debugDisplay = value;
    }, Preferences.debugDisplay);
    createPrefItemCheckbox('Auto Pause', 'Automatically pause the game when it loses focus', function(value:Bool):Void {
      Preferences.autoPause = value;
    }, Preferences.autoPause);
<<<<<<< HEAD
=======

    #if web
    createPrefItemCheckbox('Unlocked Framerate', 'Enable to unlock the framerate', function(value:Bool):Void {
      Preferences.unlockedFramerate = value;
    }, Preferences.unlockedFramerate);
    #end
>>>>>>> f1d3ace2
  }

  override function update(elapsed:Float):Void
  {
    super.update(elapsed);

    // Indent the selected item.
    items.forEach(function(daItem:TextMenuItem) {
      var thyOffset:Int = 0;

      // Initializing thy text width (if thou text present)
      var thyTextWidth:Int = 0;
      if (Std.isOfType(daItem, EnumPreferenceItem)) thyTextWidth = cast(daItem, EnumPreferenceItem).lefthandText.getWidth();
      else if (Std.isOfType(daItem, NumberPreferenceItem)) thyTextWidth = cast(daItem, NumberPreferenceItem).lefthandText.getWidth();

      if (thyTextWidth != 0)
      {
        // Magic number because of the weird offset thats being added by default
        thyOffset += thyTextWidth - 75;
      }

      if (items.selectedItem == daItem)
      {
        thyOffset += 150;
      }
      else
      {
        thyOffset += 120;
      }

      daItem.x = thyOffset;
    });
  }

  // - Preference item creation methods -
  // Should be moved into a separate PreferenceItems class but you can't access PreferencesMenu.items and PreferencesMenu.preferenceItems from outside.

  /**
   * Creates a pref item that works with booleans
   * @param onChange Gets called every time the player changes the value; use this to apply the value
   * @param defaultValue The value that is loaded in when the pref item is created (usually your Preferences.settingVariable)
   */
  function createPrefItemCheckbox(prefName:String, prefDesc:String, onChange:Bool->Void, defaultValue:Bool):Void
  {
    var checkbox:CheckboxPreferenceItem = new CheckboxPreferenceItem(0, 120 * (items.length - 1 + 1), defaultValue);

    items.createItem(0, (120 * items.length) + 30, prefName, AtlasFont.BOLD, function() {
      var value = !checkbox.currentValue;
      onChange(value);
      checkbox.currentValue = value;
    });

    preferenceItems.add(checkbox);
  }

  /**
   * Creates a pref item that works with general numbers
   * @param onChange Gets called every time the player changes the value; use this to apply the value
   * @param valueFormatter Will get called every time the game needs to display the float value; use this to change how the displayed value looks
   * @param defaultValue The value that is loaded in when the pref item is created (usually your Preferences.settingVariable)
   * @param min Minimum value (example: 0)
   * @param max Maximum value (example: 10)
   * @param step The value to increment/decrement by (default = 0.1)
   * @param precision Rounds decimals up to a `precision` amount of digits (ex: 4 -> 0.1234, 2 -> 0.12)
   */
  function createPrefItemNumber(prefName:String, prefDesc:String, onChange:Float->Void, ?valueFormatter:Float->String, defaultValue:Int, min:Int, max:Int,
      step:Float = 0.1, precision:Int):Void
  {
    var item = new NumberPreferenceItem(0, (120 * items.length) + 30, prefName, defaultValue, min, max, step, precision, onChange, valueFormatter);
    items.addItem(prefName, item);
    preferenceItems.add(item.lefthandText);
  }

  /**
   * Creates a pref item that works with number percentages
   * @param onChange Gets called every time the player changes the value; use this to apply the value
   * @param defaultValue The value that is loaded in when the pref item is created (usually your Preferences.settingVariable)
   * @param min Minimum value (default = 0)
   * @param max Maximum value (default = 100)
   */
  function createPrefItemPercentage(prefName:String, prefDesc:String, onChange:Int->Void, defaultValue:Int, min:Int = 0, max:Int = 100):Void
  {
    var newCallback = function(value:Float) {
      onChange(Std.int(value));
    };
    var formatter = function(value:Float) {
      return '${value}%';
    };
    var item = new NumberPreferenceItem(0, (120 * items.length) + 30, prefName, defaultValue, min, max, 10, 0, newCallback, formatter);
    items.addItem(prefName, item);
    preferenceItems.add(item.lefthandText);
  }

  /**
   * Creates a pref item that works with enums
   * @param values Maps enum values to display strings _(ex: `NoteHitSoundType.PingPong => "Ping pong"`)_
   * @param onChange Gets called every time the player changes the value; use this to apply the value
   * @param defaultValue The value that is loaded in when the pref item is created (usually your Preferences.settingVariable)
   */
  function createPrefItemEnum(prefName:String, prefDesc:String, values:Map<String, String>, onChange:String->Void, defaultValue:String):Void
  {
    var item = new EnumPreferenceItem(0, (120 * items.length) + 30, prefName, values, defaultValue, onChange);
    items.addItem(prefName, item);
    preferenceItems.add(item.lefthandText);
  }
}<|MERGE_RESOLUTION|>--- conflicted
+++ resolved
@@ -72,15 +72,12 @@
     createPrefItemCheckbox('Auto Pause', 'Automatically pause the game when it loses focus', function(value:Bool):Void {
       Preferences.autoPause = value;
     }, Preferences.autoPause);
-<<<<<<< HEAD
-=======
 
     #if web
     createPrefItemCheckbox('Unlocked Framerate', 'Enable to unlock the framerate', function(value:Bool):Void {
       Preferences.unlockedFramerate = value;
     }, Preferences.unlockedFramerate);
     #end
->>>>>>> f1d3ace2
   }
 
   override function update(elapsed:Float):Void

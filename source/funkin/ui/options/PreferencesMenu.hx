package funkin.ui.options;

import flixel.FlxCamera;
import flixel.FlxObject;
import flixel.FlxSprite;
import flixel.text.FlxText;
import flixel.util.FlxColor;
import flixel.FlxG;
import flixel.group.FlxSpriteGroup.FlxTypedSpriteGroup;
import flixel.math.FlxPoint;
import funkin.ui.AtlasText.AtlasFont;
import funkin.ui.Page;
import funkin.graphics.FunkinCamera;
import funkin.graphics.FunkinSprite;
import funkin.ui.TextMenuList.TextMenuItem;
import funkin.ui.options.items.CheckboxPreferenceItem;
import funkin.ui.options.items.NumberPreferenceItem;
import funkin.ui.options.items.EnumPreferenceItem;
<<<<<<< HEAD
import funkin.mobile.ui.FunkinBackspace;
#if mobile
import funkin.mobile.ui.FunkinHitbox;
import funkin.util.TouchUtil;
import funkin.util.SwipeUtil;
#end
=======
import lime.ui.WindowVSyncMode;
>>>>>>> 5bf8154e

class PreferencesMenu extends Page<OptionsState.OptionsMenuPageName>
{
  var items:TextMenuList;
  var preferenceItems:FlxTypedSpriteGroup<FlxSprite>;
  var preferenceDesc:Array<String> = [];
  var itemDesc:FlxText;
  var itemDescBox:FunkinSprite;

  var menuCamera:FlxCamera;
  var hudCamera:FlxCamera;
  var camFollow:FlxObject;

  public function new()
  {
    super();

    menuCamera = new FunkinCamera('prefMenu');
    FlxG.cameras.add(menuCamera, false);
    menuCamera.bgColor = 0x0;

    hudCamera = new FlxCamera();
    FlxG.cameras.add(hudCamera, false);
    hudCamera.bgColor = 0x0;

    camera = menuCamera;

    add(items = new TextMenuList());
    add(preferenceItems = new FlxTypedSpriteGroup<FlxSprite>());

    add(itemDescBox = new FunkinSprite());
    itemDescBox.cameras = [hudCamera];

    add(itemDesc = new FlxText(0, 0, 1180, null, 32));
    itemDesc.cameras = [hudCamera];

    createPrefItems();
    createPrefDescription();

    camFollow = new FlxObject(FlxG.width / 2, 0, 140, 70);
    if (items != null) camFollow.y = items.selectedItem.y;

    menuCamera.follow(camFollow, null, 0.085);
    var margin = 160;
    menuCamera.deadzone.set(0, margin, menuCamera.width, menuCamera.height - margin * 2);
    menuCamera.minScrollY = 0;

    items.onChange.add(function(selected) {
      camFollow.y = selected.y;
      itemDesc.text = preferenceDesc[items.selectedIndex];
    });

    #if mobile
    var backButton:FunkinBackspace = new FunkinBackspace(FlxG.width * 0.77, FlxG.height * 0.85, flixel.util.FlxColor.BLACK, exit);
    add(backButton);
    #end
  }

  /**
   * Create the description for preferences.
   */
  function createPrefDescription():Void
  {
    itemDescBox.makeSolidColor(1, 1, FlxColor.BLACK);
    itemDescBox.alpha = 0.6;
    itemDesc.setFormat(Paths.font('vcr.ttf'), 32, FlxColor.WHITE, FlxTextAlign.CENTER, FlxTextBorderStyle.OUTLINE, FlxColor.BLACK);
    itemDesc.borderSize = 3;

    // Update the text.
    itemDesc.text = preferenceDesc[items.selectedIndex];
    itemDesc.screenCenter();
    itemDesc.y += 270;

    // Create the box around the text.
    itemDescBox.setPosition(itemDesc.x - 10, itemDesc.y - 10);
    itemDescBox.setGraphicSize(Std.int(itemDesc.width + 20), Std.int(itemDesc.height + 25));
    itemDescBox.updateHitbox();
  }

  /**
   * Create the menu items for each of the preferences.
   */
  function createPrefItems():Void
  {
    createPrefItemCheckbox('Naughtyness', 'If enabled, raunchy content (such as swearing, etc.) will be displayed.', function(value:Bool):Void {
      Preferences.naughtyness = value;
    }, Preferences.naughtyness);
    createPrefItemCheckbox('Downscroll', 'If enabled, this will make the notes move downwards.', function(value:Bool):Void {
      Preferences.downscroll = value;
    }, Preferences.downscroll);
    createPrefItemPercentage('Strumline Background', 'Give the strumline a semi-transparent background', function(value:Int):Void {
      Preferences.strumlineBackgroundOpacity = value;
    }, Preferences.strumlineBackgroundOpacity);
    createPrefItemCheckbox('Flashing Lights', 'If disabled, it will dampen flashing effects. Useful for people with photosensitive epilepsy.',
      function(value:Bool):Void {
        Preferences.flashingLights = value;
      }, Preferences.flashingLights);
    createPrefItemCheckbox('Camera Zooms', 'If disabled, camera stops bouncing to the song.', function(value:Bool):Void {
      Preferences.zoomCamera = value;
    }, Preferences.zoomCamera);
    createPrefItemCheckbox('Debug Display', 'If enabled, FPS and other debug stats will be displayed.', function(value:Bool):Void {
      Preferences.debugDisplay = value;
    }, Preferences.debugDisplay);
    createPrefItemCheckbox('Pause on Unfocus', 'If enabled, game automatically pauses when it loses focus.', function(value:Bool):Void {
      Preferences.autoPause = value;
    }, Preferences.autoPause);
    #if !mobile
    createPrefItemCheckbox('Launch in Fullscreen', 'Automatically launch the game in fullscreen on startup', function(value:Bool):Void {
      Preferences.autoFullscreen = value;
    }, Preferences.autoFullscreen);
    #end

    // disabled on macos due to "error: Late swap tearing currently unsupported"
    #if !mac
    createPrefItemEnum('VSync', 'If enabled, game will attempt to match framerate with your monitor.', [
      "Off" => WindowVSyncMode.OFF,
      "On" => WindowVSyncMode.ON,
      "Adaptive" => WindowVSyncMode.ADAPTIVE,
    ], function(key:String, value:WindowVSyncMode):Void {
      trace("Setting vsync mode to " + key);
      Preferences.vsyncMode = value;
    }, switch (Preferences.vsyncMode)
      {
        case WindowVSyncMode.OFF: "Off";
        case WindowVSyncMode.ON: "On";
        case WindowVSyncMode.ADAPTIVE: "Adaptive";
      });
    #end
    #if web
    createPrefItemCheckbox('Unlocked Framerate', 'If enabled, the framerate will be unlocked.', function(value:Bool):Void {
      Preferences.unlockedFramerate = value;
    }, Preferences.unlockedFramerate);
    #else
    createPrefItemNumber('FPS', 'The maximum framerate that the game targets.', function(value:Float) {
      Preferences.framerate = Std.int(value);
    }, null, Preferences.framerate, 30, 300, 5, 0);
    #end

    #if FEATURE_SCREENSHOTS
    createPrefItemCheckbox('Hide Mouse', 'If enabled, the mouse will be hidden when taking a screenshot.', function(value:Bool):Void {
      Preferences.shouldHideMouse = value;
    }, Preferences.shouldHideMouse);
    createPrefItemCheckbox('Fancy Preview', 'If enabled, a preview will be shown after taking a screenshot.', function(value:Bool):Void {
      Preferences.fancyPreview = value;
    }, Preferences.fancyPreview);
    createPrefItemCheckbox('Preview on save', 'If enabled, the preview will be shown only after a screenshot is saved.', function(value:Bool):Void {
      Preferences.previewOnSave = value;
    }, Preferences.previewOnSave);
    // TODO: having oValue is weird, probably change this later? was done to accomodate VSync changes.
    createPrefItemEnum('Save Format', 'Save screenshots to this format.', ['PNG' => 'PNG', 'JPEG' => 'JPEG'], function(value:String, oValue:String):Void {
      Preferences.saveFormat = value;
    }, Preferences.saveFormat);
    createPrefItemNumber('JPEG Quality', 'The quality of JPEG screenshots.', function(value:Float) {
      Preferences.jpegQuality = Std.int(value);
    }, null, Preferences.jpegQuality, 0, 100, 5, 0);
    #end

    #if FEATURE_HAPTICS
    createPrefItemCheckbox('Vibration', 'If enabled, Haptic Feedback vibration effects will be active.', function(value:Bool):Void {
      Preferences.vibration = value;
    }, Preferences.vibration);
    #end

    #if mobile
    createPrefItemCheckbox('Allow Screen Timeout',
      'If enabled, The phone screen will timeout (sleep) after few seconds of inactivity.\nDoesn\'t apply when playing a song.', function(value:Bool):Void {
        Preferences.screenTimeout = value;
    }, Preferences.screenTimeout);
    #end
  }

  override function update(elapsed:Float):Void
  {
    super.update(elapsed);

    // Indent the selected item.
    items.forEach(function(daItem:TextMenuItem) {
      var thyOffset:Int = 0;
      // Initializing thy text width (if thou text present)
      var thyTextWidth:Int = 0;
      switch (Type.typeof(daItem))
      {
        case TClass(CheckboxPreferenceItem):
          thyTextWidth = 0;
          thyOffset = 0;
        case TClass(EnumPreferenceItem):
          thyTextWidth = cast(daItem, EnumPreferenceItem<Dynamic>).lefthandText.getWidth();
          thyOffset = 0 + thyTextWidth - 75;
        case TClass(NumberPreferenceItem):
          thyTextWidth = cast(daItem, NumberPreferenceItem).lefthandText.getWidth();
          thyOffset = 0 + thyTextWidth - 75;
        default:
          // Huh?
      }

      if (items.selectedItem == daItem)
      {
        thyOffset += 150;
      }
      else
      {
        thyOffset += 120;
      }

      daItem.x = thyOffset + funkin.ui.FullScreenScaleMode.gameNotchSize.x;
    });
  }

  // - Preference item creation methods -
  // Should be moved into a separate PreferenceItems class but you can't access PreferencesMenu.items and PreferencesMenu.preferenceItems from outside.

  /**
   * Creates a pref item that works with booleans
   * @param onChange Gets called every time the player changes the value; use this to apply the value
   * @param defaultValue The value that is loaded in when the pref item is created (usually your Preferences.settingVariable)
   */
  function createPrefItemCheckbox(prefName:String, prefDesc:String, onChange:Bool->Void, defaultValue:Bool):Void
  {
    var checkbox:CheckboxPreferenceItem = new CheckboxPreferenceItem(funkin.ui.FullScreenScaleMode.gameNotchSize.x, 120 * (items.length - 1 + 1), defaultValue);

    items.createItem(0, (120 * items.length) + 30, prefName, AtlasFont.BOLD, function() {
      var value = !checkbox.currentValue;
      onChange(value);
      checkbox.currentValue = value;
    });

    preferenceItems.add(checkbox);
    preferenceDesc.push(prefDesc);
  }

  /**
   * Creates a pref item that works with general numbers
   * @param onChange Gets called every time the player changes the value; use this to apply the value
   * @param valueFormatter Will get called every time the game needs to display the float value; use this to change how the displayed value looks
   * @param defaultValue The value that is loaded in when the pref item is created (usually your Preferences.settingVariable)
   * @param min Minimum value (example: 0)
   * @param max Maximum value (example: 10)
   * @param step The value to increment/decrement by (default = 0.1)
   * @param precision Rounds decimals up to a `precision` amount of digits (ex: 4 -> 0.1234, 2 -> 0.12)
   */
  function createPrefItemNumber(prefName:String, prefDesc:String, onChange:Float->Void, ?valueFormatter:Float->String, defaultValue:Int, min:Int, max:Int,
      step:Float = 0.1, precision:Int):Void
  {
    var item = new NumberPreferenceItem(funkin.ui.FullScreenScaleMode.gameNotchSize.x, (120 * items.length) + 30, prefName, defaultValue, min, max, step,
      precision, onChange, valueFormatter);
    items.addItem(prefName, item);
    preferenceItems.add(item.lefthandText);
    preferenceDesc.push(prefDesc);
  }

  /**
   * Creates a pref item that works with number percentages
   * @param onChange Gets called every time the player changes the value; use this to apply the value
   * @param defaultValue The value that is loaded in when the pref item is created (usually your Preferences.settingVariable)
   * @param min Minimum value (default = 0)
   * @param max Maximum value (default = 100)
   */
  function createPrefItemPercentage(prefName:String, prefDesc:String, onChange:Int->Void, defaultValue:Int, min:Int = 0, max:Int = 100):Void
  {
    var newCallback = function(value:Float) {
      onChange(Std.int(value));
    };
    var formatter = function(value:Float) {
      return '${value}%';
    };
    var item = new NumberPreferenceItem(funkin.ui.FullScreenScaleMode.gameNotchSize.x, (120 * items.length) + 30, prefName, defaultValue, min, max, 10, 0,
      newCallback, formatter);
    items.addItem(prefName, item);
    preferenceItems.add(item.lefthandText);
    preferenceDesc.push(prefDesc);
  }

  /**
   * Creates a pref item that works with enums
   * @param values Maps enum values to display strings _(ex: `NoteHitSoundType.PingPong => "Ping pong"`)_
   * @param onChange Gets called every time the player changes the value; use this to apply the value
   * @param defaultValue The value that is loaded in when the pref item is created (usually your Preferences.settingVariable)
   */
  function createPrefItemEnum<T>(prefName:String, prefDesc:String, values:Map<String, T>, onChange:String->T->Void, defaultKey:String):Void
  {
<<<<<<< HEAD
    var item = new EnumPreferenceItem(funkin.ui.FullScreenScaleMode.gameNotchSize.x, (120 * items.length) + 30, prefName, values, defaultValue, onChange);
=======
    var item = new EnumPreferenceItem<T>(0, (120 * items.length) + 30, prefName, values, defaultKey, onChange);
>>>>>>> 5bf8154e
    items.addItem(prefName, item);
    preferenceItems.add(item.lefthandText);
    preferenceDesc.push(prefDesc);
  }

  override function exit():Void
  {
    camFollow.setPosition(640, 30);
    menuCamera.snapToTarget();
    super.exit();
  }
}<|MERGE_RESOLUTION|>--- conflicted
+++ resolved
@@ -16,16 +16,13 @@
 import funkin.ui.options.items.CheckboxPreferenceItem;
 import funkin.ui.options.items.NumberPreferenceItem;
 import funkin.ui.options.items.EnumPreferenceItem;
-<<<<<<< HEAD
+#if mobile
 import funkin.mobile.ui.FunkinBackspace;
-#if mobile
 import funkin.mobile.ui.FunkinHitbox;
 import funkin.util.TouchUtil;
 import funkin.util.SwipeUtil;
 #end
-=======
 import lime.ui.WindowVSyncMode;
->>>>>>> 5bf8154e
 
 class PreferencesMenu extends Page<OptionsState.OptionsMenuPageName>
 {
@@ -306,11 +303,7 @@
    */
   function createPrefItemEnum<T>(prefName:String, prefDesc:String, values:Map<String, T>, onChange:String->T->Void, defaultKey:String):Void
   {
-<<<<<<< HEAD
-    var item = new EnumPreferenceItem(funkin.ui.FullScreenScaleMode.gameNotchSize.x, (120 * items.length) + 30, prefName, values, defaultValue, onChange);
-=======
-    var item = new EnumPreferenceItem<T>(0, (120 * items.length) + 30, prefName, values, defaultKey, onChange);
->>>>>>> 5bf8154e
+    var item = new EnumPreferenceItem<T>(funkin.ui.FullScreenScaleMode.gameNotchSize.x, (120 * items.length) + 30, prefName, values, defaultKey, onChange);
     items.addItem(prefName, item);
     preferenceItems.add(item.lefthandText);
     preferenceDesc.push(prefDesc);

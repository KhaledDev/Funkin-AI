package funkin.ui.options;

import funkin.ui.MenuList.MenuTypedList;
import funkin.ui.TextMenuList.TextMenuItem;
import funkin.util.GRhythmUtil;
import funkin.mobile.ui.FunkinBackButton;
#if mobile
import funkin.mobile.ui.FunkinHitbox;
import funkin.mobile.ui.FunkinHitbox.FunkinHitboxControlSchemes;
import funkin.util.TouchUtil;
#end
import funkin.input.PreciseInputManager;
import funkin.audio.FunkinSound;
import funkin.play.notes.Strumline;
import funkin.play.notes.NoteSprite;
import funkin.graphics.FunkinCamera;
import funkin.graphics.FunkinSprite;
import funkin.data.song.SongData.SongNoteData;
import funkin.data.notestyle.NoteStyleRegistry;
import funkin.play.notes.notestyle.NoteStyle;
import funkin.ui.options.items.NumberPreferenceItem;
import haxe.Int64;
import flixel.FlxSprite;
import flixel.text.FlxText;
import flixel.FlxObject;
import flixel.util.FlxColor;
import flixel.math.FlxMath;
import flixel.tweens.FlxEase;
import flixel.tweens.FlxTween;
import flixel.group.FlxSpriteGroup.FlxTypedSpriteGroup;

/*
  ArrowData is a structure that holds the sprite and beat of an arrow.
  @param sprite The sprite of the arrow.
  @param beat The beat of the arrow.
 */
typedef ArrowData =
{
  var sprite:FunkinSprite;
  // var debugText:FlxText;
  var beat:Float;
  var direction:Int; // 0 = left, 1 = down, 2 = up, 3 = right
};

class OffsetMenu extends Page<OptionsState.OptionsMenuPageName>
{
  static final BPM:Int = 100;

  // Page<OptionsState.OptionsMenuPageName> stuff
  var offsetItem:NumberPreferenceItem;
  var items:TextMenuList;
  var preferenceItems:FlxTypedSpriteGroup<FlxSprite>;
  var backButton:FunkinBackButton;

  // Background
  var blackRect:FlxSprite;

  // Text for the jump-in message and count
  var jumpInText:FlxText;
  var countText:FlxText;

  // Elements for the offset calibration (receptor, arrows, strumline, etc)
  var arrows:Array<ArrowData> = [];
  var receptor:FunkinSprite;
  var testStrumline:Strumline;

  // Camera for the menu
  var menuCamera:FunkinCamera;
  // Variable to check if we're calibrating or testing
  var calibrating:Bool = false;

  // Variables for the offset calibration
  var appliedOffsetLerp:Float = 0;
  var savedOffset:Int = 0;
  var tempOffset:Int = 0;

  // Variables for transitioning between states
  var lerped:Float = 0;
  var shouldOffset:Int = 0;
  var offsetLerp:Float = 0;
  var scaleModifier:Float = 1;

  // Variables for keeping time and beat
  var localConductor:Conductor;
  var arrowBeat:Float = 0;

  // Variables for differences and consistency functionality
  var _gotMad:Bool = false;
  var differences:Array<Float> = [];

  var msPerBeat(get, never):Float;

  // The milliseconds per beat, calculated from the BPM.
  function get_msPerBeat():Float
  {
    return 60000 / BPM;
  }

  /**
   * Key press inputs which have been received but not yet processed.
   * These are encoded with an OS timestamp, so we can account for input latency.
  **/
  var inputPressQueue:Array<PreciseInputEvent> = [];

  /**
   * Key release inputs which have been received but not yet processed.
   * These are encoded with an OS timestamp, so we can account for input latency.
  **/
  var inputReleaseQueue:Array<PreciseInputEvent> = [];

  /*
    Creates an arrow at the specified beat.
    The arrow will be positioned below the screen and will move up to the receptor.
    @param beat The beat at which to create the arrow.
   */
  public function createArrow(beat:Float):Void
  {
    var arrow = new FunkinSprite(0, 0);
    arrow.loadGraphic(Paths.image('latencyArrow'));
    arrow.origin.set(0.5, 0.5);
    arrow.setPosition(FlxG.width / 2, FlxG.height + arrow.height); // Below the screen
    arrow.updateHitbox();
    arrow.cameras = [menuCamera];
    add(arrow);

    /*var debugText = new FlxText(0, 0);
      debugText.setFormat(Paths.font('vcr.ttf'), 16, FlxColor.WHITE, FlxTextAlign.CENTER);
      debugText.text = 'Beat: ' + beat;
      debugText.setBorderStyle(FlxTextBorderStyle.OUTLINE, FlxColor.BLACK);
          add(debugText); */

    arrows.push(
      {
        sprite: arrow,
        /*debugText: debugText,*/
        beat: beat,
        direction: 0
      });
  }

  /*
    Creates a directed arrow at the specified beat and direction.
    The direction can be 0 (left), 1 (down), 2 (up), or 3 (right).
    @param beat The beat at which to create the arrow.
    @param direction The direction of the arrow.
   */
  public function createDirectedArrow(beat:Float, direction:Int):Void
  {
    var arrow = new FunkinSprite(0, 0);
    arrow.loadGraphic(Paths.image('latencyArrow'));
    arrow.origin.set(0.5, 0.5);
    arrow.setPosition(FlxG.width / 2, FlxG.height + arrow.height); // Below the screen
    arrow.updateHitbox();
    add(arrow);

    arrows.push({sprite: arrow, beat: beat, direction: direction});
  }

  /*
    Gets the arrow at the specified beat.
    @param beat The beat at which to get the arrow.
    @return The ArrowData object containing the sprite and beat, or null if no arrow is found.
   */
  public function getArrowAtBeat(beat:Float):ArrowData
  {
    for (arrow in arrows)
    {
      if (arrow.beat == beat) return arrow;
    }
    return null;
  }

  /*
    Gets the closest arrow to the specified beat.
    This is used to find the arrow that is closest to the current time.
    @param beat The beat at which to find the closest arrow.
    @return The ArrowData object containing the sprite and beat of the closest arrow.
   */
  public function getClosestArrowAtBeat(beat:Float):ArrowData
  {
    var closest:ArrowData = null;
    var closestDiff:Float = 1000000; // A large number to start with

    for (arrow in arrows)
    {
      var diff:Float = arrow.beat - beat;
      // trace('Checking arrow at beat: ' + arrow.beat + ' (diff: ' + diff + ')');
      if (diff < closestDiff)
      {
        closestDiff = diff;
        closest = arrow;
      }
    }

    // trace('Closest arrow at beat: ' + (closest != null ? closest.beat : 0) + ' (diff: ' + closestDiff + ')');

    return closest;
  }

  public function new()
  {
    super();

    localConductor = new Conductor();
    localConductor.forceBPM(100);

    menuCamera = new FunkinCamera('prefMenu');
    FlxG.cameras.add(menuCamera, false);
    menuCamera.bgColor = 0x0;

    camera = menuCamera;

    blackRect = new FlxSprite(0, 0);
    blackRect.makeGraphic(FlxG.width, FlxG.height, FlxColor.BLACK);
    blackRect.alpha = 0;
    blackRect.scrollFactor.set(0, 0);
    add(blackRect);

    /*debugBeatText = new FlxText(0, 0);
      debugBeatText.setFormat(Paths.font('vcr.ttf'), 16, FlxColor.WHITE, FlxTextAlign.LEFT);
      debugBeatText.setBorderStyle(FlxTextBorderStyle.OUTLINE, FlxColor.BLACK);
      debugBeatText.setPosition(10, 10);
      debugBeatText.scrollFactor.set(0, 0);
      add(debugBeatText);

          debugBeatText.alpha = 0; */

    receptor = new FunkinSprite(0, 0);
    receptor.loadGraphic(Paths.image('latencyReceptor'));
    receptor.origin.set(0.5, 0.5);
    add(receptor);

    var noteStyle:NoteStyle = NoteStyleRegistry.instance.fetchDefault();

    testStrumline = new Strumline(noteStyle, true);
    // center
    testStrumline.setPosition(FlxG.width / 2, FlxG.height / 2);
    testStrumline.x -= testStrumline.width / 2;
    testStrumline.scrollFactor.set(0, 0);
    add(testStrumline);

    testStrumline.cameras = [menuCamera];

    #if mobile
    if (Preferences.controlsScheme == FunkinHitboxControlSchemes.Arrows)
    {
      final amplification:Float = (FlxG.width / FlxG.height) / (FlxG.initialWidth / FlxG.initialHeight);
      final playerStrumlineScale:Float = ((FlxG.height / FlxG.width) * 1.95) * amplification;
      final playerNoteSpacing:Float = ((FlxG.height / FlxG.width) * 2.8) * amplification;

      testStrumline.strumlineScale.set(playerStrumlineScale, playerStrumlineScale);
      testStrumline.setNoteSpacing(playerNoteSpacing);
      testStrumline.width *= 2;

      testStrumline.x = (FlxG.width - testStrumline.width) / 2 + Constants.STRUMLINE_X_OFFSET;
      testStrumline.y = (FlxG.height - testStrumline.height) * 0.95 - Constants.STRUMLINE_Y_OFFSET;
      testStrumline.y -= 10;
    }
    #end

    testStrumline.conductorInUse = localConductor;
    testStrumline.zIndex = 1001;
    for (strum in testStrumline)
    {
      strum.alpha = 0;
    }

    receptor.alpha = 0;
    receptor.centerOffsets();
    receptor.scale.set(0, 0);
    receptor.centerOrigin();
    receptor.updateHitbox();

    jumpInText = new FlxText(0, 0);
    jumpInText.setFormat(Paths.font('vcr.ttf'), 32, FlxColor.WHITE, FlxTextAlign.CENTER);
    jumpInText.setBorderStyle(FlxTextBorderStyle.OUTLINE, FlxColor.BLACK, 4);
    add(jumpInText);

    receptor.cameras = [menuCamera];
    jumpInText.cameras = [menuCamera];

    // below receptor

    countText = new FlxText(0, 0);
    countText.setFormat(Paths.font('vcr.ttf'), 32, FlxColor.WHITE, FlxTextAlign.CENTER);
    countText.setBorderStyle(FlxTextBorderStyle.OUTLINE, FlxColor.BLACK, 4);
    add(countText);

    jumpInText.alpha = 0;
    jumpInText.setPosition(FlxG.width / 2, 150);
    jumpInText.scrollFactor.set(0, 0);

    countText.text = '';
    countText.alpha = 0;
    countText.setPosition(FlxG.width / 2, 600);
    countText.scrollFactor.set(0, 0);

    countText.cameras = [menuCamera];

    add(items = new TextMenuList());
    add(preferenceItems = new FlxTypedSpriteGroup<FlxSprite>());

    offsetItem = createPrefItemNumber('Offset (Global)', 'Offset (Global)', function(value:Float) {
      Preferences.globalOffset = Std.int(value);
    }, null, Preferences.globalOffset, -1500, 1500, 1.0, 2, 5);
    createButtonItem('Reset Offset', function() {
      Preferences.globalOffset = 0;
      offsetItem.currentValue = Preferences.globalOffset;
    });
    createButtonItem('Offset Calibration', function() {
      // Reset calibration state and start another one.

      jumpInText.text = 'Press any key to the beat!\nThe arrow will start to sync to the receptor.';
      #if mobile
      jumpInText.text = 'Tap to the beat!\nThe arrow will start to sync to the receptor.';
      #end

      jumpInText.y = 100;

      countText.text = 'Current Offset: 0ms';

      calibrating = true;
      MenuTypedList.pauseInput = true;
      OptionsState.instance.drumsBG.fadeIn(1, 0, 1);
      canExit = false;
      differences = [];
      offsetLerp = 0;
      savedOffset = Preferences.globalOffset;
      Preferences.globalOffset = 0; // We save the offset and set it to 0 so the player can recalibrate.
      shouldOffset = 1;
      tempOffset = 0;
      appliedOffsetLerp = 0;

      arrowBeat = Math.floor(localConductor.currentBeatTime) + 4;
      receptor.angle = 0;

      _gotMad = false;
    });
    createButtonItem('Test', function() {
      // Reset testing state and start another one.
      // We do not reset the offset here, so the player can test their current offset.

      shouldOffset = 1;
      testStrumline.clean();
      testStrumline.noteData = [];
      testStrumline.nextNoteIndex = 0;

      localConductor.update(FlxG.sound.music.time, true);
      var floored = Math.floor(localConductor.currentBeatTime);
      arrowBeat = floored - (floored % 4);
      arrowBeat += 4;

      if (arrowBeat - localConductor.currentBeatTime < 4) arrowBeat += 4;

      trace('Testing strumline at beat: ' + arrowBeat);

      jumpInText.text = 'Hit the notes as they come in!';
      #if mobile
      if (OptionsState.instance.hitbox != null) OptionsState.instance.hitbox.visible = true;
      #end
      MenuTypedList.pauseInput = true;
      OptionsState.instance.drumsBG.fadeIn(1, 0, 1);
      canExit = false;
      differences = [];

      #if !mobile
      testStrumline.y = Preferences.downscroll ? FlxG.height - (testStrumline.height + 45) - Constants.STRUMLINE_Y_OFFSET : (testStrumline.height / 2)
        - Constants.STRUMLINE_Y_OFFSET;
      testStrumline.isDownscroll = Preferences.downscroll;
      #end
      jumpInText.y = testStrumline.y + 175;
      #if !mobile if (Preferences.downscroll) #end jumpInText.y = testStrumline.y - 175;
    });
    PreciseInputManager.instance.onInputPressed.add(onKeyPress);
    PreciseInputManager.instance.onInputReleased.add(onKeyRelease);

    // camFollow = new FlxObject(FlxG.width / 2, 0, 140, 70);
    // if (items != null) camFollow.y = items.selectedItem.y;

    // menuCamera.follow(camFollow, null, 0.085);
    // var margin = 160;
    // menuCamera.deadzone.set(0, margin, menuCamera.width, menuCamera.height - margin * 2);
    // menuCamera.minScrollY = 0;

    // items.onChange.add(function(selected) {
    //  camFollow.y = selected.y;
    // });
    backButton = new FunkinBackButton(FlxG.width - 230, FlxG.height - 200, FlxColor.WHITE, handleMobileExit);
    #if FEATURE_TOUCH_CONTROLS // We do this here because we want to animate the back button (on Mobile), but we don't want it on Desktop.
    add(backButton);
    #end
  }

  /**
   * Callback executed when one of the note keys is pressed.
   */
  function onKeyPress(event:PreciseInputEvent):Void
  {
    // Do the minimal possible work here.
    inputPressQueue.push(event);
  }

  /**
   * Callback executed when one of the note keys is released.
   */
  function onKeyRelease(event:PreciseInputEvent):Void
  {
    // Do the minimal possible work here.
    inputReleaseQueue.push(event);
  }

  // Exits the calibration and resets the offset.
  public function exitCalibration(cancel:Bool):Void
  {
    backButton.enabled = false;
    shouldOffset = -1;
    #if mobile
    if (OptionsState.instance.hitbox != null) OptionsState.instance.hitbox.visible = false;
    #end
    tempOffset = 0;
    if (cancel)
    {
      if (calibrating) Preferences.globalOffset = savedOffset;
      #if !mobile
      // mobile would play this twice
      FunkinSound.playOnce(Paths.sound('cancelMenu'));
      #end
    }
    else
      FunkinSound.playOnce(Paths.sound('confirmMenu'));
    offsetItem.currentValue = Preferences.globalOffset;
    OptionsState.instance.drumsBG.fadeOut(1, 0);
  }

  // Handles the exit for mobile devices.
  public function handleMobileExit():Void
  {
    if (shouldOffset == 1) exitCalibration(true);
    else if (shouldOffset == 0) exit();
  }

  // Returns the average of the differences in milliseconds.
  // Average is the sum of all differences divided by the number of differences.
  public function getAverage():Float
  {
    if (differences.length == 0) return 0;

    var avg:Float = 0;
    for (i in 0...differences.length)
    {
      avg += differences[i];
    }
    avg /= differences.length;

    return avg;
  }

  // Returns the consistency of the differences.
  // Consistency is the average of the squared differences from the mean.
  public function getConsistency():Float
  {
    if (differences.length == 0) return 0;

    var avg:Float = getAverage();

    var variance:Float = 0;
    for (i in 0...differences.length)
    {
      variance += Math.pow(differences[i] - avg, 2);
    }
    variance /= differences.length;

    return Math.sqrt(variance);
  }

  var _offsetLerpTime:Float = 0;
  var _lastOffset:Float = 0;
  var _lastDirection:Int = 0;

  /* Adds a difference in milliseconds to the list.
    If there are more than 4 differences, it calculates the average and sets the global offset.
    This is used for calibrating the offset based on user input.
    @param ms The difference in milliseconds to add.
    @see Preferences.globalOffset
   */
  public function addDifference(ms:Float):Void
  {
    differences.push(ms);

    if (differences.length > 2 && differences.length % 2 != 0 && calibrating)
    {
      var avg:Float = getAverage();
      tempOffset = Std.int(avg);
      _lastOffset = appliedOffsetLerp;
      _offsetLerpTime = 0;
    }
  }

  var _lastBeat:Float = 0;
  var _lastTime:Float = 0;

  override function update(elapsed:Float):Void
  {
    super.update(elapsed);
    localConductor.update(localConductor.songPosition + elapsed * 1000, false);

    var b:Float = localConductor.currentBeatTime;

    // Restart logic
    if (FlxG.sound.music.time < _lastTime)
    {
      localConductor.update(FlxG.sound.music.time, !calibrating);

      // Update arrows to be the correct distance away from the receptor.
      var lastArrowBeat:Float = 0;
      for (i in 0...arrows.length)
      {
        var arrow:ArrowData = arrows[i];
        var beatDiff:Float = arrow.beat - _lastBeat;

        arrow.beat = b + beatDiff;
        lastArrowBeat = arrow.beat;
      }
      if (calibrating)
      {
        arrowBeat = lastArrowBeat + 2;
      }
      else
        arrowBeat = 4;

      testStrumline.clean();
      testStrumline.noteData = [];
      testStrumline.nextNoteIndex = 0;
    }

    _lastBeat = b;

    // Resync logic
    var diff:Float = Math.abs((FlxG.sound.music.time + localConductor.combinedOffset) - localConductor.songPosition);
    if (diff > 50)
    {
      trace('Resyncing conductor: ' + diff + 'ms difference');

      // If the difference is greater than 50ms, we resync the conductor.
      localConductor.update(FlxG.sound.music.time, true);
      b = localConductor.currentBeatTime;
      _lastBeat = b;
    }

    _lastTime = FlxG.sound.music.time;

<<<<<<< HEAD
=======

    // Back logic
>>>>>>> f378c0ad
    if (controls.BACK && shouldOffset == 1)
    {
      exitCalibration(true);
      return;
    }

    // Calibration logic
    if (shouldOffset == 1 && calibrating)
    {
      // Lerp our offset
      if (_offsetLerpTime < 1) _offsetLerpTime += elapsed * 2;
      else
        _offsetLerpTime = 1;

      appliedOffsetLerp = FlxMath.lerp(_lastOffset, tempOffset, _offsetLerpTime);

      countText.text = 'Current Offset: ' + Std.int(appliedOffsetLerp) + 'ms';

      var toRemove:Array<ArrowData> = [];

      // Update arrows
      for (i in 0...arrows.length)
      {
        var arrow:ArrowData = arrows[i];

        var beatOffset:Float = appliedOffsetLerp / msPerBeat;

        var ms:Float = arrow.beat * msPerBeat;
        var offset:Float = GRhythmUtil.getNoteY(ms + appliedOffsetLerp, 2, false, localConductor);
        arrow.sprite.y = receptor.y + offset - (arrow.sprite.height / 2);
        arrow.sprite.x = receptor.x - (arrow.sprite.width / 2);

        // arrow.debugText.text = 'Beat: ' + arrow.beat;
        // arrow.debugText.setPosition(arrow.sprite.x + arrow.sprite.width, arrow.sprite.y - 20);

        if ((arrow.beat + beatOffset) < b - 0.25)
        {
          arrow.sprite.alpha -= elapsed * 5;
        }

        if (arrow.sprite.alpha <= 0)
        {
          toRemove.push(arrow);
          arrow.sprite.kill();
          // arrow.debugText.kill();
        }
      }

      // Remove arrows that are marked for removal.
      for (arrow in toRemove)
      {
        // trace("Removing arrow at beat: " + arrow.beat);
        arrows.remove(arrow);
      }

      while (b >= arrowBeat - 1)
      {
        // trace("Spawning arrow at beat: " + arrowBeat);
        // Create a new arrow at the next beat division.
        arrowBeat = (arrowBeat - (arrowBeat % 2)) + 2;
        var nextBeat:Float = arrowBeat;
        createArrow(nextBeat);
      }

      // Hit a note (calibration)
      if (FlxG.keys.justPressed.ANY #if FEATURE_TOUCH_CONTROLS || TouchUtil.justPressed #end)
      {
        var arrow:ArrowData = getClosestArrowAtBeat(b);

        var closestBeat:Float = Math.round(b);
        var diff:Float = closestBeat - b;
        var ms:Float = diff * msPerBeat;

        if (arrow != null) // eric sees this and goes "OMG NULL REF!!!!"
        {
          var beatOffset:Float = appliedOffsetLerp / msPerBeat;

          var arrowDiff:Float = (arrow.beat + beatOffset) - b;

          if (Math.abs(arrowDiff) < 0.25)
          {
            arrow.sprite.alpha = 0;
            arrow.sprite.kill();
            // arrow.debugText.kill();
            arrows.remove(arrow);
          }
        }

        var consistency:Float = getConsistency();

        if (consistency > 80 && differences.length > 4)
        {
          jumpInText.text = 'Try to be a little more consistent with your timing!';
          differences = [];
          tempOffset = 0;
          appliedOffsetLerp = 0;
          _gotMad = true;
          return;
        }

        addDifference(ms);

        if (differences.length >= 16)
        {
          jumpInText.text = 'Calibration complete!';
          Preferences.globalOffset = tempOffset;
          exitCalibration(false);
          return;
        }

        if (!_gotMad)
        {
          if (Math.abs(ms + tempOffset) < 45) jumpInText.text = 'Great job, keep going!';
          else
            jumpInText.text = 'Nice job, keep going!';
        }

        jumpInText.text += '\n' + differences.length + '/16';

        _gotMad = false;

        scaleModifier = 0.75;
      }
    }
    // Testing logic
    else if (shouldOffset == 1)
    {
      // If we are not calibrating, we are just testing the strumline.

      processInputQueue();

      // trace(b + ' - ' + arrowBeat);

      while (b >= arrowBeat - 2 && b < 124)
      {
        // trace("Spawning arrow at beat: " + arrowBeat);
        // Create a new arrow at the next beat division.
        arrowBeat = arrowBeat + 1;
        var data:SongNoteData = new SongNoteData(arrowBeat * msPerBeat, _lastDirection, 0, null, null);
        testStrumline.addNoteData(data, false);

        if (arrowBeat % 8 == 0)
        {
          var data:SongNoteData = new SongNoteData(arrowBeat * msPerBeat, 2, 0, null, null);
          testStrumline.addNoteData(data, false);
        }

        _lastDirection = (_lastDirection + 1) % 4; // Cycle through directions 0-3
      }
    }
    // Remove arrows and what not for when we are exiting calibration/testing
    else
    {
      var toRemove:Array<ArrowData> = [];
      for (i in 0...arrows.length)
      {
        var arrow:ArrowData = arrows[i];
        arrow.sprite.alpha -= elapsed * 5;
        if (arrow.sprite.alpha <= 0)
        {
          arrow.sprite.kill();
          // arrow.debugText.kill();
          toRemove.push(arrow);
        }
      }

      // Remove arrows that are marked for removal.
      for (arrow in toRemove)
      {
        arrows.remove(arrow);
      }
    }
    // Transitioning logic (animations and what not)
    if (lerped < 1) lerped += elapsed / 2;
    else if (lerped > 1) lerped = 1;

    if (shouldOffset == 1)
    {
      offsetLerp += elapsed / 2;
      if (offsetLerp >= 1) offsetLerp = 1;
    }
    else if (shouldOffset == -1)
    {
      offsetLerp -= elapsed / 3;
      if (offsetLerp <= 0) // We're exiting the calibration OR testing state
      {
        backButton.enabled = true;
        canExit = true;
        calibrating = false;
        MenuTypedList.pauseInput = false;
        offsetLerp = 0;
        shouldOffset = 0;
      }
    }

    blackRect.alpha = FlxMath.lerp(0, 0.5, FlxEase.cubeInOut(lerped));

    var yLerp = FlxMath.lerp(-480, 100, FlxEase.cubeInOut(lerped));
    var xLerp = FlxMath.lerp(0, FlxG.width, FlxEase.cubeInOut(offsetLerp));

    // center
    var recW = receptor.width;
    var recH = receptor.height;
    jumpInText.x = FlxG.width / 2 - (jumpInText.width / 2);
    countText.x = FlxG.width / 2 - (countText.width / 2);

    receptor.x = FlxG.width / 2 - (recW / 2);
    receptor.y = FlxG.height / 2 - (recH / 2);

    jumpInText.alpha = FlxMath.lerp(0, 1, FlxEase.cubeInOut(offsetLerp));

    if (calibrating)
    {
      receptor.alpha = FlxMath.lerp(0, 1, FlxEase.cubeInOut(offsetLerp));
      // debugBeatText.alpha = FlxMath.lerp(0, 1, FlxEase.cubeInOut(offsetLerp));
      countText.alpha = FlxMath.lerp(0, 1, FlxEase.cubeInOut(offsetLerp));
    }
    else
    {
      testStrumline.alpha = FlxMath.lerp(0, 1, FlxEase.cubeInOut(offsetLerp));
      backButton.y = FlxMath.lerp(FlxG.height - 200, 50, FlxEase.cubeInOut(offsetLerp));
    }

    if (scaleModifier < 1)
    {
      // trace("scaleModifier: " + scaleModifier);
      scaleModifier += elapsed / 2;
      if (scaleModifier >= 1) scaleModifier = 1;
    }

    receptor.scale.x = FlxMath.lerp(0, 1, FlxEase.cubeInOut(offsetLerp)) * scaleModifier;
    receptor.scale.y = FlxMath.lerp(0, 1, FlxEase.cubeInOut(offsetLerp)) * scaleModifier;

    // Update alpha and note window (canHit)
    for (note in testStrumline.notes.members)
    {
      if (note == null) continue;

      GRhythmUtil.processWindow(note, true, localConductor);
      note.alpha = FlxMath.lerp(0, 1, FlxEase.cubeInOut(offsetLerp));
    }

    /*debugBeatText.x = receptor.x + receptor.width * 2;
      debugBeatText.y = receptor.y - 20;

          debugBeatText.text = 'Beat: ' + b; */

    // receptor.angle += angleVel * elapsed;

    var ind = 0;
    // Indent the selected item.
    items.forEach(function(daItem:TextMenuItem) {
      // Initializing thy text width (if thou text present)
      var thyTextWidth:Int = 0;
      switch (Type.typeof(daItem))
      {
        case TClass(NumberPreferenceItem):
          var numPref:NumberPreferenceItem = cast(daItem, NumberPreferenceItem);
          thyTextWidth = numPref.lefthandText.getWidth();

          numPref.lefthandText.x = xLerp + (FlxG.width / 2) - ((thyTextWidth + daItem.atlasText.getWidth() + 20) / 2);
          numPref.lefthandText.y = yLerp + ((120 * ind) + 30);
          daItem.x = numPref.lefthandText.x + thyTextWidth + 20;
        default:
          daItem.x = xLerp + (FlxG.width / 2) - daItem.atlasText.getWidth() / 2;
      }

      daItem.y = yLerp + ((120 * ind) + 30);
      ind++;
    });
  }

  function hitNote(note:NoteSprite, input:PreciseInputEvent):Void
  {
    var inputLatencyNs:Int64 = PreciseInputManager.getCurrentTimestamp() - input.timestamp;
    var inputLatencyMs:Float = inputLatencyNs.toFloat() / Constants.NS_PER_MS;

    var diff:Float = note.noteData.time - localConductor.songPosition;

    // trace('Input latency: ' + inputLatencyMs + 'ms (diff: ' + diff + 'ms)');

    var totalDiff:Float = diff;
    if (totalDiff < 0) totalDiff = diff + inputLatencyMs;
    else
      totalDiff = diff - inputLatencyMs;

    var noteDiff:Int = Std.int(totalDiff);

    addDifference(noteDiff);

    if (noteDiff == 0)
    {
      // \n to signify a line break (because the original text has 3 lines)
      jumpInText.text = 'Perfect!\n';
    }
    else
    {
      jumpInText.text = noteDiff > 0 ? 'Early!\n' + noteDiff + 'ms' : 'Late!\n' + noteDiff + 'ms';
    }

    jumpInText.text += '\nAvg: ' + Std.int(getAverage()) + 'ms';

    testStrumline.hitNote(note);
  }

  /**
   * PreciseInputEvents are put into a queue between update() calls,
   * and then processed here.
   */
  function processInputQueue():Void
  {
    if (inputPressQueue.length + inputReleaseQueue.length == 0 || shouldOffset != 1) return;

    var notesInRange:Array<NoteSprite> = testStrumline.getNotesMayHit();

    var notesByDirection:Array<Array<NoteSprite>> = [[], [], [], []];

    for (note in notesInRange)
      notesByDirection[note.direction].push(note);

    while (inputPressQueue.length > 0)
    {
      var input:PreciseInputEvent = inputPressQueue.shift();

      testStrumline.pressKey(input.noteDirection);

      var notesInDirection:Array<NoteSprite> = notesByDirection[input.noteDirection];

      // trace('Processing input: ' + input.noteDirection + ' with ' + notesInDirection.length + ' notes in range.');

      if (notesInDirection.length == 0)
      {
        testStrumline.playPress(input.noteDirection);
      }
      else
      {
        // Choose the first note, deprioritizing low priority notes.
        var targetNote:Null<NoteSprite> = notesInDirection.find((note) -> !note.lowPriority);
        if (targetNote == null) targetNote = notesInDirection[0];
        if (targetNote == null) continue;

        hitNote(targetNote, input);
        notesInDirection.remove(targetNote);

        // Play the strumline animation.
        testStrumline.playConfirm(input.noteDirection);
      }
    }

    while (inputReleaseQueue.length > 0)
    {
      var input:PreciseInputEvent = inputReleaseQueue.shift();

      // Play the strumline animation.
      testStrumline.playStatic(input.noteDirection);

      testStrumline.releaseKey(input.noteDirection);
    }

    testStrumline.noteVibrations.tryNoteVibration();
  }

  // Creates a button item with a callback.
  function createButtonItem(name:String, callback:Void->Void):Void
  {
    var item = items.createItem(funkin.ui.FullScreenScaleMode.gameNotchSize.x, (120 * items.length) + 30, name, BOLD, callback);
    items.addItem(name, item);
  }

  // Creates a preference item with a number input.
  function createPrefItemNumber(prefName:String, prefDesc:String, onChange:Float->Void, ?valueFormatter:Float->String, defaultValue:Int, min:Int, max:Int,
      step:Float = 0.1, precision:Int, dragStepMultiplier:Float = 1):NumberPreferenceItem
  {
    var item = new NumberPreferenceItem(funkin.ui.FullScreenScaleMode.gameNotchSize.x, (120 * items.length) + 30, prefName, defaultValue, min, max, step,
      precision, onChange, valueFormatter, dragStepMultiplier);
    items.addItem(prefName, item);
    preferenceItems.add(item.lefthandText);
    return item;
  }
}<|MERGE_RESOLUTION|>--- conflicted
+++ resolved
@@ -548,12 +548,8 @@
     }
 
     _lastTime = FlxG.sound.music.time;
-
-<<<<<<< HEAD
-=======
-
+    
     // Back logic
->>>>>>> f378c0ad
     if (controls.BACK && shouldOffset == 1)
     {
       exitCalibration(true);

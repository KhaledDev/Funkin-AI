package funkin.ui.freeplay;

import funkin.graphics.adobeanimate.FlxAtlasSprite;
import flixel.FlxSprite;
import flixel.group.FlxSpriteGroup;
import flixel.util.FlxSort;
import flixel.tweens.FlxTween;
import flixel.util.FlxTimer;
import flixel.tweens.FlxEase;
import funkin.data.freeplay.AlbumRegistry;
import funkin.util.assets.FlxAnimationUtil;
import funkin.graphics.FunkinSprite;
import funkin.util.SortUtil;
import openfl.utils.Assets;

/**
 * The graphic for the album roll in the FreeplayState.
 * Simply set `albumID` to fetch the required data and update the textures.
 */
class AlbumRoll extends FlxSpriteGroup
{
  /**
   * The ID of the album to display.
   * Modify this value to automatically update the album art and title.
   */
  public var albumId(default, set):Null<String>;

  function set_albumId(value:Null<String>):Null<String>
  {
    if (this.albumId != value)
    {
      this.albumId = value;
      updateAlbum();
    }

    return value;
  }

<<<<<<< HEAD
  var newAlbumArt:FlxAtlasSprite;
=======
  var albumArt:FunkinSprite;
  var albumTitle:FunkinSprite;
>>>>>>> af8a37d2

  // var difficultyStars:DifficultyStars;
  var _exitMovers:Null<FreeplayState.ExitMoverData>;

  var albumData:Album;

  final animNames:Map<String, String> = [
    "volume1-active" => "ENTRANCE",
    "volume2-active" => "ENTRANCE VOL2",
    "volume3-active" => "ENTRANCE VOL3",
    "volume1-trans" => "VOL1 TRANS",
    "volume2-trans" => "VOL2 TRANS",
    "volume3-trans" => "VOL3 TRANS",
    "volume1-idle" => "VOL1 STILL",
    "volume2-idle" => "VOL2 STILL",
    "volume3-idle" => "VOL3 STILL",
  ];

  public function new()
  {
    super();

    newAlbumArt = new FlxAtlasSprite(0, 0, Paths.animateAtlas("freeplay/albumRoll/freeplayAlbum"));
    newAlbumArt.visible = false;
    newAlbumArt.onAnimationFinish.add(onAlbumFinish);

<<<<<<< HEAD
    add(newAlbumArt);

    // difficultyStars = new DifficultyStars(140, 39);
    // difficultyStars.stars.visible = false;
    // add(difficultyStars);
  }
=======
    albumTitle.visible = false;
    // albumArtist.visible = false;
>>>>>>> af8a37d2

  function onAlbumFinish(animName:String):Void
  {
    // Play the idle animation for the current album.
    newAlbumArt.playAnimation(animNames.get('$albumId-idle'), false, false, true);

    // End on the last frame and don't continue until playAnimation is called again.
    // newAlbumArt.anim.pause();
  }

  /**
   * Load the album data by ID and update the textures.
   */
  function updateAlbum():Void
  {
    if (albumId == null)
    {
      // difficultyStars.stars.visible = false;
      return;
    }

    albumData = AlbumRegistry.instance.fetchEntry(albumId);

    if (albumData == null)
    {
      FlxG.log.warn('Could not find album data for album ID: ${albumId}');

      return;
    };

    applyExitMovers();

    refresh();
  }

  public function refresh():Void
  {
    sort(SortUtil.byZIndex, FlxSort.ASCENDING);
  }

  /**
   * Apply exit movers for the album roll.
   * @param exitMovers The exit movers to apply.
   */
  public function applyExitMovers(?exitMovers:FreeplayState.ExitMoverData):Void
  {
    if (exitMovers == null)
    {
      exitMovers = _exitMovers;
    }
    else
    {
      _exitMovers = exitMovers;
    }

    if (exitMovers == null) return;

    exitMovers.set([newAlbumArt],
      {
        x: FlxG.width,
        speed: 0.4,
        wait: 0
      });
<<<<<<< HEAD

    // exitMovers.set([difficultyStars],
    //   {
    //     x: FlxG.width * 1.2,
    //     speed: 0.2,
    //     wait: 0.3
    //   });
=======
    exitMovers.set([albumTitle],
      {
        x: FlxG.width,
        speed: 0.2,
        wait: 0.1
      });
>>>>>>> af8a37d2
  }

  var titleTimer:Null<FlxTimer> = null;

  /**
   * Play the intro animation on the album art.
   */
  public function playIntro():Void
  {
    newAlbumArt.visible = true;
    newAlbumArt.playAnimation(animNames.get('$albumId-active'), false, false, false);

    // difficultyStars.stars.visible = false;
    new FlxTimer().start(0.75, function(_) {
      // showTitle();
      // showStars();
    });
  }

<<<<<<< HEAD
  public function skipIntro():Void
=======
  public function showTitle():Void
>>>>>>> af8a37d2
  {
    newAlbumArt.playAnimation(animNames.get('$albumId-trans'), false, false, false);
  }
<<<<<<< HEAD

  // public function setDifficultyStars(?difficulty:Int):Void
  // {
  //   if (difficulty == null) return;
  //   difficultyStars.difficulty = difficulty;
  // }
  // /**
  //  * Make the album stars visible.
  //  */
  // public function showStars():Void
  // {
  //   difficultyStars.stars.visible = false; // true;
  // }
=======
>>>>>>> af8a37d2
}<|MERGE_RESOLUTION|>--- conflicted
+++ resolved
@@ -36,12 +36,7 @@
     return value;
   }
 
-<<<<<<< HEAD
   var newAlbumArt:FlxAtlasSprite;
-=======
-  var albumArt:FunkinSprite;
-  var albumTitle:FunkinSprite;
->>>>>>> af8a37d2
 
   // var difficultyStars:DifficultyStars;
   var _exitMovers:Null<FreeplayState.ExitMoverData>;
@@ -68,17 +63,12 @@
     newAlbumArt.visible = false;
     newAlbumArt.onAnimationFinish.add(onAlbumFinish);
 
-<<<<<<< HEAD
     add(newAlbumArt);
 
     // difficultyStars = new DifficultyStars(140, 39);
     // difficultyStars.stars.visible = false;
     // add(difficultyStars);
   }
-=======
-    albumTitle.visible = false;
-    // albumArtist.visible = false;
->>>>>>> af8a37d2
 
   function onAlbumFinish(animName:String):Void
   {
@@ -142,22 +132,6 @@
         speed: 0.4,
         wait: 0
       });
-<<<<<<< HEAD
-
-    // exitMovers.set([difficultyStars],
-    //   {
-    //     x: FlxG.width * 1.2,
-    //     speed: 0.2,
-    //     wait: 0.3
-    //   });
-=======
-    exitMovers.set([albumTitle],
-      {
-        x: FlxG.width,
-        speed: 0.2,
-        wait: 0.1
-      });
->>>>>>> af8a37d2
   }
 
   var titleTimer:Null<FlxTimer> = null;
@@ -177,15 +151,10 @@
     });
   }
 
-<<<<<<< HEAD
   public function skipIntro():Void
-=======
-  public function showTitle():Void
->>>>>>> af8a37d2
   {
     newAlbumArt.playAnimation(animNames.get('$albumId-trans'), false, false, false);
   }
-<<<<<<< HEAD
 
   // public function setDifficultyStars(?difficulty:Int):Void
   // {
@@ -199,6 +168,4 @@
   // {
   //   difficultyStars.stars.visible = false; // true;
   // }
-=======
->>>>>>> af8a37d2
 }
package funkin.ui.freeplay;

import funkin.ui.freeplay.backcards.*;
import flixel.addons.transition.FlxTransitionableState;
import flixel.FlxCamera;
import flixel.FlxSprite;
import flixel.group.FlxGroup;
import flixel.group.FlxGroup.FlxTypedGroup;
import flixel.group.FlxSpriteGroup.FlxTypedSpriteGroup;
import flixel.input.touch.FlxTouch;
import flixel.math.FlxAngle;
import flixel.math.FlxPoint;
import flixel.system.debug.watch.Tracker.TrackerProfile;
import flixel.text.FlxText;
import flixel.tweens.FlxEase;
import flixel.tweens.FlxTween;
import flixel.tweens.misc.ShakeTween;
import flixel.util.FlxColor;
import flixel.util.FlxSpriteUtil;
import flixel.util.FlxTimer;
import funkin.audio.FunkinSound;
import funkin.data.freeplay.player.PlayerRegistry;
import funkin.data.song.SongRegistry;
import funkin.data.story.level.LevelRegistry;
import funkin.effects.IntervalShake;
import funkin.graphics.adobeanimate.FlxAtlasSprite;
import funkin.graphics.FunkinCamera;
import funkin.graphics.FunkinSprite;
import funkin.graphics.shaders.AngleMask;
import funkin.graphics.shaders.GaussianBlurShader;
import funkin.graphics.shaders.HSVShader;
import funkin.graphics.shaders.PureColor;
import funkin.graphics.shaders.BlueFade;
import funkin.graphics.shaders.StrokeShader;
import openfl.filters.ShaderFilter;
import funkin.input.Controls;
import funkin.play.PlayStatePlaylist;
import funkin.play.scoring.Scoring;
import funkin.play.scoring.Scoring.ScoringRank;
import funkin.play.song.Song;
import funkin.save.Save;
import funkin.save.Save.SaveScoreData;
import funkin.ui.AtlasText;
import funkin.ui.freeplay.charselect.PlayableCharacter;
import funkin.ui.freeplay.SongMenuItem.FreeplayRank;
import funkin.ui.mainmenu.MainMenuState;
import funkin.ui.MusicBeatSubState;
import funkin.ui.story.Level;
import funkin.ui.transition.LoadingState;
import funkin.ui.transition.StickerSubState;
import funkin.util.MathUtil;
import funkin.util.SortUtil;
import lime.utils.Assets;
import openfl.display.BlendMode;
import funkin.data.freeplay.style.FreeplayStyleRegistry;
import funkin.data.song.SongData.SongMusicData;

/**
 * Parameters used to initialize the FreeplayState.
 */
typedef FreeplayStateParams =
{
  ?character:String,

  ?fromCharSelect:Bool,

  ?fromResults:FromResultsParams,
};

/**
 * A set of parameters for transitioning to the FreeplayState from the ResultsState.
 */
typedef FromResultsParams =
{
  /**
   * The previous rank the song hand, if any. Null if it had no score before.
   */
  var ?oldRank:ScoringRank;

  /**
   * Whether or not to play the rank animation on returning to freeplay.
   */
  var playRankAnim:Bool;

  /**
   * The new rank the song has.
   */
  var newRank:ScoringRank;

  /**
   * The song ID to play the animation on.
   */
  var songId:String;

  /**
   * The difficulty ID to play the animation on.
   */
  var difficultyId:String;
};

/**
 * The state for the freeplay menu, allowing the player to select any song to play.
 */
@:nullSafety
class FreeplayState extends MusicBeatSubState
{
  //
  // Params
  //

  /**
   * The current character for this FreeplayState.
   * You can't change this without transitioning to a new FreeplayState.
   */
  final currentCharacterId:String;

  final currentCharacter:PlayableCharacter;

  /**
   * For the audio preview, the duration of the fade-in effect.
   */
  public static final FADE_IN_DURATION:Float = 0.5;

  /**
   * For the audio preview, the duration of the fade-out effect.
   *
   */
  public static final FADE_OUT_DURATION:Float = 0.25;

  /**
   * For the audio preview, the volume at which the fade-in starts.
   */
  public static final FADE_IN_START_VOLUME:Float = 0.25;

  /**
   * For the audio preview, the volume at which the fade-in ends.
   */
  public static final FADE_IN_END_VOLUME:Float = 1.0;

  /**
   * For the audio preview, the volume at which the fade-out starts.
   */
  public static final FADE_OUT_END_VOLUME:Float = 0.0;

  var songs:Array<Null<FreeplaySongData>> = [];

  var diffIdsCurrent:Array<String> = [];
  var diffIdsTotal:Array<String> = [];

  var curSelected:Int = 0;
  var currentDifficulty:String = Constants.DEFAULT_DIFFICULTY;

  public var fp:FreeplayScore;

  var txtCompletion:AtlasText;
  var lerpCompletion:Float = 0;
  var intendedCompletion:Float = 0;
  var lerpScore:Float = 0;
  var intendedScore:Int = 0;

  var grpDifficulties:FlxTypedSpriteGroup<DifficultySprite>;

  var coolColors:Array<Int> = [
    0xFF9271FD,
    0xFF9271FD,
    0xFF223344,
    0xFF941653,
    0xFFFC96D7,
    0xFFA0D1FF,
    0xFFFF78BF,
    0xFFF6B604
  ];

  var grpSongs:FlxTypedGroup<Alphabet>;
  var grpCapsules:FlxTypedGroup<SongMenuItem>;
  var curPlaying:Bool = false;

  var dj:Null<FreeplayDJ> = null;

  var ostName:FlxText;
  var albumRoll:AlbumRoll;

  var letterSort:LetterSort;
  var exitMovers:ExitMoverData = new Map();

  var exitMoversCharSel:ExitMoverData = new Map();

  var stickerSubState:Null<StickerSubState> = null;

  /**
   * The difficulty we were on when this menu was last accessed.
   */
  public static var rememberedDifficulty:String = Constants.DEFAULT_DIFFICULTY;

  /**
   * The song we were on when this menu was last accessed.
   * NOTE: `null` if the last song was `Random`.
   */
  public static var rememberedSongId:Null<String> = 'tutorial';

  /**
   * The character we were on when this menu was last accessed.
   */
  public static var rememberedCharacterId:String = Constants.DEFAULT_CHARACTER;

  var funnyCam:FunkinCamera;
  var rankCamera:FunkinCamera;
  var rankBg:FunkinSprite;
  var rankVignette:FlxSprite;

  var backingCard:Null<BackingCard> = null;

  public var bgDad:FlxSprite;

  var fromResultsParams:Null<FromResultsParams> = null;

  var prepForNewRank:Bool = false;

  var styleData:Null<FreeplayStyle> = null;

  var fromCharSelect:Null<Bool> = null;

  public function new(?params:FreeplayStateParams, ?stickers:StickerSubState)
  {
    currentCharacterId = params?.character ?? rememberedCharacterId;
    styleData = FreeplayStyleRegistry.instance.fetchEntry(currentCharacterId);
    var fetchPlayableCharacter = function():PlayableCharacter {
      var result = PlayerRegistry.instance.fetchEntry(params?.character ?? rememberedCharacterId);
      if (result == null) throw 'No valid playable character with id ${params?.character}';
      return result;
    };
    currentCharacter = fetchPlayableCharacter();

    rememberedCharacterId = currentCharacter?.id ?? Constants.DEFAULT_CHARACTER;

    fromCharSelect = params?.fromCharSelect;

    fromResultsParams = params?.fromResults;

    if (fromResultsParams?.playRankAnim == true)
    {
      prepForNewRank = true;
    }

    super(FlxColor.TRANSPARENT);

    if (stickers?.members != null)
    {
      stickerSubState = stickers;
    }

    switch (currentCharacterId)
    {
      case 'bf':
        backingCard = new BoyfriendCard(currentCharacter);
      case 'pico':
        backingCard = new PicoCard(currentCharacter);
      default:
        backingCard = new BackingCard(currentCharacter);
    }

    // We build a bunch of sprites BEFORE create() so we can guarantee they aren't null later on.
    albumRoll = new AlbumRoll();
    fp = new FreeplayScore(460, 60, 7, 100, styleData);
    rankCamera = new FunkinCamera('rankCamera', 0, 0, FlxG.width, FlxG.height);
    funnyCam = new FunkinCamera('freeplayFunny', 0, 0, FlxG.width, FlxG.height);
    grpCapsules = new FlxTypedGroup<SongMenuItem>();
    grpDifficulties = new FlxTypedSpriteGroup<DifficultySprite>(-300, 80);
    letterSort = new LetterSort(400, 75);
    grpSongs = new FlxTypedGroup<Alphabet>();
    rankBg = new FunkinSprite(0, 0);
    rankVignette = new FlxSprite(0, 0).loadGraphic(Paths.image('freeplay/rankVignette'));
    sparks = new FlxSprite(0, 0);
    sparksADD = new FlxSprite(0, 0);
    txtCompletion = new AtlasText(1185, 87, '69', AtlasFont.FREEPLAY_CLEAR);

    ostName = new FlxText(8, 8, FlxG.width - 8 - 8, 'OFFICIAL OST', 48);

    bgDad = new FlxSprite(backingCard.pinkBack.width * 0.74, 0).loadGraphic(styleData == null ? 'freeplay/freeplayBGdad' : styleData.getBgAssetGraphic());
  }

  var fadeShader:BlueFade = new BlueFade();

  public var angleMaskShader:AngleMask = new AngleMask();

  override function create():Void
  {
    super.create();

    FlxG.state.persistentUpdate = false;

    FlxTransitionableState.skipNextTransIn = true;

    var fadeShaderFilter:ShaderFilter = new ShaderFilter(fadeShader);
    funnyCam.filters = [fadeShaderFilter];

    if (stickerSubState != null)
    {
      this.persistentUpdate = true;
      this.persistentDraw = true;

      openSubState(stickerSubState);
      stickerSubState.degenStickers();
    }

    #if FEATURE_DISCORD_RPC
    // Updating Discord Rich Presence
    DiscordClient.changePresence('In the Menus', null);
    #end

    var isDebug:Bool = false;

    #if FEATURE_DEBUG_FUNCTIONS
    isDebug = true;
    #end

    // Add a null entry that represents the RANDOM option
    songs.push(null);

    // programmatically adds the songs via LevelRegistry and SongRegistry
    for (levelId in LevelRegistry.instance.listSortedLevelIds())
    {
      var level:Null<Level> = LevelRegistry.instance.fetchEntry(levelId);

      if (level == null)
      {
        trace('[WARN] Could not find level with id (${levelId})');
        continue;
      }

      for (songId in level.getSongs())
      {
        var song:Null<Song> = SongRegistry.instance.fetchEntry(songId);

        if (song == null)
        {
          trace('[WARN] Could not find song with id (${songId})');
          continue;
        }

        // Only display songs which actually have available difficulties for the current character.
        var displayedVariations = song.getVariationsByCharacter(currentCharacter);
        trace('Displayed Variations (${songId}): $displayedVariations');
        var availableDifficultiesForSong:Array<String> = song.listSuffixedDifficulties(displayedVariations, false, false);
        trace('Available Difficulties: $availableDifficultiesForSong');
        if (availableDifficultiesForSong.length == 0) continue;

        songs.push(new FreeplaySongData(levelId, songId, song, displayedVariations));
        for (difficulty in availableDifficultiesForSong)
        {
          diffIdsTotal.pushUnique(difficulty);
        }
      }
    }

    // LOAD MUSIC

    // LOAD CHARACTERS

    trace(FlxG.width);
    trace(FlxG.camera.zoom);
    trace(FlxG.camera.initialZoom);
    trace(FlxCamera.defaultZoom);

    if (backingCard != null)
    {
      add(backingCard);
      backingCard.init();
      backingCard.applyExitMovers(exitMovers, exitMoversCharSel);
      backingCard.instance = this;
    }

    if (currentCharacter?.getFreeplayDJData() != null)
    {
      dj = new FreeplayDJ(640, 366, currentCharacterId);
      exitMovers.set([dj],
        {
          x: -dj.width * 1.6,
          speed: 0.5
        });
      add(dj);
      exitMoversCharSel.set([dj],
        {
          y: -175,
          speed: 0.8,
          wait: 0.1
        });
    }

    bgDad.shader = angleMaskShader;
    bgDad.visible = false;

    var blackOverlayBullshitLOLXD:FlxSprite = new FlxSprite(FlxG.width).makeGraphic(Std.int(bgDad.width), Std.int(bgDad.height), FlxColor.BLACK);
    add(blackOverlayBullshitLOLXD); // used to mask the text lol!

    // this makes the texture sizes consistent, for the angle shader
    bgDad.setGraphicSize(0, FlxG.height);
    blackOverlayBullshitLOLXD.setGraphicSize(0, FlxG.height);

    bgDad.updateHitbox();
    blackOverlayBullshitLOLXD.updateHitbox();

    exitMovers.set([blackOverlayBullshitLOLXD, bgDad],
      {
        x: FlxG.width * 1.5,
        speed: 0.4,
        wait: 0
      });

    exitMoversCharSel.set([blackOverlayBullshitLOLXD, bgDad],
      {
        y: -100,
        speed: 0.8,
        wait: 0.1
      });

    add(bgDad);
    // backingCard.pinkBack.width * 0.74

    blackOverlayBullshitLOLXD.shader = bgDad.shader;

    rankBg.makeSolidColor(FlxG.width, FlxG.height, 0xD3000000);
    add(rankBg);

    add(grpSongs);

    add(grpCapsules);

    add(grpDifficulties);

    exitMovers.set([grpDifficulties],
      {
        x: -300,
        speed: 0.25,
        wait: 0
      });

    exitMoversCharSel.set([grpDifficulties],
      {
        y: -270,
        speed: 0.8,
        wait: 0.1
      });

    for (diffId in diffIdsTotal)
    {
      var diffSprite:DifficultySprite = new DifficultySprite(diffId);
      diffSprite.difficultyId = diffId;
      grpDifficulties.add(diffSprite);
    }

    grpDifficulties.group.forEach(function(spr) {
      spr.visible = false;
    });

    for (diffSprite in grpDifficulties.group.members)
    {
      if (diffSprite == null) continue;
      if (diffSprite.difficultyId == currentDifficulty) diffSprite.visible = true;
    }

    albumRoll.albumId = null;
    add(albumRoll);

    var overhangStuff:FlxSprite = new FlxSprite().makeGraphic(FlxG.width, 164, FlxColor.BLACK);
    overhangStuff.y -= overhangStuff.height;

    if (fromCharSelect == true)
    {
      blackOverlayBullshitLOLXD.x = 387.76;
      overhangStuff.y = -100;
      backingCard?.skipIntroTween();
    }
    else
    {
      albumRoll.applyExitMovers(exitMovers, exitMoversCharSel);
      FlxTween.tween(overhangStuff, {y: -100}, 0.3, {ease: FlxEase.quartOut});
      FlxTween.tween(blackOverlayBullshitLOLXD, {x: 387.76}, 0.7, {ease: FlxEase.quintOut});
    }

    var fnfFreeplay:FlxText = new FlxText(8, 8, 0, 'FREEPLAY', 48);
    fnfFreeplay.font = 'VCR OSD Mono';
    fnfFreeplay.visible = false;

    ostName.font = 'VCR OSD Mono';
    ostName.alignment = RIGHT;
    ostName.visible = false;

    exitMovers.set([overhangStuff, fnfFreeplay, ostName],
      {
        y: -overhangStuff.height,
        x: 0,
        speed: 0.2,
        wait: 0
      });

    exitMoversCharSel.set([overhangStuff, fnfFreeplay, ostName],
      {
        y: -300,
        speed: 0.8,
        wait: 0.1
      });

    var sillyStroke:StrokeShader = new StrokeShader(0xFFFFFFFF, 2, 2);
    fnfFreeplay.shader = sillyStroke;
    ostName.shader = sillyStroke;

    var fnfHighscoreSpr:FlxSprite = new FlxSprite(860, 70);
    fnfHighscoreSpr.frames = Paths.getSparrowAtlas('freeplay/highscore');
    fnfHighscoreSpr.animation.addByPrefix('highscore', 'highscore small instance 1', 24, false);
    fnfHighscoreSpr.visible = false;
    fnfHighscoreSpr.setGraphicSize(0, Std.int(fnfHighscoreSpr.height * 1));
    fnfHighscoreSpr.updateHitbox();
    add(fnfHighscoreSpr);

    new FlxTimer().start(FlxG.random.float(12, 50), function(tmr) {
      fnfHighscoreSpr.animation.play('highscore');
      tmr.time = FlxG.random.float(20, 60);
    }, 0);

    fp.visible = false;
    add(fp);

    var clearBoxSprite:FlxSprite = new FlxSprite(1165, 65).loadGraphic(Paths.image('freeplay/clearBox'));
    clearBoxSprite.visible = false;
    add(clearBoxSprite);

    txtCompletion.visible = false;
    add(txtCompletion);

    add(letterSort);
    letterSort.visible = false;

    exitMovers.set([letterSort],
      {
        y: -100,
        speed: 0.3
      });

    exitMoversCharSel.set([letterSort],
      {
        y: -270,
        speed: 0.8,
        wait: 0.1
      });

    letterSort.changeSelectionCallback = (str) -> {
      switch (str)
      {
        case 'fav':
          generateSongList({filterType: FAVORITE}, true);
        case 'ALL':
          generateSongList(null, true);
        case '#':
          generateSongList({filterType: REGEXP, filterData: '0-9'}, true);
        default:
          generateSongList({filterType: REGEXP, filterData: str}, true);
      }

      // We want to land on the first song of the group, rather than random song when changing letter sorts
      // that is, only if there's more than one song in the group!
      if (grpCapsules.members.length > 0)
      {
        FunkinSound.playOnce(Paths.sound('scrollMenu'), 0.4);
        curSelected = 1;
        changeSelection();
      }
    };

    exitMovers.set([fp, txtCompletion, fnfHighscoreSpr, txtCompletion, clearBoxSprite],
      {
        x: FlxG.width,
        speed: 0.3
      });

<<<<<<< HEAD
    exitMoversCharSel.set([fp, txtCompletion, fnfHighscoreSpr, txtCompletion, clearBoxSprite],
      {
        y: -270,
        speed: 0.8,
        wait: 0.1
      });

    var diffSelLeft:DifficultySelector = new DifficultySelector(this, 20, grpDifficulties.y - 10, false, controls, styleData);
    var diffSelRight:DifficultySelector = new DifficultySelector(this, 325, grpDifficulties.y - 10, true, controls, styleData);
=======
    var diffSelLeft:DifficultySelector = new DifficultySelector(this, 20, grpDifficulties.y - 10, false, controls);
    var diffSelRight:DifficultySelector = new DifficultySelector(this, 325, grpDifficulties.y - 10, true, controls);
>>>>>>> 04c88baf
    diffSelLeft.visible = false;
    diffSelRight.visible = false;
    add(diffSelLeft);
    add(diffSelRight);

    // putting these here to fix the layering
    add(overhangStuff);
    add(fnfFreeplay);
    add(ostName);

    // be careful not to "add()" things in here unless it's to a group that's already added to the state
    // otherwise it won't be properly attatched to funnyCamera (relavent code should be at the bottom of create())
    var onDJIntroDone = function() {
      // when boyfriend hits dat shiii

      albumRoll.playIntro();
      var daSong = grpCapsules.members[curSelected].songData;
      albumRoll.albumId = daSong?.albumId;

      if (fromCharSelect == null)
      {
        // render optimisation
        if (_parentState != null) _parentState.persistentDraw = false;

        FlxTween.color(bgDad, 0.6, 0xFF000000, 0xFFFFFFFF,
          {
            ease: FlxEase.expoOut,
            onUpdate: function(_) {
              angleMaskShader.extraColor = bgDad.color;
            }
          });
      }

      FlxTween.tween(grpDifficulties, {x: 90}, 0.6, {ease: FlxEase.quartOut});

      diffSelLeft.visible = true;
      diffSelRight.visible = true;
      letterSort.visible = true;

      exitMovers.set([diffSelLeft, diffSelRight],
        {
          x: -diffSelLeft.width * 2,
          speed: 0.26
        });

      exitMoversCharSel.set([diffSelLeft, diffSelRight],
        {
          y: -270,
          speed: 0.8,
          wait: 0.1
        });

      new FlxTimer().start(1 / 24, function(handShit) {
        fnfHighscoreSpr.visible = true;
        fnfFreeplay.visible = true;
        ostName.visible = true;
        fp.visible = true;
        fp.updateScore(0);

        clearBoxSprite.visible = true;
        txtCompletion.visible = true;
        intendedCompletion = 0;

        new FlxTimer().start(1.5 / 24, function(bold) {
          sillyStroke.width = 0;
          sillyStroke.height = 0;
          changeSelection();
        });
      });

      bgDad.visible = true;
      backingCard?.introDone();

      if (prepForNewRank && fromResultsParams != null)
      {
        rankAnimStart(fromResultsParams);
      }
    };

    if (dj != null)
    {
      dj.onIntroDone.add(onDJIntroDone);
    }
    else
    {
      onDJIntroDone();
    }

    generateSongList(null, false);

    // dedicated camera for the state so we don't need to fuk around with camera scrolls from the mainmenu / elsewhere
    funnyCam.bgColor = FlxColor.TRANSPARENT;
    FlxG.cameras.add(funnyCam, false);

    rankVignette.scale.set(2, 2);
    rankVignette.updateHitbox();
    rankVignette.blend = BlendMode.ADD;
    // rankVignette.cameras = [rankCamera];
    add(rankVignette);
    rankVignette.alpha = 0;

    forEach(function(bs) {
      bs.cameras = [funnyCam];
    });

    rankCamera.bgColor = FlxColor.TRANSPARENT;
    FlxG.cameras.add(rankCamera, false);
    rankBg.cameras = [rankCamera];
    rankBg.alpha = 0;

    if (prepForNewRank)
    {
      rankCamera.fade(0xFF000000, 0, false, null, true);
    }

    if (fromCharSelect == true)
    {
      enterFromCharSel();
      onDJIntroDone();
    }
  }

  var currentFilter:Null<SongFilter> = null;
  var currentFilteredSongs:Array<Null<FreeplaySongData>> = [];

  /**
   * Given the current filter, rebuild the current song list.
   *
   * @param filterStuff A filter to apply to the song list (regex, startswith, all, favorite)
   * @param force Whether the capsules should "jump" back in or not using their animation
   * @param onlyIfChanged Only apply the filter if the song list has changed
   */
  public function generateSongList(filterStuff:Null<SongFilter>, force:Bool = false, onlyIfChanged:Bool = true):Void
  {
    var tempSongs:Array<Null<FreeplaySongData>> = songs;

    // Remember just the difficulty because it's important for song sorting.
    currentDifficulty = rememberedDifficulty;

    if (filterStuff != null) tempSongs = sortSongs(tempSongs, filterStuff);

    // Filter further by current selected difficulty.
    if (currentDifficulty != null)
    {
      tempSongs = tempSongs.filter(song -> {
        if (song == null) return true; // Random
        return song.songDifficulties.contains(currentDifficulty);
      });
    }

    if (onlyIfChanged)
    {
      // == performs equality by reference
      if (tempSongs.isEqualUnordered(currentFilteredSongs)) return;
    }

    // Only now do we know that the filter is actually changing.

    // If curSelected is 0, the result will be null and fall back to the rememberedSongId.
    rememberedSongId = grpCapsules.members[curSelected]?.songData?.songId ?? rememberedSongId;

    for (cap in grpCapsules.members)
    {
      cap.songText.resetText();
      cap.kill();
    }

    currentFilter = filterStuff;

    currentFilteredSongs = tempSongs;
    curSelected = 0;

    var hsvShader:HSVShader = new HSVShader();

    var randomCapsule:SongMenuItem = grpCapsules.recycle(SongMenuItem);
    randomCapsule.init(FlxG.width, 0, null, styleData);
    randomCapsule.onConfirm = function() {
      capsuleOnConfirmRandom(randomCapsule);
    };
    randomCapsule.y = randomCapsule.intendedY(0) + 10;
    randomCapsule.targetPos.x = randomCapsule.x;
    randomCapsule.alpha = 0;
    randomCapsule.songText.visible = false;
    randomCapsule.favIcon.visible = false;
    randomCapsule.favIconBlurred.visible = false;
    randomCapsule.ranking.visible = false;
    randomCapsule.blurredRanking.visible = false;
    if (fromCharSelect == false)
    {
      randomCapsule.initJumpIn(0, force);
    }
    else
    {
      randomCapsule.forcePosition();
    }
    randomCapsule.hsvShader = hsvShader;
    grpCapsules.add(randomCapsule);

    for (i in 0...tempSongs.length)
    {
      var tempSong = tempSongs[i];
      if (tempSong == null) continue;

      var funnyMenu:SongMenuItem = grpCapsules.recycle(SongMenuItem);

      funnyMenu.init(FlxG.width, 0, tempSong, styleData);
      funnyMenu.onConfirm = function() {
        capsuleOnOpenDefault(funnyMenu);
      };
      funnyMenu.y = funnyMenu.intendedY(i + 1) + 10;
      funnyMenu.targetPos.x = funnyMenu.x;
      funnyMenu.ID = i;
      funnyMenu.capsule.alpha = 0.5;
      funnyMenu.songText.visible = false;
      funnyMenu.favIcon.visible = tempSong.isFav;
      funnyMenu.favIconBlurred.visible = tempSong.isFav;
      funnyMenu.hsvShader = hsvShader;

      funnyMenu.newText.animation.curAnim.curFrame = 45 - ((i * 4) % 45);
      funnyMenu.checkClip();
      funnyMenu.forcePosition();

      grpCapsules.add(funnyMenu);
    }

    FlxG.console.registerFunction('changeSelection', changeSelection);

    rememberSelection();

    changeSelection();
    changeDiff(0, true);
  }

  /**
   * Filters an array of songs based on a filter
   * @param songsToFilter What data to use when filtering
   * @param songFilter The filter to apply
   * @return Array<FreeplaySongData>
   */
  public function sortSongs(songsToFilter:Array<Null<FreeplaySongData>>, songFilter:SongFilter):Array<Null<FreeplaySongData>>
  {
    var filterAlphabetically = function(a:Null<FreeplaySongData>, b:Null<FreeplaySongData>):Int {
      return SortUtil.alphabetically(a?.songName ?? '', b?.songName ?? '');
    };

    switch (songFilter.filterType)
    {
      case REGEXP:
        // filterStuff.filterData has a string with the first letter of the sorting range, and the second one
        // this creates a filter to return all the songs that start with a letter between those two

        // if filterData looks like "A-C", the regex should look something like this: ^[A-C].*
        // to get every song that starts between A and C
        var filterRegexp:EReg = new EReg('^[' + songFilter.filterData + '].*', 'i');
        songsToFilter = songsToFilter.filter(str -> {
          if (str == null) return true; // Random
          return filterRegexp.match(str.songName);
        });

        songsToFilter.sort(filterAlphabetically);

      case STARTSWITH:
        // extra note: this is essentially a "search"

        songsToFilter = songsToFilter.filter(str -> {
          if (str == null) return true; // Random
          return str.songName.toLowerCase().startsWith(songFilter.filterData ?? '');
        });
      case ALL:
        // no filter!
      case FAVORITE:
        songsToFilter = songsToFilter.filter(str -> {
          if (str == null) return true; // Random
          return str.isFav;
        });

        songsToFilter.sort(filterAlphabetically);

      default:
        // return all on default
    }

    return songsToFilter;
  }

  var sparks:FlxSprite;
  var sparksADD:FlxSprite;

  function rankAnimStart(fromResults:FromResultsParams):Void
  {
    busy = true;
    grpCapsules.members[curSelected].sparkle.alpha = 0;
    // grpCapsules.members[curSelected].forcePosition();

    rememberedSongId = fromResults.songId;
    rememberedDifficulty = fromResults.difficultyId;
    changeSelection();
    changeDiff();

    if (fromResultsParams?.newRank == SHIT)
    {
      if (dj != null) dj.fistPumpLossIntro();
    }
    else
    {
      if (dj != null) dj.fistPumpIntro();
    }

    // rankCamera.fade(FlxColor.BLACK, 0.5, true);
    rankCamera.fade(0xFF000000, 0.5, true, null, true);
    if (FlxG.sound.music != null) FlxG.sound.music.volume = 0;
    rankBg.alpha = 1;

    if (fromResults.oldRank != null)
    {
      grpCapsules.members[curSelected].fakeRanking.rank = fromResults.oldRank;
      grpCapsules.members[curSelected].fakeBlurredRanking.rank = fromResults.oldRank;

      sparks.frames = Paths.getSparrowAtlas('freeplay/sparks');
      sparks.animation.addByPrefix('sparks', 'sparks', 24, false);
      sparks.visible = false;
      sparks.blend = BlendMode.ADD;
      sparks.setPosition(517, 134);
      sparks.scale.set(0.5, 0.5);
      add(sparks);
      sparks.cameras = [rankCamera];

      sparksADD.visible = false;
      sparksADD.frames = Paths.getSparrowAtlas('freeplay/sparksadd');
      sparksADD.animation.addByPrefix('sparks add', 'sparks add', 24, false);
      sparksADD.setPosition(498, 116);
      sparksADD.blend = BlendMode.ADD;
      sparksADD.scale.set(0.5, 0.5);
      add(sparksADD);
      sparksADD.cameras = [rankCamera];

      switch (fromResults.oldRank)
      {
        case SHIT:
          sparksADD.color = 0xFF6044FF;
        case GOOD:
          sparksADD.color = 0xFFEF8764;
        case GREAT:
          sparksADD.color = 0xFFEAF6FF;
        case EXCELLENT:
          sparksADD.color = 0xFFFDCB42;
        case PERFECT:
          sparksADD.color = 0xFFFF58B4;
        case PERFECT_GOLD:
          sparksADD.color = 0xFFFFB619;
      }
      // sparksADD.color = sparks.color;
    }

    grpCapsules.members[curSelected].doLerp = false;

    // originalPos.x = grpCapsules.members[curSelected].x;
    // originalPos.y = grpCapsules.members[curSelected].y;

    originalPos.x = 320.488;
    originalPos.y = 235.6;
    trace(originalPos);

    grpCapsules.members[curSelected].ranking.visible = false;
    grpCapsules.members[curSelected].blurredRanking.visible = false;

    rankCamera.zoom = 1.85;
    FlxTween.tween(rankCamera, {"zoom": 1.8}, 0.6, {ease: FlxEase.sineIn});

    funnyCam.zoom = 1.15;
    FlxTween.tween(funnyCam, {"zoom": 1.1}, 0.6, {ease: FlxEase.sineIn});

    grpCapsules.members[curSelected].cameras = [rankCamera];
    // grpCapsules.members[curSelected].targetPos.set((FlxG.width / 2) - (grpCapsules.members[curSelected].width / 2),
    //  (FlxG.height / 2) - (grpCapsules.members[curSelected].height / 2));

    grpCapsules.members[curSelected].setPosition((FlxG.width / 2) - (grpCapsules.members[curSelected].width / 2),
      (FlxG.height / 2) - (grpCapsules.members[curSelected].height / 2));

    new FlxTimer().start(0.5, _ -> {
      rankDisplayNew(fromResults);
    });
  }

  function rankDisplayNew(fromResults:Null<FromResultsParams>):Void
  {
    grpCapsules.members[curSelected].ranking.visible = true;
    grpCapsules.members[curSelected].blurredRanking.visible = true;
    grpCapsules.members[curSelected].ranking.scale.set(20, 20);
    grpCapsules.members[curSelected].blurredRanking.scale.set(20, 20);

    if (fromResults != null && fromResults.newRank != null)
    {
      grpCapsules.members[curSelected].ranking.animation.play(fromResults.newRank.getFreeplayRankIconAsset(), true);
    }

    FlxTween.tween(grpCapsules.members[curSelected].ranking, {"scale.x": 1, "scale.y": 1}, 0.1);

    if (fromResults != null && fromResults.newRank != null)
    {
      grpCapsules.members[curSelected].blurredRanking.animation.play(fromResults.newRank.getFreeplayRankIconAsset(), true);
    }
    FlxTween.tween(grpCapsules.members[curSelected].blurredRanking, {"scale.x": 1, "scale.y": 1}, 0.1);

    new FlxTimer().start(0.1, _ -> {
      if (fromResults?.oldRank != null)
      {
        grpCapsules.members[curSelected].fakeRanking.visible = false;
        grpCapsules.members[curSelected].fakeBlurredRanking.visible = false;

        sparks.visible = true;
        sparksADD.visible = true;
        sparks.animation.play('sparks', true);
        sparksADD.animation.play('sparks add', true);

        sparks.animation.finishCallback = anim -> {
          sparks.visible = false;
          sparksADD.visible = false;
        };
      }

      switch (fromResultsParams?.newRank)
      {
        case SHIT:
          FunkinSound.playOnce(Paths.sound('ranks/rankinbad'));
        case PERFECT:
          FunkinSound.playOnce(Paths.sound('ranks/rankinperfect'));
        case PERFECT_GOLD:
          FunkinSound.playOnce(Paths.sound('ranks/rankinperfect'));
        default:
          FunkinSound.playOnce(Paths.sound('ranks/rankinnormal'));
      }
      rankCamera.zoom = 1.3;

      FlxTween.tween(rankCamera, {"zoom": 1.5}, 0.3, {ease: FlxEase.backInOut});

      grpCapsules.members[curSelected].x -= 10;
      grpCapsules.members[curSelected].y -= 20;

      FlxTween.tween(funnyCam, {"zoom": 1.05}, 0.3, {ease: FlxEase.elasticOut});

      grpCapsules.members[curSelected].capsule.angle = -3;
      FlxTween.tween(grpCapsules.members[curSelected].capsule, {angle: 0}, 0.5, {ease: FlxEase.backOut});

      IntervalShake.shake(grpCapsules.members[curSelected].capsule, 0.3, 1 / 30, 0.1, 0, FlxEase.quadOut);
    });

    new FlxTimer().start(0.4, _ -> {
      FlxTween.tween(funnyCam, {"zoom": 1}, 0.8, {ease: FlxEase.sineIn});
      FlxTween.tween(rankCamera, {"zoom": 1.2}, 0.8, {ease: FlxEase.backIn});
      FlxTween.tween(grpCapsules.members[curSelected], {x: originalPos.x - 7, y: originalPos.y - 80}, 0.8 + 0.5, {ease: FlxEase.quartIn});
    });

    new FlxTimer().start(0.6, _ -> {
      rankAnimSlam(fromResults);
    });
  }

  function rankAnimSlam(fromResultsParams:Null<FromResultsParams>)
  {
    // FlxTween.tween(rankCamera, {"zoom": 1.9}, 0.5, {ease: FlxEase.backOut});
    FlxTween.tween(rankBg, {alpha: 0}, 0.5, {ease: FlxEase.expoIn});

    // FlxTween.tween(grpCapsules.members[curSelected], {angle: 5}, 0.5, {ease: FlxEase.backIn});

    switch (fromResultsParams?.newRank)
    {
      case SHIT:
        FunkinSound.playOnce(Paths.sound('ranks/loss'));
      case GOOD:
        FunkinSound.playOnce(Paths.sound('ranks/good'));
      case GREAT:
        FunkinSound.playOnce(Paths.sound('ranks/great'));
      case EXCELLENT:
        FunkinSound.playOnce(Paths.sound('ranks/excellent'));
      case PERFECT:
        FunkinSound.playOnce(Paths.sound('ranks/perfect'));
      case PERFECT_GOLD:
        FunkinSound.playOnce(Paths.sound('ranks/perfect'));
      default:
        FunkinSound.playOnce(Paths.sound('ranks/loss'));
    }

    FlxTween.tween(grpCapsules.members[curSelected], {"targetPos.x": originalPos.x, "targetPos.y": originalPos.y}, 0.5, {ease: FlxEase.expoOut});
    new FlxTimer().start(0.5, _ -> {
      funnyCam.shake(0.0045, 0.35);

      if (fromResultsParams?.newRank == SHIT)
      {
        if (dj != null) dj.fistPumpLoss();
      }
      else
      {
        if (dj != null) dj.fistPump();
      }

      rankCamera.zoom = 0.8;
      funnyCam.zoom = 0.8;
      FlxTween.tween(rankCamera, {"zoom": 1}, 1, {ease: FlxEase.elasticOut});
      FlxTween.tween(funnyCam, {"zoom": 1}, 0.8, {ease: FlxEase.elasticOut});

      for (index => capsule in grpCapsules.members)
      {
        var distFromSelected:Float = Math.abs(index - curSelected) - 1;

        if (distFromSelected < 5)
        {
          if (index == curSelected)
          {
            FlxTween.cancelTweensOf(capsule);
            // capsule.targetPos.x += 50;
            capsule.fadeAnim();

            rankVignette.color = capsule.getTrailColor();
            rankVignette.alpha = 1;
            FlxTween.tween(rankVignette, {alpha: 0}, 0.6, {ease: FlxEase.expoOut});

            capsule.doLerp = false;
            capsule.setPosition(originalPos.x, originalPos.y);
            IntervalShake.shake(capsule, 0.6, 1 / 24, 0.12, 0, FlxEase.quadOut, function(_) {
              capsule.doLerp = true;
              capsule.cameras = [funnyCam];

              // NOW we can interact with the menu
              busy = false;
              capsule.sparkle.alpha = 0.7;
              playCurSongPreview(capsule);
            }, null);

            // FlxTween.tween(capsule, {"targetPos.x": capsule.targetPos.x - 50}, 0.6,
            //   {
            //     ease: FlxEase.backInOut,
            //     onComplete: function(_) {
            //       capsule.cameras = [funnyCam];
            //     }
            //   });
            FlxTween.tween(capsule, {angle: 0}, 0.5, {ease: FlxEase.backOut});
          }
          if (index > curSelected)
          {
            // capsule.color = FlxColor.RED;
            new FlxTimer().start(distFromSelected / 20, _ -> {
              capsule.doLerp = false;

              capsule.capsule.angle = FlxG.random.float(-10 + (distFromSelected * 2), 10 - (distFromSelected * 2));
              FlxTween.tween(capsule.capsule, {angle: 0}, 0.5, {ease: FlxEase.backOut});

              IntervalShake.shake(capsule, 0.6, 1 / 24, 0.12 / (distFromSelected + 1), 0, FlxEase.quadOut, function(_) {
                capsule.doLerp = true;
              });
            });
          }

          if (index < curSelected)
          {
            // capsule.color = FlxColor.BLUE;
            new FlxTimer().start(distFromSelected / 20, _ -> {
              capsule.doLerp = false;

              capsule.capsule.angle = FlxG.random.float(-10 + (distFromSelected * 2), 10 - (distFromSelected * 2));
              FlxTween.tween(capsule.capsule, {angle: 0}, 0.5, {ease: FlxEase.backOut});

              IntervalShake.shake(capsule, 0.6, 1 / 24, 0.12 / (distFromSelected + 1), 0, FlxEase.quadOut, function(_) {
                capsule.doLerp = true;
              });
            });
          }
        }

        index += 1;
      }
    });

    new FlxTimer().start(2, _ -> {
      // dj.fistPump();
      prepForNewRank = false;
    });
  }

  function goToCharSelect():Void
  {
    busy = true;
    var transitionGradient = new FlxSprite(0, 720).loadGraphic(Paths.image('freeplay/transitionGradient'));
    transitionGradient.scale.set(1280, 1);
    transitionGradient.updateHitbox();
    transitionGradient.cameras = [rankCamera];
    exitMoversCharSel.set([transitionGradient],
      {
        y: -720,
        speed: 0.8,
        wait: 0.1
      });
    add(transitionGradient);
    for (index => capsule in grpCapsules.members)
    {
      var distFromSelected:Float = Math.abs(index - curSelected) - 1;
      if (distFromSelected < 5)
      {
        capsule.doLerp = false;
        exitMoversCharSel.set([capsule],
          {
            y: -250,
            speed: 0.8,
            wait: 0.1
          });
      }
    }
    fadeShader.fade(1.0, 0.0, 0.8, {ease: FlxEase.quadIn});
    FlxG.sound.music.fadeOut(0.9, 0);
    new FlxTimer().start(0.9, _ -> {
      FlxG.switchState(new funkin.ui.charSelect.CharSelectSubState());
    });
    for (grpSpr in exitMoversCharSel.keys())
    {
      var moveData:Null<MoveData> = exitMoversCharSel.get(grpSpr);
      if (moveData == null) continue;

      for (spr in grpSpr)
      {
        if (spr == null) continue;

        var funnyMoveShit:MoveData = moveData;

        var moveDataY = funnyMoveShit.y ?? spr.y;
        var moveDataSpeed = funnyMoveShit.speed ?? 0.2;
        var moveDataWait = funnyMoveShit.wait ?? 0.0;

        FlxTween.tween(spr, {y: moveDataY + spr.y}, moveDataSpeed, {ease: FlxEase.backIn});
      }
    }
    backingCard?.enterCharSel();
  }

  function enterFromCharSel():Void
  {
    busy = true;
    if (_parentState != null) _parentState.persistentDraw = false;

    var transitionGradient = new FlxSprite(0, 720).loadGraphic(Paths.image('freeplay/transitionGradient'));
    transitionGradient.scale.set(1280, 1);
    transitionGradient.updateHitbox();
    transitionGradient.cameras = [rankCamera];
    exitMoversCharSel.set([transitionGradient],
      {
        y: -720,
        speed: 1.5,
        wait: 0.1
      });
    add(transitionGradient);
    // FlxTween.tween(transitionGradient, {alpha: 0}, 1, {ease: FlxEase.circIn});
    // for (index => capsule in grpCapsules.members)
    // {
    //   var distFromSelected:Float = Math.abs(index - curSelected) - 1;
    //   if (distFromSelected < 5)
    //   {
    //     capsule.doLerp = false;
    //     exitMoversCharSel.set([capsule],
    //       {
    //         y: -250,
    //         speed: 0.8,
    //         wait: 0.1
    //       });
    //   }
    // }
    fadeShader.fade(0.0, 1.0, 0.8, {ease: FlxEase.quadIn});
    for (grpSpr in exitMoversCharSel.keys())
    {
      var moveData:Null<MoveData> = exitMoversCharSel.get(grpSpr);
      if (moveData == null) continue;

      for (spr in grpSpr)
      {
        if (spr == null) continue;

        var funnyMoveShit:MoveData = moveData;

        var moveDataY = funnyMoveShit.y ?? spr.y;
        var moveDataSpeed = funnyMoveShit.speed ?? 0.2;
        var moveDataWait = funnyMoveShit.wait ?? 0.0;

        spr.y += moveDataY;
        FlxTween.tween(spr, {y: spr.y - moveDataY}, moveDataSpeed * 1.2,
          {
            ease: FlxEase.expoOut,
            onComplete: function(_) {
              for (index => capsule in grpCapsules.members)
              {
                capsule.doLerp = true;
                fromCharSelect = false;
                busy = false;
                albumRoll.applyExitMovers(exitMovers, exitMoversCharSel);
              }
            }
          });
      }
    }
  }

  var touchY:Float = 0;
  var touchX:Float = 0;
  var dxTouch:Float = 0;
  var dyTouch:Float = 0;
  var velTouch:Float = 0;

  var veloctiyLoopShit:Float = 0;
  var touchTimer:Float = 0;

  var initTouchPos:FlxPoint = new FlxPoint();

  var spamTimer:Float = 0;
  var spamming:Bool = false;

  /**
   * If true, disable interaction with the interface.
   */
  public var busy:Bool = false;

  var originalPos:FlxPoint = new FlxPoint();

  override function update(elapsed:Float):Void
  {
    super.update(elapsed);

    #if FEATURE_DEBUG_FUNCTIONS
    if (FlxG.keys.justPressed.P)
    {
      FlxG.switchState(FreeplayState.build(
        {
          {
            character: currentCharacterId == "pico" ? Constants.DEFAULT_CHARACTER : "pico",
          }
        }));
    }

    if (FlxG.keys.justPressed.T)
    {
      rankAnimStart(fromResultsParams ??
        {
          playRankAnim: true,
          newRank: PERFECT_GOLD,
          songId: "tutorial",
          difficultyId: "hard"
        });
    }

    // if (FlxG.keys.justPressed.H)
    // {
    //   rankDisplayNew(fromResultsParams);
    // }

    // if (FlxG.keys.justPressed.G)
    // {
    //   rankAnimSlam(fromResultsParams);
    // }
    #end // ^<-- FEATURE_DEBUG_FUNCTIONS

    if (controls.FREEPLAY_CHAR_SELECT && !busy)
    {
      // Check if we have ACCESS to character select!
      trace('Is Pico unlocked? ${PlayerRegistry.instance.fetchEntry('pico')?.isUnlocked()}');
      trace('Number of characters: ${PlayerRegistry.instance.countUnlockedCharacters()}');

      if (PlayerRegistry.instance.countUnlockedCharacters() > 1)
      {
        if (dj != null)
        {
          busy = true;
          // Transition to character select after animation
          dj.onCharSelectComplete = function() {
            goToCharSelect();
          }
          dj.toCharSelect();
        }
        else
        {
          // Transition to character select immediately
          goToCharSelect();
        }
      }
      else
      {
        trace('Not enough characters unlocked to open character select!');
        FunkinSound.playOnce(Paths.sound('cancelMenu'));
      }
    }

    if (controls.FREEPLAY_FAVORITE && !busy)
    {
      var targetSong = grpCapsules.members[curSelected]?.songData;
      if (targetSong != null)
      {
        var realShit:Int = curSelected;
        var isFav = targetSong.toggleFavorite();
        if (isFav)
        {
          grpCapsules.members[realShit].favIcon.visible = true;
          grpCapsules.members[realShit].favIconBlurred.visible = true;
          grpCapsules.members[realShit].favIcon.animation.play('fav');
          grpCapsules.members[realShit].favIconBlurred.animation.play('fav');
          FunkinSound.playOnce(Paths.sound('fav'), 1);
          grpCapsules.members[realShit].checkClip();
          grpCapsules.members[realShit].selected = grpCapsules.members[realShit].selected; // set selected again, so it can run it's getter function to initialize movement
          busy = true;

          grpCapsules.members[realShit].doLerp = false;
          FlxTween.tween(grpCapsules.members[realShit], {y: grpCapsules.members[realShit].y - 5}, 0.1, {ease: FlxEase.expoOut});

          FlxTween.tween(grpCapsules.members[realShit], {y: grpCapsules.members[realShit].y + 5}, 0.1,
            {
              ease: FlxEase.expoIn,
              startDelay: 0.1,
              onComplete: function(_) {
                grpCapsules.members[realShit].doLerp = true;
                busy = false;
              }
            });
        }
        else
        {
          grpCapsules.members[realShit].favIcon.animation.play('fav', true, true, 9);
          grpCapsules.members[realShit].favIconBlurred.animation.play('fav', true, true, 9);
          FunkinSound.playOnce(Paths.sound('unfav'), 1);
          new FlxTimer().start(0.2, _ -> {
            grpCapsules.members[realShit].favIcon.visible = false;
            grpCapsules.members[realShit].favIconBlurred.visible = false;
            grpCapsules.members[realShit].checkClip();
          });

          busy = true;
          grpCapsules.members[realShit].doLerp = false;
          FlxTween.tween(grpCapsules.members[realShit], {y: grpCapsules.members[realShit].y + 5}, 0.1, {ease: FlxEase.expoOut});

          FlxTween.tween(grpCapsules.members[realShit], {y: grpCapsules.members[realShit].y - 5}, 0.1,
            {
              ease: FlxEase.expoIn,
              startDelay: 0.1,
              onComplete: function(_) {
                grpCapsules.members[realShit].doLerp = true;
                busy = false;
              }
            });
        }
      }
    }

    lerpScore = MathUtil.smoothLerp(lerpScore, intendedScore, elapsed, 0.5);
    lerpCompletion = MathUtil.smoothLerp(lerpCompletion, intendedCompletion, elapsed, 0.5);

    if (Math.isNaN(lerpScore))
    {
      lerpScore = intendedScore;
    }

    if (Math.isNaN(lerpCompletion))
    {
      lerpCompletion = intendedCompletion;
    }

    fp.updateScore(Std.int(lerpScore));

    txtCompletion.text = '${Math.floor(lerpCompletion * 100)}';

    // Right align the completion percentage
    switch (txtCompletion.text.length)
    {
      case 3:
        txtCompletion.offset.x = 10;
      case 2:
        txtCompletion.offset.x = 0;
      case 1:
        txtCompletion.offset.x = -24;
      default:
        txtCompletion.offset.x = 0;
    }

    handleInputs(elapsed);

    if (dj != null) FlxG.watch.addQuick('dj-anim', dj.getCurrentAnimation());
  }

  function handleInputs(elapsed:Float):Void
  {
    if (busy) return;

    var upP:Bool = controls.UI_UP_P;
    var downP:Bool = controls.UI_DOWN_P;
    var accepted:Bool = controls.ACCEPT;

    if (FlxG.onMobile)
    {
      for (touch in FlxG.touches.list)
      {
        if (touch.justPressed)
        {
          initTouchPos.set(touch.screenX, touch.screenY);
        }
        if (touch.pressed)
        {
          var dx:Float = initTouchPos.x - touch.screenX;
          var dy:Float = initTouchPos.y - touch.screenY;

          var angle:Float = Math.atan2(dy, dx);
          var length:Float = Math.sqrt(dx * dx + dy * dy);

          FlxG.watch.addQuick('LENGTH', length);
          FlxG.watch.addQuick('ANGLE', Math.round(FlxAngle.asDegrees(angle)));
        }
      }

      if (FlxG.touches.getFirst() != null)
      {
        if (touchTimer >= 1.5) accepted = true;

        touchTimer += elapsed;
        var touch:FlxTouch = FlxG.touches.getFirst();

        velTouch = Math.abs((touch.screenY - dyTouch)) / 50;

        dyTouch = touch.screenY - touchY;
        dxTouch = touch.screenX - touchX;

        if (touch.justPressed)
        {
          touchY = touch.screenY;
          dyTouch = 0;
          velTouch = 0;

          touchX = touch.screenX;
          dxTouch = 0;
        }

        if (Math.abs(dxTouch) >= 100)
        {
          touchX = touch.screenX;
          if (dxTouch != 0) dxTouch < 0 ? changeDiff(1) : changeDiff(-1);
        }

        if (Math.abs(dyTouch) >= 100)
        {
          touchY = touch.screenY;

          if (dyTouch != 0) dyTouch < 0 ? changeSelection(1) : changeSelection(-1);
        }
      }
      else
      {
        touchTimer = 0;
      }
    }

    #if mobile
    for (touch in FlxG.touches.list)
    {
      if (touch.justPressed)
      {
        // accepted = true;
      }
    }
    #end

    if ((controls.UI_UP || controls.UI_DOWN))
    {
      if (spamming)
      {
        if (spamTimer >= 0.07)
        {
          spamTimer = 0;

          if (controls.UI_UP)
          {
            changeSelection(-1);
          }
          else
          {
            changeSelection(1);
          }
        }
      }
      else if (spamTimer >= 0.9)
      {
        spamming = true;
      }
      else if (spamTimer <= 0)
      {
        if (controls.UI_UP)
        {
          changeSelection(-1);
        }
        else
        {
          changeSelection(1);
        }
      }

      spamTimer += elapsed;
      if (dj != null) dj.resetAFKTimer();
    }
    else
    {
      spamming = false;
      spamTimer = 0;
    }

    #if !html5
    if (FlxG.mouse.wheel != 0)
    {
      if (dj != null) dj.resetAFKTimer();
      changeSelection(-Math.round(FlxG.mouse.wheel));
    }
    #else
    if (FlxG.mouse.wheel < 0)
    {
      if (dj != null) dj.resetAFKTimer();
      changeSelection(-Math.round(FlxG.mouse.wheel / 8));
    }
    else if (FlxG.mouse.wheel > 0)
    {
      if (dj != null) dj.resetAFKTimer();
      changeSelection(-Math.round(FlxG.mouse.wheel / 8));
    }
    #end

    if (controls.UI_LEFT_P)
    {
      if (dj != null) dj.resetAFKTimer();
      changeDiff(-1);
      generateSongList(currentFilter, true);
    }
    if (controls.UI_RIGHT_P)
    {
      if (dj != null) dj.resetAFKTimer();
      changeDiff(1);
      generateSongList(currentFilter, true);
    }

    if (controls.BACK && !busy)
    {
      busy = true;
      FlxTween.globalManager.clear();
      FlxTimer.globalManager.clear();
      if (dj != null) dj.onIntroDone.removeAll();

      FunkinSound.playOnce(Paths.sound('cancelMenu'));

      var longestTimer:Float = 0;

      backingCard?.disappear();

      for (grpSpr in exitMovers.keys())
      {
        var moveData:Null<MoveData> = exitMovers.get(grpSpr);
        if (moveData == null) continue;

        for (spr in grpSpr)
        {
          if (spr == null) continue;

          var funnyMoveShit:MoveData = moveData;

          var moveDataX = funnyMoveShit.x ?? spr.x;
          var moveDataY = funnyMoveShit.y ?? spr.y;
          var moveDataSpeed = funnyMoveShit.speed ?? 0.2;
          var moveDataWait = funnyMoveShit.wait ?? 0.0;

          FlxTween.tween(spr, {x: moveDataX, y: moveDataY}, moveDataSpeed, {ease: FlxEase.expoIn});

          longestTimer = Math.max(longestTimer, moveDataSpeed + moveDataWait);
        }
      }

      for (caps in grpCapsules.members)
      {
        caps.doJumpIn = false;
        caps.doLerp = false;
        caps.doJumpOut = true;
      }

      if (Type.getClass(_parentState) == MainMenuState)
      {
        _parentState.persistentUpdate = false;
        _parentState.persistentDraw = true;
      }

      new FlxTimer().start(longestTimer, (_) -> {
        FlxTransitionableState.skipNextTransIn = true;
        FlxTransitionableState.skipNextTransOut = true;
        if (Type.getClass(_parentState) == MainMenuState)
        {
          FunkinSound.playMusic('freakyMenu',
            {
              overrideExisting: true,
              restartTrack: false
            });
          FlxG.sound.music.fadeIn(4.0, 0.0, 1.0);
          close();
        }
        else
        {
          FlxG.switchState(() -> new MainMenuState());
        }
      });
    }

    if (accepted)
    {
      grpCapsules.members[curSelected].onConfirm();
    }
  }

  override function beatHit():Bool
  {
    backingCard?.beatHit();

    return super.beatHit();
  }

  public override function destroy():Void
  {
    super.destroy();
    var daSong:Null<FreeplaySongData> = currentFilteredSongs[curSelected];
    if (daSong != null)
    {
      clearDaCache(daSong.songName);
    }
    // remove and destroy freeplay camera
    FlxG.cameras.remove(funnyCam);
  }

  function changeDiff(change:Int = 0, force:Bool = false):Void
  {
    touchTimer = 0;

    var currentDifficultyIndex:Int = diffIdsCurrent.indexOf(currentDifficulty);

    if (currentDifficultyIndex == -1) currentDifficultyIndex = diffIdsCurrent.indexOf(Constants.DEFAULT_DIFFICULTY);

    currentDifficultyIndex += change;

    if (currentDifficultyIndex < 0) currentDifficultyIndex = diffIdsCurrent.length - 1;
    if (currentDifficultyIndex >= diffIdsCurrent.length) currentDifficultyIndex = 0;

    currentDifficulty = diffIdsCurrent[currentDifficultyIndex];

    var daSong:Null<FreeplaySongData> = grpCapsules.members[curSelected].songData;
    if (daSong != null)
    {
      var targetSong:Null<Song> = SongRegistry.instance.fetchEntry(daSong.songId);
      if (targetSong == null)
      {
        FlxG.log.warn('WARN: could not find song with id (${daSong.songId})');
        return;
      }
      var targetVariation:String = targetSong.getFirstValidVariation(currentDifficulty) ?? '';

      // TODO: This line of code makes me sad, but you can't really fix it without a breaking migration.
      var suffixedDifficulty = (targetVariation != Constants.DEFAULT_VARIATION
        && targetVariation != 'erect') ? '$currentDifficulty-${targetVariation}' : currentDifficulty;
      var songScore:Null<SaveScoreData> = Save.instance.getSongScore(daSong.songId, suffixedDifficulty);
      intendedScore = songScore?.score ?? 0;
      intendedCompletion = songScore == null ? 0.0 : ((songScore.tallies.sick + songScore.tallies.good) / songScore.tallies.totalNotes);
      rememberedDifficulty = currentDifficulty;
    }
    else
    {
      intendedScore = 0;
      intendedCompletion = 0.0;
    }

    if (intendedCompletion == Math.POSITIVE_INFINITY || intendedCompletion == Math.NEGATIVE_INFINITY || Math.isNaN(intendedCompletion))
    {
      intendedCompletion = 0;
    }

    grpDifficulties.group.forEach(function(diffSprite) {
      diffSprite.visible = false;
    });

    for (diffSprite in grpDifficulties.group.members)
    {
      if (diffSprite == null) continue;
      if (diffSprite.difficultyId == currentDifficulty)
      {
        if (change != 0)
        {
          diffSprite.visible = true;
          diffSprite.offset.y += 5;
          diffSprite.alpha = 0.5;
          new FlxTimer().start(1 / 24, function(swag) {
            diffSprite.alpha = 1;
            diffSprite.updateHitbox();
          });
        }
        else
        {
          diffSprite.visible = true;
        }
      }
    }

    if (change != 0 || force)
    {
      // Update the song capsules to reflect the new difficulty info.
      for (songCapsule in grpCapsules.members)
      {
        if (songCapsule == null) continue;
        if (songCapsule.songData != null)
        {
          songCapsule.songData.currentDifficulty = currentDifficulty;
          songCapsule.init(null, null, songCapsule.songData);
          songCapsule.checkClip();
        }
        else
        {
          songCapsule.init(null, null, null);
        }
      }

      // Reset the song preview in case we changed variations (normal->erect etc)
      playCurSongPreview();
    }

    // Set the album graphic and play the animation if relevant.
    var newAlbumId:Null<String> = daSong?.albumId;
    if (albumRoll.albumId != newAlbumId)
    {
      albumRoll.albumId = newAlbumId;
      albumRoll.skipIntro();
    }

    // Set difficulty star count.
    albumRoll.setDifficultyStars(daSong?.difficultyRating);
  }

  // Clears the cache of songs, frees up memory, they' ll have to be loaded in later tho function clearDaCache(actualSongTho:String)
  function clearDaCache(actualSongTho:String):Void
  {
    for (song in songs)
    {
      if (song == null) continue;
      if (song.songName != actualSongTho)
      {
        trace('trying to remove: ' + song.songName);
        // openfl.Assets.cache.clear(Paths.inst(song.songName));
      }
    }
  }

  function capsuleOnConfirmRandom(randomCapsule:SongMenuItem):Void
  {
    trace('RANDOM SELECTED');

    busy = true;
    letterSort.inputEnabled = false;

    var availableSongCapsules:Array<SongMenuItem> = grpCapsules.members.filter(function(cap:SongMenuItem) {
      // Dead capsules are ones which were removed from the list when changing filters.
      return cap.alive && cap.songData != null;
    });

    trace('Available songs: ${availableSongCapsules.map(function(cap) {
      return cap?.songData?.songName;
    })}');

    if (availableSongCapsules.length == 0)
    {
      trace('No songs available!');
      busy = false;
      letterSort.inputEnabled = true;
      FunkinSound.playOnce(Paths.sound('cancelMenu'));
      return;
    }

    var targetSong:SongMenuItem = FlxG.random.getObject(availableSongCapsules);

    // Seeing if I can do an animation...
    curSelected = grpCapsules.members.indexOf(targetSong);
    changeSelection(0); // Trigger an update.

    // Act like we hit Confirm on that song.
    capsuleOnConfirmDefault(targetSong);
  }

  /**
   * Called when hitting ENTER to open the instrumental list.
   */
  function capsuleOnOpenDefault(cap:SongMenuItem):Void
  {
    var targetSongId:String = cap?.songData?.songId ?? 'unknown';
    var targetSongNullable:Null<Song> = SongRegistry.instance.fetchEntry(targetSongId);
    if (targetSongNullable == null)
    {
      FlxG.log.warn('WARN: could not find song with id (${targetSongId})');
      return;
    }
    var targetSong:Song = targetSongNullable;
    var targetDifficultyId:String = currentDifficulty;
    var targetVariation:Null<String> = targetSong.getFirstValidVariation(targetDifficultyId, currentCharacter);
    var targetLevelId:Null<String> = cap?.songData?.levelId;
    PlayStatePlaylist.campaignId = targetLevelId ?? null;

    var targetDifficulty:Null<SongDifficulty> = targetSong.getDifficulty(targetDifficultyId, targetVariation);
    if (targetDifficulty == null)
    {
      FlxG.log.warn('WARN: could not find difficulty with id (${targetDifficultyId})');
      return;
    }

    trace('target difficulty: ${targetDifficultyId}');
    trace('target variation: ${targetDifficulty?.variation ?? Constants.DEFAULT_VARIATION}');

    var baseInstrumentalId:String = targetSong.getBaseInstrumentalId(targetDifficultyId, targetDifficulty?.variation ?? Constants.DEFAULT_VARIATION) ?? '';
    var altInstrumentalIds:Array<String> = targetSong.listAltInstrumentalIds(targetDifficultyId,
      targetDifficulty?.variation ?? Constants.DEFAULT_VARIATION) ?? [];

    if (altInstrumentalIds.length > 0)
    {
      var instrumentalIds = [baseInstrumentalId].concat(altInstrumentalIds);
      openInstrumentalList(cap, instrumentalIds);
    }
    else
    {
      trace('NO ALTS');
      capsuleOnConfirmDefault(cap);
    }
  }

  public function getControls():Controls
  {
    return controls;
  }

  function openInstrumentalList(cap:SongMenuItem, instrumentalIds:Array<String>):Void
  {
    busy = true;

    capsuleOptionsMenu = new CapsuleOptionsMenu(this, cap.x + 175, cap.y + 115, instrumentalIds);
    capsuleOptionsMenu.cameras = [funnyCam];
    capsuleOptionsMenu.zIndex = 10000;
    add(capsuleOptionsMenu);

    capsuleOptionsMenu.onConfirm = function(targetInstId:String) {
      capsuleOnConfirmDefault(cap, targetInstId);
    };
  }

  var capsuleOptionsMenu:Null<CapsuleOptionsMenu> = null;

  public function cleanupCapsuleOptionsMenu():Void
  {
    this.busy = false;

    if (capsuleOptionsMenu != null)
    {
      remove(capsuleOptionsMenu);
      capsuleOptionsMenu = null;
    }
  }

  /**
   * Called when hitting ENTER to play the song.
   */
  function capsuleOnConfirmDefault(cap:SongMenuItem, ?targetInstId:String):Void
  {
    busy = true;
    letterSort.inputEnabled = false;

    PlayStatePlaylist.isStoryMode = false;

    var targetSongId:String = cap?.songData?.songId ?? 'unknown';
    var targetSongNullable:Null<Song> = SongRegistry.instance.fetchEntry(targetSongId);
    if (targetSongNullable == null)
    {
      FlxG.log.warn('WARN: could not find song with id (${targetSongId})');
      return;
    }
    var targetSong:Song = targetSongNullable;
    var targetDifficultyId:String = currentDifficulty;
    var targetVariation:Null<String> = targetSong.getFirstValidVariation(targetDifficultyId, currentCharacter);
    var targetLevelId:Null<String> = cap?.songData?.levelId;
    PlayStatePlaylist.campaignId = targetLevelId ?? null;

    var targetDifficulty:Null<SongDifficulty> = targetSong.getDifficulty(targetDifficultyId, targetVariation);
    if (targetDifficulty == null)
    {
      FlxG.log.warn('WARN: could not find difficulty with id (${targetDifficultyId})');
      return;
    }

    var baseInstrumentalId:String = targetSong?.getBaseInstrumentalId(targetDifficultyId, targetDifficulty.variation ?? Constants.DEFAULT_VARIATION) ?? '';
    var altInstrumentalIds:Array<String> = targetSong?.listAltInstrumentalIds(targetDifficultyId,
      targetDifficulty.variation ?? Constants.DEFAULT_VARIATION) ?? [];

<<<<<<< HEAD
    // TODO: Make this a UI element.
    #if FEATURE_DEBUG_FUNCTIONS
    if (altInstrumentalIds.length > 0 && FlxG.keys.pressed.CONTROL)
    {
      targetInstId = altInstrumentalIds[0];
    }
    #end
=======
    if (targetInstId == null) targetInstId = baseInstrumentalId;
>>>>>>> 04c88baf

    // Visual and audio effects.
    FunkinSound.playOnce(Paths.sound('confirmMenu'));
    if (dj != null) dj.confirm();

    grpCapsules.members[curSelected].forcePosition();
    grpCapsules.members[curSelected].confirm();

    backingCard?.confirm();

    new FlxTimer().start(styleData?.getStartDelay(), function(tmr:FlxTimer) {
      FunkinSound.emptyPartialQueue();

      Paths.setCurrentLevel(cap?.songData?.levelId);
      LoadingState.loadPlayState(
        {
          targetSong: targetSong,
          targetDifficulty: targetDifficultyId,
          targetVariation: targetVariation,
          targetInstrumental: targetInstId,
          practiceMode: false,
          minimalMode: false,

          #if FEATURE_DEBUG_FUNCTIONS
          botPlayMode: FlxG.keys.pressed.SHIFT,
          #else
          botPlayMode: false,
          #end
          // TODO: Make these an option! It's currently only accessible via chart editor.
          // startTimestamp: 0.0,
          // playbackRate: 0.5,
          // botPlayMode: true,
        }, true);
    });
  }

  function rememberSelection():Void
  {
    if (rememberedSongId != null)
    {
      curSelected = currentFilteredSongs.findIndex(function(song) {
        if (song == null) return false;
        return song.songId == rememberedSongId;
      });

      if (curSelected == -1) curSelected = 0;
    }

    if (rememberedDifficulty != null)
    {
      currentDifficulty = rememberedDifficulty;
    }
  }

  function changeSelection(change:Int = 0):Void
  {
    var prevSelected:Int = curSelected;

    curSelected += change;

    if (!prepForNewRank && curSelected != prevSelected) FunkinSound.playOnce(Paths.sound('scrollMenu'), 0.4);

    if (curSelected < 0) curSelected = grpCapsules.countLiving() - 1;
    if (curSelected >= grpCapsules.countLiving()) curSelected = 0;

    var daSongCapsule:SongMenuItem = grpCapsules.members[curSelected];
    if (daSongCapsule.songData != null)
    {
      var songScore:Null<SaveScoreData> = Save.instance.getSongScore(daSongCapsule.songData.songId, currentDifficulty);
      intendedScore = songScore?.score ?? 0;
      intendedCompletion = songScore == null ? 0.0 : ((songScore.tallies.sick + songScore.tallies.good) / songScore.tallies.totalNotes);
      diffIdsCurrent = daSongCapsule.songData.songDifficulties;
      rememberedSongId = daSongCapsule.songData.songId;
      changeDiff();
    }
    else
    {
      intendedScore = 0;
      intendedCompletion = 0.0;
      diffIdsCurrent = diffIdsTotal;
      rememberedSongId = null;
      rememberedDifficulty = Constants.DEFAULT_DIFFICULTY;
      albumRoll.albumId = null;
    }

    for (index => capsule in grpCapsules.members)
    {
      index += 1;

      capsule.selected = index == curSelected + 1;

      capsule.targetPos.y = capsule.intendedY(index - curSelected);
      capsule.targetPos.x = 270 + (60 * (Math.sin(index - curSelected)));

      if (index < curSelected) capsule.targetPos.y -= 100; // another 100 for good measure
    }

    if (grpCapsules.countLiving() > 0 && !prepForNewRank)
    {
      playCurSongPreview(daSongCapsule);
      grpCapsules.members[curSelected].selected = true;
    }
  }

  public function playCurSongPreview(?daSongCapsule:SongMenuItem):Void
  {
    if (daSongCapsule == null) daSongCapsule = grpCapsules.members[curSelected];

    if (curSelected == 0)
    {
      FunkinSound.playMusic('freeplayRandom',
        {
          startingVolume: 0.0,
          overrideExisting: true,
          restartTrack: false
        });
      FlxG.sound.music.fadeIn(2, 0, 0.8);
    }
    else
    {
      var previewSongId:Null<String> = daSongCapsule?.songData?.songId;
      if (previewSongId == null) return;

      var previewSong:Null<Song> = SongRegistry.instance.fetchEntry(previewSongId);
<<<<<<< HEAD
      var songDifficulty:Null<SongDifficulty> = previewSong?.getDifficulty(currentDifficulty,
        previewSong?.getVariationsByCharacter(currentCharacter) ?? Constants.DEFAULT_VARIATION_LIST);
      var baseInstrumentalId:String = songDifficulty?.characters?.instrumental ?? '';
      var altInstrumentalIds:Array<String> = songDifficulty?.characters?.altInstrumentals ?? [];
=======
      var currentVariation = previewSong?.getVariationsByCharacter(currentCharacter) ?? Constants.DEFAULT_VARIATION_LIST;
      var songDifficulty = previewSong?.getDifficulty(currentDifficulty, currentVariation);

      var baseInstrumentalId:String = previewSong?.getBaseInstrumentalId(currentDifficulty, songDifficulty?.variation ?? Constants.DEFAULT_VARIATION) ?? '';
      var altInstrumentalIds:Array<String> = previewSong?.listAltInstrumentalIds(currentDifficulty,
        songDifficulty?.variation ?? Constants.DEFAULT_VARIATION) ?? [];
>>>>>>> 04c88baf

      var instSuffix:String = baseInstrumentalId;

      // TODO: Make this a UI element.
      #if FEATURE_DEBUG_FUNCTIONS
      if (altInstrumentalIds.length > 0 && FlxG.keys.pressed.CONTROL)
      {
        instSuffix = altInstrumentalIds[0];
      }
      #end

      instSuffix = (instSuffix != '') ? '-$instSuffix' : '';

      trace('Attempting to play partial preview: ${previewSongId}:${instSuffix}');

      FunkinSound.playMusic(previewSongId,
        {
          startingVolume: 0.0,
          overrideExisting: true,
          restartTrack: false,
          mapTimeChanges: false, // The music metadata is not alongside the audio file so this won't work.
          pathsFunction: INST,
          suffix: instSuffix,
          partialParams:
            {
              loadPartial: true,
              start: 0,
              end: 0.2
            },
          onLoad: function() {
            FlxG.sound.music.fadeIn(2, 0, 0.4);
          }
        });

      if (songDifficulty != null)
      {
        Conductor.instance.mapTimeChanges(songDifficulty.timeChanges);
        Conductor.instance.update(FlxG.sound?.music?.time ?? 0.0);
      }
    }
  }

  /**
   * Build an instance of `FreeplayState` that is above the `MainMenuState`.
   * @return The MainMenuState with the FreeplayState as a substate.
   */
  public static function build(?params:FreeplayStateParams, ?stickers:StickerSubState):MusicBeatState
  {
    var result:MainMenuState;
    result = new MainMenuState(true);
    result.openSubState(new FreeplayState(params, stickers));
    result.persistentUpdate = false;
    result.persistentDraw = true;
    return result;
  }
}

/**
 * The difficulty selector arrows to the left and right of the difficulty.
 */
class DifficultySelector extends FlxSprite
{
  var controls:Controls;
  var whiteShader:PureColor;

  var parent:FreeplayState;

<<<<<<< HEAD
  public function new(parent:FreeplayState, x:Float, y:Float, flipped:Bool, controls:Controls, ?styleData:FreeplayStyle = null)
=======
  public function new(parent:FreeplayState, x:Float, y:Float, flipped:Bool, controls:Controls)
>>>>>>> 04c88baf
  {
    super(x, y);

    this.parent = parent;
<<<<<<< HEAD
=======

>>>>>>> 04c88baf
    this.controls = controls;

    frames = Paths.getSparrowAtlas(styleData == null ? 'freeplay/freeplaySelector' : styleData.getSelectorAssetKey());
    animation.addByPrefix('shine', 'arrow pointer loop', 24);
    animation.play('shine');

    whiteShader = new PureColor(FlxColor.WHITE);

    shader = whiteShader;

    flipX = flipped;
  }

  override function update(elapsed:Float):Void
  {
    if (flipX && controls.UI_RIGHT_P && !parent.busy) moveShitDown();
    if (!flipX && controls.UI_LEFT_P && !parent.busy) moveShitDown();

    super.update(elapsed);
  }

  function moveShitDown():Void
  {
    offset.y -= 5;

    whiteShader.colorSet = true;

    scale.x = scale.y = 0.5;

    new FlxTimer().start(2 / 24, function(tmr) {
      scale.x = scale.y = 1;
      whiteShader.colorSet = false;
      updateHitbox();
    });
  }
}

/**
 * Structure for the current song filter.
 */
typedef SongFilter =
{
  var filterType:FilterType;
  var ?filterData:Dynamic;
}

/**
 * Possible types to use for the song filter.
 */
enum abstract FilterType(String)
{
  /**
   * Filter to songs which start with a string
   */
  public var STARTSWITH;

  /**
   * Filter to songs which match a regular expression
   */
  public var REGEXP;

  /**
   * Filter to songs which are favorited
   */
  public var FAVORITE;

  /**
   * Filter to all songs
   */
  public var ALL;
}

/**
 * Data about a specific song in the freeplay menu.
 */
class FreeplaySongData
{
  /**
   * Whether or not the song has been favorited.
   */
  public var isFav:Bool = false;

  public var isNew:Bool = false;

  var song:Song;

  public var levelId(default, null):String = '';
  public var songId(default, null):String = '';

  public var songDifficulties(default, null):Array<String> = [];

  public var songName(default, null):String = '';
  public var songCharacter(default, null):String = '';
  public var songStartingBpm(default, null):Float = 0;
  public var difficultyRating(default, null):Int = 0;
  public var albumId(default, null):Null<String> = null;

  public var currentDifficulty(default, set):String = Constants.DEFAULT_DIFFICULTY;

  public var scoringRank:Null<ScoringRank> = null;

  var displayedVariations:Array<String> = [Constants.DEFAULT_VARIATION];

  function set_currentDifficulty(value:String):String
  {
    if (currentDifficulty == value) return value;

    currentDifficulty = value;
    updateValues(displayedVariations);
    return value;
  }

  public function new(levelId:String, songId:String, song:Song, ?displayedVariations:Array<String>)
  {
    this.levelId = levelId;
    this.songId = songId;
    this.song = song;

    this.isFav = Save.instance.isSongFavorited(songId);

    if (displayedVariations != null) this.displayedVariations = displayedVariations;

    updateValues(displayedVariations);
  }

  /**
   * Toggle whether or not the song is favorited, then flush to save data.
   * @return Whether or not the song is now favorited.
   */
  public function toggleFavorite():Bool
  {
    isFav = !isFav;
    if (isFav)
    {
      Save.instance.favoriteSong(this.songId);
    }
    else
    {
      Save.instance.unfavoriteSong(this.songId);
    }
    return isFav;
  }

  function updateValues(variations:Array<String>):Void
  {
    this.songDifficulties = song.listDifficulties(null, variations, false, false);
    if (!this.songDifficulties.contains(currentDifficulty))
    {
      currentDifficulty = Constants.DEFAULT_DIFFICULTY;
      // This method gets called again by the setter-method
      // or the difficulty didn't change, so there's no need to continue.
      return;
    }

    var songDifficulty:SongDifficulty = song.getDifficulty(currentDifficulty, null, variations);
    if (songDifficulty == null) return;
    this.songStartingBpm = songDifficulty.getStartingBPM();
    this.songName = songDifficulty.songName;
    this.songCharacter = songDifficulty.characters.opponent;
    this.difficultyRating = songDifficulty.difficultyRating;
    if (songDifficulty.album == null)
    {
      FlxG.log.warn('No album for: ${songDifficulty.songName}');
      this.albumId = Constants.DEFAULT_ALBUM_ID;
    }
    else
    {
      this.albumId = songDifficulty.album;
    }

    // TODO: This line of code makes me sad, but you can't really fix it without a breaking migration.
    // `easy`, `erect`, `normal-pico`, etc.
    var suffixedDifficulty = (songDifficulty.variation != Constants.DEFAULT_VARIATION
      && songDifficulty.variation != 'erect') ? '$currentDifficulty-${songDifficulty.variation}' : currentDifficulty;

    this.scoringRank = Save.instance.getSongRank(songId, suffixedDifficulty);

    this.isNew = song.isSongNew(currentDifficulty);
  }
}

/**
 * The map storing information about the exit movers.
 */
typedef ExitMoverData = Map<Array<FlxSprite>, MoveData>;

/**
 * The data for an exit mover.
 */
typedef MoveData =
{
  var ?x:Float;
  var ?y:Float;
  var ?speed:Float;
  var ?wait:Float;
}

/**
 * The sprite for the difficulty
 */
class DifficultySprite extends FlxSprite
{
  /**
   * The difficulty id which this sprite represents.
   */
  public var difficultyId:String;

  public function new(diffId:String)
  {
    super();

    difficultyId = diffId;

    var assetDiffId:String = diffId;
    while (!Assets.exists(Paths.image('freeplay/freeplay${assetDiffId}')))
    {
      // Remove the last suffix of the difficulty id until we find an asset or there are no more suffixes.
      var assetDiffIdParts:Array<String> = assetDiffId.split('-');
      assetDiffIdParts.pop();
      if (assetDiffIdParts.length == 0) break;
      assetDiffId = assetDiffIdParts.join('-');
    }

    // Check for an XML to use an animation instead of an image.
    if (Assets.exists(Paths.file('images/freeplay/freeplay${assetDiffId}.xml')))
    {
      this.frames = Paths.getSparrowAtlas('freeplay/freeplay${assetDiffId}');
      this.animation.addByPrefix('idle', 'idle0', 24, true);
      if (Preferences.flashingLights) this.animation.play('idle');
    }
    else
    {
      this.loadGraphic(Paths.image('freeplay/freeplay' + assetDiffId));
    }
  }
}<|MERGE_RESOLUTION|>--- conflicted
+++ resolved
@@ -573,7 +573,6 @@
         speed: 0.3
       });
 
-<<<<<<< HEAD
     exitMoversCharSel.set([fp, txtCompletion, fnfHighscoreSpr, txtCompletion, clearBoxSprite],
       {
         y: -270,
@@ -583,10 +582,6 @@
 
     var diffSelLeft:DifficultySelector = new DifficultySelector(this, 20, grpDifficulties.y - 10, false, controls, styleData);
     var diffSelRight:DifficultySelector = new DifficultySelector(this, 325, grpDifficulties.y - 10, true, controls, styleData);
-=======
-    var diffSelLeft:DifficultySelector = new DifficultySelector(this, 20, grpDifficulties.y - 10, false, controls);
-    var diffSelRight:DifficultySelector = new DifficultySelector(this, 325, grpDifficulties.y - 10, true, controls);
->>>>>>> 04c88baf
     diffSelLeft.visible = false;
     diffSelRight.visible = false;
     add(diffSelLeft);
@@ -1979,17 +1974,17 @@
     var altInstrumentalIds:Array<String> = targetSong?.listAltInstrumentalIds(targetDifficultyId,
       targetDifficulty.variation ?? Constants.DEFAULT_VARIATION) ?? [];
 
-<<<<<<< HEAD
+    var targetInstId:String = baseInstrumentalId;
+
     // TODO: Make this a UI element.
     #if FEATURE_DEBUG_FUNCTIONS
     if (altInstrumentalIds.length > 0 && FlxG.keys.pressed.CONTROL)
     {
       targetInstId = altInstrumentalIds[0];
     }
+
+    if (targetInstId == null) targetInstId = baseInstrumentalId;
     #end
-=======
-    if (targetInstId == null) targetInstId = baseInstrumentalId;
->>>>>>> 04c88baf
 
     // Visual and audio effects.
     FunkinSound.playOnce(Paths.sound('confirmMenu'));
@@ -2114,19 +2109,13 @@
       if (previewSongId == null) return;
 
       var previewSong:Null<Song> = SongRegistry.instance.fetchEntry(previewSongId);
-<<<<<<< HEAD
+      var currentVariation = previewSong?.getVariationsByCharacter(currentCharacter) ?? Constants.DEFAULT_VARIATION_LIST;
       var songDifficulty:Null<SongDifficulty> = previewSong?.getDifficulty(currentDifficulty,
         previewSong?.getVariationsByCharacter(currentCharacter) ?? Constants.DEFAULT_VARIATION_LIST);
-      var baseInstrumentalId:String = songDifficulty?.characters?.instrumental ?? '';
-      var altInstrumentalIds:Array<String> = songDifficulty?.characters?.altInstrumentals ?? [];
-=======
-      var currentVariation = previewSong?.getVariationsByCharacter(currentCharacter) ?? Constants.DEFAULT_VARIATION_LIST;
-      var songDifficulty = previewSong?.getDifficulty(currentDifficulty, currentVariation);
 
       var baseInstrumentalId:String = previewSong?.getBaseInstrumentalId(currentDifficulty, songDifficulty?.variation ?? Constants.DEFAULT_VARIATION) ?? '';
       var altInstrumentalIds:Array<String> = previewSong?.listAltInstrumentalIds(currentDifficulty,
         songDifficulty?.variation ?? Constants.DEFAULT_VARIATION) ?? [];
->>>>>>> 04c88baf
 
       var instSuffix:String = baseInstrumentalId;
 
@@ -2194,19 +2183,11 @@
 
   var parent:FreeplayState;
 
-<<<<<<< HEAD
   public function new(parent:FreeplayState, x:Float, y:Float, flipped:Bool, controls:Controls, ?styleData:FreeplayStyle = null)
-=======
-  public function new(parent:FreeplayState, x:Float, y:Float, flipped:Bool, controls:Controls)
->>>>>>> 04c88baf
   {
     super(x, y);
 
     this.parent = parent;
-<<<<<<< HEAD
-=======
-
->>>>>>> 04c88baf
     this.controls = controls;
 
     frames = Paths.getSparrowAtlas(styleData == null ? 'freeplay/freeplaySelector' : styleData.getSelectorAssetKey());

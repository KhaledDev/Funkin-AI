--- conflicted
+++ resolved
@@ -894,23 +894,13 @@
     {
       dj.resetAFKTimer();
       changeSelection(-Math.round(FlxG.mouse.wheel));
-<<<<<<< HEAD
     }
     #else
     if (FlxG.mouse.wheel < 0)
     {
       dj.resetAFKTimer();
-      changeSelection(-Math.round(FlxG.mouse.wheel / 4));
-    }
-=======
-    }
-    #else
-    if (FlxG.mouse.wheel < 0)
-    {
-      dj.resetAFKTimer();
       changeSelection(-Math.round(FlxG.mouse.wheel / 8));
     }
->>>>>>> e7243735
     else if (FlxG.mouse.wheel > 0)
     {
       dj.resetAFKTimer();

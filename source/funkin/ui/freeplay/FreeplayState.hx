package funkin.ui.freeplay;

import funkin.ui.freeplay.backcards.*;
import flixel.addons.transition.FlxTransitionableState;
import flixel.FlxObject;
import flixel.FlxCamera;
import flixel.FlxSprite;
import flixel.group.FlxGroup.FlxTypedGroup;
import flixel.group.FlxSpriteGroup.FlxTypedSpriteGroup;
import flixel.math.FlxAngle;
import flixel.math.FlxMath;
import flixel.math.FlxPoint;
import funkin.ui.FullScreenScaleMode;
import flixel.system.debug.watch.Tracker.TrackerProfile;
import flixel.text.FlxText;
import flixel.tweens.FlxEase;
import flixel.tweens.FlxTween;
import flixel.util.FlxColor;
import flixel.util.FlxTimer;
import funkin.audio.FunkinSound;
import funkin.data.freeplay.player.PlayerRegistry;
import funkin.data.song.SongRegistry;
import funkin.data.story.level.LevelRegistry;
import funkin.effects.IntervalShake;
import funkin.graphics.FunkinCamera;
import funkin.graphics.FunkinSprite;
import funkin.graphics.shaders.AngleMask;
import funkin.graphics.shaders.HSVShader;
import funkin.graphics.shaders.PureColor;
import funkin.graphics.shaders.BlueFade;
import funkin.graphics.shaders.StrokeShader;
import openfl.filters.ShaderFilter;
import funkin.input.Controls;
import funkin.play.PlayStatePlaylist;
import funkin.play.scoring.Scoring.ScoringRank;
import funkin.play.song.Song;
import funkin.save.Save;
import funkin.save.Save.SaveScoreData;
import funkin.ui.AtlasText;
import funkin.ui.freeplay.charselect.PlayableCharacter;
import funkin.ui.mainmenu.MainMenuState;
import funkin.ui.MusicBeatSubState;
import funkin.ui.story.Level;
import funkin.ui.transition.LoadingState;
import funkin.ui.transition.stickers.StickerSubState;
import funkin.util.MathUtil;
import funkin.util.SortUtil;
import funkin.util.HapticUtil;
import openfl.display.BlendMode;
import funkin.data.freeplay.style.FreeplayStyleRegistry;
#if FEATURE_DISCORD_RPC
import funkin.api.discord.DiscordClient;
#end
import funkin.util.TouchUtil;
import funkin.util.SwipeUtil;

/**
 * The state for the freeplay menu, allowing the player to select any song to play.
 */
@:nullSafety
class FreeplayState extends MusicBeatSubState
{
  //
  // Params
  //

  /**
   * The current character for this FreeplayState.
   * You can't change this without transitioning to a new FreeplayState.
   */
  final currentCharacterId:String;

  final currentCharacter:PlayableCharacter;

  /**
   * For the audio preview, the duration of the fade-in effect.
   */
  public static final FADE_IN_DURATION:Float = 0.5;

  /**
   * For the audio preview, the duration of the fade-out effect.
   *
   */
  public static final FADE_OUT_DURATION:Float = 0.25;

  /**
   * For the audio preview, the volume at which the fade-in starts.
   */
  public static final FADE_IN_START_VOLUME:Float = 0.25;

  /**
   * For the audio preview, the volume at which the fade-in ends.
   */
  public static final FADE_IN_END_VOLUME:Float = 1.0;

  /**
   * For the audio preview, the volume at which the fade-out starts.
   */
  public static final FADE_OUT_END_VOLUME:Float = 0.0;

  /**
   * For scaling some sprites on wide displays.
   */
  public static var CUTOUT_WIDTH:Float = FullScreenScaleMode.gameCutoutSize.x / 1.5;

  /**
   * For positioning the DJ on wide displays.
   */
  public static final DJ_POS_MULTI:Float = 0.44;

  /**
   * For positioning the songs list on wide displays.
   */
  public static final SONGS_POS_MULTI:Float = 0.75;

  var songs:Array<Null<FreeplaySongData>> = [];

  var curSelected:Int = 0;
  var curSelectedFloat:Float = 0;

  /**
   * Currently selected difficulty, in string form.
   */
  var currentDifficulty:String = Constants.DEFAULT_DIFFICULTY;

  /**
   *  Current variation: default, erect, pico, bf, etc.
   */
  var currentVariation:String = Constants.DEFAULT_VARIATION;

  public var fp:FreeplayScore;

  var txtCompletion:AtlasText;
  var lerpCompletion:Float = 0;
  var intendedCompletion:Float = 0;
  var lerpScore:Float = 0;
  var intendedScore:Int = 0;

  var grpDifficulties:FlxTypedSpriteGroup<DifficultySprite>;

  var coolColors:Array<Int> = [
    0xFF9271FD,
    0xFF9271FD,
    0xFF223344,
    0xFF941653,
    0xFFFC96D7,
    0xFFA0D1FF,
    0xFFFF78BF,
    0xFFF6B604
  ];

  var grpCapsules:FlxTypedGroup<SongMenuItem>;
  var curPlaying:Bool = false;

  var dj:Null<FreeplayDJ> = null;
  #if FEATURE_TOUCH_CONTROLS
  var djHitbox:FlxSprite = new FlxSprite((FullScreenScaleMode.gameCutoutSize.x * DJ_POS_MULTI) + 58, 358);
  #end

  var ostName:FlxText;
  var albumRoll:AlbumRoll;

  var charSelectHint:FlxText;

  var letterSort:LetterSort;
  var exitMovers:ExitMoverData = new Map();

  var diffSelLeft:Null<DifficultySelector> = null;
  var diffSelRight:Null<DifficultySelector> = null;

  var exitMoversCharSel:ExitMoverData = new Map();

  var stickerSubState:Null<StickerSubState> = null;

  /**
   * The difficulty we were on when this menu was last accessed.
   */
  public static var rememberedDifficulty:String = Constants.DEFAULT_DIFFICULTY;

  /**
   * The song we were on when this menu was last accessed.
   * NOTE: `null` if the last song was `Random`.
   */
  public static var rememberedSongId:Null<String> = 'tutorial';

  /**
   * The character we were on when this menu was last accessed.
   */
  public static var rememberedCharacterId:String = Constants.DEFAULT_CHARACTER;

  /**
   * The remembered variation we were on when this menu was last accessed.
   */
  public static var rememberedVariation:String = Constants.DEFAULT_VARIATION;

  var allDifficulties:Array<String> = Constants.DEFAULT_DIFFICULTY_LIST_FULL;

  public var funnyCam:FunkinCamera;

  var rankCamera:FunkinCamera;
  var rankBg:FunkinSprite;
  var rankVignette:FlxSprite;

  var backingCard:Null<BackingCard> = null;

  /**
   * The backing card that has the toned dots, right now we just use that one dad graphic dave cooked up
   */
  public var backingImage:FunkinSprite;

  public var angleMaskShader:AngleMask = new AngleMask();

  var fadeShader:BlueFade = new BlueFade();

  var fromResultsParams:Null<FromResultsParams> = null;
  var prepForNewRank:Bool = false;
  var styleData:Null<FreeplayStyle> = null;
  var fromCharSelect:Bool = false;

  public var fnfFreeplay:Null<FlxText>;
  public var freeplayTxtBg:Null<FlxSprite>;
  public var freeplayArrow:Null<FlxText>;

  public function new(?params:FreeplayStateParams, ?stickers:StickerSubState)
  {
    CUTOUT_WIDTH = FullScreenScaleMode.gameCutoutSize.x / 1.5;
    currentCharacterId = params?.character ?? rememberedCharacterId;
    styleData = FreeplayStyleRegistry.instance.fetchEntry(currentCharacterId);

    var fetchPlayableCharacter = function():PlayableCharacter {
      var targetCharId = params?.character ?? rememberedCharacterId;
      var result = PlayerRegistry.instance.fetchEntry(targetCharId);
      if (result == null) throw 'No valid playable character with id ${targetCharId}';
      return result;
    };

    currentCharacter = fetchPlayableCharacter();
    currentVariation = rememberedVariation;
    currentDifficulty = rememberedDifficulty;
    styleData = FreeplayStyleRegistry.instance.fetchEntry(currentCharacter.getFreeplayStyleID());
    rememberedCharacterId = currentCharacter?.id ?? Constants.DEFAULT_CHARACTER;
    fromCharSelect = params?.fromCharSelect ?? false;
    fromResultsParams = params?.fromResults;
    prepForNewRank = fromResultsParams?.playRankAnim ?? false;

    super(FlxColor.TRANSPARENT);

    if (stickers?.members != null) stickerSubState = stickers;

    switch (currentCharacterId)
    {
      case(PlayerRegistry.instance.hasNewCharacter()) => true:
        backingCard = new NewCharacterCard(currentCharacter);
      case 'bf':
        backingCard = new BoyfriendCard(currentCharacter);
      case 'pico':
        backingCard = new PicoCard(currentCharacter);
      default:
        backingCard = new BackingCard(currentCharacter);
    }

    // We build a bunch of sprites BEFORE create() so we can guarantee they aren't null later on.
    albumRoll = new AlbumRoll();
    fp = new FreeplayScore(FlxG.width - (FullScreenScaleMode.gameNotchSize.x + 353), 60, 7, 100, styleData);
    rankCamera = new FunkinCamera('rankCamera', 0, 0, FlxG.width, FlxG.height);
    funnyCam = new FunkinCamera('freeplayFunny', 0, 0, FlxG.width, FlxG.height);
    grpCapsules = new FlxTypedGroup<SongMenuItem>();
    grpDifficulties = new FlxTypedSpriteGroup<DifficultySprite>(-300, 80);
    letterSort = new LetterSort((CUTOUT_WIDTH * SONGS_POS_MULTI) + 400, 75);
    rankBg = new FunkinSprite(0, 0);
    rankVignette = new FlxSprite(0, 0).loadGraphic(Paths.image('freeplay/rankVignette'));
    sparks = new FlxSprite(0, 0);
    sparksADD = new FlxSprite(0, 0);
    txtCompletion = new AtlasText(FlxG.width - (FullScreenScaleMode.gameNotchSize.x + 95), 87, '69', AtlasFont.FREEPLAY_CLEAR);

    ostName = new FlxText(8 - FullScreenScaleMode.gameNotchSize.x, 8, FlxG.width - 8 - 8, 'OFFICIAL OST', 48);
    charSelectHint = new FlxText(-40, 18, FlxG.width - 8 - 8, 'Press [ LOL ] to change characters', 32);

    backingImage = FunkinSprite.create(backingCard.pinkBack.width * 0.74, 0, styleData == null ? 'freeplay/freeplayBGweek1-bf' : styleData.getBgAssetKey());
  }

  override function create():Void
  {
    super.create();

    FlxG.state.persistentUpdate = false;
    FlxTransitionableState.skipNextTransIn = true;

    var fadeShaderFilter:ShaderFilter = new ShaderFilter(fadeShader);
    funnyCam.filters = [fadeShaderFilter];

    if (stickerSubState != null)
    {
      this.persistentUpdate = true;
      this.persistentDraw = true;

      openSubState(stickerSubState);
      stickerSubState.degenStickers();
    }

    #if FEATURE_DISCORD_RPC
    // Updating Discord Rich Presence
    DiscordClient.instance.setPresence({state: 'In the Menus', details: null});
    #end

    var isDebug:Bool = false;

    #if FEATURE_DEBUG_FUNCTIONS
    isDebug = true;
    #end

    // Block input until the intro finishes.
    busy = true;

    // Add a null entry that represents the RANDOM option
    songs.push(null);

    // programmatically adds the songs via LevelRegistry and SongRegistry
    for (levelId in LevelRegistry.instance.listSortedLevelIds())
    {
      var level:Null<Level> = LevelRegistry.instance.fetchEntry(levelId);

      if (level == null)
      {
        trace('[WARN] Could not find level with id (${levelId})');
        continue;
      }

      for (songId in level.getSongs())
      {
        var song:Null<Song> = SongRegistry.instance.fetchEntry(songId);

        if (song == null)
        {
          trace('[WARN] Could not find song with id (${songId})');
          continue;
        }

        songs.push(new FreeplaySongData(song, level));
      }
    }

    // LOAD MUSIC

    // LOAD CHARACTERS

    trace(FlxG.width);
    trace(FlxG.camera.zoom);
    trace(FlxG.camera.initialZoom);
    trace(FlxCamera.defaultZoom);

    if (backingCard != null)
    {
      add(backingCard);
      backingCard.init();
      backingCard.applyExitMovers(exitMovers, exitMoversCharSel);
      backingCard.instance = this;
    }

    if (currentCharacter?.getFreeplayDJData() != null)
    {
      dj = new FreeplayDJ((CUTOUT_WIDTH * DJ_POS_MULTI) + 640, 366, currentCharacterId);
      exitMovers.set([dj],
        {
          x: -dj.width * 1.6,
          speed: 0.5
        });
      add(dj);
      exitMoversCharSel.set([dj],
        {
          y: -175,
          speed: 0.8,
          wait: 0.1
        });
    }

    backingImage.shader = angleMaskShader;
    backingImage.visible = false;

    #if mobile
    djHitbox = djHitbox.makeGraphic(400, 400, FlxColor.TRANSPARENT);
    if (dj != null) djHitbox.cameras = dj.cameras;
    djHitbox.active = false;
    add(djHitbox);
    #end

    var blackOverlayBullshitLOLXD:FlxSprite = new FlxSprite(FlxG.width).makeGraphic(Std.int(backingImage.width), Std.int(backingImage.height), FlxColor.BLACK);
    add(blackOverlayBullshitLOLXD); // used to mask the text lol!

    // this makes the texture sizes consistent, for the angle shader
    backingImage.setGraphicSize(0, FlxG.height);
    blackOverlayBullshitLOLXD.setGraphicSize(0, FlxG.height);

    backingImage.updateHitbox();
    blackOverlayBullshitLOLXD.updateHitbox();

    exitMovers.set([blackOverlayBullshitLOLXD, backingImage],
      {
        x: FlxG.width * 1.5,
        speed: 0.4,
        wait: 0
      });

    exitMoversCharSel.set([blackOverlayBullshitLOLXD, backingImage],
      {
        y: -100,
        speed: 0.8,
        wait: 0.1
      });
    add(grpDifficulties);
    add(backingImage);
    // backingCard.pinkBack.width * 0.74

    blackOverlayBullshitLOLXD.shader = backingImage.shader;

    rankBg.makeSolidColor(FlxG.width, FlxG.height, 0xD3000000);
    add(rankBg);

    add(grpCapsules);

    exitMovers.set([grpDifficulties],
      {
        x: -300,
        speed: 0.25,
        wait: 0
      });

    exitMoversCharSel.set([grpDifficulties],
      {
        y: -270,
        speed: 0.8,
        wait: 0.1
      });

    for (diffId in Constants.DEFAULT_DIFFICULTY_LIST_FULL)
    {
      var diffSprite:DifficultySprite = new DifficultySprite(diffId);
      diffSprite.difficultyId = diffId;
      diffSprite.visible = diffId == Constants.DEFAULT_DIFFICULTY;
      grpDifficulties.add(diffSprite);
    }

    albumRoll.albumId = null;
    add(albumRoll);

    var overhangStuff:FlxSprite = new FlxSprite().makeGraphic(FlxG.width, 164, FlxColor.BLACK);
    overhangStuff.y -= overhangStuff.height;

    if (fromCharSelect)
    {
      blackOverlayBullshitLOLXD.x = backingImage.x;
      overhangStuff.y = -100;
      backingCard?.skipIntroTween();
    }
    else
    {
      albumRoll.applyExitMovers(exitMovers, exitMoversCharSel);
      FlxTween.tween(overhangStuff, {y: -100}, 0.3, {ease: FlxEase.quartOut});
      FlxTween.tween(blackOverlayBullshitLOLXD, {x: backingImage.x}, 0.7, {ease: FlxEase.quintOut});
    }

    fnfFreeplay = new FlxText(Math.max(FullScreenScaleMode.gameNotchSize.x, 8), 8, 0, 'FREEPLAY', 48);
    fnfFreeplay.font = 'VCR OSD Mono';
    fnfFreeplay.visible = false;

    freeplayTxtBg = new FlxSprite().makeGraphic(Math.round(fnfFreeplay.width + 16), Math.round(fnfFreeplay.height + 16), FlxColor.BLACK);
    freeplayTxtBg.x = fnfFreeplay.x - 8;
    freeplayTxtBg.visible = false;

    freeplayArrow = new FlxText(Math.max(FullScreenScaleMode.gameNotchSize.x, 8), 8, 0, '<---', 48);
    freeplayArrow.font = 'VCR OSD Mono';
    freeplayArrow.visible = false;

    ostName.font = 'VCR OSD Mono';
    ostName.alignment = RIGHT;
    ostName.visible = false;

    charSelectHint.alignment = CENTER;
    charSelectHint.font = "5by7";
    charSelectHint.color = 0xFF5F5F5F;
    #if mobile
    charSelectHint.text = 'Press on the DJ to change characters';
    #else
    charSelectHint.text = 'Press [ ${controls.getDialogueNameFromControl(FREEPLAY_CHAR_SELECT, true)} ] to change characters';
    #end
    charSelectHint.y -= 100;
    FlxTween.tween(charSelectHint, {y: charSelectHint.y + 100}, 0.8, {ease: FlxEase.quartOut});

    exitMovers.set([
      overhangStuff,
      fnfFreeplay,
      ostName,
      charSelectHint,
      freeplayTxtBg,
      freeplayArrow
    ],
      {
        y: -overhangStuff.height,
        x: 0,
        speed: 0.2,
        wait: 0
      });

    exitMoversCharSel.set([
      overhangStuff,
      fnfFreeplay,
      ostName,
      charSelectHint,
      freeplayTxtBg,
      freeplayArrow
    ],
      {
        y: -300,
        speed: 0.8,
        wait: 0.1
      });

    var sillyStroke:StrokeShader = new StrokeShader(0xFFFFFFFF, 2, 2);
    fnfFreeplay.shader = sillyStroke;
    freeplayArrow.shader = sillyStroke;
    ostName.shader = sillyStroke;

    var fnfHighscoreSpr:FlxSprite = new FlxSprite(FlxG.width - (FullScreenScaleMode.gameNotchSize.x + 420), 70);
    fnfHighscoreSpr.frames = Paths.getSparrowAtlas('freeplay/highscore');
    fnfHighscoreSpr.animation.addByPrefix('highscore', 'highscore small instance 1', 24, false);
    fnfHighscoreSpr.visible = false;
    fnfHighscoreSpr.setGraphicSize(0, Std.int(fnfHighscoreSpr.height * 1));
    fnfHighscoreSpr.updateHitbox();
    add(fnfHighscoreSpr);

    new FlxTimer().start(FlxG.random.float(12, 50), function(tmr) {
      fnfHighscoreSpr.animation.play('highscore');
      tmr.time = FlxG.random.float(20, 60);
    }, 0);

    fp.visible = false;
    add(fp);

    var clearBoxSprite:FlxSprite = new FlxSprite(FlxG.width - (FullScreenScaleMode.gameNotchSize.x + 115), 65).loadGraphic(Paths.image('freeplay/clearBox'));
    clearBoxSprite.visible = false;
    add(clearBoxSprite);

    txtCompletion.visible = false;
    add(txtCompletion);

    add(letterSort);
    letterSort.visible = false;
    letterSort.instance = this;

    exitMovers.set([letterSort],
      {
        y: -100,
        speed: 0.3
      });

    exitMoversCharSel.set([letterSort],
      {
        y: -270,
        speed: 0.8,
        wait: 0.1
      });

    // Reminder, this is a callback function being set, rather than these being called here in create()
    letterSort.changeSelectionCallback = (str) -> {
      var curSong:Null<FreeplaySongData> = grpCapsules.members[curSelected]?.freeplayData;

      switch (str)
      {
        case 'fav':
          generateSongList({filterType: FAVORITE}, true);
        case 'ALL':
          generateSongList(null, true);
        case '#':
          generateSongList({filterType: REGEXP, filterData: '0-9'}, true);
        default:
          generateSongList({filterType: REGEXP, filterData: str}, true);
      }

      // If the current song is still in the list, or if it was random, we'll land on it
      // Otherwise we want to land on the first song of the group, rather than random song when changing letter sorts
      // that is, only if there's more than one song in the group!
      if (curSong == null || currentFilteredSongs.contains(curSong))
      {
        changeSelection();
      }
      else if (grpCapsules.members.length > 0)
      {
        curSelected = 1;
        changeSelection();
      }
    };

    exitMovers.set([fp, txtCompletion, fnfHighscoreSpr, clearBoxSprite],
      {
        x: FlxG.width,
        speed: 0.3
      });

    exitMoversCharSel.set([fp, txtCompletion, fnfHighscoreSpr, clearBoxSprite],
      {
        y: -270,
        speed: 0.8,
        wait: 0.1
      });

    diffSelLeft = new DifficultySelector(this, (CUTOUT_WIDTH * DJ_POS_MULTI) + 20, grpDifficulties.y - 10, false, controls, styleData);
    diffSelRight = new DifficultySelector(this, (CUTOUT_WIDTH * DJ_POS_MULTI) + 325, grpDifficulties.y - 10, true, controls, styleData);

    if (diffSelLeft != null)
    {
      diffSelLeft.visible = false;
      add(diffSelLeft);
    }

    if (diffSelRight != null)
    {
      diffSelRight.visible = false;
      add(diffSelRight);
    }

    // putting these here to fix the layering
    add(overhangStuff);
    add(freeplayArrow);
    add(freeplayTxtBg);
    add(fnfFreeplay);
    add(ostName);

    if (PlayerRegistry.instance.hasNewCharacter())
    {
      add(charSelectHint);
    }

    // be careful not to "add()" things in here unless it's to a group that's already added to the state
    // otherwise it won't be properly attatched to funnyCamera (relavent code should be at the bottom of create())
    var onDJIntroDone = function() {
      busy = false;

      // when boyfriend hits dat shiii

      albumRoll.playIntro();
      var daSong = grpCapsules.members[curSelected].freeplayData;
      albumRoll.albumId = daSong?.data.getAlbumId(currentDifficulty, currentVariation);

      if (!fromCharSelect)
      {
        // render optimisation
        if (_parentState != null) _parentState.persistentDraw = false;

        FlxTween.color(backingImage, 0.6, 0xFF000000, 0xFFFFFFFF,
          {
            ease: FlxEase.expoOut,
            onUpdate: function(_) {
              angleMaskShader.extraColor = backingImage.color;
            }
          });
      }

      FlxTween.cancelTweensOf(grpDifficulties);
      for (diff in grpDifficulties.group.members)
      {
        if (diff == null) continue;
        FlxTween.cancelTweensOf(diff);
        FlxTween.tween(diff, {x: (CUTOUT_WIDTH * DJ_POS_MULTI) + 90}, 0.6, {ease: FlxEase.quartOut});
        diff.y = 80;
        final isCurrentDiff:Bool = diff.difficultyId == currentDifficulty;
        diff.visible = isCurrentDiff;
      }
      FlxTween.tween(grpDifficulties, {x: (CUTOUT_WIDTH * DJ_POS_MULTI) + 90}, 0.6, {ease: FlxEase.quartOut});

      if (diffSelLeft != null) diffSelLeft.visible = true;
      if (diffSelRight != null) diffSelRight.visible = true;
      letterSort.visible = true;

      if (diffSelLeft != null && diffSelRight != null)
      {
        exitMovers.set([diffSelLeft, diffSelRight],
          {
            x: -diffSelLeft.width * 2,
            speed: 0.26
          });

        exitMoversCharSel.set([diffSelLeft, diffSelRight],
          {
            y: -270,
            speed: 0.8,
            wait: 0.1
          });
      }

      new FlxTimer().start(1 / 24, function(handShit) {
        fnfHighscoreSpr.visible = true;
        if (fnfFreeplay != null) fnfFreeplay.visible = true;
        if (freeplayArrow != null) freeplayArrow.visible = true;
        if (freeplayTxtBg != null) freeplayTxtBg.visible = true;
        ostName.visible = true;
        fp.visible = true;
        fp.updateScore(0);

        clearBoxSprite.visible = true;
        txtCompletion.visible = true;
        intendedCompletion = 0;

        new FlxTimer().start(1.5 / 24, function(bold) {
          sillyStroke.width = 0;
          sillyStroke.height = 0;
          changeSelection();
        });
      });

      backingImage.visible = true;
      backingCard?.introDone();

      if (prepForNewRank && fromResultsParams != null)
      {
        rankAnimStart(fromResultsParams, grpCapsules.members[curSelected]);
      }

      #if FEATURE_TOUCH_CONTROLS
      SwipeUtil.calculateSwipeThreshold(grpCapsules.members, Y);
      FlxG.touches.swipeThreshold.x = 60;
      #end
    };

    if (dj != null)
    {
      dj.onIntroDone.add(onDJIntroDone);
    }
    else
    {
      onDJIntroDone();
    }

    allDifficulties = SongRegistry.instance.listAllDifficulties(currentCharacterId);

    // Generates song list with the starter params (who our current character is, last remembered difficulty, etc.)
    // Set this to false if you prefer the 50% transparency on the capsules when they first appear.
    generateSongList(null, true);

    // dedicated camera for the state so we don't need to fuk around with camera scrolls from the mainmenu / elsewhere
    funnyCam.bgColor = FlxColor.TRANSPARENT;
    FlxG.cameras.add(funnyCam, false);

    rankVignette.scale.set(2 * FullScreenScaleMode.windowScale.x, 2 * FullScreenScaleMode.windowScale.y);
    rankVignette.updateHitbox();
    rankVignette.blend = BlendMode.ADD;
    // rankVignette.cameras = [rankCamera];
    add(rankVignette);
    rankVignette.alpha = 0;

    forEach(function(bs) {
      bs.cameras = [funnyCam];
    });

    rankCamera.bgColor = FlxColor.TRANSPARENT;
    FlxG.cameras.add(rankCamera, false);
    rankBg.cameras = [rankCamera];
    rankBg.alpha = 0;

    #if mobile
    addBackButton(FlxG.width * 0.96, FlxG.height * 0.84, FlxColor.WHITE, goBack);

    FlxTween.tween(backButton, {x: FlxG.width - 456}, FlxG.random.float(0.5, 0.95), {ease: FlxEase.backOut});
    #end

    if (prepForNewRank)
    {
      rankCamera.fade(0xFF000000, 0, false, null, true);
    }

    if (fromCharSelect)
    {
      enterFromCharSel();
      onDJIntroDone();
    }
  }

  var currentFilter:Null<SongFilter> = null;
  var currentFilteredSongs:Array<Null<FreeplaySongData>> = [];

  /**
   * Given the current filter, rebuild the current song list and display it.
   * Automatically takes into account currentDifficulty, character, and variation
   *
   * @param filterStuff A filter to apply to the song list (regex, startswith, all, favorite)
   * @param force Whether the capsules should "jump" back in or not using their animation
   * @param onlyIfChanged Only apply the filter if the song list has changed
   */
  public function generateSongList(filterStuff:Null<SongFilter>, force:Bool = false, onlyIfChanged:Bool = true):Void
  {
    var tempSongs:Array<Null<FreeplaySongData>> = songs;

    if (filterStuff != null) tempSongs = sortSongs(tempSongs, filterStuff);

    tempSongs = tempSongs.filter(song -> {
      if (song == null) return true; // Random

      // Available variations for current character. We get this since bf is usually `default` variation, and `pico` is `pico`
      // but sometimes pico can be the default variation (weekend 1 songs), and bf can be `bf` variation (darnell)
      var characterVariations:Array<String> = song.data.getVariationsByCharacter(currentCharacter);

      // Gets all available difficulties for our character, via our available variations
      var difficultiesAvailable:Array<String> = song.data.listDifficulties(null, characterVariations);
      return difficultiesAvailable.contains(currentDifficulty);
    });

    if (onlyIfChanged)
    {
      if (tempSongs.isEqualUnordered(currentFilteredSongs))
      {
        // If the song list is the same, we don't need to generate a new list.

        // Instead, we just apply the jump-in animation to the existing capsules.
        for (capsule in grpCapsules.members)
        {
          capsule.initPosition(FlxG.width, 0);
          capsule.initJumpIn(0, force);
        }

        // Stop processing.
        return;
      }
    }

    // Only now do we know that the filter is actually changing.
    currentFilter = filterStuff;

    currentFilteredSongs = tempSongs;
    curSelected = 0;

    // If curSelected is 0, the result will be null and fall back to the rememberedSongId.
    // We set this so if we change the filter, we'd remain on the same song if it's still in the list.
    rememberedSongId = grpCapsules.members[curSelected]?.freeplayData?.data.id ?? rememberedSongId;

    grpCapsules.killMembers();

    // Initialize the random capsule, with empty/blank info (which we display once bf/pico does his hand)
    var randomCapsule:SongMenuItem = grpCapsules.recycle(SongMenuItem);
    randomCapsule.initPosition(FlxG.width, 0);
    randomCapsule.initData(null, styleData, 1);
    randomCapsule.y = randomCapsule.intendedY(0) + 10;
    randomCapsule.targetPos.x = randomCapsule.x;
    randomCapsule.alpha = 0.5;
    randomCapsule.songText.visible = false;
    randomCapsule.favIcon.visible = false;
    randomCapsule.favIconBlurred.visible = false;
    randomCapsule.ranking.visible = false;
    randomCapsule.onConfirm = function() {
      capsuleOnConfirmRandom(randomCapsule);
    };

    if (fromCharSelect) randomCapsule.forcePosition();
    else
    {
      randomCapsule.initJumpIn(0, force);
    }

    var hsvShader:HSVShader = new HSVShader();
    randomCapsule.hsvShader = hsvShader;
    grpCapsules.add(randomCapsule);

    for (i in 0...tempSongs.length)
    {
      var tempSong = tempSongs[i];
      if (tempSong == null) continue;

      var funnyMenu:SongMenuItem = grpCapsules.recycle(SongMenuItem);

      funnyMenu.initPosition(FlxG.width, 0);
      funnyMenu.initData(tempSong, styleData, i + 1);
      funnyMenu.onConfirm = function() {
        capsuleOnOpenDefault(funnyMenu);
      };
      funnyMenu.y = funnyMenu.intendedY(i + 1) + 10;
      funnyMenu.targetPos.x = funnyMenu.x;
      funnyMenu.ID = i;
      funnyMenu.capsule.alpha = 0.5;
      funnyMenu.hsvShader = hsvShader;
      funnyMenu.newText.animation.curAnim.curFrame = 45 - ((i * 4) % 45);

      // Stop the bounce-in animation when returning to freeplay from the character selection screen.
      if (fromCharSelect) funnyMenu.forcePosition();
      else
        funnyMenu.initJumpIn(0, force);

      grpCapsules.add(funnyMenu);
      // add(funnyMenu.theActualHitbox);
    }

    FlxG.console.registerFunction('changeSelection', changeSelection);

    rememberSelection();
    changeSelection();
    refreshCapsuleDisplays();
  }

  /**
   * Filters an array of songs based on a filter
   * @param songsToFilter What data to use when filtering
   * @param songFilter The filter to apply
   * @return Array<FreeplaySongData>
   */
  public function sortSongs(songsToFilter:Array<Null<FreeplaySongData>>, songFilter:SongFilter):Array<Null<FreeplaySongData>>
  {
    var filterAlphabetically = function(a:Null<FreeplaySongData>, b:Null<FreeplaySongData>):Int {
      return SortUtil.alphabetically(a?.data.songName ?? '', b?.data.songName ?? '');
    };

    switch (songFilter.filterType)
    {
      case REGEXP:
        // filterStuff.filterData has a string with the first letter of the sorting range, and the second one
        // this creates a filter to return all the songs that start with a letter between those two

        // if filterData looks like "A-C", the regex should look something like this: ^[A-C].*
        // to get every song that starts between A and C
        var filterRegexp:EReg = new EReg('^[' + songFilter.filterData + '].*', 'i');
        songsToFilter = songsToFilter.filter(filteredSong -> {
          if (filteredSong == null) return true; // Random
          return filterRegexp.match(filteredSong.data.songName);
        });

        songsToFilter.sort(filterAlphabetically);

      case STARTSWITH:
        // extra note: this is essentially a "search"

        songsToFilter = songsToFilter.filter(filteredSong -> {
          if (filteredSong == null) return true; // Random
          return filteredSong.data.songName.toLowerCase().startsWith(songFilter.filterData ?? '');
        });
      case ALL:
        // no filter!
      case FAVORITE:
        songsToFilter = songsToFilter.filter(filteredSong -> {
          if (filteredSong == null) return true; // Random
          return filteredSong.isFav;
        });

        songsToFilter.sort(filterAlphabetically);

      default:
        // return all on default
    }

    return songsToFilter;
  }

  var sparks:FlxSprite;
  var sparksADD:FlxSprite;

  function rankAnimStart(fromResults:FromResultsParams, capsuleToRank:SongMenuItem):Void
  {
    busy = true;
    // We get the current selected capsule, in-case someone changes the song selection during a timer
    capsuleToRank.sparkle.alpha = 0;
    // capsuleToRank.forcePosition();

    rememberedSongId = fromResults.songId;
    rememberedDifficulty = fromResults.difficultyId;
    changeSelection();
    changeDiff();

    if (fromResultsParams?.newRank == SHIT)
    {
      dj?.fistPumpLossIntro();
    }
    else
    {
      dj?.fistPumpIntro();
    }

    // rankCamera.fade(FlxColor.BLACK, 0.5, true);
    rankCamera.fade(0xFF000000, 0.5, true, null, true);
    if (FlxG.sound.music != null) FlxG.sound.music.volume = 0;
    rankBg.alpha = 1;

    if (fromResults.oldRank != null)
    {
      capsuleToRank.fakeRanking.rank = fromResults.oldRank;

      sparks.frames = Paths.getSparrowAtlas('freeplay/sparks');
      sparks.animation.addByPrefix('sparks', 'sparks', 24, false);
      sparks.visible = false;
      sparks.blend = BlendMode.ADD;
      sparks.setPosition(517, 134);
      sparks.scale.set(0.5, 0.5);
      add(sparks);
      sparks.cameras = [rankCamera];

      sparksADD.visible = false;
      sparksADD.frames = Paths.getSparrowAtlas('freeplay/sparksadd');
      sparksADD.animation.addByPrefix('sparks add', 'sparks add', 24, false);
      sparksADD.setPosition(498, 116);
      sparksADD.blend = BlendMode.ADD;
      sparksADD.scale.set(0.5, 0.5);
      add(sparksADD);
      sparksADD.cameras = [rankCamera];
      sparksADD.color = fromResults.oldRank.getRankingFreeplayColor();
      // sparksADD.color = sparks.color;
    }

    capsuleToRank.doLerp = false;

    // originalPos.x = capsuleToRank.x;
    // originalPos.y = capsuleToRank.y;

    originalPos.x = (CUTOUT_WIDTH * SONGS_POS_MULTI) + 320.488;
    originalPos.y = 235.6;
    trace(originalPos);

    capsuleToRank.ranking.visible = false;
    capsuleToRank.fakeRanking.visible = false;

    // Rank animation vibrations.
    HapticUtil.increasingVibrate(Constants.MIN_VIBRATION_AMPLITUDE, Constants.MAX_VIBRATION_AMPLITUDE, 0.6);

    rankCamera.zoom = 1.85;
    FlxTween.tween(rankCamera, {"zoom": 1.8}, 0.6, {ease: FlxEase.sineIn});

    funnyCam.zoom = 1.15;
    FlxTween.tween(funnyCam, {"zoom": 1.1}, 0.6, {ease: FlxEase.sineIn});

    capsuleToRank.cameras = [rankCamera];
    // capsuleToRank.targetPos.set((FlxG.width / 2) - (capsuleToRank.width / 2),
    //  (FlxG.height / 2) - (capsuleToRank.height / 2));

    capsuleToRank.setPosition((FlxG.width / 2) - (capsuleToRank.width / 2), (FlxG.height / 2) - (capsuleToRank.height / 2));

    new FlxTimer().start(0.5, _ -> {
      rankDisplayNew(fromResults, capsuleToRank);
    });
  }

  function rankDisplayNew(fromResults:Null<FromResultsParams>, capsuleToRank:SongMenuItem):Void
  {
    capsuleToRank.ranking.visible = false;
    capsuleToRank.fakeRanking.visible = false;
    capsuleToRank.ranking.scale.set(20, 20);

    if (fromResults != null && fromResults.newRank != null)
    {
      capsuleToRank.ranking.playAnimationEach(fromResults.newRank.getFreeplayRankIconAsset(), true);
    }

    FlxTween.tween(capsuleToRank.ranking, {"scale.x": 1, "scale.y": 1}, 0.1);

    new FlxTimer().start(0.1, _ -> {
      capsuleToRank.ranking.visible = true;

      if (fromResults?.oldRank != null)
      {
        capsuleToRank.fakeRanking.visible = false;

        sparks.visible = true;
        sparksADD.visible = true;
        sparks.animation.play('sparks', true);
        sparksADD.animation.play('sparks add', true);

        sparks.animation.finishCallback = anim -> {
          sparks.visible = false;
          sparksADD.visible = false;
        };
      }

      switch (fromResultsParams?.newRank)
      {
        case SHIT:
          FunkinSound.playOnce(Paths.sound('ranks/rankinbad'));
        case PERFECT:
          FunkinSound.playOnce(Paths.sound('ranks/rankinperfect'));
        case PERFECT_GOLD:
          FunkinSound.playOnce(Paths.sound('ranks/rankinperfect'));
        default:
          FunkinSound.playOnce(Paths.sound('ranks/rankinnormal'));
      }
      rankCamera.zoom = 1.3;

      FlxTween.tween(rankCamera, {"zoom": 1.5}, 0.3, {ease: FlxEase.backInOut});

      capsuleToRank.x -= 10;
      capsuleToRank.y -= 20;

      FlxTween.tween(funnyCam, {"zoom": 1.05}, 0.3, {ease: FlxEase.elasticOut});

      capsuleToRank.capsule.angle = -3;
      FlxTween.tween(capsuleToRank.capsule, {angle: 0}, 0.5, {ease: FlxEase.backOut});

      IntervalShake.shake(capsuleToRank.capsule, 0.3, 1 / 30, 0.1, 0, FlxEase.quadOut);
    });

    new FlxTimer().start(0.4, _ -> {
      FlxTween.tween(funnyCam, {"zoom": 1}, 0.8, {ease: FlxEase.sineIn});
      FlxTween.tween(rankCamera, {"zoom": 1.2}, 0.8, {ease: FlxEase.backIn});
      FlxTween.tween(capsuleToRank, {x: originalPos.x - 7, y: originalPos.y - 80}, 0.8 + 0.5, {ease: FlxEase.quartIn});
    });

    new FlxTimer().start(0.6, _ -> {
      rankAnimSlam(fromResults, capsuleToRank);
    });
  }

  function rankAnimSlam(fromResultsParams:Null<FromResultsParams>, capsuleToRank:SongMenuItem):Void
  {
    // FlxTween.tween(rankCamera, {"zoom": 1.9}, 0.5, {ease: FlxEase.backOut});
    FlxTween.tween(rankBg, {alpha: 0}, 0.5, {ease: FlxEase.expoIn});

    // FlxTween.tween(capsuleToRank, {angle: 5}, 0.5, {ease: FlxEase.backIn});

    switch (fromResultsParams?.newRank)
    {
      case SHIT:
        FunkinSound.playOnce(Paths.sound('ranks/loss'));
      case GOOD:
        FunkinSound.playOnce(Paths.sound('ranks/good'));
      case GREAT:
        FunkinSound.playOnce(Paths.sound('ranks/great'));
      case EXCELLENT:
        FunkinSound.playOnce(Paths.sound('ranks/excellent'));
      case PERFECT:
        FunkinSound.playOnce(Paths.sound('ranks/perfect'));
      case PERFECT_GOLD:
        FunkinSound.playOnce(Paths.sound('ranks/perfect'));
      default:
        FunkinSound.playOnce(Paths.sound('ranks/loss'));
    }

    FlxTween.tween(capsuleToRank, {"targetPos.x": originalPos.x, "targetPos.y": originalPos.y}, 0.5, {ease: FlxEase.expoOut});
    new FlxTimer().start(0.5, _ -> {
      // Capsule slam vibration.
      HapticUtil.vibrate(Constants.DEFAULT_VIBRATION_PERIOD, Constants.DEFAULT_VIBRATION_DURATION, Constants.MAX_VIBRATION_AMPLITUDE);

      funnyCam.shake(0.0045, 0.35);

      if (fromResultsParams?.newRank == SHIT)
      {
        if (dj != null) dj.fistPumpLoss();
      }
      else
      {
        if (dj != null) dj.fistPump();
      }

      rankCamera.zoom = 0.8;
      funnyCam.zoom = 0.8;
      FlxTween.tween(rankCamera, {"zoom": 1}, 1, {ease: FlxEase.elasticOut});
      FlxTween.tween(funnyCam, {"zoom": 1}, 0.8, {ease: FlxEase.elasticOut});

      for (index => capsule in grpCapsules.members)
      {
        var distFromSelected:Float = Math.abs(index - curSelected) - 1;

        if (distFromSelected < 5)
        {
          if (index == curSelected)
          {
            FlxTween.cancelTweensOf(capsule);
            // capsule.targetPos.x += 50;
            capsule.fadeAnim();

            rankVignette.color = capsule.getTrailColor();
            rankVignette.alpha = 1;
            FlxTween.tween(rankVignette, {alpha: 0}, 0.6, {ease: FlxEase.expoOut});

            capsule.doLerp = false;
            capsule.setPosition(originalPos.x, originalPos.y);
            IntervalShake.shake(capsule, 0.6, 1 / 24, 0.12, 0, FlxEase.quadOut, function(_) {
              capsule.doLerp = true;
              capsule.cameras = [funnyCam];

              // NOW we can interact with the menu
              busy = false;
              capsule.sparkle.alpha = 0.7;
              playCurSongPreview(capsule);
            }, null);

            // FlxTween.tween(capsule, {"targetPos.x": capsule.targetPos.x - 50}, 0.6,
            //   {
            //     ease: FlxEase.backInOut,
            //     onComplete: function(_) {
            //       capsule.cameras = [funnyCam];
            //     }
            //   });
            FlxTween.tween(capsule, {angle: 0}, 0.5, {ease: FlxEase.backOut});
          }
          if (index > curSelected)
          {
            // capsule.color = FlxColor.RED;
            new FlxTimer().start(distFromSelected / 20, _ -> {
              capsule.doLerp = false;

              capsule.capsule.angle = FlxG.random.float(-10 + (distFromSelected * 2), 10 - (distFromSelected * 2));
              FlxTween.tween(capsule.capsule, {angle: 0}, 0.5, {ease: FlxEase.backOut});

              IntervalShake.shake(capsule, 0.6, 1 / 24, 0.12 / (distFromSelected + 1), 0, FlxEase.quadOut, function(_) {
                capsule.doLerp = true;
              });
            });
          }

          if (index < curSelected)
          {
            // capsule.color = FlxColor.BLUE;
            new FlxTimer().start(distFromSelected / 20, _ -> {
              capsule.doLerp = false;

              capsule.capsule.angle = FlxG.random.float(-10 + (distFromSelected * 2), 10 - (distFromSelected * 2));
              FlxTween.tween(capsule.capsule, {angle: 0}, 0.5, {ease: FlxEase.backOut});

              IntervalShake.shake(capsule, 0.6, 1 / 24, 0.12 / (distFromSelected + 1), 0, FlxEase.quadOut, function(_) {
                capsule.doLerp = true;
              });
            });
          }
        }

        index += 1;
      }
    });

    new FlxTimer().start(2, _ -> {
      // dj.fistPump();
      prepForNewRank = false;
    });
  }

  function tryOpenCharSelect():Void
  {
    // Check if we have ACCESS to character select!
    trace('Is Pico unlocked? ${PlayerRegistry.instance.fetchEntry('pico')?.isUnlocked()}');
    trace('Number of characters: ${PlayerRegistry.instance.countUnlockedCharacters()}');

    if (PlayerRegistry.instance.countUnlockedCharacters() > 1)
    {
      trace('Opening character select!');
    }
    else
    {
      trace('Not enough characters unlocked to open character select!');
      FunkinSound.playOnce(Paths.sound('cancelMenu'));
      return;
    }

    busy = true;

    FunkinSound.playOnce(Paths.sound('confirmMenu'));

    if (dj != null)
    {
      dj.toCharSelect();
    }

    // Get this character's transition delay, with a reasonable default.
    var transitionDelay:Float = currentCharacter.getFreeplayDJData()?.getCharSelectTransitionDelay() ?? 0.25;

    new FlxTimer().start(transitionDelay, _ -> {
      transitionToCharSelect();
    });
  }

  function transitionToCharSelect():Void
  {
    var transitionGradient = new FlxSprite(0, 720).loadGraphic(Paths.image('freeplay/transitionGradient'));
    transitionGradient.scale.set(1280, 1);
    transitionGradient.updateHitbox();
    transitionGradient.cameras = [rankCamera];
    exitMoversCharSel.set([transitionGradient],
      {
        y: -720,
        speed: 0.8,
        wait: 0.1
      });
    add(transitionGradient);
    for (index => capsule in grpCapsules.members)
    {
      var distFromSelected:Float = Math.abs(index - curSelected) - 1;
      if (distFromSelected < 5)
      {
        capsule.doLerp = false;
        exitMoversCharSel.set([capsule],
          {
            y: -250,
            speed: 0.8,
            wait: 0.1
          });
      }
    }

    #if mobile
    FlxTween.tween(backButton, {y: FlxG.height, alpha: 0.0001}, FlxG.random.float(0.2, 0.85), {ease: FlxEase.backIn});
    #end

    fadeShader.fade(1.0, 0.0, 0.8, {ease: FlxEase.quadIn});
    FlxG.sound.music?.fadeOut(0.9, 0);
    new FlxTimer().start(0.9, _ -> {
      FullScreenScaleMode.enabled = false;
      FlxG.switchState(new funkin.ui.charSelect.CharSelectSubState());
    });
    for (grpSpr in exitMoversCharSel.keys())
    {
      var moveData:Null<MoveData> = exitMoversCharSel.get(grpSpr);
      if (moveData == null) continue;

      for (spr in grpSpr)
      {
        if (spr == null) continue;

        var funnyMoveShit:MoveData = moveData;

        var moveDataY = funnyMoveShit.y ?? spr.y;
        var moveDataSpeed = funnyMoveShit.speed ?? 0.2;
        var moveDataWait = funnyMoveShit.wait ?? 0.0;

        FlxTween.tween(spr, {y: moveDataY + spr.y}, moveDataSpeed, {ease: FlxEase.backIn});
      }
    }
    backingCard?.enterCharSel();
  }

  function enterFromCharSel():Void
  {
    busy = true;
    if (_parentState != null) _parentState.persistentDraw = false;

    var transitionGradient = new FlxSprite(0, 720).loadGraphic(Paths.image('freeplay/transitionGradient'));
    transitionGradient.scale.set(1280, 1);
    transitionGradient.updateHitbox();
    transitionGradient.cameras = [rankCamera];
    exitMoversCharSel.set([transitionGradient],
      {
        y: -720,
        speed: 1.5,
        wait: 0.1
      });
    add(transitionGradient);
    // FlxTween.tween(transitionGradient, {alpha: 0}, 1, {ease: FlxEase.circIn});
    // for (index => capsule in grpCapsules.members)
    // {
    //   var distFromSelected:Float = Math.abs(index - curSelected) - 1;
    //   if (distFromSelected < 5)
    //   {
    //     capsule.doLerp = false;
    //     exitMoversCharSel.set([capsule],
    //       {
    //         y: -250,
    //         speed: 0.8,
    //         wait: 0.1
    //       });
    //   }
    // }
    fadeShader.fade(0.0, 1.0, 0.8, {ease: FlxEase.quadIn});
    for (grpSpr in exitMoversCharSel.keys())
    {
      var moveData:Null<MoveData> = exitMoversCharSel.get(grpSpr);
      if (moveData == null) continue;

      for (spr in grpSpr)
      {
        if (spr == null) continue;

        var funnyMoveShit:MoveData = moveData;

        var moveDataY = funnyMoveShit.y ?? spr.y;
        var moveDataSpeed = funnyMoveShit.speed ?? 0.2;
        var moveDataWait = funnyMoveShit.wait ?? 0.0;

        spr.y += moveDataY;
        FlxTween.tween(spr, {y: spr.y - moveDataY}, moveDataSpeed * 1.2,
          {
            ease: FlxEase.expoOut,
            onComplete: function(_) {
              for (index => capsule in grpCapsules.members)
              {
                capsule.doLerp = true;
                fromCharSelect = false;
                busy = false;
                albumRoll.applyExitMovers(exitMovers, exitMoversCharSel);
              }
            }
          });
      }
    }
  }

  var spamTimer:Float = 0;
  var spamming:Bool = false;

  /**
   * If true, disable interaction with the interface.
   */
  public var busy:Bool = false;

  var originalPos:FlxPoint = new FlxPoint();

  var hintTimer:Float = 0;

  var allowPicoBulletsVibration:Bool = false;

  override function update(elapsed:Float):Void
  {
    super.update(elapsed);

    if (charSelectHint != null)
    {
      hintTimer += elapsed * 2;
      var targetAmt:Float = (Math.sin(hintTimer) + 1) / 2;
      charSelectHint.alpha = FlxMath.lerp(0.3, 0.9, targetAmt);
    }

    #if FEATURE_DEBUG_FUNCTIONS
    if (FlxG.keys.justPressed.P)
    {
      FlxG.switchState(() -> FreeplayState.build(
        {
          {
            character: currentCharacterId == "pico" ? Constants.DEFAULT_CHARACTER : "pico",
          }
        }));
    }

    if (FlxG.keys.justPressed.T)
    {
      rankAnimStart(fromResultsParams ??
        {
          playRankAnim: true,
          newRank: PERFECT_GOLD,
          songId: "tutorial",
          difficultyId: "hard"
        }, grpCapsules.members[curSelected]);
    }
    #end // ^<-- FEATURE_DEBUG_FUNCTIONS

    if ((controls.FREEPLAY_CHAR_SELECT #if FEATURE_TOUCH_CONTROLS
      || (TouchUtil.overlaps(djHitbox, funnyCam) && TouchUtil.justReleased && !SwipeUtil.swipeAny) #end)
      && !busy)
    {
      tryOpenCharSelect();
    }

    if (controls.FREEPLAY_FAVORITE && !busy)
    {
      favoriteSong();
    }

    if (controls.FREEPLAY_JUMP_TO_TOP && !busy)
    {
      changeSelection(-curSelected);
    }

    if (controls.FREEPLAY_JUMP_TO_BOTTOM && !busy)
    {
      changeSelection(grpCapsules.countLiving() - curSelected - 1);
    }

    lerpScore = MathUtil.smoothLerp(lerpScore, intendedScore, elapsed, 0.5);
    lerpCompletion = MathUtil.smoothLerp(lerpCompletion, intendedCompletion, elapsed, 0.5);

    if (Math.isNaN(lerpScore))
    {
      lerpScore = intendedScore;
    }

    if (Math.isNaN(lerpCompletion))
    {
      lerpCompletion = intendedCompletion;
    }

    fp.updateScore(Std.int(lerpScore));

    txtCompletion.text = '${Math.floor(lerpCompletion * 100)}';

    // Right align the completion percentage
    switch (txtCompletion.text.length)
    {
      case 3:
        txtCompletion.offset.x = 10;
      case 2:
        txtCompletion.offset.x = 0;
      case 1:
        txtCompletion.offset.x = -24;
      default:
        txtCompletion.offset.x = 0;
    }

    handleInputs(elapsed);

    if (dj != null) FlxG.watch.addQuick('dj-anim', dj.getCurrentAnimation());

    // If the allowPicoBulletsVibration is true, trigger vibration each update (for pico shooting bullets animation).
    if (allowPicoBulletsVibration) HapticUtil.vibrate(0, 0.01, Constants.MAX_VIBRATION_AMPLITUDE / 3);
  }

  var pressedOnFreeplay:Bool = false;

  function handleInputs(elapsed:Float):Void
  {
    if (busy) return;

    final upP:Bool = controls.UI_UP_P;
    final downP:Bool = controls.UI_DOWN_P;
    final accepted:Bool = controls.ACCEPT;

    #if FEATURE_TOUCH_CONTROLS
    handleTouchCapsuleClick();
    handleTouchSelectionScroll(elapsed);
    handleTouchFavoritesAndDifficulties();
    handleTouchFreeplayDrag();
    #end

    if (!pressedOnFreeplay)
    {
      handleDirectionalInput(elapsed);

      final wheelAmount:Float = #if !html5 FlxG.mouse.wheel #else FlxG.mouse.wheel / 8 #end;

      if (wheelAmount != 0)
      {
        dj?.resetAFKTimer();
        changeSelection(-Math.round(wheelAmount));
      }
    }

    handleDifficultySwitch();

    if (controls.BACK)
    {
      goBack();
    }

    if (accepted && !busy)
    {
      grpCapsules.members[curSelected].onConfirm();
    }
  }

  var _dragOffset:Float = 0;
  var _pressedOn:Bool = false;
  var _moveLength:Float = 0;
  var _flickEnded:Bool = true;
  var draggingDifficulty:Bool = false;

  function handleDirectionalInput(elapsed:Float):Void
  {
    final upP:Bool = controls.UI_UP_P;
    final downP:Bool = controls.UI_DOWN_P;

    if (upP || downP)
    {
      if (spamming)
      {
        if (spamTimer >= 0.07)
        {
          spamTimer = 0;
          changeSelection(upP ? -1 : 1);
        }
      }
      else if (spamTimer >= 0.9)
      {
        spamming = true;
      }
      else if (spamTimer <= 0)
      {
        changeSelection(upP ? -1 : 1);
      }

      spamTimer += elapsed;
      dj?.resetAFKTimer();
    }
    else
    {
      spamming = false;
      spamTimer = 0;
    }
  }

  function handleDifficultySwitch():Void
  {
    #if FEATURE_TOUCH_CONTROLS
    final leftPressed:Bool = controls.UI_LEFT_P
      || (diffSelLeft != null && TouchUtil.overlaps(diffSelLeft, funnyCam) && TouchUtil.justReleased);

    final rightPressed:Bool = controls.UI_RIGHT_P
      || (diffSelRight != null && TouchUtil.overlaps(diffSelRight, funnyCam) && TouchUtil.justReleased);
    #else
    final leftPressed:Bool = controls.UI_LEFT_P;
    final rightPressed:Bool = controls.UI_RIGHT_P;
    #end

    if (leftPressed)
    {
      dj?.resetAFKTimer();
      changeDiff(-1);
      generateSongList(currentFilter, true, false);
    }

    if (rightPressed)
    {
      dj?.resetAFKTimer();
      changeDiff(1);
      generateSongList(currentFilter, true, false);
    }
  }

  #if FEATURE_TOUCH_CONTROLS
  private function handleTouchCapsuleClick():Void
  {
    if (diffSelRight == null) return;
    if (TouchUtil.justReleased && !TouchUtil.overlaps(diffSelRight, funnyCam) && TouchUtil.touch.ticksDeltaSincePress < 200)
    {
      curSelected = Math.round(curSelectedFloat);

      for (i in 0...grpCapsules.members.length)
      {
        final capsule = grpCapsules.members[i];
        if (!TouchUtil.overlaps(capsule.theActualHitbox, funnyCam)) continue;

        if (capsule.selected)
        {
          capsule.onConfirm();
        }
        else
        {
          curSelected = i;
          changeSelection(0);
          FunkinSound.playOnce(Paths.sound('scrollMenu'), 0.4);
          HapticUtil.vibrate(0, 0.01, 0.2);
        }
        break;
      }
    }

    if (TouchUtil.justPressed)
    {
      final selected = grpCapsules.members[curSelected].theActualHitbox;
      _pressedOn = selected != null && TouchUtil.overlaps(selected, funnyCam);
    }
  }

  function handleTouchSelectionScroll(elapsed:Float):Void
  {
    if (draggingDifficulty) return;

    if (!TouchUtil.overlaps(grpCapsules.members[curSelected].theActualHitbox, funnyCam))
    {
      for (touch in FlxG.touches.list)
      {
        if (touch.pressed)
        {
          final delta = touch.deltaViewY;
          if (Math.abs(delta) >= 2)
          {
            var moveLength = delta / FlxG.updateFramerate * 1.2;
            _moveLength += Math.abs(moveLength);
            curSelectedFloat -= moveLength;
            updateSongsScroll();
          }
        }
        else if (_moveLength > 0)
        {
          _moveLength = 0.0;
          changeSelection(0);
        }
      }

      if (FlxG.touches.flickManager.initialized)
      {
        var flickVelocity = FlxG.touches.flickManager.velocity.y;
        if (Math.isFinite(flickVelocity))
        {
          _flickEnded = false;
          var velocityMove = flickVelocity / FlxG.updateFramerate * 0.03;
          _moveLength += Math.abs(velocityMove);
          curSelectedFloat -= velocityMove;
          updateSongsScroll();
        }
      }
      else if (!_flickEnded)
      {
        _flickEnded = true;
        if (_moveLength > 0)
        {
          _moveLength = 0.0;
          changeSelection(0);
        }
      }

      curSelectedFloat = FlxMath.clamp(curSelectedFloat, 0, grpCapsules.countLiving() - 1);
      curSelected = Std.int(curSelectedFloat);

      for (i in 0...grpCapsules.members.length)
      {
        grpCapsules.members[i].selected = (i == curSelected);
      }

      if (!TouchUtil.pressed && (curSelected == 0 || curSelected == grpCapsules.countLiving() - 1))
      {
        FlxG.touches.flickManager.destroy();
        _flickEnded = true;
        if (_moveLength > 0)
        {
          _moveLength = 0.0;
          changeSelection(0);
        }
      }
    }
  }

  function handleTouchFavoritesAndDifficulties()
  {
    if ((TouchUtil.pressed || TouchUtil.justReleased) && !pressedOnFreeplay)
    {
      final selected = grpCapsules.members[curSelected].theActualHitbox;
      _pressedOn = _pressedOn && selected != null && TouchUtil.overlaps(selected, funnyCam);

      if (_pressedOn && TouchUtil.touch != null)
      {
        draggingDifficulty = true;
        // Have to turn off null safety in-order to compile this!! -Zack
        @:nullSafety(Off)
        if (SwipeUtil.swipeLeft)
        {
          changeDiff(1);
          _pressedOn = false;
          busy = true;
          grpCapsules.members[curSelected].doLerp = false;

          FlxTween.tween(grpCapsules.members[curSelected], {x: grpCapsules.members[curSelected].x + 15}, 0.1, {ease: FlxEase.expoOut});
          FlxTween.tween(grpCapsules.members[curSelected], {x: grpCapsules.members[curSelected].x - 15}, 0.1,
            {
              ease: FlxEase.expoIn,
              startDelay: 0.1,
              onComplete: function(_) {
                grpCapsules.members[curSelected].doLerp = true;
                draggingDifficulty = false;
                busy = false;
              }
            });
        }
        else if (SwipeUtil.swipeRight)
        {
          changeDiff(-1);
          _pressedOn = false;
          busy = true;
          grpCapsules.members[curSelected].doLerp = false;

          FlxTween.tween(grpCapsules.members[curSelected], {x: grpCapsules.members[curSelected].x - 15}, 0.1, {ease: FlxEase.expoOut});
          FlxTween.tween(grpCapsules.members[curSelected], {x: grpCapsules.members[curSelected].x + 15}, 0.1,
            {
              ease: FlxEase.expoIn,
              startDelay: 0.1,
              onComplete: function(_) {
                grpCapsules.members[curSelected].doLerp = true;
                busy = false;
                draggingDifficulty = false;
              }
            });
        }

        if (TouchUtil.touch.ticksDeltaSincePress >= 500)
        {
          _pressedOn = false;
          draggingDifficulty = false;
          favoriteSong();
        }
      }
      else
      {
        draggingDifficulty = false;
        grpCapsules.members[curSelected].doLerp = true;
      }

      for (diff in grpDifficulties.group.members)
      {
        if (diff == null || diff.difficultyId != currentDifficulty) continue;
        if (!TouchUtil.overlaps(diff, funnyCam))
        {
          diff.x = 90 + (CUTOUT_WIDTH * DJ_POS_MULTI);
          break;
        }
        draggingDifficulty = true;

        if (TouchUtil.justPressed) _dragOffset = diff.x - TouchUtil.touch.x;
        diff.x = TouchUtil.touch.x + _dragOffset;

        if (TouchUtil.justReleased)
        {
          handleDiffDragRelease(diff);
          draggingDifficulty = false;
          break;
        }

        if (diffSelLeft != null && diffSelLeft.x - 60 > diff.x) handleDiffBoundaryChange(-1);
        if (diffSelRight != null && diffSelRight.x - 40 < diff.x) handleDiffBoundaryChange(1);

        break;
      }
    }

    if (diffSelRight != null) diffSelRight.setPress(TouchUtil.overlaps(diffSelRight, funnyCam));
    if (diffSelLeft != null) diffSelLeft.setPress(TouchUtil.overlaps(diffSelLeft, funnyCam));
  }

  function handleTouchFreeplayDrag()
  {
    if (fnfFreeplay == null || freeplayTxtBg == null || freeplayArrow == null) return;

    if (TouchUtil.justPressed && (TouchUtil.overlaps(fnfFreeplay) || TouchUtil.overlaps(freeplayTxtBg)))
    {
      _dragOffset = fnfFreeplay.x - TouchUtil.touch.x;
      pressedOnFreeplay = true;
    }

    if (pressedOnFreeplay && TouchUtil.pressed)
    {
      fnfFreeplay.x = TouchUtil.touch.x + _dragOffset;
      freeplayTxtBg.x = TouchUtil.touch.x + _dragOffset - 8;

      if (diffSelRight != null && freeplayArrow.x + 160 < fnfFreeplay.x)
      {
        pressedOnFreeplay = false;
        goBack();
      }
    }
    else
    {
      fnfFreeplay.x = Math.max(FullScreenScaleMode.gameNotchSize.x, 8);
      freeplayTxtBg.x = FullScreenScaleMode.gameNotchSize.x;
      pressedOnFreeplay = false;
    }
  }
  #end

  override function beatHit():Bool
  {
    backingCard?.beatHit();

    return super.beatHit();
  }

  public override function destroy():Void
  {
    super.destroy();
    // remove and destroy freeplay camera
    FlxG.cameras.remove(funnyCam);
  }

  function goBack():Void
  {
    if (busy) return;
    busy = true;
    FlxTween.globalManager.clear();
    FlxTimer.globalManager.clear();
    if (dj != null) dj.onIntroDone.removeAll();

    FunkinSound.playOnce(Paths.sound('cancelMenu'));

    var longestTimer:Float = 0;

    backingCard?.disappear();

    for (grpSpr in exitMovers.keys())
    {
      var moveData:Null<MoveData> = exitMovers.get(grpSpr);
      if (moveData == null) continue;

      for (spr in grpSpr)
      {
        if (spr == null) continue;

        var funnyMoveShit:MoveData = moveData;

        var moveDataX = funnyMoveShit.x ?? spr.x;
        var moveDataY = funnyMoveShit.y ?? spr.y;
        var moveDataSpeed = funnyMoveShit.speed ?? 0.2;
        var moveDataWait = funnyMoveShit.wait ?? 0.0;

        FlxTween.tween(spr, {x: moveDataX, y: moveDataY}, moveDataSpeed, {ease: FlxEase.expoIn});

        longestTimer = Math.max(longestTimer, moveDataSpeed + moveDataWait);
      }
    }

    #if mobile
    FlxTween.tween(backButton, {y: FlxG.height, alpha: 0.0001}, 0.2, {ease: FlxEase.backIn});
    #end

    for (caps in grpCapsules.members)
    {
      caps.doJumpIn = false;
      caps.doLerp = false;
      caps.doJumpOut = true;
    }

    if (Type.getClass(_parentState) == MainMenuState)
    {
      _parentState.persistentUpdate = false;
      _parentState.persistentDraw = true;
    }

    new FlxTimer().start(longestTimer, (_) -> {
      FlxTransitionableState.skipNextTransIn = true;
      FlxTransitionableState.skipNextTransOut = true;
      if (Type.getClass(_parentState) == MainMenuState)
      {
        FunkinSound.playMusic('freakyMenu',
          {
            overrideExisting: true,
            restartTrack: false,
            // Continue playing this music between states, until a different music track gets played.
            persist: true
          });
        FlxG.sound.music.fadeIn(4.0, 0.0, 1.0);
        close();
      }
      else
      {
        FlxG.switchState(() -> new MainMenuState());
      }
    });
  }

  /**
   * findClosestDiff will find the closest difficulty to the given diff.
   * It will return the index of the closest song in the grpCapsules.members array.
   * @param diff
   * @return Int
   */
  function findClosestDiff(characterVariations:Array<String>, diff:String):Int
  {
    var closestIndex:Int = 0;
    var closest:Int = curSelected;

    for (index in 0...grpCapsules.members.length)
    {
      var song:Null<FreeplaySongData> = grpCapsules.members[index].freeplayData;
      if (song == null) continue;
      var characterVar = song.data.getVariationsByCharacter(currentCharacter);
      var songDiff:Null<String> = song.data.getDifficulty(diff, null, characterVar)?.difficulty;
      // if the difference between the current index and this index is the smallest so far,
      // take this one as the closest index. (By comparing with the closest variable)
      var c:Int = curSelected - index;
      if (songDiff == diff && (Math.abs(c) < Math.abs(closestIndex - curSelected) || closestIndex == 0))
      {
        // trace('Found closest diff: ${songDiff} at index ${index} (current: ${curSelected})');
        closestIndex = index;
        closest = c;
      }
    }

    return closestIndex;
  }

  /**
   * changeDiff is the root of both difficulty and variation changes/management.
   * It will check the difficulty of the current variation, all available variations, and all available difficulties per variation.
   * It's generally recommended that after calling this you re-sort the song list, however usually it's already on the way to being sorted.
   * @param change
   * @param force
   */
  function changeDiff(change:Int = 0, force:Bool = false):Void
  {
    if (busy) return;

    for (diff in grpDifficulties.group.members)
    {
      if (diff == null || diff.difficultyId != currentDifficulty) continue;
      if (change == 0) break;

      diff.visible = true;
      final newX = (change > 0) ? 500 : -320;

      busy = true;
      FlxTween.tween(diff, {x: newX + (CUTOUT_WIDTH * DJ_POS_MULTI)}, 0.1,
        {
          ease: FlxEase.circInOut,
          onComplete: function(_) {
            busy = false;
            diff.x = 90 + (CUTOUT_WIDTH * DJ_POS_MULTI);
            diff.visible = false;
          }
        });
      break;
    }
    if (change != 0) FunkinSound.playOnce(Paths.sound('scrollMenu'), 0.4);

    var previousVariation:String = currentVariation;
    var daSong:Null<FreeplaySongData> = grpCapsules.members[curSelected].freeplayData;

    // Available variations for current character. We get this since bf is usually `default` variation, and `pico` is `pico`
    // but sometimes pico can be the default variation (weekend 1 songs), and bf can be `bf` variation (darnell)
    var characterVariations:Array<String> = daSong?.data.getVariationsByCharacter(currentCharacter) ?? Constants.DEFAULT_VARIATION_LIST;
    var difficultiesAvailable:Array<String> = allDifficulties;
    // Gets all available difficulties for our character, via our available variations
    var songDifficulties:Array<String> = daSong?.data.listDifficulties(null, characterVariations) ?? Constants.DEFAULT_DIFFICULTY_LIST;

    var currentDifficultyIndex:Int = difficultiesAvailable.indexOf(currentDifficulty);

    if (currentDifficultyIndex == -1) currentDifficultyIndex = difficultiesAvailable.indexOf(Constants.DEFAULT_DIFFICULTY);

    currentDifficultyIndex += change;

    if (currentDifficultyIndex < 0) currentDifficultyIndex = Std.int(difficultiesAvailable.length - 1);
    if (currentDifficultyIndex >= difficultiesAvailable.length) currentDifficultyIndex = 0;
    // Update the current difficulty
    currentDifficulty = difficultiesAvailable[currentDifficultyIndex];
    // For when we change the difficulty, but the song doesn't have that difficulty!
    if (daSong != null && !songDifficulties.contains(difficultiesAvailable[currentDifficultyIndex]))
    {
      curSelected = findClosestDiff(characterVariations, difficultiesAvailable[currentDifficultyIndex]);
      daSong = grpCapsules.members[curSelected].freeplayData;
      rememberedSongId = daSong?.data.id;
    }

    for (variation in characterVariations)
    {
      if (daSong?.data.hasDifficulty(currentDifficulty, variation) ?? false)
      {
        currentVariation = variation;
        rememberedVariation = variation;
        break;
      }
    }

    if (daSong != null)
    {
      var targetSong:Null<Song> = SongRegistry.instance.fetchEntry(daSong.data.id);
      if (targetSong == null)
      {
        FlxG.log.warn('WARN: could not find song with id (${daSong.data.id})');
        return;
      }

      var songScore:Null<SaveScoreData> = Save.instance.getSongScore(daSong.data.id, currentDifficulty, currentVariation);
      intendedScore = songScore?.score ?? 0;
      intendedCompletion = songScore == null ? 0.0 : ((songScore.tallies.sick + songScore.tallies.good) / songScore.tallies.totalNotes);
      rememberedDifficulty = currentDifficulty;
      grpCapsules.members[curSelected].refreshDisplay((prepForNewRank == true) ? false : true);
    }
    else
    {
      intendedScore = 0;
      intendedCompletion = 0.0;
      rememberedDifficulty = currentDifficulty;
    }

    if (intendedCompletion == Math.POSITIVE_INFINITY || intendedCompletion == Math.NEGATIVE_INFINITY || Math.isNaN(intendedCompletion))
    {
      intendedCompletion = 0;
    }

    for (diffSprite in grpDifficulties.group.members)
    {
      if (diffSprite == null) continue;

      final isCurrentDiff:Bool = diffSprite.difficultyId == currentDifficulty;

      if (change == 0) diffSprite.visible = isCurrentDiff;

      if (!isCurrentDiff || change == 0) continue;

      diffSprite.x = (change > 0) ? -320 : 500;
      diffSprite.x += (CUTOUT_WIDTH * DJ_POS_MULTI);

      FlxTween.tween(diffSprite, {x: 90 + (CUTOUT_WIDTH * DJ_POS_MULTI)}, 0.1, {ease: FlxEase.circInOut});

      diffSprite.offset.y += 5;
      diffSprite.alpha = 0.5;
      new FlxTimer().start(1 / 24, function(swag) {
        diffSprite.alpha = 1;
        diffSprite.updateHitbox();
        diffSprite.visible = true;
      });
    }

    if (change != 0 || force)
    {
      // Update the song capsules to reflect the new difficulty info.
      for (songCapsule in grpCapsules.members)
      {
        if (songCapsule == null) continue;

        if (songCapsule.freeplayData != null)
        {
          songCapsule.initData(songCapsule.freeplayData);
          songCapsule.checkClip();
        }
      }

      // Reset the song preview in case we changed variations (normal->erect etc)
      if (currentVariation != previousVariation) playCurSongPreview();
    }

    // Set the album graphic and play the animation if relevant.
    var newAlbumId:Null<String> = daSong?.data.getAlbumId(currentDifficulty, currentVariation);
    if (albumRoll.albumId != newAlbumId && !busy)
    {
      albumRoll.albumId = newAlbumId;
      albumRoll.skipIntro();
    }

    // Set difficulty star count.
    albumRoll.setDifficultyStars(daSong?.data.getDifficulty(currentDifficulty, currentVariation)?.difficultyRating ?? 0);
  }

  function handleDiffDragRelease(diff:FlxSprite):Void
  {
    if (diffSelLeft != null && diffSelLeft.x > diff.x)
    {
      handleDiffBoundaryChange(-1);
    }
    else if (diffSelRight != null && diffSelRight.x - 140 < diff.x)
    {
      handleDiffBoundaryChange(1);
    }
    else
    {
      diff.x = 90; // Reset position
    }

    _dragOffset = 0;
  }

  function handleDiffBoundaryChange(change:Int):Void
  {
    dj?.resetAFKTimer();
    changeDiff(change);
    generateSongList(currentFilter, true);
    _dragOffset = 0;
    draggingDifficulty = false;
  }

  function capsuleOnConfirmRandom(randomCapsule:SongMenuItem):Void
  {
    trace('RANDOM SELECTED');

    busy = true;
    #if NO_TOUCH_CONTROLS
    letterSort.inputEnabled = false;
    #end

    var availableSongCapsules:Array<SongMenuItem> = grpCapsules.members.filter(function(cap:SongMenuItem) {
      // Dead capsules are ones which were removed from the list when changing filters.
      return cap.alive && cap.freeplayData != null;
    });

    trace('Available songs: ${availableSongCapsules.map(function(cap) {
      return cap?.freeplayData?.data.songName;
    })}');

    if (availableSongCapsules.length == 0)
    {
      trace('No songs available!');
      busy = false;
      #if NO_TOUCH_CONTROLS
      letterSort.inputEnabled = true;
      #end
      FunkinSound.playOnce(Paths.sound('cancelMenu'));
      return;
    }

    var targetSong:SongMenuItem = FlxG.random.getObject(availableSongCapsules);

    // Seeing if I can do an animation...
    curSelected = grpCapsules.members.indexOf(targetSong);
    changeSelection(0); // Trigger an update.

    // Act like we hit Confirm on that song.
    capsuleOnConfirmDefault(targetSong);
  }

  /**
   * Called when hitting ENTER to open the instrumental list.
   */
  function capsuleOnOpenDefault(cap:SongMenuItem):Void
  {
    busy = true;
    letterSort.inputEnabled = false;
    var targetSongId:String = cap?.freeplayData?.data.id ?? 'unknown';
    var targetSongNullable:Null<Song> = SongRegistry.instance.fetchEntry(targetSongId);
    if (targetSongNullable == null)
    {
      FlxG.log.warn('WARN: could not find song with id (${targetSongId})');
      busy = false;
      letterSort.inputEnabled = true;
      return;
    }
    var targetSong:Song = targetSongNullable;
    var targetDifficultyId:String = currentDifficulty;
    var targetVariation:Null<String> = currentVariation;
    trace('target song: ${targetSongId} (${targetVariation})');
    var targetLevelId:Null<String> = cap?.freeplayData?.levelId;
    PlayStatePlaylist.campaignId = targetLevelId ?? null;

    var targetDifficulty:Null<SongDifficulty> = targetSong.getDifficulty(targetDifficultyId, targetVariation);
    if (targetDifficulty == null)
    {
      FlxG.log.warn('WARN: could not find difficulty with id (${targetDifficultyId})');
      busy = false;
      letterSort.inputEnabled = true;
      return;
    }

    trace('target difficulty: ${targetDifficultyId}');
    trace('target variation: ${targetDifficulty?.variation ?? Constants.DEFAULT_VARIATION}');

    var baseInstrumentalId:String = targetSong.getBaseInstrumentalId(targetDifficultyId, targetDifficulty?.variation ?? Constants.DEFAULT_VARIATION) ?? '';
    var altInstrumentalIds:Array<String> = targetSong.listAltInstrumentalIds(targetDifficultyId,
      targetDifficulty?.variation ?? Constants.DEFAULT_VARIATION) ?? [];

    if (altInstrumentalIds.length > 0)
    {
      var instrumentalIds = [baseInstrumentalId].concat(altInstrumentalIds);
      openInstrumentalList(cap, instrumentalIds);
    }
    else
    {
      trace('NO ALTS');
      capsuleOnConfirmDefault(cap);
    }
  }

  public function getControls():Controls
  {
    return controls;
  }

  function openInstrumentalList(cap:SongMenuItem, instrumentalIds:Array<String>):Void
  {
    capsuleOptionsMenu = new CapsuleOptionsMenu(this, cap.targetPos.x + 175, cap.targetPos.y + 115, instrumentalIds);
    capsuleOptionsMenu.cameras = [funnyCam];
    capsuleOptionsMenu.zIndex = 10000;
    add(capsuleOptionsMenu);

    capsuleOptionsMenu.onConfirm = function(targetInstId:String) {
      capsuleOnConfirmDefault(cap, targetInstId);
    };
  }

  var capsuleOptionsMenu:Null<CapsuleOptionsMenu> = null;

  public function cleanupCapsuleOptionsMenu():Void
  {
    this.busy = false;
    letterSort.inputEnabled = true;

    if (capsuleOptionsMenu != null)
    {
      remove(capsuleOptionsMenu);
      capsuleOptionsMenu = null;
    }
  }

  /**
   * Called when hitting ENTER to play the song.
   */
  function capsuleOnConfirmDefault(cap:SongMenuItem, ?targetInstId:String):Void
  {
<<<<<<< HEAD
    busy = true;
    #if NO_TOUCH_CONTROLS
    letterSort.inputEnabled = false;
    #end

=======
>>>>>>> 5397924e
    PlayStatePlaylist.isStoryMode = false;

    var targetSongId:String = cap?.freeplayData?.data.id ?? 'unknown';
    var targetSongNullable:Null<Song> = SongRegistry.instance.fetchEntry(targetSongId);
    if (targetSongNullable == null)
    {
      FlxG.log.warn('WARN: could not find song with id (${targetSongId})');
      busy = false;
      letterSort.inputEnabled = true;
      return;
    }
    var targetSong:Song = targetSongNullable;
    var targetVariation:Null<String> = currentVariation;
    var targetLevelId:Null<String> = cap?.freeplayData?.levelId;
    PlayStatePlaylist.campaignId = targetLevelId ?? null;

    var targetDifficulty:Null<SongDifficulty> = targetSong.getDifficulty(currentDifficulty, currentVariation);
    if (targetDifficulty == null)
    {
      FlxG.log.warn('WARN: could not find difficulty with id (${currentDifficulty})');
      busy = false;
      letterSort.inputEnabled = true;
      return;
    }

    if (targetInstId == null)
    {
      var baseInstrumentalId:String = targetSong?.getBaseInstrumentalId(currentDifficulty, targetDifficulty.variation ?? Constants.DEFAULT_VARIATION) ?? '';
      targetInstId = baseInstrumentalId;
    }

    // Visual and audio effects.
    FunkinSound.playOnce(Paths.sound('confirmMenu'));
    if (dj != null) dj.confirm();

    grpCapsules.members[curSelected].forcePosition();
    grpCapsules.members[curSelected].confirm();

    backingCard?.confirm();

    // Start vibration after half of second.
    if (HapticUtil.hapticsAvailable)
    {
      new FlxTimer().start(0.5, function(tmr) {
        switch (currentCharacterId)
        {
          // Toggles the bool that allows vibration on update.
          case "pico":
            allowPicoBulletsVibration = true;
            new FlxTimer().start(0.5, function(tmr) {
              allowPicoBulletsVibration = false;
            });

          // A single vibration.
          default:
            HapticUtil.vibrate(Constants.DEFAULT_VIBRATION_PERIOD, Constants.DEFAULT_VIBRATION_DURATION * 5, Constants.MAX_VIBRATION_AMPLITUDE / 3);
        }
      });
    }

    new FlxTimer().start(styleData?.getStartDelay(), function(tmr:FlxTimer) {
      FunkinSound.emptyPartialQueue();

      Paths.setCurrentLevel(cap?.freeplayData?.levelId);
      LoadingState.loadPlayState(
        {
          targetSong: targetSong,
          targetDifficulty: currentDifficulty,
          targetVariation: currentVariation,
          targetInstrumental: targetInstId,
          practiceMode: false,
          minimalMode: false,

          #if FEATURE_DEBUG_FUNCTIONS
          botPlayMode: FlxG.keys.pressed.SHIFT,
          #else
          botPlayMode: false,
          #end
          // TODO: Make these an option! It's currently only accessible via chart editor.
          // startTimestamp: 0.0,
          // playbackRate: 0.5,
          // botPlayMode: true,
        }, true);
    });
  }

  function refreshCapsuleDisplays():Void
  {
    grpCapsules.forEachAlive((cap:SongMenuItem) -> {
      cap.refreshDisplay();
    });
  }

  function rememberSelection():Void
  {
    if (rememberedSongId != null)
    {
      curSelected = currentFilteredSongs.findIndex(function(song) {
        if (song == null) return false;
        return song.data.id == rememberedSongId;
      });

      if (curSelected == -1) curSelected = 0;
    }

    if (rememberedDifficulty != null)
    {
      currentDifficulty = rememberedDifficulty;
    }

    if (rememberedVariation != null)
    {
      currentVariation = rememberedVariation;
    }
  }

  function updateSongsScroll():Void
  {
    var prevSelected:Int = curSelected;
    curSelected = Std.int(curSelectedFloat);

    for (index => capsule in grpCapsules.members)
    {
      index += 1;

      capsule.selected = false;
      capsule.forceHighlight = index == curSelected + 1;

      capsule.targetPos.y = capsule.intendedY(index - curSelectedFloat);
      capsule.targetPos.x = (270 + (60 * (Math.sin(index - curSelectedFloat)))) + (CUTOUT_WIDTH * SONGS_POS_MULTI);
    }

    if (curSelected != prevSelected)
    {
      FunkinSound.playOnce(Paths.sound('scrollMenu'), 0.4);
      HapticUtil.vibrate(0, 0.01, 0.2);
    }
  }

  function changeSelection(change:Int = 0):Void
  {
    var prevSelected:Int = curSelected;

    curSelected += change;
    curSelectedFloat = curSelected;

    if (curSelected < 0)
    {
      curSelected = (SwipeUtil.flickUp) ? 0 : grpCapsules.countLiving() - 1;
      SwipeUtil.resetSwipeVelocity();
    }
    if (curSelected >= grpCapsules.countLiving())
    {
      curSelected = (SwipeUtil.flickDown) ? grpCapsules.countLiving() - 1 : 0;
      SwipeUtil.resetSwipeVelocity();
    }

    if (!prepForNewRank && curSelected != prevSelected) FunkinSound.playOnce(Paths.sound('scrollMenu'), 0.4);

    var daSongCapsule:SongMenuItem = grpCapsules.members[curSelected];
    if (daSongCapsule.freeplayData != null)
    {
      var songScore:Null<SaveScoreData> = Save.instance.getSongScore(daSongCapsule.freeplayData.data.id, currentDifficulty, currentVariation);
      intendedScore = songScore?.score ?? 0;
      intendedCompletion = songScore == null ? 0.0 : ((songScore.tallies.sick +
        songScore.tallies.good - songScore.tallies.missed) / songScore.tallies.totalNotes);
      rememberedSongId = daSongCapsule.freeplayData.data.id;
      changeDiff();
      daSongCapsule.refreshDisplay((prepForNewRank == true) ? false : true);
    }
    else
    {
      intendedScore = 0;
      intendedCompletion = 0.0;
      rememberedSongId = null;
      albumRoll.albumId = null;
      changeDiff();
      daSongCapsule.refreshDisplay();
    }

    for (index => capsule in grpCapsules.members)
    {
      index += 1;

      capsule.forceHighlight = false;
      capsule.selected = index == curSelected + 1;

      capsule.curSelected = curSelected;

      capsule.targetPos.y = capsule.intendedY(index - curSelected);
<<<<<<< HEAD
      capsule.targetPos.x = (270 + (60 * (Math.sin(index - curSelected)))) + (CUTOUT_WIDTH * SONGS_POS_MULTI);
=======
      capsule.targetPos.x = capsule.intendedX(index - curSelected);

>>>>>>> 5397924e
      if (index < curSelected) capsule.targetPos.y -= 100; // another 100 for good measure
    }

    if (grpCapsules.countLiving() > 0 && !prepForNewRank)
    {
      playCurSongPreview(daSongCapsule);
      grpCapsules.members[curSelected].selected = true;

      // switchBackingImage(daSongCapsule.freeplayData);
    }

    // Small vibrations every selection change.
    if (change != 0) HapticUtil.vibrate(0, 0.01, 0.2);
  }

  public function playCurSongPreview(?daSongCapsule:SongMenuItem):Void
  {
    if (daSongCapsule == null) daSongCapsule = grpCapsules.members[curSelected];
    if (curSelected == 0)
    {
      FunkinSound.playMusic('freeplayRandom',
        {
          startingVolume: 0.0,
          overrideExisting: true,
          restartTrack: false
        });
      FlxG.sound.music.fadeIn(2, 0, 0.8);
    }
    else
    {
      var previewSong:Null<Song> = daSongCapsule?.freeplayData?.data;
      if (previewSong == null) return;

      // Check if character-specific difficulty exists
      var songDifficulty:Null<SongDifficulty> = previewSong.getDifficulty(currentDifficulty, currentVariation);

      var baseInstrumentalId:String = previewSong.getBaseInstrumentalId(currentDifficulty, songDifficulty?.variation ?? Constants.DEFAULT_VARIATION) ?? '';
      var altInstrumentalIds:Array<String> = previewSong.listAltInstrumentalIds(currentDifficulty,
        songDifficulty?.variation ?? Constants.DEFAULT_VARIATION) ?? [];
      var instSuffix:String = baseInstrumentalId;
      #if FEATURE_DEBUG_FUNCTIONS
      if (altInstrumentalIds.length > 0 && FlxG.keys.pressed.CONTROL)
      {
        instSuffix = altInstrumentalIds[0];
      }
      #end
      instSuffix = (instSuffix != '') ? '-$instSuffix' : '';
      // trace('Attempting to play partial preview: ${previewSong.id}:${instSuffix}');
      FunkinSound.playMusic(previewSong.id,
        {
          startingVolume: 0.0,
          overrideExisting: true,
          restartTrack: false,
          mapTimeChanges: false, // The music metadata is not alongside the audio file so this won't work.
          pathsFunction: INST,
          suffix: instSuffix,
          partialParams:
            {
              loadPartial: true,
              start: 0,
              end: 0.2
            },
          onLoad: function() {
            FlxG.sound.music.fadeIn(2, 0, 0.4);
          }
        });
      if (songDifficulty != null)
      {
        Conductor.instance.mapTimeChanges(songDifficulty.timeChanges);
        Conductor.instance.update(FlxG.sound?.music?.time ?? 0.0);
      }
    }
  }

  public function switchBackingImage(?freeplaySongData:FreeplaySongData):Void
  {
    var path = Paths.image('freeplay/freeplayBG${freeplaySongData?.levelId ?? 'week1'}-${currentCharacterId ?? 'bf'}');
    if (!Assets.exists(path)) path = Paths.image('freeplay/freeplayBGweek1-bf');
    backingImage.loadTextureAsync(path);
  }

  /**
   * Build an instance of `FreeplayState` that is above the `MainMenuState`.
   * @return The MainMenuState with the FreeplayState as a substate.
   */
  public static function build(?params:FreeplayStateParams, ?stickers:StickerSubState):MusicBeatState
  {
    var result:MainMenuState;
    result = new MainMenuState(true);
    result.openSubState(new FreeplayState(params, stickers));
    result.persistentUpdate = false;
    result.persistentDraw = true;
    return result;
  }

  function favoriteSong():Void
  {
    var targetSong = grpCapsules.members[curSelected]?.freeplayData;
    if (targetSong != null)
    {
      var realShit:Int = curSelected;
      var isFav = targetSong.toggleFavorite();
      if (isFav)
      {
        grpCapsules.members[realShit].favIcon.visible = true;
        grpCapsules.members[realShit].favIconBlurred.visible = true;
        grpCapsules.members[realShit].favIcon.animation.play('fav');
        grpCapsules.members[realShit].favIconBlurred.animation.play('fav');
        FunkinSound.playOnce(Paths.sound('fav'), 1);
        grpCapsules.members[realShit].checkClip();
        grpCapsules.members[realShit].selected = grpCapsules.members[realShit].selected; // set selected again, so it can run it's getter function to initialize movement
        busy = true;

        grpCapsules.members[realShit].doLerp = false;
        FlxTween.tween(grpCapsules.members[realShit], {y: grpCapsules.members[realShit].y - 5}, 0.1, {ease: FlxEase.expoOut});

        FlxTween.tween(grpCapsules.members[realShit], {y: grpCapsules.members[realShit].y + 5}, 0.1,
          {
            ease: FlxEase.expoIn,
            startDelay: 0.1,
            onComplete: function(_) {
              grpCapsules.members[realShit].doLerp = true;
              busy = false;
            }
          });
      }
      else
      {
        grpCapsules.members[realShit].favIcon.animation.play('fav', true, true, 9);
        grpCapsules.members[realShit].favIconBlurred.animation.play('fav', true, true, 9);
        FunkinSound.playOnce(Paths.sound('unfav'), 1);
        new FlxTimer().start(0.2, _ -> {
          grpCapsules.members[realShit].favIcon.visible = false;
          grpCapsules.members[realShit].favIconBlurred.visible = false;
          grpCapsules.members[realShit].checkClip();
        });

        busy = true;
        grpCapsules.members[realShit].doLerp = false;
        FlxTween.tween(grpCapsules.members[realShit], {y: grpCapsules.members[realShit].y + 5}, 0.1, {ease: FlxEase.expoOut});
        FlxTween.tween(grpCapsules.members[realShit], {y: grpCapsules.members[realShit].y - 5}, 0.1,
          {
            ease: FlxEase.expoIn,
            startDelay: 0.1,
            onComplete: function(_) {
              grpCapsules.members[realShit].doLerp = true;
              busy = false;
            }
          });
      }
    }
  }
}

/**
 * The difficulty selector arrows to the left and right of the difficulty.
 */
class DifficultySelector extends FlxSprite
{
  var controls:Controls;
  var whiteShader:PureColor;

  var parent:FreeplayState;

  #if FEATURE_TOUCH_CONTROLS
  public var pressed:Bool = false;
  #end

  public function new(parent:FreeplayState, x:Float, y:Float, flipped:Bool, controls:Controls, ?styleData:FreeplayStyle = null)
  {
    super(x, y);

    this.parent = parent;
    this.controls = controls;

    frames = Paths.getSparrowAtlas(styleData == null ? 'freeplay/freeplaySelector' : styleData.getSelectorAssetKey());
    animation.addByPrefix('shine', 'arrow pointer loop', 24);
    animation.play('shine');

    whiteShader = new PureColor(FlxColor.WHITE);

    shader = whiteShader;

    flipX = flipped;
  }

  override function update(elapsed:Float):Void
  {
    if (flipX && controls.UI_RIGHT_P && !parent.busy) moveShitDown();
    if (!flipX && controls.UI_LEFT_P && !parent.busy) moveShitDown();

    super.update(elapsed);
  }

  #if FEATURE_TOUCH_CONTROLS
  public function setPress(press:Bool):Void
  {
    if (!press)
    {
      scale.x = scale.y = 1;
      whiteShader.colorSet = false;
      updateHitbox();
    }
    else
    {
      offset.y = -5;
      whiteShader.colorSet = true;
      scale.x = scale.y = 0.5;
    }

    pressed = press;
  }
  #end

  function moveShitDown():Void
  {
    offset.y -= 5;

    whiteShader.colorSet = true;

    scale.x = scale.y = 0.5;

    new FlxTimer().start(2 / 24, function(tmr) {
      scale.x = scale.y = 1;
      whiteShader.colorSet = false;
      updateHitbox();
    });
  }
}

/**
 * Structure for the current song filter.
 */
typedef SongFilter =
{
  var filterType:FilterType;
  var ?filterData:Dynamic;
}

/**
 * Possible types to use for the song filter.
 */
enum abstract FilterType(String)
{
  /**
   * Filter to songs which start with a string
   */
  public var STARTSWITH;

  /**
   * Filter to songs which match a regular expression
   */
  public var REGEXP;

  /**
   * Filter to songs which are favorited
   */
  public var FAVORITE;

  /**
   * Filter to all songs
   */
  public var ALL;
}

/**
 * Data about a specific song in the freeplay menu.
 */
class FreeplaySongData
{
  /**
   * We used to have a billion fields, but this SongMetadata variable should be all we need
   * to be able to get most information about an available song.
   * For example, you can get the artist via `data.songArtist`
   *
   * You can usually get various other particulars of a specific difficulty/variation by
   * using data.getDifficulty(), and inputting specifics on your difficulty, variations, etc.
   * See the getters here for songCharacter, fullSongName, and songStartingBpm for examples.
   *
   * @see Song
   */
  public var data:Song;

  /**
   * The level id of the song, useful for sorting from week1 -> week 7 + weekend1
   * and for properly loading PlayStatePlaylist for preloading on web
   */
  public var levelId(get, never):Null<String>;

  function get_levelId():Null<String>
  {
    return _levelId;
  }

  var _levelId:String;

  /**
   * Whether or not the song has been favorited.
   */
  public var isFav:Bool = false;

  /**
   * Whether the player has seen/played this song before within freeplay
   */
  public var isNew(get, never):Bool;

  /**
   * The default opponent for the song.
   * Does the getter stuff for you depending on your current (or rather, rememberd) variation and difficulty.
   */
  public var songCharacter(get, never):String;

  /**
   * The full song name, dynamically generated depending on your current (or rather, rememberd) variation and difficulty.
   */
  public var fullSongName(get, never):String;

  /**
   * The starting BPM of the song, dynamically generated depending on your current (or rather, rememberd) variation and difficulty.
   */
  public var songStartingBpm(get, never):Float;

  public var difficultyRating(get, never):Int;

  public var scoringRank(get, never):Null<ScoringRank>;

  public function new(data:Song, levelData:Level)
  {
    this.data = data;
    _levelId = levelData.id;
    this.isFav = Save.instance.isSongFavorited(data.songName);
  }

  /**
   * Toggle whether or not the song is favorited, then flush to save data.
   * @return Whether or not the song is now favorited.
   */
  public function toggleFavorite():Bool
  {
    isFav = !isFav;
    if (isFav)
    {
      Save.instance.favoriteSong(data.songName);
    }
    else
    {
      Save.instance.unfavoriteSong(data.songName);
    }
    return isFav;
  }

  function updateValues(variations:Array<String>):Void
  {
    // this.isNew = song.isSongNew(suffixedDifficulty);
  }

  function get_isNew():Bool
  {
    // We use a slightly different manner to get the new status of a song than the other getters here
    // `isSongNew()` only takes a single variation, and it's data that isn't accessible via the Song data/metadata
    // it's stored in the song .hxc script in a function that overrides `isSongNew()`
    // and is only accessible with the correct valid variation inputs

    var variations:Array<String> = data.getVariationsByCharacterId(FreeplayState.rememberedCharacterId);
    var variation:String = data.getFirstValidVariation(FreeplayState.rememberedDifficulty, null, variations);
    return data.isSongNew(FreeplayState.rememberedDifficulty, variation);
  }

  function get_songCharacter():String
  {
    var variations:Array<String> = data.getVariationsByCharacterId(FreeplayState.rememberedCharacterId);
    return data.getDifficulty(FreeplayState.rememberedDifficulty, null, variations)?.characters.opponent ?? '';
  }

  function get_fullSongName():String
  {
    var variations:Array<String> = data.getVariationsByCharacterId(FreeplayState.rememberedCharacterId);

    return data.getDifficulty(FreeplayState.rememberedDifficulty, null, variations)?.songName ?? data.songName;
  }

  function get_songStartingBpm():Float
  {
    var variations:Array<String> = data.getVariationsByCharacterId(FreeplayState.rememberedCharacterId);

    return data.getDifficulty(FreeplayState.rememberedDifficulty, null, variations)?.getStartingBPM() ?? 0;
  }

  function get_difficultyRating():Int
  {
    var variations:Array<String> = data.getVariationsByCharacterId(FreeplayState.rememberedCharacterId);
    return data.getDifficulty(FreeplayState.rememberedDifficulty, null, variations)?.difficultyRating ?? 0;
  }

  function get_scoringRank():Null<ScoringRank>
  {
    var variations:Array<String> = data.getVariationsByCharacterId(FreeplayState.rememberedCharacterId);
    var variation:String = data.getFirstValidVariation(FreeplayState.rememberedDifficulty, null, variations);

    return Save.instance.getSongRank(data.id, FreeplayState.rememberedDifficulty, variation);
  }
}

/**
 * Parameters used to initialize the FreeplayState.
 */
typedef FreeplayStateParams =
{
  ?character:String,

  ?fromCharSelect:Bool,

  ?fromResults:FromResultsParams,
};

/**
 * A set of parameters for transitioning to the FreeplayState from the ResultsState.
 */
typedef FromResultsParams =
{
  /**
   * The previous rank the song hand, if any. Null if it had no score before.
   */
  var ?oldRank:ScoringRank;

  /**
   * Whether or not to play the rank animation on returning to freeplay.
   */
  var playRankAnim:Bool;

  /**
   * The new rank the song has.
   */
  var newRank:ScoringRank;

  /**
   * The song ID to play the animation on.
   */
  var songId:String;

  /**
   * The difficulty ID to play the animation on.
   */
  var difficultyId:String;
};

/**
 * The map storing information about the exit movers.
 */
typedef ExitMoverData = Map<Array<FlxSprite>, MoveData>;

/**
 * The data for an exit mover.
 */
typedef MoveData =
{
  var ?x:Float;
  var ?y:Float;
  var ?speed:Float;
  var ?wait:Float;
}

/**
 * The sprite for the difficulty
 */
class DifficultySprite extends FlxSprite
{
  /**
   * The difficulty id which this sprite represents.
   */
  public var difficultyId:String;

  public function new(diffId:String)
  {
    super();

    difficultyId = diffId;

    var assetDiffId:String = diffId;
    while (!Assets.exists(Paths.image('freeplay/freeplay${assetDiffId}')))
    {
      // Remove the last suffix of the difficulty id until we find an asset or there are no more suffixes.
      var assetDiffIdParts:Array<String> = assetDiffId.split('-');
      assetDiffIdParts.pop();
      if (assetDiffIdParts.length == 0)
      {
        trace('Could not find difficulty asset: freeplay/freeplay${diffId} (from ${diffId})');
        return;
      };
      assetDiffId = assetDiffIdParts.join('-');
    }

    // Check for an XML to use an animation instead of an image.
    if (Assets.exists(Paths.file('images/freeplay/freeplay${assetDiffId}.xml')))
    {
      this.frames = Paths.getSparrowAtlas('freeplay/freeplay${assetDiffId}');
      this.animation.addByPrefix('idle', 'idle0', 24, true);
      if (Preferences.flashingLights) this.animation.play('idle');
    }
    else
    {
      this.loadGraphic(Paths.image('freeplay/freeplay' + assetDiffId));
      trace('Loaded difficulty asset: freeplay/freeplay${assetDiffId} (from ${diffId})');
    }
  }
}<|MERGE_RESOLUTION|>--- conflicted
+++ resolved
@@ -2254,14 +2254,11 @@
    */
   function capsuleOnConfirmDefault(cap:SongMenuItem, ?targetInstId:String):Void
   {
-<<<<<<< HEAD
     busy = true;
     #if NO_TOUCH_CONTROLS
     letterSort.inputEnabled = false;
     #end
 
-=======
->>>>>>> 5397924e
     PlayStatePlaylist.isStoryMode = false;
 
     var targetSongId:String = cap?.freeplayData?.data.id ?? 'unknown';
@@ -2452,12 +2449,7 @@
       capsule.curSelected = curSelected;
 
       capsule.targetPos.y = capsule.intendedY(index - curSelected);
-<<<<<<< HEAD
-      capsule.targetPos.x = (270 + (60 * (Math.sin(index - curSelected)))) + (CUTOUT_WIDTH * SONGS_POS_MULTI);
-=======
-      capsule.targetPos.x = capsule.intendedX(index - curSelected);
-
->>>>>>> 5397924e
+      capsule.targetPos.x = capsule.intendedX(index - curSelected) + (CUTOUT_WIDTH * SONGS_POS_MULTI);
       if (index < curSelected) capsule.targetPos.y -= 100; // another 100 for good measure
     }
 

--- conflicted
+++ resolved
@@ -266,12 +266,8 @@
           continue;
         }
 
-<<<<<<< HEAD
-        // Only display songs which actually have available charts for the current character.
-=======
         // Only display songs which actually have available difficulties for the current character.
         var displayedVariations = song.getVariationsByCharId(currentCharacter);
->>>>>>> 5fc93f1b
         var availableDifficultiesForSong:Array<String> = song.listDifficulties(displayedVariations, false);
         if (availableDifficultiesForSong.length == 0) continue;
 

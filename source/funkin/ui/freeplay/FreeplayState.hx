package funkin.ui.freeplay;

import flash.text.TextField;
import flixel.addons.display.FlxGridOverlay;
import flixel.addons.transition.FlxTransitionableState;
import flixel.addons.ui.FlxInputText;
import flixel.FlxCamera;
import flixel.FlxGame;
import flixel.FlxSprite;
import flixel.FlxState;
import flixel.group.FlxGroup;
import flixel.group.FlxGroup.FlxTypedGroup;
import flixel.group.FlxSpriteGroup;
import flixel.input.touch.FlxTouch;
import flixel.math.FlxAngle;
import flixel.math.FlxMath;
import flixel.math.FlxPoint;
import flixel.system.debug.watch.Tracker.TrackerProfile;
import flixel.text.FlxText;
import flixel.tweens.FlxEase;
import flixel.tweens.FlxTween;
import flixel.util.FlxColor;
import flixel.util.FlxSpriteUtil;
import flixel.util.FlxTimer;
import funkin.data.level.LevelRegistry;
import funkin.data.song.SongRegistry;
import funkin.graphics.adobeanimate.FlxAtlasSprite;
import funkin.graphics.shaders.AngleMask;
import funkin.graphics.shaders.HSVShader;
import funkin.graphics.shaders.PureColor;
import funkin.graphics.shaders.StrokeShader;
import funkin.input.Controls;
import funkin.input.Controls.Control;
import funkin.play.components.HealthIcon;
import funkin.play.PlayState;
import funkin.play.PlayStatePlaylist;
import funkin.play.song.Song;
import funkin.save.Save;
import funkin.save.Save.SaveScoreData;
import funkin.ui.AtlasText;
import funkin.ui.freeplay.BGScrollingText;
import funkin.ui.freeplay.DifficultyStars;
import funkin.ui.freeplay.DJBoyfriend;
import funkin.ui.freeplay.FreeplayScore;
import funkin.ui.freeplay.LetterSort;
import funkin.ui.freeplay.SongMenuItem;
import funkin.ui.mainmenu.MainMenuState;
import funkin.ui.MusicBeatState;
import funkin.ui.MusicBeatSubState;
import funkin.ui.transition.LoadingState;
import funkin.ui.transition.StickerSubState;
import funkin.util.MathUtil;
import funkin.util.MathUtil;
import lime.app.Future;
import lime.utils.Assets;

/**
 * Parameters used to initialize the FreeplayState.
 */
typedef FreeplayStateParams =
{
  ?character:String,
};

class FreeplayState extends MusicBeatSubState
{
<<<<<<< HEAD
  // Params, you can't change these without transitioning to a new FreeplayState.
  final currentCharacter:String;
=======
  /**
   * For the audio preview, the duration of the fade-in effect.
   */
  public static final FADE_IN_DURATION:Float = 0.5;

  /**
   * For the audio preview, the duration of the fade-out effect.
   */
  public static final FADE_OUT_DURATION:Float = 0.25;

  /**
   * For the audio preview, the volume at which the fade-in starts.
   */
  public static final FADE_IN_START_VOLUME:Float = 0.25;

  /**
   * For the audio preview, the volume at which the fade-in ends.
   */
  public static final FADE_IN_END_VOLUME:Float = 1.0;

  /**
   * For the audio preview, the volume at which the fade-out starts.
   */
  public static final FADE_OUT_END_VOLUME:Float = 0.0;
>>>>>>> f321c910

  var songs:Array<Null<FreeplaySongData>> = [];

  var diffIdsCurrent:Array<String> = [];
  var diffIdsTotal:Array<String> = [];

  var curSelected:Int = 0;
  var currentDifficulty:String = Constants.DEFAULT_DIFFICULTY;

  var fp:FreeplayScore;
  var txtCompletion:AtlasText;
  var lerpCompletion:Float = 0;
  var intendedCompletion:Float = 0;
  var lerpScore:Float = 0;
  var intendedScore:Int = 0;

  var grpDifficulties:FlxTypedSpriteGroup<DifficultySprite>;

  var coolColors:Array<Int> = [
    0xff9271fd,
    0xff9271fd,
    0xff223344,
    0xFF941653,
    0xFFfc96d7,
    0xFFa0d1ff,
    0xffff78bf,
    0xfff6b604
  ];

  var grpSongs:FlxTypedGroup<Alphabet>;
  var grpCapsules:FlxTypedGroup<SongMenuItem>;
  var curCapsule:SongMenuItem;
  var curPlaying:Bool = false;
  var ostName:FlxText;
  var difficultyStars:DifficultyStars;

  var displayedVariations:Array<String>;

  var dj:DJBoyfriend;

  var letterSort:LetterSort;
  var typing:FlxInputText;
  var exitMovers:Map<Array<FlxSprite>, MoveData> = new Map();

  var stickerSubState:StickerSubState;

  static var rememberedDifficulty:Null<String> = Constants.DEFAULT_DIFFICULTY;
  static var rememberedSongId:Null<String> = null;

  public function new(?params:FreeplayStateParams, ?stickers:StickerSubState)
  {
    currentCharacter = params?.character ?? Constants.DEFAULT_CHARACTER;

    if (stickers != null)
    {
      stickerSubState = stickers;
    }

    super();
  }

  override function create():Void
  {
    super.create();

    FlxTransitionableState.skipNextTransIn = true;

    if (stickerSubState != null)
    {
      this.persistentUpdate = true;
      this.persistentDraw = true;

      openSubState(stickerSubState);
      stickerSubState.degenStickers();
    }

    #if discord_rpc
    // Updating Discord Rich Presence
    DiscordClient.changePresence("In the Menus", null);
    #end

    var isDebug:Bool = false;

    #if debug
    isDebug = true;
    #end

    if (FlxG.sound.music != null)
    {
      if (!FlxG.sound.music.playing) FlxG.sound.playMusic(Paths.music('freakyMenu/freakyMenu'));
    }

    // Add a null entry that represents the RANDOM option
    songs.push(null);

    // TODO: This makes custom variations disappear from Freeplay. Figure out a better solution later.
    // Default character (BF) shows default and Erect variations. Pico shows only Pico variations.
    displayedVariations = (currentCharacter == "bf") ? [Constants.DEFAULT_VARIATION, "erect"] : [currentCharacter];

    // programmatically adds the songs via LevelRegistry and SongRegistry
    for (levelId in LevelRegistry.instance.listBaseGameLevelIds())
    {
      for (songId in LevelRegistry.instance.parseEntryData(levelId).songs)
      {
        var song:Song = SongRegistry.instance.fetchEntry(songId);

        // Only display songs which actually have available charts for the current character.
        var availableDifficultiesForSong = song.listDifficulties(displayedVariations);
        if (availableDifficultiesForSong.length == 0) continue;

        songs.push(new FreeplaySongData(levelId, songId, song, displayedVariations));
        for (difficulty in availableDifficultiesForSong)
        {
          diffIdsTotal.pushUnique(difficulty);
        }
      }
    }

    // LOAD MUSIC

    // LOAD CHARACTERS

    trace(FlxG.width);
    trace(FlxG.camera.zoom);
    trace(FlxG.camera.initialZoom);
    trace(FlxCamera.defaultZoom);

    var pinkBack:FlxSprite = new FlxSprite().loadGraphic(Paths.image('freeplay/pinkBack'));
    pinkBack.color = 0xFFffd4e9; // sets it to pink!
    pinkBack.x -= pinkBack.width;

    FlxTween.tween(pinkBack, {x: 0}, 0.6, {ease: FlxEase.quartOut});
    add(pinkBack);

    var orangeBackShit:FlxSprite = new FlxSprite(84, 440).makeGraphic(Std.int(pinkBack.width), 75, 0xFFfeda00);
    add(orangeBackShit);

    var alsoOrangeLOL:FlxSprite = new FlxSprite(0, orangeBackShit.y).makeGraphic(100, Std.int(orangeBackShit.height), 0xFFffd400);
    add(alsoOrangeLOL);

    exitMovers.set([pinkBack, orangeBackShit, alsoOrangeLOL],
      {
        x: -pinkBack.width,
        y: pinkBack.y,
        speed: 0.4,
        wait: 0
      });

    FlxSpriteUtil.alphaMaskFlxSprite(orangeBackShit, pinkBack, orangeBackShit);
    orangeBackShit.visible = false;
    alsoOrangeLOL.visible = false;

    var grpTxtScrolls:FlxGroup = new FlxGroup();
    add(grpTxtScrolls);
    grpTxtScrolls.visible = false;

    FlxG.debugger.addTrackerProfile(new TrackerProfile(BGScrollingText, ["x", "y", "speed", "size"]));

    var moreWays:BGScrollingText = new BGScrollingText(0, 160, "HOT BLOODED IN MORE WAYS THAN ONE", FlxG.width, true, 43);
    moreWays.funnyColor = 0xFFfff383;
    moreWays.speed = 6.8;
    grpTxtScrolls.add(moreWays);

    exitMovers.set([moreWays],
      {
        x: FlxG.width * 2,
        speed: 0.4,
      });

    var funnyScroll:BGScrollingText = new BGScrollingText(0, 220, "BOYFRIEND", FlxG.width / 2, false, 60);
    funnyScroll.funnyColor = 0xFFff9963;
    funnyScroll.speed = -3.8;
    grpTxtScrolls.add(funnyScroll);

    exitMovers.set([funnyScroll],
      {
        x: -funnyScroll.width * 2,
        y: funnyScroll.y,
        speed: 0.4,
        wait: 0
      });

    var txtNuts:BGScrollingText = new BGScrollingText(0, 285, "PROTECT YO NUTS", FlxG.width / 2, true, 43);
    txtNuts.speed = 3.5;
    grpTxtScrolls.add(txtNuts);
    exitMovers.set([txtNuts],
      {
        x: FlxG.width * 2,
        speed: 0.4,
      });

    var funnyScroll2:BGScrollingText = new BGScrollingText(0, 335, "BOYFRIEND", FlxG.width / 2, false, 60);
    funnyScroll2.funnyColor = 0xFFff9963;
    funnyScroll2.speed = -3.8;
    grpTxtScrolls.add(funnyScroll2);

    exitMovers.set([funnyScroll2],
      {
        x: -funnyScroll2.width * 2,
        speed: 0.5,
      });

    var moreWays2:BGScrollingText = new BGScrollingText(0, 397, "HOT BLOODED IN MORE WAYS THAN ONE", FlxG.width, true, 43);
    moreWays2.funnyColor = 0xFFfff383;
    moreWays2.speed = 6.8;
    grpTxtScrolls.add(moreWays2);

    exitMovers.set([moreWays2],
      {
        x: FlxG.width * 2,
        speed: 0.4
      });

    var funnyScroll3:BGScrollingText = new BGScrollingText(0, orangeBackShit.y + 10, "BOYFRIEND", FlxG.width / 2, 60);
    funnyScroll3.funnyColor = 0xFFfea400;
    funnyScroll3.speed = -3.8;
    grpTxtScrolls.add(funnyScroll3);

    exitMovers.set([funnyScroll3],
      {
        x: -funnyScroll3.width * 2,
        speed: 0.3
      });

    dj = new DJBoyfriend(640, 366);
    exitMovers.set([dj],
      {
        x: -dj.width * 1.6,
        speed: 0.5
      });
    // TODO: Replace this.
    if (currentCharacter == "pico") dj.visible = false;
    add(dj);

    var bgDad:FlxSprite = new FlxSprite(pinkBack.width * 0.75, 0).loadGraphic(Paths.image('freeplay/freeplayBGdad'));
    bgDad.setGraphicSize(0, FlxG.height);
    bgDad.updateHitbox();
    bgDad.shader = new AngleMask();
    bgDad.visible = false;

    var blackOverlayBullshitLOLXD:FlxSprite = new FlxSprite(FlxG.width).makeGraphic(Std.int(bgDad.width), Std.int(bgDad.height), FlxColor.BLACK);
    add(blackOverlayBullshitLOLXD); // used to mask the text lol!

    exitMovers.set([blackOverlayBullshitLOLXD, bgDad],
      {
        x: FlxG.width * 1.5,
        y: bgDad.height,
        speed: 0.4,
        wait: 0
      });

    add(bgDad);
    FlxTween.tween(blackOverlayBullshitLOLXD, {x: pinkBack.width * 0.75}, 1, {ease: FlxEase.quintOut});

    blackOverlayBullshitLOLXD.shader = bgDad.shader;

    grpSongs = new FlxTypedGroup<Alphabet>();
    add(grpSongs);

    grpCapsules = new FlxTypedGroup<SongMenuItem>();
    add(grpCapsules);

    grpDifficulties = new FlxTypedSpriteGroup<DifficultySprite>(-300, 80);
    add(grpDifficulties);

    exitMovers.set([grpDifficulties],
      {
        x: -300,
        speed: 0.25,
        wait: 0
      });

    for (diffId in diffIdsTotal)
    {
      var diffSprite:DifficultySprite = new DifficultySprite(diffId);
      diffSprite.difficultyId = diffId;
      grpDifficulties.add(diffSprite);
    }

    grpDifficulties.group.forEach(function(spr) {
      spr.visible = false;
    });

    for (diffSprite in grpDifficulties.group.members)
    {
      if (diffSprite == null) continue;
      if (diffSprite.difficultyId == currentDifficulty) diffSprite.visible = true;
    }

    // NOTE: This is an AtlasSprite because we use an animation to bring it into view.
    // TODO: Add the ability to select the album graphic.
    var albumArt:FlxAtlasSprite = new FlxAtlasSprite(640, 360, Paths.animateAtlas("freeplay/albumRoll"));
    albumArt.visible = false;
    add(albumArt);

    exitMovers.set([albumArt],
      {
        x: FlxG.width,
        speed: 0.4,
        wait: 0
      });

    var albumTitle:FlxSprite = new FlxSprite(947, 491).loadGraphic(Paths.image('freeplay/albumTitle-fnfvol1'));
    var albumArtist:FlxSprite = new FlxSprite(1010, 607).loadGraphic(Paths.image('freeplay/albumArtist-kawaisprite'));
    difficultyStars = new DifficultyStars(140, 39);

    difficultyStars.stars.visible = false;
    albumTitle.visible = false;
    albumArtist.visible = false;

    exitMovers.set([albumTitle],
      {
        x: FlxG.width,
        speed: 0.2,
        wait: 0.1
      });

    exitMovers.set([albumArtist],
      {
        x: FlxG.width * 1.1,
        speed: 0.2,
        wait: 0.2
      });
    exitMovers.set([difficultyStars],
      {
        x: FlxG.width * 1.2,
        speed: 0.2,
        wait: 0.3
      });

    add(albumTitle);
    add(albumArtist);
    add(difficultyStars);

    var overhangStuff:FlxSprite = new FlxSprite().makeGraphic(FlxG.width, 64, FlxColor.BLACK);
    overhangStuff.y -= overhangStuff.height;
    add(overhangStuff);
    FlxTween.tween(overhangStuff, {y: 0}, 0.3, {ease: FlxEase.quartOut});

    var fnfFreeplay:FlxText = new FlxText(8, 8, 0, "FREEPLAY", 48);
    fnfFreeplay.font = "VCR OSD Mono";
    fnfFreeplay.visible = false;

    ostName = new FlxText(8, 8, FlxG.width - 8 - 8, "OFFICIAL OST", 48);
    ostName.font = "VCR OSD Mono";
    ostName.alignment = RIGHT;
    ostName.visible = false;

    exitMovers.set([overhangStuff, fnfFreeplay, ostName],
      {
        y: -overhangStuff.height,
        x: 0,
        speed: 0.2,
        wait: 0
      });

    var sillyStroke = new StrokeShader(0xFFFFFFFF, 2, 2);
    fnfFreeplay.shader = sillyStroke;
    add(fnfFreeplay);
    add(ostName);

    var fnfHighscoreSpr:FlxSprite = new FlxSprite(860, 70);
    fnfHighscoreSpr.frames = Paths.getSparrowAtlas('freeplay/highscore');
    fnfHighscoreSpr.animation.addByPrefix("highscore", "highscore", 24, false);
    fnfHighscoreSpr.visible = false;
    fnfHighscoreSpr.setGraphicSize(0, Std.int(fnfHighscoreSpr.height * 1));
    fnfHighscoreSpr.updateHitbox();
    add(fnfHighscoreSpr);

    new FlxTimer().start(FlxG.random.float(12, 50), function(tmr) {
      fnfHighscoreSpr.animation.play("highscore");
      tmr.time = FlxG.random.float(20, 60);
    }, 0);

    fp = new FreeplayScore(460, 60, 100);
    fp.visible = false;
    add(fp);

    var clearBoxSprite:FlxSprite = new FlxSprite(1165, 65).loadGraphic(Paths.image('freeplay/clearBox'));
    add(clearBoxSprite);

    txtCompletion = new AtlasText(1185, 87, "69", AtlasFont.FREEPLAY_CLEAR);
    txtCompletion.visible = false;
    add(txtCompletion);

    letterSort = new LetterSort(400, 75);
    add(letterSort);
    letterSort.visible = false;

    exitMovers.set([letterSort],
      {
        y: -100,
        speed: 0.3
      });

    letterSort.changeSelectionCallback = (str) -> {
      switch (str)
      {
        case "fav":
          generateSongList({filterType: FAVORITE}, true);
        case "ALL":
          generateSongList(null, true);
        default:
          generateSongList({filterType: REGEXP, filterData: str}, true);
      }
    };

    exitMovers.set([fp, txtCompletion, fnfHighscoreSpr],
      {
        x: FlxG.width,
        speed: 0.3
      });

    dj.onIntroDone.add(function() {
      // when boyfriend hits dat shiii

      albumArt.visible = true;
      albumArt.anim.play("");
      albumArt.anim.onComplete = function() {
        albumArt.anim.pause();
      };

      new FlxTimer().start(1, function(_) {
        albumTitle.visible = true;
      });

      new FlxTimer().start(35 / 24, function(_) {
        albumArtist.visible = true;
        difficultyStars.stars.visible = true;
      });

      FlxTween.tween(grpDifficulties, {x: 90}, 0.6, {ease: FlxEase.quartOut});

      var diffSelLeft = new DifficultySelector(20, grpDifficulties.y - 10, false, controls);
      var diffSelRight = new DifficultySelector(325, grpDifficulties.y - 10, true, controls);

      add(diffSelLeft);
      add(diffSelRight);

      letterSort.visible = true;

      exitMovers.set([diffSelLeft, diffSelRight],
        {
          x: -diffSelLeft.width * 2,
          speed: 0.26
        });

      new FlxTimer().start(1 / 24, function(handShit) {
        fnfHighscoreSpr.visible = true;
        fnfFreeplay.visible = true;
        ostName.visible = true;
        fp.visible = true;
        fp.updateScore(0);

        txtCompletion.visible = true;
        intendedCompletion = 0;

        new FlxTimer().start(1.5 / 24, function(bold) {
          sillyStroke.width = 0;
          sillyStroke.height = 0;
          changeSelection();
        });
      });

      pinkBack.color = 0xFFffd863;
      bgDad.visible = true;
      orangeBackShit.visible = true;
      alsoOrangeLOL.visible = true;
      grpTxtScrolls.visible = true;
    });

    generateSongList(null, false);

    var swag:Alphabet = new Alphabet(1, 0, "swag");

    var funnyCam = new FlxCamera(0, 0, FlxG.width, FlxG.height);
    funnyCam.bgColor = FlxColor.TRANSPARENT;
    FlxG.cameras.add(funnyCam);

    typing = new FlxInputText(100, 100);

    typing.callback = function(txt, action) {
      trace(action);
    };

    forEach(function(bs) {
      bs.cameras = [funnyCam];
    });
  }

  public function generateSongList(?filterStuff:SongFilter, force:Bool = false)
  {
    curSelected = 1;

    for (cap in grpCapsules.members)
      cap.kill();

    var tempSongs:Array<FreeplaySongData> = songs;

    if (filterStuff != null)
    {
      switch (filterStuff.filterType)
      {
        case REGEXP:
          // filterStuff.filterData has a string with the first letter of the sorting range, and the second one
          // this creates a filter to return all the songs that start with a letter between those two
          var filterRegexp = new EReg("^[" + filterStuff.filterData + "].*", "i");
          tempSongs = tempSongs.filter(str -> {
            if (str == null) return true; // Random
            return filterRegexp.match(str.songName);
          });
        case STARTSWITH:
          tempSongs = tempSongs.filter(str -> {
            if (str == null) return true; // Random
            return str.songName.toLowerCase().startsWith(filterStuff.filterData);
          });
        case ALL:
        // no filter!
        case FAVORITE:
          tempSongs = tempSongs.filter(str -> {
            if (str == null) return true; // Random
            return str.isFav;
          });
        default:
          // return all on default
      }
    }

    var hsvShader:HSVShader = new HSVShader();

    var randomCapsule:SongMenuItem = grpCapsules.recycle(SongMenuItem);
    randomCapsule.init(FlxG.width, 0, null);
    randomCapsule.onConfirm = function() {
      capsuleOnConfirmRandom(randomCapsule);
    };
    randomCapsule.y = randomCapsule.intendedY(0) + 10;
    randomCapsule.targetPos.x = randomCapsule.x;
    randomCapsule.alpha = 0.5;
    randomCapsule.songText.visible = false;
    randomCapsule.favIcon.visible = false;
    randomCapsule.initJumpIn(0, force);
    randomCapsule.hsvShader = hsvShader;
    grpCapsules.add(randomCapsule);

    for (i in 0...tempSongs.length)
    {
      if (tempSongs[i] == null) continue;

      var funnyMenu:SongMenuItem = grpCapsules.recycle(SongMenuItem);

      funnyMenu.init(FlxG.width, 0, tempSongs[i]);
      funnyMenu.onConfirm = function() {
        capsuleOnConfirmDefault(funnyMenu);
      };
      funnyMenu.y = funnyMenu.intendedY(i + 1) + 10;
      funnyMenu.targetPos.x = funnyMenu.x;
      funnyMenu.ID = i;
      funnyMenu.capsule.alpha = 0.5;
      funnyMenu.songText.visible = false;
      funnyMenu.favIcon.visible = tempSongs[i].isFav;
      funnyMenu.hsvShader = hsvShader;

      if (i < 8) funnyMenu.initJumpIn(Math.min(i, 4), force);
      else
        funnyMenu.forcePosition();

      grpCapsules.add(funnyMenu);
    }

    FlxG.console.registerFunction("changeSelection", changeSelection);

    rememberSelection();

    changeSelection();
    changeDiff();
  }

  var touchY:Float = 0;
  var touchX:Float = 0;
  var dxTouch:Float = 0;
  var dyTouch:Float = 0;
  var velTouch:Float = 0;

  var veloctiyLoopShit:Float = 0;
  var touchTimer:Float = 0;

  var initTouchPos:FlxPoint = new FlxPoint();

  var spamTimer:Float = 0;
  var spamming:Bool = false;

  var busy:Bool = false; // Set to true once the user has pressed enter to select a song.

  override function update(elapsed:Float)
  {
    super.update(elapsed);

    if (FlxG.keys.justPressed.F)
    {
      if (songs[curSelected] != null)
      {
        var realShit = curSelected;
        songs[curSelected].isFav = !songs[curSelected].isFav;
        if (songs[curSelected].isFav)
        {
          FlxTween.tween(grpCapsules.members[realShit], {angle: 360}, 0.4,
            {
              ease: FlxEase.elasticOut,
              onComplete: _ -> {
                grpCapsules.members[realShit].favIcon.visible = true;
                grpCapsules.members[realShit].favIcon.animation.play("fav");
              }
            });
        }
        else
        {
          grpCapsules.members[realShit].favIcon.animation.play('fav', false, true);
          new FlxTimer().start((1 / 24) * 14, _ -> {
            grpCapsules.members[realShit].favIcon.visible = false;
          });
          new FlxTimer().start((1 / 24) * 24, _ -> {
            FlxTween.tween(grpCapsules.members[realShit], {angle: 0}, 0.4, {ease: FlxEase.elasticOut});
          });
        }
      }
    }

    if (FlxG.keys.justPressed.T) typing.hasFocus = true;

    if (FlxG.sound.music != null)
    {
      if (FlxG.sound.music.volume < 0.7)
      {
        FlxG.sound.music.volume += 0.5 * elapsed;
      }
    }

    lerpScore = MathUtil.coolLerp(lerpScore, intendedScore, 0.2);
    lerpCompletion = MathUtil.coolLerp(lerpCompletion, intendedCompletion, 0.9);

    if (Math.isNaN(lerpScore))
    {
      lerpScore = intendedScore;
    }

    if (Math.isNaN(lerpCompletion))
    {
      lerpCompletion = intendedCompletion;
    }

    fp.updateScore(Std.int(lerpScore));

    txtCompletion.text = '${Math.floor(lerpCompletion * 100)}';

    // Right align the completion percentage
    switch (txtCompletion.text.length)
    {
      case 3:
        txtCompletion.x = 1185 - 10;
      case 2:
        txtCompletion.x = 1185;
      case 1:
        txtCompletion.x = 1185 + 24;
      default:
        txtCompletion.x = 1185;
    }

    handleInputs(elapsed);
  }

  function handleInputs(elapsed:Float):Void
  {
    if (busy) return;

    var upP = controls.UI_UP_P;
    var downP = controls.UI_DOWN_P;
    var accepted = controls.ACCEPT;

    if (FlxG.onMobile)
    {
      for (touch in FlxG.touches.list)
      {
        if (touch.justPressed)
        {
          initTouchPos.set(touch.screenX, touch.screenY);
        }
        if (touch.pressed)
        {
          var dx = initTouchPos.x - touch.screenX;
          var dy = initTouchPos.y - touch.screenY;

          var angle = Math.atan2(dy, dx);
          var length = Math.sqrt(dx * dx + dy * dy);

          FlxG.watch.addQuick("LENGTH", length);
          FlxG.watch.addQuick("ANGLE", Math.round(FlxAngle.asDegrees(angle)));
        }
      }

      if (FlxG.touches.getFirst() != null)
      {
        if (touchTimer >= 1.5) accepted = true;

        touchTimer += elapsed;
        var touch:FlxTouch = FlxG.touches.getFirst();

        velTouch = Math.abs((touch.screenY - dyTouch)) / 50;

        dyTouch = touch.screenY - touchY;
        dxTouch = touch.screenX - touchX;

        if (touch.justPressed)
        {
          touchY = touch.screenY;
          dyTouch = 0;
          velTouch = 0;

          touchX = touch.screenX;
          dxTouch = 0;
        }

        if (Math.abs(dxTouch) >= 100)
        {
          touchX = touch.screenX;
          if (dxTouch != 0) dxTouch < 0 ? changeDiff(1) : changeDiff(-1);
        }

        if (Math.abs(dyTouch) >= 100)
        {
          touchY = touch.screenY;

          if (dyTouch != 0) dyTouch < 0 ? changeSelection(1) : changeSelection(-1);
        }
      }
      else
      {
        touchTimer = 0;
      }
    }

    #if mobile
    for (touch in FlxG.touches.list)
    {
      if (touch.justPressed)
      {
        // accepted = true;
      }
    }
    #end

    if (controls.UI_UP || controls.UI_DOWN)
    {
      spamTimer += elapsed;

      if (spamming)
      {
        if (spamTimer >= 0.07)
        {
          spamTimer = 0;

          if (controls.UI_UP) changeSelection(-1);
          else
            changeSelection(1);
        }
      }
      else if (spamTimer >= 0.9) spamming = true;
    }
    else
    {
      spamming = false;
      spamTimer = 0;
    }

    if (upP)
    {
      dj.resetAFKTimer();
      changeSelection(-1);
    }
    if (downP)
    {
      dj.resetAFKTimer();
      changeSelection(1);
    }

    if (FlxG.mouse.wheel != 0)
    {
      dj.resetAFKTimer();
      changeSelection(-Math.round(FlxG.mouse.wheel / 4));
    }

    if (controls.UI_LEFT_P)
    {
      dj.resetAFKTimer();
      changeDiff(-1);
    }
    if (controls.UI_RIGHT_P)
    {
      dj.resetAFKTimer();
      changeDiff(1);
    }

    // TODO: DEBUG REMOVE THIS
    if (FlxG.keys.justPressed.P)
    {
      var newParams:FreeplayStateParams =
        {
          character: currentCharacter == "bf" ? "pico" : "bf",
        };
      openSubState(new funkin.ui.transition.StickerSubState(null, (sticker) -> new funkin.ui.freeplay.FreeplayState(newParams, sticker)));
    }

    if (controls.BACK && !typing.hasFocus)
    {
      FlxTween.globalManager.clear();
      FlxTimer.globalManager.clear();
      dj.onIntroDone.removeAll();

      FlxG.sound.play(Paths.sound('cancelMenu'));

      var longestTimer:Float = 0;

      for (grpSpr in exitMovers.keys())
      {
        var moveData:MoveData = exitMovers.get(grpSpr);

        for (spr in grpSpr)
        {
          var funnyMoveShit:MoveData = moveData;

          if (moveData.x == null) funnyMoveShit.x = spr.x;
          if (moveData.y == null) funnyMoveShit.y = spr.y;
          if (moveData.speed == null) funnyMoveShit.speed = 0.2;
          if (moveData.wait == null) funnyMoveShit.wait = 0;

          FlxTween.tween(spr, {x: funnyMoveShit.x, y: funnyMoveShit.y}, funnyMoveShit.speed, {ease: FlxEase.expoIn});

          longestTimer = Math.max(longestTimer, funnyMoveShit.speed + funnyMoveShit.wait);
        }
      }

      for (caps in grpCapsules.members)
      {
        caps.doJumpIn = false;
        caps.doLerp = false;
        caps.doJumpOut = true;
      }

      if (Type.getClass(FlxG.state) == MainMenuState)
      {
        FlxG.state.persistentUpdate = true;
        FlxG.state.persistentDraw = true;
      }

      new FlxTimer().start(longestTimer, (_) -> {
        FlxTransitionableState.skipNextTransIn = true;
        FlxTransitionableState.skipNextTransOut = true;
        if (Type.getClass(FlxG.state) == MainMenuState)
        {
          close();
        }
        else
        {
          FlxG.switchState(() -> new MainMenuState());
        }
      });
    }

    if (accepted)
    {
      grpCapsules.members[curSelected].onConfirm();
    }
  }

  public override function destroy():Void
  {
    super.destroy();
    var daSong = songs[curSelected];
    if (daSong != null)
    {
      clearDaCache(daSong.songName);
    }
  }

  function changeDiff(change:Int = 0)
  {
    touchTimer = 0;

    var currentDifficultyIndex = diffIdsCurrent.indexOf(currentDifficulty);

    if (currentDifficultyIndex == -1) currentDifficultyIndex = diffIdsCurrent.indexOf(Constants.DEFAULT_DIFFICULTY);

    currentDifficultyIndex += change;

    if (currentDifficultyIndex < 0) currentDifficultyIndex = diffIdsCurrent.length - 1;
    if (currentDifficultyIndex >= diffIdsCurrent.length) currentDifficultyIndex = 0;

    currentDifficulty = diffIdsCurrent[currentDifficultyIndex];

    var daSong = songs[curSelected];
    if (daSong != null)
    {
      var songScore:SaveScoreData = Save.get().getSongScore(songs[curSelected].songId, currentDifficulty);
      intendedScore = songScore?.score ?? 0;
      intendedCompletion = songScore?.accuracy ?? 0.0;
      rememberedDifficulty = currentDifficulty;
    }
    else
    {
      intendedScore = 0;
      intendedCompletion = 0.0;
    }

    if (intendedCompletion == Math.POSITIVE_INFINITY || intendedCompletion == Math.NEGATIVE_INFINITY || Math.isNaN(intendedCompletion))
    {
      intendedCompletion = 0;
    }

    grpDifficulties.group.forEach(function(diffSprite) {
      diffSprite.visible = false;
    });

    for (diffSprite in grpDifficulties.group.members)
    {
      if (diffSprite == null) continue;
      if (diffSprite.difficultyId == currentDifficulty)
      {
        if (change != 0)
        {
          diffSprite.visible = true;
          diffSprite.offset.y += 5;
          diffSprite.alpha = 0.5;
          new FlxTimer().start(1 / 24, function(swag) {
            diffSprite.alpha = 1;
            diffSprite.updateHitbox();
          });
        }
        else
        {
          diffSprite.visible = true;
        }
      }
    }

    if (change != 0)
    {
      // Update the song capsules to reflect the new difficulty info.
      for (songCapsule in grpCapsules.members)
      {
        if (songCapsule == null) continue;
        if (songCapsule.songData != null)
        {
          songCapsule.songData.currentDifficulty = currentDifficulty;
          songCapsule.init(null, null, songCapsule.songData);
        }
        else
        {
          songCapsule.init(null, null, null);
        }
      }
    }

    // Set the difficulty star count on the right.
    difficultyStars.difficulty = daSong?.songRating ?? difficultyStars.difficulty; // yay haxe 4.3
  }

  // Clears the cache of songs, frees up memory, they' ll have to be loaded in later tho function clearDaCache(actualSongTho:String)
  function clearDaCache(actualSongTho:String)
  {
    for (song in songs)
    {
      if (song == null) continue;
      if (song.songName != actualSongTho)
      {
        trace('trying to remove: ' + song.songName);
        // openfl.Assets.cache.clear(Paths.inst(song.songName));
      }
    }
  }

  function capsuleOnConfirmRandom(randomCapsule:SongMenuItem):Void
  {
    trace("RANDOM SELECTED");

    busy = true;
    letterSort.inputEnabled = false;

    var availableSongCapsules:Array<SongMenuItem> = grpCapsules.members.filter(function(cap:SongMenuItem) {
      // Dead capsules are ones which were removed from the list when changing filters.
      return cap.alive && cap.songData != null;
    });

    trace('Available songs: ${availableSongCapsules.map(function(cap) {
      return cap.songData.songName;
    })}');

    if (availableSongCapsules.length == 0)
    {
      trace("No songs available!");
      busy = false;
      letterSort.inputEnabled = true;
      FlxG.sound.play(Paths.sound('cancelMenu'));
      return;
    }

    var targetSong:SongMenuItem = FlxG.random.getObject(availableSongCapsules);

    // Seeing if I can do an animation...
    curSelected = grpCapsules.members.indexOf(targetSong);
    changeSelection(0); // Trigger an update.

    // Act like we hit Confirm on that song.
    capsuleOnConfirmDefault(targetSong);
  }

  function capsuleOnConfirmDefault(cap:SongMenuItem):Void
  {
    busy = true;
    letterSort.inputEnabled = false;

    PlayStatePlaylist.isStoryMode = false;

    var targetSong:Song = SongRegistry.instance.fetchEntry(cap.songData.songId);
    if (targetSong == null)
    {
      FlxG.log.warn('WARN: could not find song with id (${cap.songData.songId})');
      return;
    }
    var targetDifficulty:String = currentDifficulty;
    var targetVariation:String = targetSong.getFirstValidVariation(targetDifficulty);

    PlayStatePlaylist.campaignId = cap.songData.levelId;

    // Visual and audio effects.
    FlxG.sound.play(Paths.sound('confirmMenu'));
    dj.confirm();

    // Load and cache the song's charts.
    // TODO: Do this in the loading state.
    targetSong.cacheCharts(true);

    new FlxTimer().start(1, function(tmr:FlxTimer) {
      Paths.setCurrentLevel(cap.songData.levelId);
      LoadingState.loadAndSwitchState(() -> new PlayState(
        {
          targetSong: targetSong,
          targetDifficulty: targetDifficulty,
          targetVariation: targetVariation,
        }), true);
    });
  }

  function rememberSelection():Void
  {
    if (rememberedSongId != null)
    {
      curSelected = songs.findIndex(function(song) {
        if (song == null) return false;
        return song.songId == rememberedSongId;
      });
    }

    if (rememberedDifficulty != null)
    {
      currentDifficulty = rememberedDifficulty;
    }

    // Set the difficulty star count on the right.
    var daSong = songs[curSelected];
    difficultyStars.difficulty = daSong?.songRating ?? 0;
  }

  function changeSelection(change:Int = 0)
  {
    // NGio.logEvent('Fresh');
    FlxG.sound.play(Paths.sound('scrollMenu'), 0.4);
    // FlxG.sound.playMusic(Paths.inst(songs[curSelected].songName));

    var prevSelected = curSelected;

    curSelected += change;

    if (curSelected < 0) curSelected = grpCapsules.countLiving() - 1;
    if (curSelected >= grpCapsules.countLiving()) curSelected = 0;

    var daSongCapsule = grpCapsules.members[curSelected];
    if (daSongCapsule.songData != null)
    {
      var songScore:SaveScoreData = Save.get().getSongScore(daSongCapsule.songData.songId, currentDifficulty);
      intendedScore = songScore?.score ?? 0;
      intendedCompletion = songScore?.accuracy ?? 0.0;
      diffIdsCurrent = daSongCapsule.songData.songDifficulties;
      rememberedSongId = daSongCapsule.songData.songId;
      changeDiff();
    }
    else
    {
      intendedScore = 0;
      intendedCompletion = 0.0;
      rememberedSongId = null;
      rememberedDifficulty = null;
    }

    for (index => capsule in grpCapsules.members)
    {
      index += 1;

      capsule.selected = index == curSelected + 1;

      capsule.targetPos.y = capsule.intendedY(index - curSelected);
      capsule.targetPos.x = 270 + (60 * (Math.sin(index - curSelected)));

      if (index < curSelected) capsule.targetPos.y -= 100; // another 100 for good measure
    }

    if (grpCapsules.countLiving() > 0)
    {
      if (curSelected == 0)
      {
        FlxG.sound.playMusic(Paths.music('freeplay/freeplayRandom'), 0);
        FlxG.sound.music.fadeIn(2, 0, 0.8);
      }
      else
      {
        // TODO: Stream the instrumental of the selected song?
        if (prevSelected == 0)
        {
          FlxG.sound.playMusic(Paths.music('freakyMenu/freakyMenu'));
          FlxG.sound.music.fadeIn(2, 0, 0.8);
        }
      }
      grpCapsules.members[curSelected].selected = true;
    }
  }
}

class DifficultySelector extends FlxSprite
{
  var controls:Controls;
  var whiteShader:PureColor;

  public function new(x:Float, y:Float, flipped:Bool, controls:Controls)
  {
    super(x, y);

    this.controls = controls;

    frames = Paths.getSparrowAtlas('freeplay/freeplaySelector');
    animation.addByPrefix('shine', "arrow pointer loop", 24);
    animation.play('shine');

    whiteShader = new PureColor(FlxColor.WHITE);

    shader = whiteShader;

    flipX = flipped;
  }

  override function update(elapsed:Float)
  {
    if (flipX && controls.UI_RIGHT_P) moveShitDown();
    if (!flipX && controls.UI_LEFT_P) moveShitDown();

    super.update(elapsed);
  }

  function moveShitDown()
  {
    offset.y -= 5;

    whiteShader.colorSet = true;

    scale.x = scale.y = 0.5;

    new FlxTimer().start(2 / 24, function(tmr) {
      scale.x = scale.y = 1;
      whiteShader.colorSet = false;
      updateHitbox();
    });
  }
}

typedef SongFilter =
{
  var filterType:FilterType;
  var ?filterData:Dynamic;
}

enum abstract FilterType(String)
{
  var STARTSWITH;
  var REGEXP;
  var FAVORITE;
  var ALL;
}

class FreeplaySongData
{
  public var isFav:Bool = false;

  var song:Song;

  public var levelId(default, null):String = "";
  public var songId(default, null):String = "";

  public var songDifficulties(default, null):Array<String> = [];

  public var songName(default, null):String = "";
  public var songCharacter(default, null):String = "";
  public var songRating(default, null):Int = 0;

  public var currentDifficulty(default, set):String = Constants.DEFAULT_DIFFICULTY;
  public var displayedVariations(default, null):Array<String> = [Constants.DEFAULT_VARIATION];

  function set_currentDifficulty(value:String):String
  {
    if (currentDifficulty == value) return value;

    currentDifficulty = value;
    updateValues(displayedVariations);
    return value;
  }

  public function new(levelId:String, songId:String, song:Song, ?displayedVariations:Array<String>)
  {
    this.levelId = levelId;
    this.songId = songId;
    this.song = song;
    if (displayedVariations != null) this.displayedVariations = displayedVariations;

    updateValues(displayedVariations);
  }

  function updateValues(displayedVariations:Array<String>):Void
  {
    this.songDifficulties = song.listDifficulties(displayedVariations);
    if (!this.songDifficulties.contains(currentDifficulty)) currentDifficulty = Constants.DEFAULT_DIFFICULTY;

    var songDifficulty:SongDifficulty = song.getDifficulty(currentDifficulty, displayedVariations);
    if (songDifficulty == null) return;
    this.songName = songDifficulty.songName;
    this.songCharacter = songDifficulty.characters.opponent;
    this.songRating = songDifficulty.difficultyRating;
  }
}

typedef MoveData =
{
  var ?x:Float;
  var ?y:Float;
  var ?speed:Float;
  var ?wait:Float;
}

class DifficultySprite extends FlxSprite
{
  public var difficultyId:String;

  public function new(diffId:String)
  {
    super();

    difficultyId = diffId;

    if (Assets.exists(Paths.file('images/freeplay/freeplay${diffId}.xml')))
    {
      this.frames = Paths.getSparrowAtlas('freeplay/freeplay${diffId}');
      this.animation.addByPrefix('idle', 'idle0', 24, true);
      if (Preferences.flashingLights) this.animation.play('idle');
    }
    else
    {
      this.loadGraphic(Paths.image('freeplay/freeplay' + diffId));
    }
  }
}<|MERGE_RESOLUTION|>--- conflicted
+++ resolved
@@ -64,10 +64,16 @@
 
 class FreeplayState extends MusicBeatSubState
 {
-<<<<<<< HEAD
-  // Params, you can't change these without transitioning to a new FreeplayState.
+  //
+  // Params
+  //
+
+  /**
+   * The current character for this FreeplayState.
+   * You can't change this without transitioning to a new FreeplayState.
+   */
   final currentCharacter:String;
-=======
+
   /**
    * For the audio preview, the duration of the fade-in effect.
    */
@@ -92,7 +98,6 @@
    * For the audio preview, the volume at which the fade-out starts.
    */
   public static final FADE_OUT_END_VOLUME:Float = 0.0;
->>>>>>> f321c910
 
   var songs:Array<Null<FreeplaySongData>> = [];
 

package funkin.ui.freeplay;

import funkin.ui.freeplay.FreeplayState.FreeplaySongData;
import funkin.graphics.shaders.HSVShader;
import funkin.graphics.shaders.GaussianBlurShader;
import flixel.group.FlxGroup;
import flixel.FlxSprite;
import flixel.group.FlxSpriteGroup;
import flixel.math.FlxPoint;
import flixel.util.FlxTimer;
import funkin.util.MathUtil;
import funkin.graphics.shaders.Grayscale;
import openfl.display.BlendMode;
import flixel.FlxObject;
import funkin.graphics.FunkinSprite;
import flixel.tweens.FlxEase;
import flixel.tweens.FlxTween;
import flixel.addons.effects.FlxTrail;
import funkin.play.scoring.Scoring.ScoringRank;
import flixel.util.FlxColor;
import funkin.ui.PixelatedIcon;
import funkin.util.TouchUtil;
import funkin.util.SwipeUtil;

using StringTools;

class SongMenuItem extends FlxSpriteGroup
{
  public var capsule:FlxSprite;

  var pixelIcon:PixelatedIcon;

  /**
   * Modify this by calling `init()`
   * If `null`, assume this SongMenuItem is for the "Random Song" option.
   */
  public var freeplayData(default, null):Null<FreeplaySongData> = null;

  public var selected(default, set):Bool;
  public var forceHighlight(default, set):Bool;

  public var songText:CapsuleText;
  public var favIconBlurred:FlxSprite;
  public var favIcon:FlxSprite;

  public var ranking:FreeplayRank;

  public var fakeRanking:FreeplayRank;

  var ranks:Array<String> = ["fail", "average", "great", "excellent", "perfect", "perfectsick"];

  public var targetPos:FlxPoint = new FlxPoint();
  public var doLerp:Bool = false;
  public var doJumpIn:Bool = false;

  public var doJumpOut:Bool = false;

  public var onConfirm:Void->Void;
  public var grayscaleShader:Grayscale;

  public var hsvShader(default, set):HSVShader;

  // var diffRatingSprite:FlxSprite;
  public var bpmText:FlxSprite;
  public var difficultyText:FlxSprite;
  public var weekType:FlxSprite;

  public var newText:FlxSprite;

  // public var weekType:FlxSprite;
  public var bigNumbers:Array<CapsuleNumber> = [];

  public var smallNumbers:Array<CapsuleNumber> = [];

  public var weekNumbers:Array<CapsuleNumber> = [];

  var impactThing:FunkinSprite;

  public var sparkle:FlxSprite;

  var sparkleTimer:FlxTimer;

<<<<<<< HEAD
  public var theActualHitbox:FlxObject;
=======
  var index:Int;
  public var curSelected:Int;
>>>>>>> 5397924e

  public function new(x:Float, y:Float)
  {
    super(x, y);

    capsule = new FlxSprite();
    capsule.frames = Paths.getSparrowAtlas('freeplay/freeplayCapsule/capsule/freeplayCapsule');
    capsule.animation.addByPrefix('selected', 'mp3 capsule w backing0', 24);
    capsule.animation.addByPrefix('unselected', 'mp3 capsule w backing NOT SELECTED', 24);
    // capsule.animation
    add(capsule);

    bpmText = new FlxSprite(144, 87).loadGraphic(Paths.image('freeplay/freeplayCapsule/bpmtext'));
    bpmText.setGraphicSize(Std.int(bpmText.width * 0.9));
    add(bpmText);

    difficultyText = new FlxSprite(414, 87).loadGraphic(Paths.image('freeplay/freeplayCapsule/difficultytext'));
    difficultyText.setGraphicSize(Std.int(difficultyText.width * 0.9));
    add(difficultyText);

    weekType = new FlxSprite(291, 87);
    weekType.frames = Paths.getSparrowAtlas('freeplay/freeplayCapsule/weektypes');

    weekType.animation.addByPrefix('WEEK', 'WEEK text instance 1', 24, false);
    weekType.animation.addByPrefix('WEEKEND', 'WEEKEND text instance 1', 24, false);

    weekType.setGraphicSize(Std.int(weekType.width * 0.9));
    add(weekType);

    newText = new FlxSprite(454, 9);
    newText.frames = Paths.getSparrowAtlas('freeplay/freeplayCapsule/new');
    newText.animation.addByPrefix('newAnim', 'NEW notif', 24, true);
    newText.animation.play('newAnim', true);
    newText.setGraphicSize(Std.int(newText.width * 0.9));

    // newText.visible = false;

    add(newText);

    // var debugNumber2:CapsuleNumber = new CapsuleNumber(0, 0, true, 2);
    // add(debugNumber2);

    for (i in 0...2)
    {
      var bigNumber:CapsuleNumber = new CapsuleNumber(466 + (i * 30), 32, true, 0);
      add(bigNumber);

      bigNumbers.push(bigNumber);
    }

    for (i in 0...3)
    {
      var smallNumber:CapsuleNumber = new CapsuleNumber(185 + (i * 11), 88.5, false, 0);
      add(smallNumber);

      smallNumbers.push(smallNumber);
    }

    // doesn't get added, simply is here to help with visibility of things for the pop in!
    grpHide = new FlxGroup();

    fakeRanking = new FreeplayRank(400, 15);
    add(fakeRanking);

    fakeRanking.visible = false;

    ranking = new FreeplayRank(400, 15);
    add(ranking);

    sparkle = new FlxSprite(ranking.x, ranking.y);
    sparkle.frames = Paths.getSparrowAtlas('freeplay/sparkle');
    sparkle.animation.addByPrefix('sparkle', 'sparkle Export0', 24, false);
    sparkle.animation.play('sparkle', true);
    sparkle.scale.set(0.8, 0.8);
    sparkle.blend = BlendMode.ADD;

    sparkle.visible = false;
    sparkle.alpha = 0.7;

    add(sparkle);

    // ranking.loadGraphic(Paths.image('freeplay/ranks/' + rank));
    // ranking.scale.x = ranking.scale.y = realScaled;
    // ranking.alpha = 0.75;
    // ranking.visible = false;
    // ranking.origin.set(capsule.origin.x - ranking.x, capsule.origin.y - ranking.y);
    // add(ranking);
    // grpHide.add(ranking);

    // switch (rank)
    // {
    //   case 'perfect':
    //     ranking.x -= 10;
    // }

    grayscaleShader = new Grayscale(1);

    // diffRatingSprite = new FlxSprite(145, 90).loadGraphic(Paths.image('freeplay/diffRatings/diff00'));
    // diffRatingSprite.shader = grayscaleShader;
    // diffRatingSprite.origin.set(capsule.origin.x - diffRatingSprite.x, capsule.origin.y - diffRatingSprite.y);
    // TODO: Readd once ratings are fully implemented
    // add(diffRatingSprite);
    // grpHide.add(diffRatingSprite);

    songText = new CapsuleText(capsule.width * 0.26, 45, 'Random', Std.int(40 * realScaled));
    add(songText);
    grpHide.add(songText);

    // TODO: Use value from metadata instead of random.
    updateDifficultyRating(FlxG.random.int(0, 20));

    pixelIcon = new PixelatedIcon(160, 35);
    add(pixelIcon);
    grpHide.add(pixelIcon);

    favIconBlurred = new FlxSprite(380, 40);
    favIconBlurred.frames = Paths.getSparrowAtlas('freeplay/favHeart');
    favIconBlurred.animation.addByPrefix('fav', 'favorite heart', 24, false);
    favIconBlurred.animation.play('fav');

    favIconBlurred.setGraphicSize(50, 50);
    favIconBlurred.blend = BlendMode.ADD;
    favIconBlurred.shader = new GaussianBlurShader(1.2);
    favIconBlurred.visible = false;
    add(favIconBlurred);

    favIcon = new FlxSprite(favIconBlurred.x, favIconBlurred.y);
    favIcon.frames = Paths.getSparrowAtlas('freeplay/favHeart');
    favIcon.animation.addByPrefix('fav', 'favorite heart', 24, false);
    favIcon.animation.play('fav');
    favIcon.setGraphicSize(50, 50);
    favIcon.visible = false;
    favIcon.blend = BlendMode.ADD;
    add(favIcon);

    var weekNumber:CapsuleNumber = new CapsuleNumber(355, 88.5, false, 0);
    add(weekNumber);

    weekNumbers.push(weekNumber);

    setVisibleGrp(false);

    theActualHitbox = new FlxObject(capsule.x + 160, capsule.y - 20, Math.round(capsule.width / 1.4), Math.round(capsule.height / 1.4));
    theActualHitbox.cameras = cameras;
    theActualHitbox.active = false;
  }

  function sparkleEffect(timer:FlxTimer):Void
  {
    sparkle.setPosition(FlxG.random.float(ranking.x - 20, ranking.x + 3), FlxG.random.float(ranking.y - 29, ranking.y + 4));
    sparkle.animation.play('sparkle', true);
    sparkleTimer = new FlxTimer().start(FlxG.random.float(1.2, 4.5), sparkleEffect);
  }

  // no way to grab weeks rn, so this needs to be done :/
  // negative values mean weekends
  function checkWeek(name:String):Void
  {
    // trace(name);
    var weekNum:Int = 0;
    switch (name)
    {
      case 'bopeebo' | 'fresh' | 'dadbattle':
        weekNum = 1;
      case 'spookeez' | 'south' | 'monster':
        weekNum = 2;
      case 'pico' | 'philly-nice' | 'blammed':
        weekNum = 3;
      case "satin-panties" | 'high' | 'milf':
        weekNum = 4;
      case "cocoa" | 'eggnog' | 'winter-horrorland':
        weekNum = 5;
      case 'senpai' | 'roses' | 'thorns':
        weekNum = 6;
      case 'ugh' | 'guns' | 'stress':
        weekNum = 7;
      case 'darnell' | 'lit-up' | '2hot' | 'blazin':
        weekNum = -1;
      default:
        weekNum = 0;
    }

    weekNumbers[0].digit = Std.int(Math.abs(weekNum));

    if (weekNum == 0)
    {
      weekType.visible = false;
      weekNumbers[0].visible = false;
    }
    else
    {
      weekType.visible = true;
      weekNumbers[0].visible = true;
    }
    if (weekNum > 0)
    {
      weekType.animation.play('WEEK', true);
    }
    else
    {
      weekType.animation.play('WEEKEND', true);
      weekNumbers[0].offset.x -= 35;
    }
  }

  /**
   * Checks whether the song is favorited, and/or has a rank, and adjusts the clipping
   * for the scenario when the text could be too long
   */
  public function checkClip():Void
  {
    var clipSize:Int = 290;
    var clipType:Int = 0;

    if (ranking.visible)
    {
      favIconBlurred.x = this.x + 370;
      favIcon.x = favIconBlurred.x;
      clipType += 1;
    }
    else
    {
      favIconBlurred.x = favIcon.x = this.x + 405;
    }

    if (favIcon.visible) clipType += 1;

    switch (clipType)
    {
      case 2:
        clipSize = 210;
      case 1:
        clipSize = 245;
    }
    songText.clipWidth = clipSize;
  }

  function updateBPM(newBPM:Int):Void
  {
    var shiftX:Float = 191;
    var tempShift:Float = 0;

    if (Math.floor(newBPM / 100) == 1)
    {
      shiftX = 186;
    }

    for (i in 0...smallNumbers.length)
    {
      smallNumbers[i].x = this.x + (shiftX + (i * 11));
      switch (i)
      {
        case 0:
          if (newBPM < 100)
          {
            smallNumbers[i].digit = 0;
          }
          else
          {
            smallNumbers[i].digit = Math.floor(newBPM / 100) % 10;
          }

        case 1:
          if (newBPM < 10)
          {
            smallNumbers[i].digit = 0;
          }
          else
          {
            smallNumbers[i].digit = Math.floor(newBPM / 10) % 10;

            if (Math.floor(newBPM / 10) % 10 == 1) tempShift = -4;
          }
        case 2:
          smallNumbers[i].digit = newBPM % 10;
        default:
          trace('why the fuck is this being called');
      }
      smallNumbers[i].x += tempShift;
    }
    // diffRatingSprite.loadGraphic(Paths.image('freeplay/diffRatings/diff${ratingPadded}'));
    // diffRatingSprite.visible = false;
  }

  var evilTrail:FlxTrail;

  public function fadeAnim():Void
  {
    impactThing = new FunkinSprite(0, 0);
    impactThing.frames = capsule.frames;
    impactThing.frame = capsule.frame;
    impactThing.updateHitbox();
    // impactThing.x = capsule.x;
    // impactThing.y = capsule.y;
    // picoFade.stamp(this, 0, 0);
    impactThing.alpha = 0;
    impactThing.zIndex = capsule.zIndex - 3;
    add(impactThing);
    FlxTween.tween(impactThing.scale, {x: 2.5, y: 2.5}, 0.5);
    // FlxTween.tween(impactThing, {alpha: 0}, 0.5);

    evilTrail = new FlxTrail(impactThing, null, 15, 2, 0.01, 0.069);
    evilTrail.blend = BlendMode.ADD;
    evilTrail.zIndex = capsule.zIndex - 5;
    FlxTween.tween(evilTrail, {alpha: 0}, 0.6,
      {
        ease: FlxEase.quadOut,
        onComplete: function(_) {
          remove(evilTrail);
        }
      });
    add(evilTrail);

    evilTrail.color = ranking.rank.getRankingFreeplayColor();
  }

  public function getTrailColor():FlxColor
  {
    return evilTrail.color;
  }

  public function refreshDisplay(updateRank:Bool = true):Void
  {
    if (freeplayData == null)
    {
      songText.text = 'Random';
      pixelIcon.visible = false;
      ranking.visible = false;
      favIcon.visible = false;
      favIconBlurred.visible = false;
      newText.visible = false;
    }
    else
    {
      songText.text = freeplayData.fullSongName;
      if (freeplayData.songCharacter != null) pixelIcon.setCharacter(freeplayData.songCharacter);
      pixelIcon.visible = true;
      updateBPM(Std.int(freeplayData.songStartingBpm) ?? 0);
      updateDifficultyRating(freeplayData.difficultyRating ?? 0);
      if (updateRank) updateScoringRank(freeplayData.scoringRank);
      newText.visible = freeplayData.isNew;
      favIcon.visible = freeplayData.isFav;
      favIconBlurred.visible = freeplayData.isFav;
      checkClip();
    }
    updateSelected();
  }

  function updateDifficultyRating(newRating:Int):Void
  {
    var ratingPadded:String = newRating < 10 ? '0$newRating' : '$newRating';

    for (i in 0...bigNumbers.length)
    {
      switch (i)
      {
        case 0:
          if (newRating < 10)
          {
            bigNumbers[i].digit = 0;
          }
          else
          {
            bigNumbers[i].digit = Math.floor(newRating / 10);
          }
        case 1:
          bigNumbers[i].digit = newRating % 10;
        default:
          trace('why the fuck is this being called');
      }
    }
    // diffRatingSprite.loadGraphic(Paths.image('freeplay/diffRatings/diff${ratingPadded}'));
    // diffRatingSprite.visible = false;
  }

  function updateScoringRank(newRank:Null<ScoringRank>):Void
  {
    if (sparkleTimer != null) sparkleTimer.cancel();
    sparkle.visible = false;

    this.ranking.rank = newRank;

    if (newRank == PERFECT_GOLD)
    {
      sparkleTimer = new FlxTimer().start(1, sparkleEffect);
      sparkle.visible = true;
    }
  }

  function set_hsvShader(value:HSVShader):HSVShader
  {
    this.hsvShader = value;
    capsule.shader = hsvShader;
    songText.shader = hsvShader;

    return value;
  }

  function textAppear():Void
  {
    songText.scale.x = 1.7;
    songText.scale.y = 0.2;

    new FlxTimer().start(1 / 24, function(_) {
      songText.scale.x = 0.4;
      songText.scale.y = 1.4;
    });

    new FlxTimer().start(2 / 24, function(_) {
      songText.scale.x = songText.scale.y = 1;
    });
  }

  function setVisibleGrp(value:Bool):Void
  {
    for (spr in grpHide.members)
    {
      spr.visible = value;
    }

    textAppear();

    updateSelected();
  }

  public function initPosition(x:Float, y:Float):Void
  {
    this.x = x;
    this.y = y;
  }

  public function initData(freeplayData:Null<FreeplaySongData>, ?styleData:FreeplayStyle = null, index:Int = null):Void
  {
    this.freeplayData = freeplayData;

    if (index != null) this.index = index;

    // im so mad i have to do this but im pretty sure with the capsules recycling i cant call the new function properly :/
    // if thats possible someone Please change the new function to be something like
    // capsule.frames = Paths.getSparrowAtlas(styleData == null ? 'freeplay/freeplayCapsule/capsule/freeplayCapsule' : styleData.getCapsuleAssetKey()); thank u luv u
    if (styleData != null)
    {
      capsule.frames = Paths.getSparrowAtlas(styleData.getCapsuleAssetKey());
      capsule.animation.addByPrefix('selected', 'mp3 capsule w backing0', 24);
      capsule.animation.addByPrefix('unselected', 'mp3 capsule w backing NOT SELECTED', 24);
      songText.applyStyle(styleData);
    }

    updateScoringRank(freeplayData?.scoringRank);
    favIcon.animation.curAnim.curFrame = favIcon.animation.curAnim.numFrames - 1;
    favIconBlurred.animation.curAnim.curFrame = favIconBlurred.animation.curAnim.numFrames - 1;

    refreshDisplay();

    checkWeek(freeplayData?.data.id);
  }

  var frameInTicker:Float = 0;
  var frameInTypeBeat:Int = 0;

  var frameOutTicker:Float = 0;
  var frameOutTypeBeat:Int = 0;

  var xFrames:Array<Float> = [1.7, 1.8, 0.85, 0.85, 0.97, 0.97, 1];
  var xPosLerpLol:Array<Float> = [0, 0, 0.16, 0.16, 0.22, 0.22, 0.245]; // NUMBERS ARE JANK CUZ THE SCALING OR WHATEVER
  var xPosOutLerpLol:Array<Float> = [0.245, 0.75, 0.98, 0.98, 1.2]; // NUMBERS ARE JANK CUZ THE SCALING OR WHATEVER

  public var realScaled:Float = 0.8;

  public function initJumpIn(maxTimer:Float, ?force:Bool):Void
  {
    frameInTypeBeat = 0;

    new FlxTimer().start((1 / 24) * maxTimer, function(doShit) {
      doJumpIn = true;
      doLerp = true;
    });

    if (force)
    {
      visible = true;
      capsule.alpha = 1;
      setVisibleGrp(true);
    }
    else
    {
      new FlxTimer().start((xFrames.length / 24) * 2.5, function(_) {
        visible = true;
        capsule.alpha = 1;
        setVisibleGrp(true);
      });
    }
  }

  var grpHide:FlxGroup;

  public function forcePosition():Void
  {
    visible = true;
    capsule.alpha = 1;
    updateSelected();
    doLerp = true;
    doJumpIn = false;
    doJumpOut = false;

    frameInTypeBeat = xFrames.length;
    frameOutTypeBeat = 0;

    capsule.scale.x = xFrames[frameInTypeBeat - 1];
    capsule.scale.y = 1 / xFrames[frameInTypeBeat - 1];
    // x = FlxG.width * xPosLerpLol[Std.int(Math.min(frameInTypeBeat - 1, xPosLerpLol.length - 1))];

    x = targetPos.x;
    y = targetPos.y;

    capsule.scale.x *= realScaled;
    capsule.scale.y *= realScaled;

    setVisibleGrp(true);
  }

  override function update(elapsed:Float):Void
  {
    if (impactThing != null) impactThing.angle = capsule.angle;

    if (doJumpIn)
    {
      frameInTicker += elapsed;

      if (frameInTicker >= 1 / 24 && frameInTypeBeat < xFrames.length)
      {
        frameInTicker = 0;

        capsule.scale.x = xFrames[frameInTypeBeat];
        capsule.scale.y = 1 / xFrames[frameInTypeBeat];
        targetPos.x = FlxG.width * xPosLerpLol[Std.int(Math.min(frameInTypeBeat, xPosLerpLol.length - 1))];

        capsule.scale.x *= realScaled;
        capsule.scale.y *= realScaled;

        frameInTypeBeat += 1;
        // Move the targetPos set to the if statement below if you want them to shift to their target positions after jumping in instead
        // I have no idea why this if instead of frameInTypeBeat == xFrames.length works even though they're the same thing
        if (targetPos.x <= 320) targetPos.x = intendedX(index - curSelected);
      }
      else if (frameInTypeBeat == xFrames.length)
      {
        doJumpIn = false;
      }
    }

    if (doJumpOut)
    {
      frameOutTicker += elapsed;

      if (frameOutTicker >= 1 / 24 && frameOutTypeBeat < xFrames.length)
      {
        frameOutTicker = 0;

        capsule.scale.x = xFrames[frameOutTypeBeat];
        capsule.scale.y = 1 / xFrames[frameOutTypeBeat];
        this.x = FlxG.width * xPosOutLerpLol[Std.int(Math.min(frameOutTypeBeat, xPosOutLerpLol.length - 1))];

        capsule.scale.x *= realScaled;
        capsule.scale.y *= realScaled;

        frameOutTypeBeat += 1;
      }
      else if (frameOutTypeBeat == xFrames.length)
      {
        doJumpOut = false;
      }
    }

    if (doLerp)
    {
      x = MathUtil.coolLerp(x, targetPos.x, 0.3);
      y = MathUtil.coolLerp(y, targetPos.y, 0.4);
    }

    theActualHitbox.x = x + 100;
    theActualHitbox.y = y + 20;

    super.update(elapsed);
  }

  /**
   * Play any animations associated with selecting this song.
   */
  public function confirm():Void
  {
    if (songText != null) songText.flickerText();
    if (pixelIcon != null && pixelIcon.visible)
    {
      pixelIcon.animation.play('confirm');
    }
  }

<<<<<<< HEAD
  public function intendedY(index:Float):Float
=======
  public function intendedX(index:Int):Float
  {
    return 270 + (60 * (Math.sin(index)));
  }

  public function intendedY(index:Int):Float
>>>>>>> 5397924e
  {
    return (index * ((height * realScaled) + 10)) + 120;
  }

  function set_selected(value:Bool):Bool
  {
    // cute one liners, lol!
    selected = value;
    updateSelected();
    return selected;
  }

  function set_forceHighlight(value:Bool):Bool
  {
    // cute one liners, lol!
    forceHighlight = value;
    updateSelected();
    return forceHighlight;
  }

  function updateSelected():Void
  {
    grayscaleShader.setAmount((this.selected || this.forceHighlight) ? 0 : 0.8);
    songText.alpha = (this.selected || this.forceHighlight) ? 1 : 0.6;
    songText.blurredText.visible = (this.selected || this.forceHighlight) ? true : false;
    capsule.offset.x = (this.selected || this.forceHighlight) ? 0 : -5;
    capsule.animation.play((this.selected || this.forceHighlight) ? "selected" : "unselected");
    ranking.alpha = (this.selected || this.forceHighlight) ? 1 : 0.7;
    favIcon.alpha = (this.selected || this.forceHighlight) ? 1 : 0.6;
    favIconBlurred.alpha = (this.selected || this.forceHighlight) ? 1 : 0;
    ranking.color = (this.selected || this.forceHighlight) ? 0xFFFFFFFF : 0xFFAAAAAA;

    if (songText.tooLong) songText.resetText();

    if (selected && songText.tooLong) songText.initMove();
  }

  public override function kill():Void
  {
    super.kill();

    visible = true;
    capsule.alpha = 1;
    doLerp = false;
    doJumpIn = false;
    doJumpOut = false;
  }
}

/**
 * Holds blurred and unblurred versions of the rank icon
 */
class FreeplayRank extends FlxSpriteGroup
{
  public var rank(default, set):Null<ScoringRank> = null;

  var spr:FlxSprite;
  var blur:FlxSprite;

  function set_rank(val:Null<ScoringRank>):Null<ScoringRank>
  {
    rank = val;

    if (rank == null || val == null)
    {
      this.visible = false;
    }
    else
    {
      this.visible = true;

      spr.animation.play(val.getFreeplayRankIconAsset(), true, false);
      blur.animation.play(val.getFreeplayRankIconAsset(), true, false);

      centerOffsets(false);

      switch (val)
      {
        case SHIT:
          // offset.x -= 1;
        case GOOD:
          // offset.x -= 1;
          offset.y -= 8;
        case GREAT:
          // offset.x -= 1;
          offset.y -= 8;
        case EXCELLENT:
          // offset.y += 5;
        case PERFECT:
          // offset.y += 5;
        case PERFECT_GOLD:
          // offset.y += 5;
        default:
          centerOffsets(false);
          this.visible = false;
      }
      updateHitbox();
    }

    return rank = val;
  }

  public var baseX:Float = 0;
  public var baseY:Float = 0;

  public function new(x:Float, y:Float)
  {
    super(x, y);

    blur = new FlxSprite();
    blur.frames = Paths.getSparrowAtlas('freeplay/rankbadges');
    blur.shader = new GaussianBlurShader(1);
    add(blur);

    spr = new FlxSprite();
    spr.frames = Paths.getSparrowAtlas('freeplay/rankbadges');
    add(spr);

    for (i in members)
    {
      i.animation.addByPrefix('PERFECT', 'PERFECT rank0', 24, false);
      i.animation.addByPrefix('EXCELLENT', 'EXCELLENT rank0', 24, false);
      i.animation.addByPrefix('GOOD', 'GOOD rank0', 24, false);
      i.animation.addByPrefix('PERFECTSICK', 'PERFECT rank GOLD', 24, false);
      i.animation.addByPrefix('GREAT', 'GREAT rank0', 24, false);
      i.animation.addByPrefix('LOSS', 'LOSS rank0', 24, false);
    }

    blend = BlendMode.ADD;

    this.rank = null;

    // setGraphicSize(Std.int(width * 0.9));
    scale.set(0.9, 0.9);
    updateHitbox();
  }

  /**
   * Plays an animation for each member of the group
   * Just passes the arguments to `animation.play`, since that's not available in FlxGroups
   * @param animName The name of the animation to play
   * @param force false
   * @param reversed false
   * @param frame 0
   */
  public function playAnimationEach(animName:String, force = false, reversed = false, frame = 0):Void
  {
    for (i in members)
    {
      i.animation.play(animName, force, reversed, frame);
    }
  }
}

class CapsuleNumber extends FlxSprite
{
  public var digit(default, set):Int = 0;

  function set_digit(val):Int
  {
    animation.play(numToString[val], true, false, 0);

    centerOffsets(false);

    switch (val)
    {
      case 1:
        offset.x -= 4;
      case 3:
        offset.x -= 1;

      case 6:

      case 4:
        // offset.y += 5;
      case 9:
        // offset.y += 5;
      default:
        centerOffsets(false);
    }
    return val;
  }

  public var baseY:Float = 0;
  public var baseX:Float = 0;

  var numToString:Array<String> = ["ZERO", "ONE", "TWO", "THREE", "FOUR", "FIVE", "SIX", "SEVEN", "EIGHT", "NINE"];

  public function new(x:Float, y:Float, big:Bool = false, ?initDigit:Int = 0)
  {
    super(x, y);

    if (big)
    {
      frames = Paths.getSparrowAtlas('freeplay/freeplayCapsule/bignumbers');
    }
    else
    {
      frames = Paths.getSparrowAtlas('freeplay/freeplayCapsule/smallnumbers');
    }

    for (i in 0...10)
    {
      var stringNum:String = numToString[i];
      animation.addByPrefix(stringNum, '$stringNum', 24, false);
    }

    this.digit = initDigit;

    animation.play(numToString[initDigit], true);

    setGraphicSize(Std.int(width * 0.9));
    updateHitbox();
  }
}<|MERGE_RESOLUTION|>--- conflicted
+++ resolved
@@ -80,12 +80,11 @@
 
   var sparkleTimer:FlxTimer;
 
-<<<<<<< HEAD
   public var theActualHitbox:FlxObject;
-=======
+
   var index:Int;
+
   public var curSelected:Int;
->>>>>>> 5397924e
 
   public function new(x:Float, y:Float)
   {
@@ -684,16 +683,12 @@
     }
   }
 
-<<<<<<< HEAD
-  public function intendedY(index:Float):Float
-=======
   public function intendedX(index:Int):Float
   {
     return 270 + (60 * (Math.sin(index)));
   }
 
   public function intendedY(index:Int):Float
->>>>>>> 5397924e
   {
     return (index * ((height * realScaled) + 10)) + 120;
   }

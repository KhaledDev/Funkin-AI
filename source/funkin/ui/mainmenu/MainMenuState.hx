--- conflicted
+++ resolved
@@ -110,17 +110,7 @@
       FlxTransitionableState.skipNextTransIn = true;
       FlxTransitionableState.skipNextTransOut = true;
 
-<<<<<<< HEAD
-      openSubState(new FreeplayState(
-        {
-          #if debug
-          // If SHIFT is held, toggle the selected character, else use the remembered character
-          character: (FlxG.keys.pressed.SHIFT) ? (FreeplayState.rememberedCharacterId == Constants.DEFAULT_CHARACTER ? 'pico' : 'bf') : null,
-          #end
-        }));
-=======
       openSubState(new FreeplayState());
->>>>>>> 560badd6
     });
 
     #if CAN_OPEN_LINKS

package funkin.ui.charSelect;

#if html5
import funkin.graphics.video.FlxVideo;
#end
#if hxCodec
import hxcodec.flixel.FlxVideoSprite;
#end
import funkin.ui.MusicBeatSubState;
import funkin.audio.FunkinSound;
import funkin.save.Save;

/**
 * When you first enter the character select state, it will play an introductory video opening up the lights
 */
class IntroSubState extends MusicBeatSubState
{
  static final LIGHTS_VIDEO_PATH:String = Paths.stripLibrary(Paths.videos('introSelect'));

  public override function create():Void
  {
    if (Save.instance.oldChar)
    {
      onLightsEnd();
      return;
    }
    // Pause existing music.
    if (FlxG.sound.music != null)
    {
      FlxG.sound.music.destroy();
      FlxG.sound.music = null;
    }

    #if html5
    trace('Playing web video ${LIGHTS_VIDEO_PATH}');
    playVideoHTML5(LIGHTS_VIDEO_PATH);
    #end

    #if hxCodec
    trace('Playing native video ${LIGHTS_VIDEO_PATH}');
    playVideoNative(LIGHTS_VIDEO_PATH);
    #end
<<<<<<< HEAD
=======

    // Im TOO lazy to even care, so uh, yep
    FlxG.camera.zoom = 0.66666666666666666666666666666667;
    vid.x = -(FlxG.width - (FlxG.width * FlxG.camera.zoom));
    vid.y = -((FlxG.height - (FlxG.height * FlxG.camera.zoom)) * 0.75);

    introSound = new FunkinSound();
    introSound.loadEmbedded(Paths.sound('CS_Lights'));
    introSound.pitch = 1;

    FlxG.sound.defaultSoundGroup.add(introSound);
    FlxG.sound.list.add(introSound);

    introSound.play(true);
>>>>>>> 3103768d
  }

  #if html5
  var vid:FlxVideo;

  function playVideoHTML5(filePath:String):Void
  {
    // Video displays OVER the FlxState.
    vid = new FlxVideo(filePath);

    vid.scrollFactor.set();
    if (vid != null)
    {
      vid.zIndex = 0;

      vid.finishCallback = onLightsEnd;

      add(vid);
    }
    else
    {
      trace('ALERT: Video is null! Could not play cutscene!');
    }
  }
  #end

  #if hxCodec
  var vid:FlxVideoSprite;

  function playVideoNative(filePath:String):Void
  {
    // Video displays OVER the FlxState.
    vid = new FlxVideoSprite(0, 0);

    vid.scrollFactor.set();

    if (vid != null)
    {
      vid.zIndex = 0;
      vid.bitmap.onEndReached.add(onLightsEnd);

      add(vid);
      vid.play(filePath, false);
    }
    else
    {
      trace('ALERT: Video is null! Could not play cutscene!');
    }
  }
  #end

  public override function update(elapsed:Float):Void
  {
    super.update(elapsed);

    // if (!introSound.paused)
    // {
    //   #if html5
    //   @:privateAccess
    //   vid.netStream.seek(introSound.time);
    //   #elseif hxCodec
    //   vid.bitmap.time = Std.int(introSound.time);
    //   #end
    // }
  }

  /**
   * When the lights video finishes, it will close the substate
   */
  function onLightsEnd():Void
  {
    if (vid != null)
    {
      #if hxCodec
      vid.stop();
      #end
      remove(vid);
      vid.destroy();
      vid = null;
    }

    FlxG.camera.zoom = 1;

    close();
  }
}<|MERGE_RESOLUTION|>--- conflicted
+++ resolved
@@ -40,23 +40,11 @@
     trace('Playing native video ${LIGHTS_VIDEO_PATH}');
     playVideoNative(LIGHTS_VIDEO_PATH);
     #end
-<<<<<<< HEAD
-=======
 
     // Im TOO lazy to even care, so uh, yep
     FlxG.camera.zoom = 0.66666666666666666666666666666667;
     vid.x = -(FlxG.width - (FlxG.width * FlxG.camera.zoom));
     vid.y = -((FlxG.height - (FlxG.height * FlxG.camera.zoom)) * 0.75);
-
-    introSound = new FunkinSound();
-    introSound.loadEmbedded(Paths.sound('CS_Lights'));
-    introSound.pitch = 1;
-
-    FlxG.sound.defaultSoundGroup.add(introSound);
-    FlxG.sound.list.add(introSound);
-
-    introSound.play(true);
->>>>>>> 3103768d
   }
 
   #if html5

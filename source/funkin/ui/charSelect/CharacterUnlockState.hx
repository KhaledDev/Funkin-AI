--- conflicted
+++ resolved
@@ -124,14 +124,9 @@
   {
     // Fade to black, then switch state.
     FlxG.camera.fade(FlxColor.BLACK, 0.75, false, () -> {
-<<<<<<< HEAD
       funkin.FunkinMemory.clearFreeplay();
       funkin.FunkinMemory.purgeCache(true);
-      FlxG.switchState(nextState);
-=======
-      funkin.FunkinMemory.purgeCache();
       FlxG.switchState(() -> nextState);
->>>>>>> 1bd28183
     });
   }
 }
--- conflicted
+++ resolved
@@ -29,11 +29,8 @@
 import funkin.util.MathUtil;
 import funkin.vis.dsp.SpectralAnalyzer;
 import openfl.display.BlendMode;
-<<<<<<< HEAD
 import funkin.save.Save;
-=======
 import openfl.filters.ShaderFilter;
->>>>>>> 1021f5c2
 
 class CharSelectSubState extends MusicBeatSubState
 {
@@ -292,11 +289,6 @@
     FlxG.debugger.addTrackerProfile(new TrackerProfile(CharSelectSubState, ["curChar", "grpXSpread", "grpYSpread"]));
     FlxG.debugger.track(this);
 
-<<<<<<< HEAD
-    // FlxG.sound.playMusic(Paths.music('charSelect/charSelectMusic'));
-
-=======
->>>>>>> 1021f5c2
     camFollow = new FlxObject(0, 0, 1, 1);
     add(camFollow);
     camFollow.screenCenter();

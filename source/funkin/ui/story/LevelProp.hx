--- conflicted
+++ resolved
@@ -13,18 +13,13 @@
     // Only reset the prop if the asset path has changed.
     if (propData == null || !(thx.Dynamics.equals(value, propData)))
     {
-<<<<<<< HEAD
-=======
       this.propData = value;
 
       this.visible = this.propData != null;
       danceEvery = this.propData?.danceEvery ?? 0;
 
->>>>>>> 8d7591a7
       applyData();
     }
-    this.visible = (value != null);
-    danceEvery = this.propData?.danceEvery ?? 0;
 
     return this.propData;
   }

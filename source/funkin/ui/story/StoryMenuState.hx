--- conflicted
+++ resolved
@@ -233,10 +233,6 @@
   {
     FunkinSound.playMusic('freakyMenu',
       {
-<<<<<<< HEAD
-        startingVolume: 0.0,
-=======
->>>>>>> 31827f30
         overrideExisting: true,
         restartTrack: false
       });

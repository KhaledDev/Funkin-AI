--- conflicted
+++ resolved
@@ -90,13 +90,9 @@
 
   function openChartEditor()
   {
-<<<<<<< HEAD
-    FlxG.switchState(new ChartEditorState());
-=======
     FlxTransitionableState.skipNextTransIn = true;
 
     FlxG.switchState(() -> new ChartEditorState());
->>>>>>> 1c91eac4
   }
 
   function openInputOffsetTesting()

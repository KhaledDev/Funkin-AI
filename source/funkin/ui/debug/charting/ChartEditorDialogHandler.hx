--- conflicted
+++ resolved
@@ -118,27 +118,12 @@
 
     for (targetSongId in songList)
     {
-<<<<<<< HEAD
       var songData:Null<Song> = SongRegistry.instance.fetchEntry(targetSongId);
       if (songData == null) continue;
 
       var songName:Null<String> = songData.getDifficulty('normal')?.songName;
       if (songName == null) songName = songData.getDifficulty()?.songName;
       if (songName == null) // Still null?
-=======
-      var songData:Null<Song> = SongDataParser.fetchSong(targetSongId);
-
-      if (songData == null) continue;
-
-      var diffNormal:Null<SongDifficulty> = songData.getDifficulty('normal');
-      var songName:Null<String> = diffNormal?.songName;
-      if (songName == null)
-      {
-        var diffDefault:Null<SongDifficulty> = songData.getDifficulty();
-        songName = diffDefault?.songName;
-      }
-      if (songName == null)
->>>>>>> c0a65f90
       {
         trace('[WARN] Could not fetch song name for ${targetSongId}');
         continue;
@@ -520,11 +505,7 @@
       if (event.data.id == null) return;
       state.currentSongNoteSkin = event.data.id;
     };
-<<<<<<< HEAD
     state.currentSongNoteSkin = 'funkin';
-=======
-    state.currentSongMetadata.playData.noteSkin = 'funkin';
->>>>>>> c0a65f90
 
     var dialogBPM:Null<NumberStepper> = dialog.findComponent('dialogBPM', NumberStepper);
     if (dialogBPM == null) throw 'Could not locate dialogBPM NumberStepper in Song Metadata dialog';
@@ -607,47 +588,31 @@
 
     var charGroupPlayer:Null<DropDown> = charGroup.findComponent('charGroupPlayer', DropDown);
     if (charGroupPlayer == null) throw 'Could not locate charGroupPlayer DropDown in Song Metadata dialog';
-<<<<<<< HEAD
     charGroupPlayer.onChange = function(event:UIEvent):Void {
       if (charData != null) return;
-=======
-    charGroupPlayer.onChange = function(event:UIEvent) {
->>>>>>> c0a65f90
       charGroup.text = event.data.text;
       moveCharGroup(event.data.id);
     };
 
     var charGroupOpponent:Null<DropDown> = charGroup.findComponent('charGroupOpponent', DropDown);
     if (charGroupOpponent == null) throw 'Could not locate charGroupOpponent DropDown in Song Metadata dialog';
-<<<<<<< HEAD
     charGroupOpponent.onChange = function(event:UIEvent):Void {
       if (charData == null) return;
-=======
-    charGroupOpponent.onChange = function(event:UIEvent) {
->>>>>>> c0a65f90
       charData.opponent = event.data.id;
     };
     charGroupOpponent.value = charData.opponent;
 
     var charGroupGirlfriend:Null<DropDown> = charGroup.findComponent('charGroupGirlfriend', DropDown);
     if (charGroupGirlfriend == null) throw 'Could not locate charGroupGirlfriend DropDown in Song Metadata dialog';
-<<<<<<< HEAD
     charGroupGirlfriend.onChange = function(event:UIEvent):Void {
       if (charData == null) return;
-=======
-    charGroupGirlfriend.onChange = function(event:UIEvent) {
->>>>>>> c0a65f90
       charData.girlfriend = event.data.id;
     };
     charGroupGirlfriend.value = charData.girlfriend;
 
     var charGroupRemove:Null<Button> = charGroup.findComponent('charGroupRemove', Button);
     if (charGroupRemove == null) throw 'Could not locate charGroupRemove Button in Song Metadata dialog';
-<<<<<<< HEAD
     charGroupRemove.onClick = function(event:UIEvent):Void {
-=======
-    charGroupRemove.onClick = function(event:UIEvent) {
->>>>>>> c0a65f90
       removeGroup();
     };
 

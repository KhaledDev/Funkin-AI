--- conflicted
+++ resolved
@@ -163,11 +163,7 @@
     toolbox.x = 50;
     toolbox.y = 50;
 
-<<<<<<< HEAD
     toolbox.onDialogClosed = function(event:DialogEvent) {
-=======
-    toolbox.onDialogClosed = (event:DialogEvent) -> {
->>>>>>> 3f2558d2
       state.setUICheckboxSelected('menubarItemToggleToolboxTools', false);
     }
 
@@ -175,11 +171,7 @@
 
     if (toolsGroup == null) return null;
 
-<<<<<<< HEAD
     toolsGroup.onChange = function(event:UIEvent) {
-=======
-    toolsGroup.onChange = (event:UIEvent) -> {
->>>>>>> 3f2558d2
       switch (event.target.id)
       {
         case 'toolboxToolsGroupSelect':
@@ -204,11 +196,7 @@
     toolbox.x = 75;
     toolbox.y = 100;
 
-<<<<<<< HEAD
     toolbox.onDialogClosed = function(event:DialogEvent) {
-=======
-    toolbox.onDialogClosed = (event:DialogEvent) -> {
->>>>>>> 3f2558d2
       state.setUICheckboxSelected('menubarItemToggleToolboxNotes', false);
     }
 
@@ -216,13 +204,8 @@
     var toolboxNotesCustomKindLabel:Label = toolbox.findComponent('toolboxNotesCustomKindLabel', Label);
     var toolboxNotesCustomKind:TextField = toolbox.findComponent('toolboxNotesCustomKind', TextField);
 
-<<<<<<< HEAD
     toolboxNotesNoteKind.onChange = function(event:UIEvent) {
       var isCustom:Bool = (event.data.id == '~CUSTOM~');
-=======
-    toolboxNotesNoteKind.onChange = (event:UIEvent) -> {
-      var isCustom = (event.data.id == '~CUSTOM~');
->>>>>>> 3f2558d2
 
       if (isCustom)
       {
@@ -240,11 +223,7 @@
       }
     }
 
-<<<<<<< HEAD
     toolboxNotesCustomKind.onChange = function(event:UIEvent) {
-=======
-    toolboxNotesCustomKind.onChange = (event:UIEvent) -> {
->>>>>>> 3f2558d2
       state.selectedNoteKind = toolboxNotesCustomKind.text;
     }
 
@@ -261,11 +240,7 @@
     toolbox.x = 100;
     toolbox.y = 150;
 
-<<<<<<< HEAD
     toolbox.onDialogClosed = function(event:DialogEvent) {
-=======
-    toolbox.onDialogClosed = (event:DialogEvent) -> {
->>>>>>> 3f2558d2
       state.setUICheckboxSelected('menubarItemToggleToolboxEvents', false);
     }
 
@@ -281,11 +256,7 @@
       toolboxEventsEventKind.dataSource.add({text: event.getTitle(), value: event.id});
     }
 
-<<<<<<< HEAD
     toolboxEventsEventKind.onChange = function(event:UIEvent) {
-=======
-    toolboxEventsEventKind.onChange = (event:UIEvent) -> {
->>>>>>> 3f2558d2
       var eventType:String = event.data.value;
 
       trace('ChartEditorToolboxHandler.buildToolboxEventDataLayout() - Event type changed: $eventType');
@@ -372,11 +343,7 @@
 
       target.addComponent(input);
 
-<<<<<<< HEAD
       input.onChange = function(event:UIEvent) {
-=======
-      input.onChange = (event:UIEvent) -> {
->>>>>>> 3f2558d2
         trace('ChartEditorToolboxHandler.buildEventDataFormFromSchema() - ${event.target.id} = ${event.target.value}');
 
         if (event.target.value == null) state.selectedEventData.remove(event.target.id);
@@ -396,11 +363,7 @@
     toolbox.x = 125;
     toolbox.y = 200;
 
-<<<<<<< HEAD
     toolbox.onDialogClosed = function(event:UIEvent) {
-=======
-    toolbox.onDialogClosed = (event:DialogEvent) -> {
->>>>>>> 3f2558d2
       state.setUICheckboxSelected('menubarItemToggleToolboxDifficulty', false);
     }
 
@@ -410,7 +373,6 @@
     var difficultyToolboxLoadMetadata:Button = toolbox.findComponent('difficultyToolboxLoadMetadata', Button);
     var difficultyToolboxLoadChart:Button = toolbox.findComponent('difficultyToolboxLoadChart', Button);
 
-<<<<<<< HEAD
     difficultyToolboxSaveMetadata.onClick = function(event:UIEvent) {
       SongSerializer.exportSongMetadata(state.currentSongMetadata);
     };
@@ -424,32 +386,13 @@
     };
 
     difficultyToolboxLoadMetadata.onClick = function(event:UIEvent) {
-=======
-    difficultyToolboxSaveMetadata.onClick = (event:UIEvent) -> {
-      SongSerializer.exportSongMetadata(state.currentSongMetadata);
-    };
-
-    difficultyToolboxSaveChart.onClick = (event:UIEvent) -> {
-      SongSerializer.exportSongChartData(state.currentSongChartData);
-    };
-
-    difficultyToolboxSaveAll.onClick = (event:UIEvent) -> {
-      state.exportAllSongData();
-    };
-
-    difficultyToolboxLoadMetadata.onClick = (event:UIEvent) -> {
->>>>>>> 3f2558d2
       // Replace metadata for current variation.
       SongSerializer.importSongMetadataAsync(function(songMetadata) {
         state.currentSongMetadata = songMetadata;
       });
     };
 
-<<<<<<< HEAD
     difficultyToolboxLoadChart.onClick = function(event:UIEvent) {
-=======
-    difficultyToolboxLoadChart.onClick = (event:UIEvent) -> {
->>>>>>> 3f2558d2
       // Replace chart data for current variation.
       SongSerializer.importSongChartDataAsync(function(songChartData) {
         state.currentSongChartData = songChartData;
@@ -472,22 +415,13 @@
     toolbox.x = 150;
     toolbox.y = 250;
 
-<<<<<<< HEAD
     toolbox.onDialogClosed = function(event:UIEvent) {
-=======
-    toolbox.onDialogClosed = (event:DialogEvent) -> {
->>>>>>> 3f2558d2
       state.setUICheckboxSelected('menubarItemToggleToolboxMetadata', false);
     }
 
     var inputSongName:TextField = toolbox.findComponent('inputSongName', TextField);
-<<<<<<< HEAD
     inputSongName.onChange = function(event:UIEvent) {
       var valid:Bool = event.target.text != null && event.target.text != '';
-=======
-    inputSongName.onChange = (event:UIEvent) -> {
-      var valid = event.target.text != null && event.target.text != "";
->>>>>>> 3f2558d2
 
       if (valid)
       {
@@ -502,13 +436,8 @@
     inputSongName.value = state.currentSongMetadata.songName;
 
     var inputSongArtist:TextField = toolbox.findComponent('inputSongArtist', TextField);
-<<<<<<< HEAD
     inputSongArtist.onChange = function(event:UIEvent) {
       var valid:Bool = event.target.text != null && event.target.text != '';
-=======
-    inputSongArtist.onChange = (event:UIEvent) -> {
-      var valid = event.target.text != null && event.target.text != "";
->>>>>>> 3f2558d2
 
       if (valid)
       {
@@ -523,13 +452,8 @@
     inputSongArtist.value = state.currentSongMetadata.artist;
 
     var inputStage:DropDown = toolbox.findComponent('inputStage', DropDown);
-<<<<<<< HEAD
     inputStage.onChange = function(event:UIEvent) {
       var valid:Bool = event.data != null && event.data.id != null;
-=======
-    inputStage.onChange = (event:UIEvent) -> {
-      var valid = event.data != null && event.data.id != null;
->>>>>>> 3f2558d2
 
       if (valid)
       {
@@ -539,22 +463,14 @@
     inputStage.value = state.currentSongMetadata.playData.stage;
 
     var inputNoteSkin:DropDown = toolbox.findComponent('inputNoteSkin', DropDown);
-<<<<<<< HEAD
     inputNoteSkin.onChange = function(event:UIEvent) {
-=======
-    inputNoteSkin.onChange = (event:UIEvent) -> {
->>>>>>> 3f2558d2
       if (event.data.id == null) return;
       state.currentSongMetadata.playData.noteSkin = event.data.id;
     };
     inputNoteSkin.value = state.currentSongMetadata.playData.noteSkin;
 
     var inputBPM:NumberStepper = toolbox.findComponent('inputBPM', NumberStepper);
-<<<<<<< HEAD
     inputBPM.onChange = function(event:UIEvent) {
-=======
-    inputBPM.onChange = (event:UIEvent) -> {
->>>>>>> 3f2558d2
       if (event.value == null || event.value <= 0) return;
 
       var timeChanges:Array<SongTimeChange> = state.currentSongMetadata.timeChanges;
@@ -574,13 +490,8 @@
     inputBPM.value = state.currentSongMetadata.timeChanges[0].bpm;
 
     var inputScrollSpeed:Slider = toolbox.findComponent('inputScrollSpeed', Slider);
-<<<<<<< HEAD
     inputScrollSpeed.onChange = function(event:UIEvent) {
       var valid:Bool = event.target.value != null && event.target.value > 0;
-=======
-    inputScrollSpeed.onChange = (event:UIEvent) -> {
-      var valid = event.target.value != null && event.target.value > 0;
->>>>>>> 3f2558d2
 
       if (valid)
       {
@@ -607,11 +518,7 @@
     toolbox.x = 175;
     toolbox.y = 300;
 
-<<<<<<< HEAD
     toolbox.onDialogClosed = function(event:DialogEvent) {
-=======
-    toolbox.onDialogClosed = (event:DialogEvent) -> {
->>>>>>> 3f2558d2
       state.setUICheckboxSelected('menubarItemToggleToolboxCharacters', false);
     }
 
@@ -628,11 +535,7 @@
     toolbox.x = 200;
     toolbox.y = 350;
 
-<<<<<<< HEAD
     toolbox.onDialogClosed = function(event:DialogEvent) {
-=======
-    toolbox.onDialogClosed = (event:DialogEvent) -> {
->>>>>>> 3f2558d2
       state.setUICheckboxSelected('menubarItemToggleToolboxPlayerPreview', false);
     }
 
@@ -656,13 +559,7 @@
     toolbox.x = 200;
     toolbox.y = 350;
 
-<<<<<<< HEAD
-    var container:VBox = toolbox.findComponent('charPlayerContainer', VBox);
-
-    toolbox.onDialogClosed = function(event:DialogEvent) {
-=======
     toolbox.onDialogClosed = (event:DialogEvent) -> {
->>>>>>> 3f2558d2
       state.setUICheckboxSelected('menubarItemToggleToolboxOpponentPreview', false);
     }
 

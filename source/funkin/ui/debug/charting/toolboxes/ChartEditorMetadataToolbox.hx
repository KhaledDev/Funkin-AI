package funkin.ui.debug.charting.toolboxes;

import funkin.play.character.BaseCharacter.CharacterType;
import funkin.play.character.CharacterData;
import funkin.play.stage.StageData;
import funkin.ui.debug.charting.commands.ChangeStartingBPMCommand;
import funkin.ui.debug.charting.util.ChartEditorDropdowns;
import haxe.ui.components.Button;
import haxe.ui.components.CheckBox;
import haxe.ui.components.DropDown;
import haxe.ui.components.HorizontalSlider;
import haxe.ui.components.Label;
import haxe.ui.components.NumberStepper;
import haxe.ui.components.Slider;
import haxe.ui.components.TextField;
import haxe.ui.containers.Box;
import haxe.ui.containers.Frame;
import haxe.ui.events.UIEvent;

/**
 * The toolbox which allows modifying information like Song Title, Scroll Speed, Characters/Stages, and starting BPM.
 */
// @:nullSafety // TODO: Fix null safety when used with HaxeUI build macros.
@:access(funkin.ui.debug.charting.ChartEditorState)
@:build(haxe.ui.ComponentBuilder.build("assets/exclude/data/ui/chart-editor/toolboxes/metadata.xml"))
class ChartEditorMetadataToolbox extends ChartEditorBaseToolbox
{
  var inputSongName:TextField;
  var inputSongArtist:TextField;
  var inputStage:DropDown;
  var inputNoteStyle:DropDown;
  var buttonCharacterPlayer:Button;
  var buttonCharacterGirlfriend:Button;
  var buttonCharacterOpponent:Button;
  var inputBPM:NumberStepper;
  var inputOffsetInst:NumberStepper;
  var inputOffsetVocal:NumberStepper;
  var labelScrollSpeed:Label;
  var inputScrollSpeed:Slider;
  var frameVariation:Frame;
  var frameDifficulty:Frame;

  public function new(chartEditorState2:ChartEditorState)
  {
    super(chartEditorState2);

    initialize();

    this.onDialogClosed = onClose;
  }

  function onClose(event:UIEvent)
  {
    chartEditorState.menubarItemToggleToolboxMetadata.selected = false;
  }

  function initialize():Void
  {
    // Starting position.
    // TODO: Save and load this.
    this.x = 150;
    this.y = 250;

    inputSongName.onChange = function(event:UIEvent) {
      var valid:Bool = event.target.text != null && event.target.text != '';

      if (valid)
      {
        inputSongName.removeClass('invalid-value');
        chartEditorState.currentSongMetadata.songName = event.target.text;
      }
      else
      {
        chartEditorState.currentSongMetadata.songName = '';
      }
    };

    inputSongArtist.onChange = function(event:UIEvent) {
      var valid:Bool = event.target.text != null && event.target.text != '';

      if (valid)
      {
        inputSongArtist.removeClass('invalid-value');
        chartEditorState.currentSongMetadata.artist = event.target.text;
      }
      else
      {
        chartEditorState.currentSongMetadata.artist = '';
      }
    };

    inputStage.onChange = function(event:UIEvent) {
      var valid:Bool = event.data != null && event.data.id != null;

      if (valid)
      {
        chartEditorState.currentSongMetadata.playData.stage = event.data.id;
      }
    };
    var startingValueStage = ChartEditorDropdowns.populateDropdownWithStages(inputStage, chartEditorState.currentSongMetadata.playData.stage);
    inputStage.value = startingValueStage;

    inputNoteStyle.onChange = function(event:UIEvent) {
      if (event.data?.id == null) return;
      chartEditorState.currentSongNoteStyle = event.data.id;
    };

    inputBPM.onChange = function(event:UIEvent) {
      if (event.value == null || event.value <= 0) return;

      // Use a command so we can undo/redo this action.
      var startingBPM = chartEditorState.currentSongMetadata.timeChanges[0].bpm;
      if (event.value != startingBPM)
      {
        chartEditorState.performCommand(new ChangeStartingBPMCommand(event.value));
      }
    };

    inputOffsetInst.onChange = function(event:UIEvent) {
      if (event.value == null) return;

<<<<<<< HEAD
      state.currentInstrumentalOffset = event.value;
      Conductor.instance.instrumentalOffset = event.value;
      // Update song length.
      state.songLengthInMs = (state.audioInstTrack?.length ?? 1000.0) + Conductor.instance.instrumentalOffset;
=======
      chartEditorState.currentInstrumentalOffset = event.value;
      Conductor.instrumentalOffset = event.value;
      // Update song length.
      chartEditorState.songLengthInMs = (chartEditorState.audioInstTrack?.length ?? 1000.0) + Conductor.instrumentalOffset;
>>>>>>> 43872bb2
    };

    inputOffsetVocal.onChange = function(event:UIEvent) {
      if (event.value == null) return;

      chartEditorState.currentSongMetadata.offsets.setVocalOffset(chartEditorState.currentSongMetadata.playData.characters.player, event.value);
    };
    inputScrollSpeed.onChange = function(event:UIEvent) {
      var valid:Bool = event.target.value != null && event.target.value > 0;

      if (valid)
      {
        inputScrollSpeed.removeClass('invalid-value');
        chartEditorState.currentSongChartScrollSpeed = event.target.value;
      }
      else
      {
        chartEditorState.currentSongChartScrollSpeed = 1.0;
      }
      labelScrollSpeed.text = 'Scroll Speed: ${chartEditorState.currentSongChartScrollSpeed}x';
    };

    buttonCharacterOpponent.onClick = function(_) {
      chartEditorState.openCharacterDropdown(CharacterType.DAD, false);
    };

    buttonCharacterGirlfriend.onClick = function(_) {
      chartEditorState.openCharacterDropdown(CharacterType.GF, false);
    };

    buttonCharacterPlayer.onClick = function(_) {
      chartEditorState.openCharacterDropdown(CharacterType.BF, false);
    };

    refresh();
  }

  public override function refresh():Void
  {
    inputSongName.value = chartEditorState.currentSongMetadata.songName;
    inputSongArtist.value = chartEditorState.currentSongMetadata.artist;
    inputStage.value = chartEditorState.currentSongMetadata.playData.stage;
    inputNoteStyle.value = chartEditorState.currentSongMetadata.playData.noteStyle;
    inputBPM.value = chartEditorState.currentSongMetadata.timeChanges[0].bpm;
    inputScrollSpeed.value = chartEditorState.currentSongChartScrollSpeed;
    labelScrollSpeed.text = 'Scroll Speed: ${chartEditorState.currentSongChartScrollSpeed}x';
    frameVariation.text = 'Variation: ${chartEditorState.selectedVariation.toTitleCase()}';
    frameDifficulty.text = 'Difficulty: ${chartEditorState.selectedDifficulty.toTitleCase()}';

    var stageId:String = chartEditorState.currentSongMetadata.playData.stage;
    var stageData:Null<StageData> = StageDataParser.parseStageData(stageId);
    if (inputStage != null)
    {
      inputStage.value = (stageData != null) ?
        {id: stageId, text: stageData.name} :
          {id: "mainStage", text: "Main Stage"};
    }

    var LIMIT = 6;

    var charDataOpponent:Null<CharacterData> = CharacterDataParser.fetchCharacterData(chartEditorState.currentSongMetadata.playData.characters.opponent);
    if (charDataOpponent != null)
    {
      buttonCharacterOpponent.icon = CharacterDataParser.getCharPixelIconAsset(chartEditorState.currentSongMetadata.playData.characters.opponent);
      buttonCharacterOpponent.text = charDataOpponent.name.length > LIMIT ? '${charDataOpponent.name.substr(0, LIMIT)}.' : '${charDataOpponent.name}';
    }
    else
    {
      buttonCharacterOpponent.icon = null;
      buttonCharacterOpponent.text = "None";
    }

    var charDataGirlfriend:Null<CharacterData> = CharacterDataParser.fetchCharacterData(chartEditorState.currentSongMetadata.playData.characters.girlfriend);
    if (charDataGirlfriend != null)
    {
      buttonCharacterGirlfriend.icon = CharacterDataParser.getCharPixelIconAsset(chartEditorState.currentSongMetadata.playData.characters.girlfriend);
      buttonCharacterGirlfriend.text = charDataGirlfriend.name.length > LIMIT ? '${charDataGirlfriend.name.substr(0, LIMIT)}.' : '${charDataGirlfriend.name}';
    }
    else
    {
      buttonCharacterGirlfriend.icon = null;
      buttonCharacterGirlfriend.text = "None";
    }

    var charDataPlayer:Null<CharacterData> = CharacterDataParser.fetchCharacterData(chartEditorState.currentSongMetadata.playData.characters.player);
    if (charDataPlayer != null)
    {
      buttonCharacterPlayer.icon = CharacterDataParser.getCharPixelIconAsset(chartEditorState.currentSongMetadata.playData.characters.player);
      buttonCharacterPlayer.text = charDataPlayer.name.length > LIMIT ? '${charDataPlayer.name.substr(0, LIMIT)}.' : '${charDataPlayer.name}';
    }
    else
    {
      buttonCharacterPlayer.icon = null;
      buttonCharacterPlayer.text = "None";
    }
  }

  public static function build(chartEditorState:ChartEditorState):ChartEditorMetadataToolbox
  {
    return new ChartEditorMetadataToolbox(chartEditorState);
  }
}<|MERGE_RESOLUTION|>--- conflicted
+++ resolved
@@ -119,17 +119,10 @@
     inputOffsetInst.onChange = function(event:UIEvent) {
       if (event.value == null) return;
 
-<<<<<<< HEAD
-      state.currentInstrumentalOffset = event.value;
+      chartEditorState.currentInstrumentalOffset = event.value;
       Conductor.instance.instrumentalOffset = event.value;
       // Update song length.
-      state.songLengthInMs = (state.audioInstTrack?.length ?? 1000.0) + Conductor.instance.instrumentalOffset;
-=======
-      chartEditorState.currentInstrumentalOffset = event.value;
-      Conductor.instrumentalOffset = event.value;
-      // Update song length.
-      chartEditorState.songLengthInMs = (chartEditorState.audioInstTrack?.length ?? 1000.0) + Conductor.instrumentalOffset;
->>>>>>> 43872bb2
+      chartEditorState.songLengthInMs = (chartEditorState.audioInstTrack?.length ?? 1000.0) + Conductor.instance.instrumentalOffset;
     };
 
     inputOffsetVocal.onChange = function(event:UIEvent) {

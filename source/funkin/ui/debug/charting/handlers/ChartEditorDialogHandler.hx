package funkin.ui.debug.charting.handlers;

import flixel.util.FlxTimer;
import funkin.data.song.importer.FNFLegacyData;
import funkin.data.song.importer.FNFLegacyImporter;
import funkin.data.song.SongData.SongCharacterData;
import funkin.data.song.SongData.SongChartData;
import funkin.data.song.SongData.SongMetadata;
import funkin.data.song.SongData.SongTimeChange;
import funkin.data.song.SongRegistry;
import funkin.input.Cursor;
import funkin.play.character.BaseCharacter;
import funkin.play.character.CharacterData;
import funkin.play.character.CharacterData.CharacterDataParser;
import funkin.play.song.Song;
import funkin.play.stage.StageData;
import funkin.ui.debug.charting.dialogs.ChartEditorAboutDialog;
import funkin.ui.debug.charting.dialogs.ChartEditorBaseDialog.DialogDropTarget;
import funkin.ui.debug.charting.dialogs.ChartEditorUploadChartDialog;
import funkin.ui.debug.charting.dialogs.ChartEditorWelcomeDialog;
import funkin.ui.debug.charting.util.ChartEditorDropdowns;
import funkin.util.Constants;
import funkin.util.DateUtil;
import funkin.util.FileUtil;
import funkin.util.SerializerUtil;
import funkin.util.SortUtil;
import funkin.util.VersionUtil;
import funkin.util.WindowUtil;
import haxe.io.Path;
import haxe.ui.components.Button;
import haxe.ui.components.DropDown;
import haxe.ui.components.Label;
import haxe.ui.components.Link;
import haxe.ui.components.NumberStepper;
import haxe.ui.components.Slider;
import haxe.ui.components.TextField;
import haxe.ui.containers.Box;
import haxe.ui.containers.dialogs.Dialog;
import haxe.ui.containers.dialogs.Dialog.DialogButton;
import haxe.ui.containers.dialogs.Dialogs;
import haxe.ui.containers.Form;
import haxe.ui.containers.VBox;
import haxe.ui.core.Component;
import haxe.ui.events.UIEvent;
import haxe.ui.notifications.NotificationManager;
import haxe.ui.notifications.NotificationType;
import haxe.ui.RuntimeComponentBuilder;
import thx.semver.Version;

using Lambda;

/**
 * Handles dialogs for the new Chart Editor.
 */
@:nullSafety
@:access(funkin.ui.debug.charting.ChartEditorState)
class ChartEditorDialogHandler
{
  // Paths to HaxeUI layout files for each dialog.
  static final CHART_EDITOR_DIALOG_UPLOAD_CHART_LAYOUT:String = Paths.ui('chart-editor/dialogs/upload-chart');
  static final CHART_EDITOR_DIALOG_UPLOAD_INST_LAYOUT:String = Paths.ui('chart-editor/dialogs/upload-inst');
  static final CHART_EDITOR_DIALOG_SONG_METADATA_LAYOUT:String = Paths.ui('chart-editor/dialogs/song-metadata');
  static final CHART_EDITOR_DIALOG_UPLOAD_VOCALS_LAYOUT:String = Paths.ui('chart-editor/dialogs/upload-vocals');
  static final CHART_EDITOR_DIALOG_UPLOAD_VOCALS_ENTRY_LAYOUT:String = Paths.ui('chart-editor/dialogs/upload-vocals-entry');
  static final CHART_EDITOR_DIALOG_OPEN_CHART_PARTS_LAYOUT:String = Paths.ui('chart-editor/dialogs/open-chart-parts');
  static final CHART_EDITOR_DIALOG_OPEN_CHART_PARTS_ENTRY_LAYOUT:String = Paths.ui('chart-editor/dialogs/open-chart-parts-entry');
  static final CHART_EDITOR_DIALOG_IMPORT_CHART_LAYOUT:String = Paths.ui('chart-editor/dialogs/import-chart');
  static final CHART_EDITOR_DIALOG_USER_GUIDE_LAYOUT:String = Paths.ui('chart-editor/dialogs/user-guide');
  static final CHART_EDITOR_DIALOG_ADD_VARIATION_LAYOUT:String = Paths.ui('chart-editor/dialogs/add-variation');
  static final CHART_EDITOR_DIALOG_ADD_DIFFICULTY_LAYOUT:String = Paths.ui('chart-editor/dialogs/add-difficulty');
  static final CHART_EDITOR_DIALOG_BACKUP_AVAILABLE_LAYOUT:String = Paths.ui('chart-editor/dialogs/backup-available');

  /**
   * Builds and opens a dialog giving brief credits for the chart editor.
   * @param state The current chart editor state.
   * @return The dialog that was opened.
   */
  public static function openAboutDialog(state:ChartEditorState):Null<Dialog>
  {
    var dialog = ChartEditorAboutDialog.build(state);

    dialog.zIndex = 1000;
    state.isHaxeUIDialogOpen = true;

    return dialog;
  }

  /**
   * Builds and opens a dialog letting the user create a new chart, open a recent chart, or load from a template.
   * @param state The current chart editor state.
   * @param closable Whether the dialog can be closed by the user.
   * @return The dialog that was opened.
   */
  public static function openWelcomeDialog(state:ChartEditorState, closable:Bool = true):Null<Dialog>
  {
    var dialog = ChartEditorWelcomeDialog.build(state, closable);

    dialog.zIndex = 1000;
    state.isHaxeUIDialogOpen = true;
<<<<<<< HEAD
    dialog.onDialogClosed = function(event) {
      state.isHaxeUIDialogOpen = false;
      // Called when the Welcome dialog is closed while it is closable.
      state.stopWelcomeMusic();
    }

    #if sys
    var splashRecentContainer:Null<VBox> = dialog.findComponent('splashRecentContainer', VBox);
    if (splashRecentContainer == null) throw 'Could not locate splashRecentContainer in Welcome dialog';

    for (chartPath in state.previousWorkingFilePaths)
    {
      if (chartPath == null) continue;

      var linkRecentChart:Link = new Link();
      // regex to only use the filename, not the full path
      // "dadbattle.fnc" insted of "c:/user/docs/funkin/dadbattle.fnc"
      // hovering tooltip shows full path
      var fileNamePattern:EReg = new EReg("([^/\\\\]+)$", "");
      var fileName:String = fileNamePattern.match(chartPath) ? fileNamePattern.matched(1) : chartPath;
      linkRecentChart.text = fileName;
      linkRecentChart.tooltip = chartPath;
      linkRecentChart.onClick = function(_) {
        dialog.hideDialog(DialogButton.CANCEL);
        state.stopWelcomeMusic();

        // Load chart from file
        var result:Null<Array<String>> = ChartEditorImportExportHandler.loadFromFNFCPath(state, chartPath);
        if (result != null)
        {
          if (result.length == 0)
          {
            // No warnings.
            state.success('Loaded Chart', 'Loaded chart (${chartPath.toString()})');
          }
          else
          {
            // One or more warnings.
            state.warning('Loaded Chart', 'Loaded chart (${chartPath.toString()})\n${result.join("\n")}');
          }
        }
        else
        {
          state.error('Failed to Load Chart', 'Failed to load chart (${chartPath.toString()})');
        }
      }

      if (!FileUtil.doesFileExist(chartPath))
      {
        trace('Previously loaded chart file (${chartPath}) does not exist, disabling link...');
        linkRecentChart.disabled = true;
      }

      splashRecentContainer.addComponent(linkRecentChart);
    }
    #else
    var splashRecentContainer:Null<VBox> = dialog.findComponent('splashRecentContainer', VBox);
    if (splashRecentContainer == null) throw 'Could not locate splashRecentContainer in Welcome dialog';

    var webLoadLabel:Label = new Label();
    webLoadLabel.text = 'Click the button below to load a chart file (.fnfc) from your computer.';

    splashRecentContainer.add(webLoadLabel);
    #end

    // Create New Song "Easy/Normal/Hard"
    var linkCreateBasic:Null<Link> = dialog.findComponent('splashCreateFromSongBasicOnly', Link);
    if (linkCreateBasic == null) throw 'Could not locate splashCreateFromSongBasicOnly link in Welcome dialog';
    linkCreateBasic.onClick = function(_) {
      // Hide the welcome dialog
      dialog.hideDialog(DialogButton.CANCEL);
      state.stopWelcomeMusic();

      //
      // Create Song Wizard
      //
      openCreateSongWizardBasicOnly(state, false);
    }

    // Create New Song "Erect/Nightmare"
    var linkCreateErect:Null<Link> = dialog.findComponent('splashCreateFromSongErectOnly', Link);
    if (linkCreateErect == null) throw 'Could not locate splashCreateFromSongErectOnly link in Welcome dialog';
    linkCreateErect.onClick = function(_) {
      // Hide the welcome dialog
      dialog.hideDialog(DialogButton.CANCEL);

      //
      // Create Song Wizard
      //
      openCreateSongWizardErectOnly(state, false);
    }

    // Create New Song "Easy/Normal/Hard/Erect/Nightmare"
    var linkCreateErect:Null<Link> = dialog.findComponent('splashCreateFromSongBasicErect', Link);
    if (linkCreateErect == null) throw 'Could not locate splashCreateFromSongBasicErect link in Welcome dialog';
    linkCreateErect.onClick = function(_) {
      // Hide the welcome dialog
      dialog.hideDialog(DialogButton.CANCEL);

      //
      // Create Song Wizard
      //
      openCreateSongWizardBasicErect(state, false);
    }

    var linkImportChartLegacy:Null<Link> = dialog.findComponent('splashImportChartLegacy', Link);
    if (linkImportChartLegacy == null) throw 'Could not locate splashImportChartLegacy link in Welcome dialog';
    linkImportChartLegacy.onClick = function(_) {
      // Hide the welcome dialog
      dialog.hideDialog(DialogButton.CANCEL);
      state.stopWelcomeMusic();

      // Open the "Import Chart" dialog
      openImportChartWizard(state, 'legacy', false);
    };

    var buttonBrowse:Null<Button> = dialog.findComponent('splashBrowse', Button);
    if (buttonBrowse == null) throw 'Could not locate splashBrowse button in Welcome dialog';
    buttonBrowse.onClick = function(_) {
      // Hide the welcome dialog
      dialog.hideDialog(DialogButton.CANCEL);
      state.stopWelcomeMusic();

      // Open the "Open Chart" dialog
      openBrowseFNFC(state, false);
    }

    var splashTemplateContainer:Null<VBox> = dialog.findComponent('splashTemplateContainer', VBox);
    if (splashTemplateContainer == null) throw 'Could not locate splashTemplateContainer in Welcome dialog';

    var songList:Array<String> = SongRegistry.instance.listEntryIds();
    songList.sort(SortUtil.alphabetically);

    for (targetSongId in songList)
    {
      var songData:Null<Song> = SongRegistry.instance.fetchEntry(targetSongId);
      if (songData == null) continue;

      var songName:Null<String> = songData.getDifficulty('normal')?.songName;
      if (songName == null) songName = songData.getDifficulty()?.songName;
      if (songName == null) // Still null?
      {
        trace('[WARN] Could not fetch song name for ${targetSongId}');
        continue;
      }

      var linkTemplateSong:Link = new Link();
      linkTemplateSong.text = songName;
      linkTemplateSong.onClick = function(_) {
        dialog.hideDialog(DialogButton.CANCEL);
        state.stopWelcomeMusic();

        // Load song from template
        state.loadSongAsTemplate(targetSongId);
      }

      splashTemplateContainer.addComponent(linkTemplateSong);
    }
=======
>>>>>>> 0899c60e

    state.fadeInWelcomeMusic();

    return dialog;
  }

  /**
   * Builds and opens a dialog letting the user know a backup is available, and prompting them to load it.
   */
  public static function openBackupAvailableDialog(state:ChartEditorState, welcomeDialog:Null<Dialog>):Null<Dialog>
  {
    var dialog:Null<Dialog> = openDialog(state, CHART_EDITOR_DIALOG_BACKUP_AVAILABLE_LAYOUT, true, true);
    if (dialog == null) throw 'Could not locate Backup Available dialog';
    dialog.onDialogClosed = function(event) {
      state.isHaxeUIDialogOpen = false;
      if (event.button == DialogButton.APPLY)
      {
        // User loaded the backup! Close the welcome dialog behind this.
        if (welcomeDialog != null) welcomeDialog.hideDialog(DialogButton.APPLY);
      }
      else
      {
        // User cancelled the dialog, don't close the welcome dialog so we aren't in a broken state.
      }
    };

    state.isHaxeUIDialogOpen = true;

    var backupTimeLabel:Null<Label> = dialog.findComponent('backupTimeLabel', Label);
    if (backupTimeLabel == null) throw 'Could not locate backupTimeLabel button in Backup Available dialog';

    var latestBackupDate:Null<Date> = ChartEditorImportExportHandler.getLatestBackupDate();
    if (latestBackupDate != null)
    {
      var latestBackupDateStr:String = DateUtil.generateCleanTimestamp(latestBackupDate);
      backupTimeLabel.text = latestBackupDateStr;
    }

    var buttonCancel:Null<Button> = dialog.findComponent('dialogCancel', Button);
    if (buttonCancel == null) throw 'Could not locate dialogCancel button in Backup Available dialog';
    buttonCancel.onClick = function(_) {
      // Don't hide the welcome dialog behind this.
      dialog.hideDialog(DialogButton.CANCEL);
    }

    var buttonGoToFolder:Null<Button> = dialog.findComponent('buttonGoToFolder', Button);
    if (buttonGoToFolder == null) throw 'Could not locate buttonGoToFolder button in Backup Available dialog';
    buttonGoToFolder.onClick = function(_) {
      state.openBackupsFolder();
      // Don't hide the welcome dialog behind this.
      // Don't close this dialog.
    }

    var buttonOpenBackup:Null<Button> = dialog.findComponent('buttonOpenBackup', Button);
    if (buttonOpenBackup == null) throw 'Could not locate buttonOpenBackup button in Backup Available dialog';
    buttonOpenBackup.onClick = function(_) {
      var latestBackupPath:Null<String> = ChartEditorImportExportHandler.getLatestBackupPath();

      var result:Null<Array<String>> = (latestBackupPath != null) ? state.loadFromFNFCPath(latestBackupPath) : null;
      if (result != null)
      {
        if (result.length == 0)
        {
          // No warnings.
          state.success('Loaded Chart', 'Loaded chart (${latestBackupPath})');
        }
        else
        {
          // One or more warnings.
          state.warning('Loaded Chart', 'Loaded chart (${latestBackupPath})\n${result.join("\n")}');
        }

        // Close the welcome dialog behind this.
        dialog.hideDialog(DialogButton.APPLY);
      }
      else
      {
        state.error('Failed to Load Chart', 'Failed to load chart (${latestBackupPath})');

        // Song failed to load, don't close the Welcome dialog so we aren't in a broken state.
        dialog.hideDialog(DialogButton.CANCEL);
      }
    }

    return dialog;
  }

  /**
   * Builds and opens a dialog letting the user browse for a chart file to open.
   * @param state The current chart editor state.
   * @param closable Whether the dialog can be closed by the user.
   * @return The dialog that was opened.
   */
  public static function openBrowseFNFC(state:ChartEditorState, closable:Bool):Null<Dialog>
  {
<<<<<<< HEAD
    var dialog:Null<Dialog> = openDialog(state, CHART_EDITOR_DIALOG_UPLOAD_CHART_LAYOUT, true, closable);
    if (dialog == null) throw 'Could not locate Upload Chart dialog';

    dialog.onDialogClosed = function(event) {
      state.isHaxeUIDialogOpen = false;
      if (event.button == DialogButton.APPLY)
      {
        // Simply let the dialog close.
      }
      else
      {
        // User cancelled the wizard! Back to the welcome dialog.
        openWelcomeDialog(state);
      }
    };

    var buttonCancel:Null<Button> = dialog.findComponent('dialogCancel', Button);
    if (buttonCancel == null) throw 'Could not locate dialogCancel button in Upload Chart dialog';
=======
    var dialog = ChartEditorUploadChartDialog.build(state, closable);
>>>>>>> 0899c60e

    dialog.zIndex = 1000;
    state.isHaxeUIDialogOpen = true;
<<<<<<< HEAD
    buttonCancel.onClick = function(_) {
      dialog.hideDialog(DialogButton.CANCEL);
    }

    var chartBox:Null<Box> = dialog.findComponent('chartBox', Box);
    if (chartBox == null) throw 'Could not locate chartBox in Upload Chart dialog';

    chartBox.onMouseOver = function(_) {
      chartBox.swapClass('upload-bg', 'upload-bg-hover');
      Cursor.cursorMode = Pointer;
    }

    chartBox.onMouseOut = function(_) {
      chartBox.swapClass('upload-bg-hover', 'upload-bg');
      Cursor.cursorMode = Default;
    }

    var onDropFile:String->Void;

    chartBox.onClick = function(_) {
      Dialogs.openBinaryFile('Open Chart', [
        {label: 'Friday Night Funkin\' Chart (.fnfc)', extension: 'fnfc'}], function(selectedFile:SelectedFileInfo) {
          if (selectedFile != null && selectedFile.bytes != null)
          {
            try
            {
              var result:Null<Array<String>> = ChartEditorImportExportHandler.loadFromFNFC(state, selectedFile.bytes);
              if (result != null)
              {
                if (result.length == 0)
                {
                  state.success('Loaded Chart', 'Loaded chart (${selectedFile.name})');
                }
                else
                {
                  state.warning('Loaded Chart', 'Loaded chart (${selectedFile.name})\n${result.join("\n")}');
                }

                if (selectedFile.fullPath != null) state.currentWorkingFilePath = selectedFile.fullPath;
                dialog.hideDialog(DialogButton.APPLY);
                removeDropHandler(onDropFile);
              }
            }
            catch (err)
            {
              state.error('Failed to Load Chart', 'Failed to load chart (${selectedFile.name}): ${err}');
            }
          }
      });
    }

    onDropFile = function(pathStr:String) {
      var path:Path = new Path(pathStr);
      trace('Dropped file (${path})');

      try
      {
        var result:Null<Array<String>> = ChartEditorImportExportHandler.loadFromFNFCPath(state, path.toString());
        if (result != null)
        {
          if (result.length == 0)
          {
            state.success('Loaded Chart', 'Loaded chart (${path.file}.${path.ext})');
          }
          else
          {
            state.warning('Loaded Chart', 'Loaded chart (${path.file}.${path.ext})\n${result.join("\n")}');
          }

          dialog.hideDialog(DialogButton.APPLY);
          removeDropHandler(onDropFile);
        }
        else
        {
          state.error('Failed to Load Chart', 'Failed to load chart (${path.file}.${path.ext})');
        }
      }
      catch (err)
      {
        state.error('Failed to Load Chart', 'Failed to load chart (${path.file}.${path.ext})');
      }
    };

    addDropHandler(chartBox, onDropFile);
=======
>>>>>>> 0899c60e

    return dialog;
  }

  /**
   * Open the wizard for opening an existing chart from individual files.
   * @param state
   * @param closable
   */
  public static function openBrowseWizard(state:ChartEditorState, closable:Bool):Void
  {
    // Open the "Open Chart" wizard
    // Step 1. Open Chart
    var openChartDialog:Dialog = openChartDialog(state);
    openChartDialog.onDialogClosed = function(event) {
      state.isHaxeUIDialogOpen = false;
      if (event.button == DialogButton.APPLY)
      {
        // Step 2. Upload instrumental
        var uploadInstDialog:Dialog = openUploadInstDialog(state, closable);
        uploadInstDialog.onDialogClosed = function(event) {
          state.isHaxeUIDialogOpen = false;
          if (event.button == DialogButton.APPLY)
          {
            // Step 3. Upload Vocals
            // NOTE: Uploading vocals is optional, so we don't need to check if the user cancelled the wizard.
            var uploadVocalsDialog:Dialog = openUploadVocalsDialog(state, closable); // var uploadVocalsDialog:Dialog
            uploadVocalsDialog.onDialogClosed = function(event) {
              state.isHaxeUIDialogOpen = false;
              state.currentWorkingFilePath = null; // Built from parts, so no .fnfc to save to.
              state.switchToCurrentInstrumental();
              state.postLoadInstrumental();
            }
          }
          else
          {
            // User cancelled the wizard! Back to the welcome dialog.
            state.openWelcomeDialog(closable);
          }
        };
      }
      else
      {
        // User cancelled the wizard! Back to the welcome dialog.
        state.openWelcomeDialog(closable);
      }
    };
  }

  public static function openImportChartWizard(state:ChartEditorState, format:String, closable:Bool):Void
  {
    // Open the "Open Chart" wizard
    // Step 1. Open Chart
    var openChartDialog:Null<Dialog> = openImportChartDialog(state, format);
    if (openChartDialog == null) throw 'Could not locate Import Chart dialog';
    openChartDialog.onDialogClosed = function(event) {
      state.isHaxeUIDialogOpen = false;
      if (event.button == DialogButton.APPLY)
      {
        // Step 2. Upload instrumental
        var uploadInstDialog:Dialog = openUploadInstDialog(state, closable);
        uploadInstDialog.onDialogClosed = function(event) {
          state.isHaxeUIDialogOpen = false;
          if (event.button == DialogButton.APPLY)
          {
            // Step 3. Upload Vocals
            // NOTE: Uploading vocals is optional, so we don't need to check if the user cancelled the wizard.
            var uploadVocalsDialog:Dialog = openUploadVocalsDialog(state, closable); // var uploadVocalsDialog:Dialog
            uploadVocalsDialog.onDialogClosed = function(_) {
              state.isHaxeUIDialogOpen = false;
              state.currentWorkingFilePath = null; // New file, so no path.
              state.switchToCurrentInstrumental();
              state.postLoadInstrumental();
            }
          }
          else
          {
            // User cancelled the wizard! Back to the welcome dialog.
            state.openWelcomeDialog(closable);
          }
        };
      }
      else
      {
        // User cancelled the wizard! Back to the welcome dialog.
        state.openWelcomeDialog(closable);
      }
    };
  }

  public static function openCreateSongWizardBasicOnly(state:ChartEditorState, closable:Bool):Void
  {
    // Step 1. Song Metadata
    var songMetadataDialog:Dialog = openSongMetadataDialog(state, false, Constants.DEFAULT_VARIATION, true);
    songMetadataDialog.onDialogClosed = function(event) {
      state.isHaxeUIDialogOpen = false;
      if (event.button == DialogButton.APPLY)
      {
        // Step 2. Upload Instrumental
        var uploadInstDialog:Dialog = openUploadInstDialog(state, closable);
        uploadInstDialog.onDialogClosed = function(event) {
          state.isHaxeUIDialogOpen = false;
          if (event.button == DialogButton.APPLY)
          {
            // Step 3. Upload Vocals
            // NOTE: Uploading vocals is optional, so we don't need to check if the user cancelled the wizard.
            var uploadVocalsDialog:Dialog = openUploadVocalsDialog(state, closable); // var uploadVocalsDialog:Dialog
            uploadVocalsDialog.onDialogClosed = function(_) {
              state.isHaxeUIDialogOpen = false;
              state.currentWorkingFilePath = null; // New file, so no path.
              state.switchToCurrentInstrumental();
              state.postLoadInstrumental();
            }
          }
          else
          {
            // User cancelled the wizard at Step 2! Back to the welcome dialog.
            state.openWelcomeDialog(closable);
          }
        };
      }
      else
      {
        // User cancelled the wizard at Step 1! Back to the welcome dialog.
        state.openWelcomeDialog(closable);
      }
    };
  }

  public static function openCreateSongWizardErectOnly(state:ChartEditorState, closable:Bool):Void
  {
    // Step 1. Song Metadata
    var songMetadataDialog:Dialog = openSongMetadataDialog(state, true, Constants.DEFAULT_VARIATION, true);
    songMetadataDialog.onDialogClosed = function(event) {
      state.isHaxeUIDialogOpen = false;
      if (event.button == DialogButton.APPLY)
      {
        // Step 2. Upload Instrumental
        var uploadInstDialog:Dialog = openUploadInstDialog(state, closable);
        uploadInstDialog.onDialogClosed = function(event) {
          state.isHaxeUIDialogOpen = false;
          if (event.button == DialogButton.APPLY)
          {
            // Step 3. Upload Vocals
            // NOTE: Uploading vocals is optional, so we don't need to check if the user cancelled the wizard.
            var uploadVocalsDialog:Dialog = openUploadVocalsDialog(state, closable); // var uploadVocalsDialog:Dialog
            uploadVocalsDialog.onDialogClosed = function(_) {
              state.isHaxeUIDialogOpen = false;
              state.currentWorkingFilePath = null; // New file, so no path.
              state.switchToCurrentInstrumental();
              state.postLoadInstrumental();
            }
          }
          else
          {
            // User cancelled the wizard at Step 2! Back to the welcome dialog.
            state.openWelcomeDialog(closable);
          }
        };
      }
      else
      {
        // User cancelled the wizard at Step 1! Back to the welcome dialog.
        state.openWelcomeDialog(closable);
      }
    };
  }

  public static function openCreateSongWizardBasicErect(state:ChartEditorState, closable:Bool):Void
  {
    // Step 1. Song Metadata
    var songMetadataDialog:Dialog = openSongMetadataDialog(state, false, Constants.DEFAULT_VARIATION, true);
    songMetadataDialog.onDialogClosed = function(event) {
      state.isHaxeUIDialogOpen = false;
      if (event.button == DialogButton.APPLY)
      {
        // Step 2. Upload Instrumental
        var uploadInstDialog:Dialog = openUploadInstDialog(state, closable);
        uploadInstDialog.onDialogClosed = function(event) {
          state.isHaxeUIDialogOpen = false;
          if (event.button == DialogButton.APPLY)
          {
            // Step 3. Upload Vocals
            // NOTE: Uploading vocals is optional, so we don't need to check if the user cancelled the wizard.
            var uploadVocalsDialog:Dialog = openUploadVocalsDialog(state, closable); // var uploadVocalsDialog:Dialog
            uploadVocalsDialog.onDialogClosed = function(_) {
              state.switchToCurrentInstrumental();
              // Step 4. Song Metadata (Erect)
              var songMetadataDialogErect:Dialog = openSongMetadataDialog(state, true, 'erect', false);
              songMetadataDialogErect.onDialogClosed = function(event) {
                state.isHaxeUIDialogOpen = false;
                if (event.button == DialogButton.APPLY)
                {
                  // Switch to the Erect variation so uploading the instrumental applies properly.
                  state.selectedVariation = 'erect';

                  // Step 5. Upload Instrumental (Erect)
                  var uploadInstDialogErect:Dialog = openUploadInstDialog(state, closable);
                  uploadInstDialogErect.onDialogClosed = function(event) {
                    state.isHaxeUIDialogOpen = false;
                    if (event.button == DialogButton.APPLY)
                    {
                      // Step 6. Upload Vocals (Erect)
                      // NOTE: Uploading vocals is optional, so we don't need to check if the user cancelled the wizard.
                      var uploadVocalsDialogErect:Dialog = openUploadVocalsDialog(state, closable); // var uploadVocalsDialog:Dialog
                      uploadVocalsDialogErect.onDialogClosed = function(_) {
                        state.isHaxeUIDialogOpen = false;
                        state.currentWorkingFilePath = null; // New file, so no path.
                        state.switchToCurrentInstrumental();
                        state.postLoadInstrumental();
                      }
                    }
                    else
                    {
                      // User cancelled the wizard at Step 5! Back to the welcome dialog.
                      state.openWelcomeDialog(closable);
                    }
                  };
                }
                else
                {
                  // User cancelled the wizard at Step 4! Back to the welcome dialog.
                  state.openWelcomeDialog(closable);
                }
              }
            }
          }
          else
          {
            // User cancelled the wizard at Step 2! Back to the welcome dialog.
            state.openWelcomeDialog(closable);
          }
        };
      }
      else
      {
        // User cancelled the wizard at Step 1! Back to the welcome dialog.
        state.openWelcomeDialog(closable);
      }
    };
  }

  /**
   * Builds and opens a dialog where the user uploads an instrumental for the current song.
   * @param state The current chart editor state.
   * @param closable Whether the dialog can be closed by the user.
   * @return The dialog that was opened.
   */
  @:haxe.warning("-WVarInit") // Hide the warning about the onDropFile handler.
  public static function openUploadInstDialog(state:ChartEditorState, closable:Bool = true):Dialog
  {
    var dialog:Null<Dialog> = openDialog(state, CHART_EDITOR_DIALOG_UPLOAD_INST_LAYOUT, true, closable);
    if (dialog == null) throw 'Could not locate Upload Instrumental dialog';

    var buttonCancel:Null<Button> = dialog.findComponent('dialogCancel', Button);
    if (buttonCancel == null) throw 'Could not locate dialogCancel button in Upload Instrumental dialog';

    buttonCancel.onClick = function(_) {
      dialog.hideDialog(DialogButton.CANCEL);
    }

    var instrumentalBox:Null<Box> = dialog.findComponent('instrumentalBox', Box);
    if (instrumentalBox == null) throw 'Could not locate instrumentalBox in Upload Instrumental dialog';

    instrumentalBox.onMouseOver = function(_) {
      instrumentalBox.swapClass('upload-bg', 'upload-bg-hover');
      Cursor.cursorMode = Pointer;
    }

    instrumentalBox.onMouseOut = function(_) {
      instrumentalBox.swapClass('upload-bg-hover', 'upload-bg');
      Cursor.cursorMode = Default;
    }

    var instId:String = state.currentInstrumentalId;

    var dropHandler:DialogDropTarget = {component: instrumentalBox, handler: null};

    instrumentalBox.onClick = function(_) {
      Dialogs.openBinaryFile('Open Instrumental', [
        {label: 'Audio File (.ogg)', extension: 'ogg'}], function(selectedFile:SelectedFileInfo) {
          if (selectedFile != null && selectedFile.bytes != null)
          {
            if (state.loadInstFromBytes(selectedFile.bytes, instId))
            {
              state.success('Loaded Instrumental', 'Loaded instrumental track (${selectedFile.name}) for variation (${state.selectedVariation})');

              state.switchToCurrentInstrumental();
              dialog.hideDialog(DialogButton.APPLY);
              state.removeDropHandler(dropHandler);
            }
            else
            {
              state.error('Failed to Load Instrumental', 'Failed to load instrumental track (${selectedFile.name}) for variation (${state.selectedVariation})');
            }
          }
      });
    }

    var onDropFile:String->Void = function(pathStr:String) {
      var path:Path = new Path(pathStr);
      trace('Dropped file (${path})');
      if (state.loadInstFromPath(path, instId))
      {
        // Tell the user the load was successful.
        state.success('Loaded Instrumental', 'Loaded instrumental track (${path.file}.${path.ext}) for variation (${state.selectedVariation})');

        state.switchToCurrentInstrumental();
        dialog.hideDialog(DialogButton.APPLY);
        state.removeDropHandler(dropHandler);
      }
      else
      {
        var message:String = if (!ChartEditorState.SUPPORTED_MUSIC_FORMATS.contains(path.ext ?? ''))
        {
          'File format (${path.ext}) not supported for instrumental track (${path.file}.${path.ext})';
        }
        else
        {
          'Failed to load instrumental track (${path.file}.${path.ext}) for variation (${state.selectedVariation})';
        }

        // Tell the user the load was successful.
        state.error('Failed to Load Instrumental', message);
      }
    };

    dropHandler.handler = onDropFile;

    state.addDropHandler(dropHandler);

    return dialog;
  }

  /**
   * Opens the dialog in the wizard where the user can set song metadata like name and artist and BPM.
   * @param state The ChartEditorState instance.
   * @param erect Whether to create erect difficulties or normal ones.
   * @param targetVariation The variation to create difficulties for.
   * @param clearExistingMetadata Whether to clear existing metadata when confirming.
   * @return The dialog to open.
   */
  @:haxe.warning("-WVarInit")
  public static function openSongMetadataDialog(state:ChartEditorState, erect:Bool, targetVariation:String, clearExistingMetadata:Bool):Dialog
  {
    var dialog:Null<Dialog> = openDialog(state, CHART_EDITOR_DIALOG_SONG_METADATA_LAYOUT, true, false);
    if (dialog == null) throw 'Could not locate Song Metadata dialog';

    if (targetVariation != Constants.DEFAULT_VARIATION)
    {
      dialog.title = 'New Chart - Provide Song Metadata (${targetVariation.toTitleCase()})';
    }

    var buttonCancel:Null<Button> = dialog.findComponent('dialogCancel', Button);
    if (buttonCancel == null) throw 'Could not locate dialogCancel button in Song Metadata dialog';
    state.isHaxeUIDialogOpen = true;
    buttonCancel.onClick = function(_) {
      state.isHaxeUIDialogOpen = false;
      dialog.hideDialog(DialogButton.CANCEL);
    }

    var newSongMetadata:SongMetadata = new SongMetadata('', '', Constants.DEFAULT_VARIATION);

    newSongMetadata.variation = targetVariation;
    newSongMetadata.playData.difficulties = (erect) ? ['erect', 'nightmare'] : ['easy', 'normal', 'hard'];

    var inputSongName:Null<TextField> = dialog.findComponent('inputSongName', TextField);
    if (inputSongName == null) throw 'Could not locate inputSongName TextField in Song Metadata dialog';
    inputSongName.onChange = function(event:UIEvent) {
      var valid:Bool = event.target.text != null && event.target.text != '';

      if (valid)
      {
        inputSongName.removeClass('invalid-value');
        newSongMetadata.songName = event.target.text;
      }
      else
      {
        newSongMetadata.songName = "";
      }
    };
    inputSongName.text = "";

    var inputSongArtist:Null<TextField> = dialog.findComponent('inputSongArtist', TextField);
    if (inputSongArtist == null) throw 'Could not locate inputSongArtist TextField in Song Metadata dialog';
    inputSongArtist.onChange = function(event:UIEvent) {
      var valid:Bool = event.target.text != null && event.target.text != '';

      if (valid)
      {
        inputSongArtist.removeClass('invalid-value');
        newSongMetadata.artist = event.target.text;
      }
      else
      {
        newSongMetadata.artist = "";
      }
    };
    inputSongArtist.text = "";

    var inputStage:Null<DropDown> = dialog.findComponent('inputStage', DropDown);
    if (inputStage == null) throw 'Could not locate inputStage DropDown in Song Metadata dialog';
    inputStage.onChange = function(event:UIEvent) {
      if (event.data == null && event.data.id == null) return;
      newSongMetadata.playData.stage = event.data.id;
    };
    var startingValueStage = ChartEditorDropdowns.populateDropdownWithStages(inputStage, newSongMetadata.playData.stage);
    inputStage.value = startingValueStage;

    var inputNoteStyle:Null<DropDown> = dialog.findComponent('inputNoteStyle', DropDown);
    if (inputNoteStyle == null) throw 'Could not locate inputNoteStyle DropDown in Song Metadata dialog';
    inputNoteStyle.onChange = function(event:UIEvent) {
      if (event.data.id == null) return;
      newSongMetadata.playData.noteStyle = event.data.id;
    };
    var startingValueNoteStyle = ChartEditorDropdowns.populateDropdownWithNoteStyles(inputNoteStyle, newSongMetadata.playData.noteStyle);
    inputNoteStyle.value = startingValueNoteStyle;

    var inputCharacterPlayer:Null<DropDown> = dialog.findComponent('inputCharacterPlayer', DropDown);
    if (inputCharacterPlayer == null) throw 'ChartEditorToolboxHandler.buildToolboxMetadataLayout() - Could not find inputCharacterPlayer component.';
    inputCharacterPlayer.onChange = function(event:UIEvent) {
      if (event.data?.id == null) return;
      newSongMetadata.playData.characters.player = event.data.id;
    };
    var startingValuePlayer = ChartEditorDropdowns.populateDropdownWithCharacters(inputCharacterPlayer, CharacterType.BF,
      newSongMetadata.playData.characters.player);
    inputCharacterPlayer.value = startingValuePlayer;

    var inputCharacterOpponent:Null<DropDown> = dialog.findComponent('inputCharacterOpponent', DropDown);
    if (inputCharacterOpponent == null) throw 'ChartEditorToolboxHandler.buildToolboxMetadataLayout() - Could not find inputCharacterOpponent component.';
    inputCharacterOpponent.onChange = function(event:UIEvent) {
      if (event.data?.id == null) return;
      newSongMetadata.playData.characters.opponent = event.data.id;
    };
    var startingValueOpponent = ChartEditorDropdowns.populateDropdownWithCharacters(inputCharacterOpponent, CharacterType.DAD,
      newSongMetadata.playData.characters.opponent);
    inputCharacterOpponent.value = startingValueOpponent;

    var inputCharacterGirlfriend:Null<DropDown> = dialog.findComponent('inputCharacterGirlfriend', DropDown);
    if (inputCharacterGirlfriend == null) throw 'ChartEditorToolboxHandler.buildToolboxMetadataLayout() - Could not find inputCharacterGirlfriend component.';
    inputCharacterGirlfriend.onChange = function(event:UIEvent) {
      if (event.data?.id == null) return;
      newSongMetadata.playData.characters.girlfriend = event.data.id == "none" ? "" : event.data.id;
    };
    var startingValueGirlfriend = ChartEditorDropdowns.populateDropdownWithCharacters(inputCharacterGirlfriend, CharacterType.GF,
      newSongMetadata.playData.characters.girlfriend);
    inputCharacterGirlfriend.value = startingValueGirlfriend;

    var dialogBPM:Null<NumberStepper> = dialog.findComponent('dialogBPM', NumberStepper);
    if (dialogBPM == null) throw 'Could not locate dialogBPM NumberStepper in Song Metadata dialog';
    dialogBPM.onChange = function(event:UIEvent) {
      if (event.value == null || event.value <= 0) return;

      var timeChanges:Array<SongTimeChange> = newSongMetadata.timeChanges;
      if (timeChanges == null || timeChanges.length == 0)
      {
        timeChanges = [new SongTimeChange(0, event.value)];
      }
      else
      {
        timeChanges[0].bpm = event.value;
      }

      newSongMetadata.timeChanges = timeChanges;
    };

    var dialogContinue:Null<Button> = dialog.findComponent('dialogContinue', Button);
    if (dialogContinue == null) throw 'Could not locate dialogContinue button in Song Metadata dialog';
    dialogContinue.onClick = (_) -> {
      if (clearExistingMetadata)
      {
        state.songMetadata.clear();
        state.songChartData.clear();
      }

      state.songMetadata.set(targetVariation, newSongMetadata);

      Conductor.mapTimeChanges(state.currentSongMetadata.timeChanges);

      state.difficultySelectDirty = true;

      dialog.hideDialog(DialogButton.APPLY);
    }

    return dialog;
  }

  /**
   * Builds and opens a dialog where the user uploads vocals for the current song.
   * @param state The current chart editor state.
   * @param closable Whether the dialog can be closed by the user.
   * @return The dialog that was opened.
   */
  public static function openUploadVocalsDialog(state:ChartEditorState, closable:Bool = true):Dialog
  {
    var instId:String = state.currentInstrumentalId;
    var charIdsForVocals:Array<String> = [];

    var charData:SongCharacterData = state.currentSongMetadata.playData.characters;

    var hasClearedVocals:Bool = false;

    charIdsForVocals.push(charData.player);
    charIdsForVocals.push(charData.opponent);

    var dialog:Null<Dialog> = openDialog(state, CHART_EDITOR_DIALOG_UPLOAD_VOCALS_LAYOUT, true, closable);
    if (dialog == null) throw 'Could not locate Upload Vocals dialog';

    var dialogContainer:Null<Component> = dialog.findComponent('vocalContainer');
    if (dialogContainer == null) throw 'Could not locate vocalContainer in Upload Vocals dialog';

    var buttonCancel:Null<Button> = dialog.findComponent('dialogCancel', Button);
    if (buttonCancel == null) throw 'Could not locate dialogCancel button in Upload Vocals dialog';
    buttonCancel.onClick = function(_) {
      dialog.hideDialog(DialogButton.CANCEL);
    }

    var dialogNoVocals:Null<Button> = dialog.findComponent('dialogNoVocals', Button);
    if (dialogNoVocals == null) throw 'Could not locate dialogNoVocals button in Upload Vocals dialog';
    dialogNoVocals.onClick = function(_) {
      // Dismiss
      state.wipeVocalData();
      dialog.hideDialog(DialogButton.APPLY);
    };

    for (charKey in charIdsForVocals)
    {
      trace('Adding vocal upload for character ${charKey}');
      var charMetadata:Null<CharacterData> = CharacterDataParser.fetchCharacterData(charKey);
      var charName:String = charMetadata != null ? charMetadata.name : charKey;

      var vocalsEntry:Component = RuntimeComponentBuilder.fromAsset(CHART_EDITOR_DIALOG_UPLOAD_VOCALS_ENTRY_LAYOUT);

      var vocalsEntryLabel:Null<Label> = vocalsEntry.findComponent('vocalsEntryLabel', Label);
      if (vocalsEntryLabel == null) throw 'Could not locate vocalsEntryLabel in Upload Vocals dialog';
      #if FILE_DROP_SUPPORTED
      vocalsEntryLabel.text = 'Drag and drop vocals for $charName here, or click to browse.';
      #else
      vocalsEntryLabel.text = 'Click to browse for vocals for $charName.';
      #end

      var dropHandler:DialogDropTarget = {component: vocalsEntry, handler: null};

      var onDropFile:String->Void = function(pathStr:String) {
        trace('Selected file: $pathStr');
        var path:Path = new Path(pathStr);

        if (!hasClearedVocals)
        {
          hasClearedVocals = true;
          state.stopExistingVocals();
        }

        if (state.loadVocalsFromPath(path, charKey, instId))
        {
          // Tell the user the load was successful.
          state.success('Loaded Vocals', 'Loaded vocals for $charName (${path.file}.${path.ext}), variation ${state.selectedVariation}');
          #if FILE_DROP_SUPPORTED
          vocalsEntryLabel.text = 'Voices for $charName (drag and drop, or click to browse)\nSelected file: ${path.file}.${path.ext}';
          #else
          vocalsEntryLabel.text = 'Voices for $charName (click to browse)\n${path.file}.${path.ext}';
          #end

          dialogNoVocals.hidden = true;
          state.removeDropHandler(dropHandler);
        }
        else
        {
          trace('Failed to load vocal track (${path.file}.${path.ext})');

          state.error('Failed to Load Vocals', 'Failed to load vocal track (${path.file}.${path.ext}) for variation (${state.selectedVariation})');

          #if FILE_DROP_SUPPORTED
          vocalsEntryLabel.text = 'Drag and drop vocals for $charName here, or click to browse.';
          #else
          vocalsEntryLabel.text = 'Click to browse for vocals for $charName.';
          #end
        }
      };

<<<<<<< HEAD
      vocalsEntry.onClick = function(_) {
=======
      dropHandler.handler = onDropFile;

      vocalsEntry.onClick = function(_event) {
>>>>>>> 0899c60e
        Dialogs.openBinaryFile('Open $charName Vocals', [
          {label: 'Audio File (.ogg)', extension: 'ogg'}], function(selectedFile) {
            if (selectedFile != null && selectedFile.bytes != null)
            {
              trace('Selected file: ' + selectedFile.name);
              if (!hasClearedVocals)
              {
                hasClearedVocals = true;
                state.stopExistingVocals();
              }
              if (state.loadVocalsFromBytes(selectedFile.bytes, charKey, instId))
              {
                // Tell the user the load was successful.
                state.success('Loaded Vocals', 'Loaded vocals for $charName (${selectedFile.name}), variation ${state.selectedVariation}');

                #if FILE_DROP_SUPPORTED
                vocalsEntryLabel.text = 'Voices for $charName (drag and drop, or click to browse)\nSelected file: ${selectedFile.name}';
                #else
                vocalsEntryLabel.text = 'Voices for $charName (click to browse)\n${selectedFile.name}';
                #end

                dialogNoVocals.hidden = true;
              }
              else
              {
                trace('Failed to load vocal track (${selectedFile.fullPath})');

                state.error('Failed to Load Vocals', 'Failed to load vocal track (${selectedFile.name}) for variation (${state.selectedVariation})');

                #if FILE_DROP_SUPPORTED
                vocalsEntryLabel.text = 'Drag and drop vocals for $charName here, or click to browse.';
                #else
                vocalsEntryLabel.text = 'Click to browse for vocals for $charName.';
                #end
              }
            }
        });
      }

      // onDropFile
      #if FILE_DROP_SUPPORTED
      addDropHandler(dropHandler);
      #end
      dialogContainer.addComponent(vocalsEntry);
    }

    var dialogContinue:Null<Button> = dialog.findComponent('dialogContinue', Button);
    if (dialogContinue == null) throw 'Could not locate dialogContinue button in Upload Vocals dialog';
    dialogContinue.onClick = function(_) {
      // Dismiss
      dialog.hideDialog(DialogButton.APPLY);
    };

    return dialog;
  }

  /**
   * Builds and opens a dialog where the user upload the JSON files for a song.
   * @param state The current chart editor state.
   * @param closable Whether the dialog can be closed by the user.
   * @return The dialog that was opened.
   */
  @:haxe.warning('-WVarInit')
  public static function openChartDialog(state:ChartEditorState, closable:Bool = true):Dialog
  {
    var dialog:Null<Dialog> = openDialog(state, CHART_EDITOR_DIALOG_OPEN_CHART_PARTS_LAYOUT, true, closable);
    if (dialog == null) throw 'Could not locate Open Chart dialog';

    var buttonCancel:Null<Button> = dialog.findComponent('dialogCancel', Button);
    if (buttonCancel == null) throw 'Could not locate dialogCancel button in Open Chart dialog';
    buttonCancel.onClick = function(_) {
      dialog.hideDialog(DialogButton.CANCEL);
    }

    var chartContainerA:Null<Component> = dialog.findComponent('chartContainerA');
    if (chartContainerA == null) throw 'Could not locate chartContainerA in Open Chart dialog';
    var chartContainerB:Null<Component> = dialog.findComponent('chartContainerB');
    if (chartContainerB == null) throw 'Could not locate chartContainerB in Open Chart dialog';

    var songMetadata:Map<String, SongMetadata> = [];
    var songChartData:Map<String, SongChartData> = [];

    var buttonContinue:Null<Button> = dialog.findComponent('dialogContinue', Button);
    if (buttonContinue == null) throw 'Could not locate dialogContinue button in Open Chart dialog';
    buttonContinue.onClick = function(_) {
      state.loadSong(songMetadata, songChartData);

      dialog.hideDialog(DialogButton.APPLY);
    }

    var onDropFileMetadataVariation:String->Label->String->Void;
    var onClickMetadataVariation:String->Label->UIEvent->Void;
    var onDropFileChartDataVariation:String->Label->String->Void;
    var onClickChartDataVariation:String->Label->UIEvent->Void;

    var constructVariationEntries:Array<String>->Void = function(variations:Array<String>) {
      // Clear the chart container.
      while (chartContainerB.getComponentAt(0) != null)
      {
        chartContainerB.removeComponent(chartContainerB.getComponentAt(0));
      }

      // Build an entry for -chart.json.
      var songDefaultChartDataEntry:Component = RuntimeComponentBuilder.fromAsset(CHART_EDITOR_DIALOG_OPEN_CHART_PARTS_ENTRY_LAYOUT);
      var songDefaultChartDataEntryLabel:Null<Label> = songDefaultChartDataEntry.findComponent('chartEntryLabel', Label);
      if (songDefaultChartDataEntryLabel == null) throw 'Could not locate chartEntryLabel in Open Chart dialog';
      #if FILE_DROP_SUPPORTED
      songDefaultChartDataEntryLabel.text = 'Drag and drop <song>-chart.json file, or click to browse.';
      #else
      songDefaultChartDataEntryLabel.text = 'Click to browse for <song>-chart.json file.';
      #end

      songDefaultChartDataEntry.onClick = onClickChartDataVariation.bind(Constants.DEFAULT_VARIATION).bind(songDefaultChartDataEntryLabel);
      state.addDropHandler(
        {
          component: songDefaultChartDataEntry,
          handler: onDropFileChartDataVariation.bind(Constants.DEFAULT_VARIATION).bind(songDefaultChartDataEntryLabel)
        });
      chartContainerB.addComponent(songDefaultChartDataEntry);

      for (variation in variations)
      {
        // Build entries for -metadata-<variation>.json.
        var songVariationMetadataEntry:Component = RuntimeComponentBuilder.fromAsset(CHART_EDITOR_DIALOG_OPEN_CHART_PARTS_ENTRY_LAYOUT);
        var songVariationMetadataEntryLabel:Null<Label> = songVariationMetadataEntry.findComponent('chartEntryLabel', Label);
        if (songVariationMetadataEntryLabel == null) throw 'Could not locate chartEntryLabel in Open Chart dialog';
        #if FILE_DROP_SUPPORTED
        songVariationMetadataEntryLabel.text = 'Drag and drop <song>-metadata-${variation}.json file, or click to browse.';
        #else
        songVariationMetadataEntryLabel.text = 'Click to browse for <song>-metadata-${variation}.json file.';
        #end

        songVariationMetadataEntry.onMouseOver = function(_) {
          songVariationMetadataEntry.swapClass('upload-bg', 'upload-bg-hover');
          Cursor.cursorMode = Pointer;
        }
        songVariationMetadataEntry.onMouseOut = function(_) {
          songVariationMetadataEntry.swapClass('upload-bg-hover', 'upload-bg');
          Cursor.cursorMode = Default;
        }
        songVariationMetadataEntry.onClick = onClickMetadataVariation.bind(variation).bind(songVariationMetadataEntryLabel);
        #if FILE_DROP_SUPPORTED
        addDropHandler(songVariationMetadataEntry, onDropFileMetadataVariation.bind(variation).bind(songVariationMetadataEntryLabel));
        #end
        chartContainerB.addComponent(songVariationMetadataEntry);

        // Build entries for -chart-<variation>.json.
        var songVariationChartDataEntry:Component = RuntimeComponentBuilder.fromAsset(CHART_EDITOR_DIALOG_OPEN_CHART_PARTS_ENTRY_LAYOUT);
        var songVariationChartDataEntryLabel:Null<Label> = songVariationChartDataEntry.findComponent('chartEntryLabel', Label);
        if (songVariationChartDataEntryLabel == null) throw 'Could not locate chartEntryLabel in Open Chart dialog';
        #if FILE_DROP_SUPPORTED
        songVariationChartDataEntryLabel.text = 'Drag and drop <song>-chart-${variation}.json file, or click to browse.';
        #else
        songVariationChartDataEntryLabel.text = 'Click to browse for <song>-chart-${variation}.json file.';
        #end

        songVariationChartDataEntry.onMouseOver = function(_) {
          songVariationChartDataEntry.swapClass('upload-bg', 'upload-bg-hover');
          Cursor.cursorMode = Pointer;
        }
        songVariationChartDataEntry.onMouseOut = function(_) {
          songVariationChartDataEntry.swapClass('upload-bg-hover', 'upload-bg');
          Cursor.cursorMode = Default;
        }
        songVariationChartDataEntry.onClick = onClickChartDataVariation.bind(variation).bind(songVariationChartDataEntryLabel);
        #if FILE_DROP_SUPPORTED
        addDropHandler(songVariationChartDataEntry, onDropFileChartDataVariation.bind(variation).bind(songVariationChartDataEntryLabel));
        #end
        chartContainerB.addComponent(songVariationChartDataEntry);
      }
    }

    onDropFileMetadataVariation = function(variation:String, label:Label, pathStr:String) {
      var path:Path = new Path(pathStr);
      trace('Dropped JSON file (${path})');

      var songMetadataTxt:String = FileUtil.readStringFromPath(path.toString());

      var songMetadataVersion:Null<Version> = VersionUtil.getVersionFromJSON(songMetadataTxt);
      if (songMetadataVersion == null)
      {
        // Tell the user the load was not successful.
        state.error('Failure', 'Could not parse metadata file version (${path.file}.${path.ext})');
        return;
      }

      var songMetadataVariation:Null<SongMetadata> = SongRegistry.instance.parseEntryMetadataRawWithMigration(songMetadataTxt, path.toString(),
        songMetadataVersion);

      if (songMetadataVariation == null)
      {
        // Tell the user the load was not successful.
        state.error('Failure', 'Could not load metadata file (${path.file}.${path.ext})');
        return;
      }

      songMetadata.set(variation, songMetadataVariation);

      // Tell the user the load was successful.
      state.success('Loaded Metadata', 'Loaded metadata file (${path.file}.${path.ext})');

      #if FILE_DROP_SUPPORTED
      label.text = 'Metadata file (drag and drop, or click to browse)\nSelected file: ${path.file}.${path.ext}';
      #else
      label.text = 'Metadata file (click to browse)\n${path.file}.${path.ext}';
      #end

      if (variation == Constants.DEFAULT_VARIATION) constructVariationEntries(songMetadataVariation.playData.songVariations);
    };

    onClickMetadataVariation = function(variation:String, label:Label, _:UIEvent) {
      Dialogs.openBinaryFile('Open Chart ($variation) Metadata', [
        {label: 'JSON File (.json)', extension: 'json'}], function(selectedFile) {
          if (selectedFile != null && selectedFile.bytes != null)
          {
            trace('Selected file: ' + selectedFile.name);

            var songMetadataTxt:String = selectedFile.bytes.toString();

            var songMetadataVersion:Null<Version> = VersionUtil.getVersionFromJSON(songMetadataTxt);
            if (songMetadataVersion == null)
            {
              // Tell the user the load was not successful.
              state.error('Failure', 'Could not parse metadata file version (${selectedFile.name})');
              return;
            }

            var songMetadataVariation:Null<SongMetadata> = SongRegistry.instance.parseEntryMetadataRawWithMigration(songMetadataTxt, selectedFile.name,
              songMetadataVersion);

            if (songMetadataVariation != null)
            {
              songMetadata.set(variation, songMetadataVariation);

              // Tell the user the load was successful.
              state.success('Loaded Metadata', 'Loaded metadata file (${selectedFile.name})');

              #if FILE_DROP_SUPPORTED
              label.text = 'Metadata file (drag and drop, or click to browse)\nSelected file: ${selectedFile.name}';
              #else
              label.text = 'Metadata file (click to browse)\n${selectedFile.name}';
              #end

              if (variation == Constants.DEFAULT_VARIATION) constructVariationEntries(songMetadataVariation.playData.songVariations);
            }
            else
            {
              // Tell the user the load was unsuccessful.
              state.error('Failure', 'Failed to load metadata file (${selectedFile.name})');
            }
          }
      });
    }

    onDropFileChartDataVariation = function(variation:String, label:Label, pathStr:String) {
      var path:Path = new Path(pathStr);
      trace('Dropped JSON file (${path})');

      var songChartDataTxt:String = FileUtil.readStringFromPath(path.toString());

      var songChartDataVersion:Null<Version> = VersionUtil.getVersionFromJSON(songChartDataTxt);
      if (songChartDataVersion == null)
      {
        // Tell the user the load was not successful.
        state.error('Failure', 'Could not parse chart data file version (${path.file}.${path.ext})');
        return;
      }

      var songChartDataVariation:Null<SongChartData> = SongRegistry.instance.parseEntryChartDataRawWithMigration(songChartDataTxt, path.toString(),
        songChartDataVersion);

      if (songChartDataVariation != null)
      {
        songChartData.set(variation, songChartDataVariation);
        state.notePreviewDirty = true;
        state.notePreviewViewportBoundsDirty = true;
        state.noteDisplayDirty = true;

        // Tell the user the load was successful.
        state.success('Loaded Chart Data', 'Loaded chart data file (${path.file}.${path.ext})');

        #if FILE_DROP_SUPPORTED
        label.text = 'Chart data file (drag and drop, or click to browse)\nSelected file: ${path.file}.${path.ext}';
        #else
        label.text = 'Chart data file (click to browse)\n${path.file}.${path.ext}';
        #end
      }
      else
      {
        // Tell the user the load was unsuccessful.
        state.error('Failure', 'Failed to load chart data file (${path.file}.${path.ext})');
      }
    };

    onClickChartDataVariation = function(variation:String, label:Label, _:UIEvent) {
      Dialogs.openBinaryFile('Open Chart ($variation) Metadata', [
        {label: 'JSON File (.json)', extension: 'json'}], function(selectedFile) {
          if (selectedFile != null && selectedFile.bytes != null)
          {
            trace('Selected file: ' + selectedFile.name);

            var songChartDataTxt:String = selectedFile.bytes.toString();

            var songChartDataVersion:Null<Version> = VersionUtil.getVersionFromJSON(songChartDataTxt);
            if (songChartDataVersion == null)
            {
              // Tell the user the load was not successful.
              state.error('Failure', 'Could not parse chart data file version (${selectedFile.name})');
              return;
            }

            var songChartDataVariation:Null<SongChartData> = SongRegistry.instance.parseEntryChartDataRawWithMigration(songChartDataTxt, selectedFile.name,
              songChartDataVersion);

            if (songChartDataVariation != null)
            {
              songChartData.set(variation, songChartDataVariation);
              state.notePreviewDirty = true;
              state.notePreviewViewportBoundsDirty = true;
              state.noteDisplayDirty = true;

              // Tell the user the load was successful.
              state.success('Loaded Chart Data', 'Loaded chart data file (${selectedFile.name})');

              #if FILE_DROP_SUPPORTED
              label.text = 'Chart data file (drag and drop, or click to browse)\nSelected file: ${selectedFile.name}';
              #else
              label.text = 'Chart data file (click to browse)\n${selectedFile.name}';
              #end
            }
          }
      });
    }

    var metadataEntry:Component = RuntimeComponentBuilder.fromAsset(CHART_EDITOR_DIALOG_OPEN_CHART_PARTS_ENTRY_LAYOUT);
    var metadataEntryLabel:Null<Label> = metadataEntry.findComponent('chartEntryLabel', Label);
    if (metadataEntryLabel == null) throw 'Could not locate chartEntryLabel in Open Chart dialog';

    #if FILE_DROP_SUPPORTED
    metadataEntryLabel.text = 'Drag and drop <song>-metadata.json file, or click to browse.';
    #else
    metadataEntryLabel.text = 'Click to browse for <song>-metadata.json file.';
    #end

    metadataEntry.onClick = onClickMetadataVariation.bind(Constants.DEFAULT_VARIATION).bind(metadataEntryLabel);
<<<<<<< HEAD
    addDropHandler(metadataEntry, onDropFileMetadataVariation.bind(Constants.DEFAULT_VARIATION).bind(metadataEntryLabel));
    metadataEntry.onMouseOver = function(_) {
=======
    state.addDropHandler({component: metadataEntry, handler: onDropFileMetadataVariation.bind(Constants.DEFAULT_VARIATION).bind(metadataEntryLabel)});
    metadataEntry.onMouseOver = function(_event) {
>>>>>>> 0899c60e
      metadataEntry.swapClass('upload-bg', 'upload-bg-hover');
      Cursor.cursorMode = Pointer;
    }
    metadataEntry.onMouseOut = function(_) {
      metadataEntry.swapClass('upload-bg-hover', 'upload-bg');
      Cursor.cursorMode = Default;
    }

    chartContainerA.addComponent(metadataEntry);

    return dialog;
  }

  /**
   * Builds and opens a dialog where the user can import a chart from an existing file format.
   * @param state The current chart editor state.
   * @param format The format to import from.
   * @param closable
   * @return Dialog
   */
  public static function openImportChartDialog(state:ChartEditorState, format:String, closable:Bool = true):Null<Dialog>
  {
    var dialog:Null<Dialog> = openDialog(state, CHART_EDITOR_DIALOG_IMPORT_CHART_LAYOUT, true, closable);
    if (dialog == null) return null;

    var prettyFormat:String = switch (format)
    {
      case 'legacy': 'FNF Legacy';
      default: 'Unknown';
    }

    var fileFilter = switch (format)
    {
      case 'legacy': {label: 'JSON Data File (.json)', extension: 'json'};
      default: null;
    }

    dialog.title = 'Import Chart - ${prettyFormat}';

    var buttonCancel:Null<Button> = dialog.findComponent('dialogCancel', Button);
    if (buttonCancel == null) throw 'Could not locate dialogCancel button in Import Chart dialog';

    state.isHaxeUIDialogOpen = true;
    buttonCancel.onClick = function(_) {
      state.isHaxeUIDialogOpen = false;
      dialog.hideDialog(DialogButton.CANCEL);
    }

    var importBox:Null<Box> = dialog.findComponent('importBox', Box);
    if (importBox == null) throw 'Could not locate importBox in Import Chart dialog';

    importBox.onMouseOver = function(_) {
      importBox.swapClass('upload-bg', 'upload-bg-hover');
      Cursor.cursorMode = Pointer;
    }
    importBox.onMouseOut = function(_) {
      importBox.swapClass('upload-bg-hover', 'upload-bg');
      Cursor.cursorMode = Default;
    }

    var onDropFile:String->Void;

    importBox.onClick = function(_) {
      Dialogs.openBinaryFile('Import Chart - ${prettyFormat}', fileFilter != null ? [fileFilter] : [], function(selectedFile:SelectedFileInfo) {
        if (selectedFile != null && selectedFile.bytes != null)
        {
          trace('Selected file: ' + selectedFile.fullPath);
          var selectedFileTxt:String = selectedFile.bytes.toString();
          var fnfLegacyData:Null<FNFLegacyData> = FNFLegacyImporter.parseLegacyDataRaw(selectedFileTxt, selectedFile.fullPath);

          if (fnfLegacyData == null)
          {
            state.error('Failure', 'Failed to parse FNF chart file (${selectedFile.name})');
            return;
          }

          var songMetadata:SongMetadata = FNFLegacyImporter.migrateMetadata(fnfLegacyData);
          var songChartData:SongChartData = FNFLegacyImporter.migrateChartData(fnfLegacyData);

          state.loadSong([Constants.DEFAULT_VARIATION => songMetadata], [Constants.DEFAULT_VARIATION => songChartData]);

          dialog.hideDialog(DialogButton.APPLY);
          state.success('Success', 'Loaded chart file (${selectedFile.name})');
        }
      });
    }

    onDropFile = function(pathStr:String) {
      var path:Path = new Path(pathStr);
      var selectedFileText:String = FileUtil.readStringFromPath(path.toString());
      var selectedFileData:FNFLegacyData = FNFLegacyImporter.parseLegacyDataRaw(selectedFileText, path.toString());
      var songMetadata:SongMetadata = FNFLegacyImporter.migrateMetadata(selectedFileData);
      var songChartData:SongChartData = FNFLegacyImporter.migrateChartData(selectedFileData);

      state.loadSong([Constants.DEFAULT_VARIATION => songMetadata], [Constants.DEFAULT_VARIATION => songChartData]);

      dialog.hideDialog(DialogButton.APPLY);
      state.success('Success', 'Loaded chart file (${path.file}.${path.ext})');
    };

    state.addDropHandler({component: importBox, handler: onDropFile});

    return dialog;
  }

  /**
   * Builds and opens a dialog displaying the user guide, providing guidance and help on how to use the chart editor.
   *
   * @param state The current chart editor state.
   * @return The dialog that was opened.
   */
  public static function openUserGuideDialog(state:ChartEditorState):Null<Dialog>
  {
    return openDialog(state, CHART_EDITOR_DIALOG_USER_GUIDE_LAYOUT, true, true);
  }

  /**
   * Builds and opens a dialog where the user can add a new variation for a song.
   * @param state The current chart editor state.
   * @param closable Whether the dialog can be closed by the user.
   * @return The dialog that was opened.
   */
  public static function openAddVariationDialog(state:ChartEditorState, closable:Bool = true):Dialog
  {
    var dialog:Null<Dialog> = openDialog(state, CHART_EDITOR_DIALOG_ADD_VARIATION_LAYOUT, true, false);
    if (dialog == null) throw 'Could not locate Add Variation dialog';

    var variationForm:Null<Form> = dialog.findComponent('variationForm', Form);
    if (variationForm == null) throw 'Could not locate variationForm Form in Add Variation dialog';

    var buttonCancel:Null<Button> = dialog.findComponent('dialogCancel', Button);
    if (buttonCancel == null) throw 'Could not locate dialogCancel button in Add Variation dialog';
    buttonCancel.onClick = function(_) {
      dialog.hideDialog(DialogButton.CANCEL);
    }

    var buttonAdd:Null<Button> = dialog.findComponent('dialogAdd', Button);
    if (buttonAdd == null) throw 'Could not locate dialogAdd button in Add Variation dialog';
    buttonAdd.onClick = function(_) {
      // This performs validation before the onSubmit callback is called.
      variationForm.submit();
    }

    var dialogSongName:Null<TextField> = dialog.findComponent('dialogSongName', TextField);
    if (dialogSongName == null) throw 'Could not locate dialogSongName TextField in Add Variation dialog';
    dialogSongName.value = state.currentSongMetadata.songName;

    var dialogSongArtist:Null<TextField> = dialog.findComponent('dialogSongArtist', TextField);
    if (dialogSongArtist == null) throw 'Could not locate dialogSongArtist TextField in Add Variation dialog';
    dialogSongArtist.value = state.currentSongMetadata.artist;

    var dialogStage:Null<DropDown> = dialog.findComponent('dialogStage', DropDown);
    if (dialogStage == null) throw 'Could not locate dialogStage DropDown in Add Variation dialog';
    var startingValueStage = ChartEditorDropdowns.populateDropdownWithStages(dialogStage, state.currentSongMetadata.playData.stage);
    dialogStage.value = startingValueStage;

    var dialogNoteStyle:Null<DropDown> = dialog.findComponent('dialogNoteStyle', DropDown);
    if (dialogNoteStyle == null) throw 'Could not locate dialogNoteStyle DropDown in Add Variation dialog';
    dialogNoteStyle.value = state.currentSongMetadata.playData.noteStyle;

    var dialogCharacterPlayer:Null<DropDown> = dialog.findComponent('dialogCharacterPlayer', DropDown);
    if (dialogCharacterPlayer == null) throw 'Could not locate dialogCharacterPlayer DropDown in Add Variation dialog';
    dialogCharacterPlayer.value = ChartEditorDropdowns.populateDropdownWithCharacters(dialogCharacterPlayer, CharacterType.BF,
      state.currentSongMetadata.playData.characters.player);

    var dialogCharacterOpponent:Null<DropDown> = dialog.findComponent('dialogCharacterOpponent', DropDown);
    if (dialogCharacterOpponent == null) throw 'Could not locate dialogCharacterOpponent DropDown in Add Variation dialog';
    dialogCharacterOpponent.value = ChartEditorDropdowns.populateDropdownWithCharacters(dialogCharacterOpponent, CharacterType.DAD,
      state.currentSongMetadata.playData.characters.opponent);

    var dialogCharacterGirlfriend:Null<DropDown> = dialog.findComponent('dialogCharacterGirlfriend', DropDown);
    if (dialogCharacterGirlfriend == null) throw 'Could not locate dialogCharacterGirlfriend DropDown in Add Variation dialog';
    dialogCharacterGirlfriend.value = ChartEditorDropdowns.populateDropdownWithCharacters(dialogCharacterGirlfriend, CharacterType.GF,
      state.currentSongMetadata.playData.characters.girlfriend);

    var dialogBPM:Null<NumberStepper> = dialog.findComponent('dialogBPM', NumberStepper);
    if (dialogBPM == null) throw 'Could not locate dialogBPM NumberStepper in Add Variation dialog';
    var currentStartingBPM:Float = state.currentSongMetadata.timeChanges[0].bpm;
    dialogBPM.value = currentStartingBPM;

    // If all validators succeeded, this callback is called.

    state.isHaxeUIDialogOpen = true;
    variationForm.onSubmit = function(_) {
      state.isHaxeUIDialogOpen = false;
      trace('Add Variation dialog submitted, validation succeeded!');

      var dialogVariationName:Null<TextField> = dialog.findComponent('dialogVariationName', TextField);
      if (dialogVariationName == null) throw 'Could not locate dialogVariationName TextField in Add Variation dialog';

      var pendingVariation:SongMetadata = new SongMetadata(dialogSongName.text, dialogSongArtist.text, dialogVariationName.text.toLowerCase());

      pendingVariation.playData.stage = dialogStage.value.id;
      pendingVariation.playData.noteStyle = dialogNoteStyle.value;
      pendingVariation.timeChanges[0].bpm = dialogBPM.value;

      state.songMetadata.set(pendingVariation.variation, pendingVariation);
      state.difficultySelectDirty = true; // Force the Difficulty toolbox to update.

      // Don't update conductor since we haven't switched to the new variation yet.

      state.success('Add Variation', 'Added new variation "${pendingVariation.variation}"');

      dialog.hideDialog(DialogButton.APPLY);
    }

    return dialog;
  }

  /**
   * Builds and opens a dialog where the user can add a new difficulty for a song.
   * @param state The current chart editor state.
   * @param closable Whether the dialog can be closed by the user.
   * @return The dialog that was opened.
   */
  public static function openAddDifficultyDialog(state:ChartEditorState, closable:Bool = true):Dialog
  {
    var dialog:Null<Dialog> = openDialog(state, CHART_EDITOR_DIALOG_ADD_DIFFICULTY_LAYOUT, true, false);
    if (dialog == null) throw 'Could not locate Add Difficulty dialog';

    var difficultyForm:Null<Form> = dialog.findComponent('difficultyForm', Form);
    if (difficultyForm == null) throw 'Could not locate difficultyForm Form in Add Difficulty dialog';

    var buttonCancel:Null<Button> = dialog.findComponent('dialogCancel', Button);
    if (buttonCancel == null) throw 'Could not locate dialogCancel button in Add Difficulty dialog';
    buttonCancel.onClick = function(_) {
      dialog.hideDialog(DialogButton.CANCEL);
    }

    var buttonAdd:Null<Button> = dialog.findComponent('dialogAdd', Button);
    if (buttonAdd == null) throw 'Could not locate dialogAdd button in Add Difficulty dialog';
    buttonAdd.onClick = function(_) {
      // This performs validation before the onSubmit callback is called.
      difficultyForm.submit();
    }

    var dialogVariation:Null<DropDown> = dialog.findComponent('dialogVariation', DropDown);
    if (dialogVariation == null) throw 'Could not locate dialogVariation DropDown in Add Variation dialog';
    dialogVariation.value = ChartEditorDropdowns.populateDropdownWithVariations(dialogVariation, state, true);

    var labelScrollSpeed:Null<Label> = dialog.findComponent('labelScrollSpeed', Label);
    if (labelScrollSpeed == null) throw 'Could not find labelScrollSpeed component.';

    var inputScrollSpeed:Null<Slider> = dialog.findComponent('inputScrollSpeed', Slider);
    if (inputScrollSpeed == null) throw 'Could not find inputScrollSpeed component.';
    inputScrollSpeed.onChange = function(event:UIEvent) {
      labelScrollSpeed.text = 'Scroll Speed: ${inputScrollSpeed.value}x';
    };
    inputScrollSpeed.value = state.currentSongChartScrollSpeed;
    labelScrollSpeed.text = 'Scroll Speed: ${inputScrollSpeed.value}x';

    difficultyForm.onSubmit = function(_) {
      trace('Add Difficulty dialog submitted, validation succeeded!');

      var dialogDifficultyName:Null<TextField> = dialog.findComponent('dialogDifficultyName', TextField);
      if (dialogDifficultyName == null) throw 'Could not locate dialogDifficultyName TextField in Add Difficulty dialog';

      state.createDifficulty(dialogVariation.value.id, dialogDifficultyName.text.toLowerCase(), inputScrollSpeed.value ?? 1.0);

      state.success('Add Difficulty', 'Added new difficulty "${dialogDifficultyName.text.toLowerCase()}"');

      dialog.hideDialog(DialogButton.APPLY);
    }

    return dialog;
  }

  /**
   * Builds and opens a dialog from a given layout path.
   * @param modal Makes the background uninteractable while the dialog is open.
   * @param closable Hides the close button on the dialog, preventing it from being closed unless the user interacts with the dialog.
   */
  static function openDialog(state:ChartEditorState, key:String, modal:Bool = true, closable:Bool = true):Null<Dialog>
  {
    var dialog:Null<Dialog> = cast RuntimeComponentBuilder.fromAsset(key);
    if (dialog == null) return null;

    dialog.destroyOnClose = true;
    dialog.closable = closable;
    dialog.showDialog(modal);

    state.isHaxeUIDialogOpen = true;
    dialog.onDialogClosed = function(event:UIEvent) {
      state.isHaxeUIDialogOpen = false;
    };

    dialog.zIndex = 1000;

    return dialog;
  }

  // ===============
  //  DROP HANDLERS
  // ===============
  static var dropHandlers:Array<DialogDropTarget> = [];

  /**
   * Add a callback for when a file is dropped on a component.
   *
   * On OS X you can’t drop on the application window, but rather only the app icon
   * (either in the dock while running or the icon on the hard drive) so this must be disabled
   * and UI updated appropriately.
   */
  public static function addDropHandler(state:ChartEditorState, dropTarget:DialogDropTarget):Void
  {
    #if desktop
    if (!FlxG.stage.window.onDropFile.has(onDropFile)) FlxG.stage.window.onDropFile.add(onDropFile);

    dropHandlers.push(dropTarget);
    #else
    trace('addDropHandler not implemented for this platform');
    #end
  }

  /**
   * Remove a callback for when a file is dropped on a component.
   */
  public static function removeDropHandler(state:ChartEditorState, dropTarget:DialogDropTarget):Void
  {
    #if desktop
    dropHandlers.remove(dropTarget);
    #end
  }

  /**
   * Clear ALL drop handlers, including the core handler.
   * Call this only when leaving the chart editor entirely.
   */
  public static function clearDropHandlers(state:ChartEditorState):Void
  {
    #if desktop
    dropHandlers = [];
    FlxG.stage.window.onDropFile.remove(onDropFile);
    #end
  }

  static final EPSILON:Float = 0.01;

  static function onDropFile(path:String):Void
  {
    // a VERY short timer to wait for the mouse position to update
    new FlxTimer().start(EPSILON, function(_) {
      for (handler in dropHandlers)
      {
        if (handler.component.hitTest(FlxG.mouse.screenX, FlxG.mouse.screenY))
        {
          handler.handler(path);
          return;
        }
      }
    });
  }
}<|MERGE_RESOLUTION|>--- conflicted
+++ resolved
@@ -97,167 +97,6 @@
 
     dialog.zIndex = 1000;
     state.isHaxeUIDialogOpen = true;
-<<<<<<< HEAD
-    dialog.onDialogClosed = function(event) {
-      state.isHaxeUIDialogOpen = false;
-      // Called when the Welcome dialog is closed while it is closable.
-      state.stopWelcomeMusic();
-    }
-
-    #if sys
-    var splashRecentContainer:Null<VBox> = dialog.findComponent('splashRecentContainer', VBox);
-    if (splashRecentContainer == null) throw 'Could not locate splashRecentContainer in Welcome dialog';
-
-    for (chartPath in state.previousWorkingFilePaths)
-    {
-      if (chartPath == null) continue;
-
-      var linkRecentChart:Link = new Link();
-      // regex to only use the filename, not the full path
-      // "dadbattle.fnc" insted of "c:/user/docs/funkin/dadbattle.fnc"
-      // hovering tooltip shows full path
-      var fileNamePattern:EReg = new EReg("([^/\\\\]+)$", "");
-      var fileName:String = fileNamePattern.match(chartPath) ? fileNamePattern.matched(1) : chartPath;
-      linkRecentChart.text = fileName;
-      linkRecentChart.tooltip = chartPath;
-      linkRecentChart.onClick = function(_) {
-        dialog.hideDialog(DialogButton.CANCEL);
-        state.stopWelcomeMusic();
-
-        // Load chart from file
-        var result:Null<Array<String>> = ChartEditorImportExportHandler.loadFromFNFCPath(state, chartPath);
-        if (result != null)
-        {
-          if (result.length == 0)
-          {
-            // No warnings.
-            state.success('Loaded Chart', 'Loaded chart (${chartPath.toString()})');
-          }
-          else
-          {
-            // One or more warnings.
-            state.warning('Loaded Chart', 'Loaded chart (${chartPath.toString()})\n${result.join("\n")}');
-          }
-        }
-        else
-        {
-          state.error('Failed to Load Chart', 'Failed to load chart (${chartPath.toString()})');
-        }
-      }
-
-      if (!FileUtil.doesFileExist(chartPath))
-      {
-        trace('Previously loaded chart file (${chartPath}) does not exist, disabling link...');
-        linkRecentChart.disabled = true;
-      }
-
-      splashRecentContainer.addComponent(linkRecentChart);
-    }
-    #else
-    var splashRecentContainer:Null<VBox> = dialog.findComponent('splashRecentContainer', VBox);
-    if (splashRecentContainer == null) throw 'Could not locate splashRecentContainer in Welcome dialog';
-
-    var webLoadLabel:Label = new Label();
-    webLoadLabel.text = 'Click the button below to load a chart file (.fnfc) from your computer.';
-
-    splashRecentContainer.add(webLoadLabel);
-    #end
-
-    // Create New Song "Easy/Normal/Hard"
-    var linkCreateBasic:Null<Link> = dialog.findComponent('splashCreateFromSongBasicOnly', Link);
-    if (linkCreateBasic == null) throw 'Could not locate splashCreateFromSongBasicOnly link in Welcome dialog';
-    linkCreateBasic.onClick = function(_) {
-      // Hide the welcome dialog
-      dialog.hideDialog(DialogButton.CANCEL);
-      state.stopWelcomeMusic();
-
-      //
-      // Create Song Wizard
-      //
-      openCreateSongWizardBasicOnly(state, false);
-    }
-
-    // Create New Song "Erect/Nightmare"
-    var linkCreateErect:Null<Link> = dialog.findComponent('splashCreateFromSongErectOnly', Link);
-    if (linkCreateErect == null) throw 'Could not locate splashCreateFromSongErectOnly link in Welcome dialog';
-    linkCreateErect.onClick = function(_) {
-      // Hide the welcome dialog
-      dialog.hideDialog(DialogButton.CANCEL);
-
-      //
-      // Create Song Wizard
-      //
-      openCreateSongWizardErectOnly(state, false);
-    }
-
-    // Create New Song "Easy/Normal/Hard/Erect/Nightmare"
-    var linkCreateErect:Null<Link> = dialog.findComponent('splashCreateFromSongBasicErect', Link);
-    if (linkCreateErect == null) throw 'Could not locate splashCreateFromSongBasicErect link in Welcome dialog';
-    linkCreateErect.onClick = function(_) {
-      // Hide the welcome dialog
-      dialog.hideDialog(DialogButton.CANCEL);
-
-      //
-      // Create Song Wizard
-      //
-      openCreateSongWizardBasicErect(state, false);
-    }
-
-    var linkImportChartLegacy:Null<Link> = dialog.findComponent('splashImportChartLegacy', Link);
-    if (linkImportChartLegacy == null) throw 'Could not locate splashImportChartLegacy link in Welcome dialog';
-    linkImportChartLegacy.onClick = function(_) {
-      // Hide the welcome dialog
-      dialog.hideDialog(DialogButton.CANCEL);
-      state.stopWelcomeMusic();
-
-      // Open the "Import Chart" dialog
-      openImportChartWizard(state, 'legacy', false);
-    };
-
-    var buttonBrowse:Null<Button> = dialog.findComponent('splashBrowse', Button);
-    if (buttonBrowse == null) throw 'Could not locate splashBrowse button in Welcome dialog';
-    buttonBrowse.onClick = function(_) {
-      // Hide the welcome dialog
-      dialog.hideDialog(DialogButton.CANCEL);
-      state.stopWelcomeMusic();
-
-      // Open the "Open Chart" dialog
-      openBrowseFNFC(state, false);
-    }
-
-    var splashTemplateContainer:Null<VBox> = dialog.findComponent('splashTemplateContainer', VBox);
-    if (splashTemplateContainer == null) throw 'Could not locate splashTemplateContainer in Welcome dialog';
-
-    var songList:Array<String> = SongRegistry.instance.listEntryIds();
-    songList.sort(SortUtil.alphabetically);
-
-    for (targetSongId in songList)
-    {
-      var songData:Null<Song> = SongRegistry.instance.fetchEntry(targetSongId);
-      if (songData == null) continue;
-
-      var songName:Null<String> = songData.getDifficulty('normal')?.songName;
-      if (songName == null) songName = songData.getDifficulty()?.songName;
-      if (songName == null) // Still null?
-      {
-        trace('[WARN] Could not fetch song name for ${targetSongId}');
-        continue;
-      }
-
-      var linkTemplateSong:Link = new Link();
-      linkTemplateSong.text = songName;
-      linkTemplateSong.onClick = function(_) {
-        dialog.hideDialog(DialogButton.CANCEL);
-        state.stopWelcomeMusic();
-
-        // Load song from template
-        state.loadSongAsTemplate(targetSongId);
-      }
-
-      splashTemplateContainer.addComponent(linkTemplateSong);
-    }
-=======
->>>>>>> 0899c60e
 
     state.fadeInWelcomeMusic();
 
@@ -353,118 +192,10 @@
    */
   public static function openBrowseFNFC(state:ChartEditorState, closable:Bool):Null<Dialog>
   {
-<<<<<<< HEAD
-    var dialog:Null<Dialog> = openDialog(state, CHART_EDITOR_DIALOG_UPLOAD_CHART_LAYOUT, true, closable);
-    if (dialog == null) throw 'Could not locate Upload Chart dialog';
-
-    dialog.onDialogClosed = function(event) {
-      state.isHaxeUIDialogOpen = false;
-      if (event.button == DialogButton.APPLY)
-      {
-        // Simply let the dialog close.
-      }
-      else
-      {
-        // User cancelled the wizard! Back to the welcome dialog.
-        openWelcomeDialog(state);
-      }
-    };
-
-    var buttonCancel:Null<Button> = dialog.findComponent('dialogCancel', Button);
-    if (buttonCancel == null) throw 'Could not locate dialogCancel button in Upload Chart dialog';
-=======
     var dialog = ChartEditorUploadChartDialog.build(state, closable);
->>>>>>> 0899c60e
 
     dialog.zIndex = 1000;
     state.isHaxeUIDialogOpen = true;
-<<<<<<< HEAD
-    buttonCancel.onClick = function(_) {
-      dialog.hideDialog(DialogButton.CANCEL);
-    }
-
-    var chartBox:Null<Box> = dialog.findComponent('chartBox', Box);
-    if (chartBox == null) throw 'Could not locate chartBox in Upload Chart dialog';
-
-    chartBox.onMouseOver = function(_) {
-      chartBox.swapClass('upload-bg', 'upload-bg-hover');
-      Cursor.cursorMode = Pointer;
-    }
-
-    chartBox.onMouseOut = function(_) {
-      chartBox.swapClass('upload-bg-hover', 'upload-bg');
-      Cursor.cursorMode = Default;
-    }
-
-    var onDropFile:String->Void;
-
-    chartBox.onClick = function(_) {
-      Dialogs.openBinaryFile('Open Chart', [
-        {label: 'Friday Night Funkin\' Chart (.fnfc)', extension: 'fnfc'}], function(selectedFile:SelectedFileInfo) {
-          if (selectedFile != null && selectedFile.bytes != null)
-          {
-            try
-            {
-              var result:Null<Array<String>> = ChartEditorImportExportHandler.loadFromFNFC(state, selectedFile.bytes);
-              if (result != null)
-              {
-                if (result.length == 0)
-                {
-                  state.success('Loaded Chart', 'Loaded chart (${selectedFile.name})');
-                }
-                else
-                {
-                  state.warning('Loaded Chart', 'Loaded chart (${selectedFile.name})\n${result.join("\n")}');
-                }
-
-                if (selectedFile.fullPath != null) state.currentWorkingFilePath = selectedFile.fullPath;
-                dialog.hideDialog(DialogButton.APPLY);
-                removeDropHandler(onDropFile);
-              }
-            }
-            catch (err)
-            {
-              state.error('Failed to Load Chart', 'Failed to load chart (${selectedFile.name}): ${err}');
-            }
-          }
-      });
-    }
-
-    onDropFile = function(pathStr:String) {
-      var path:Path = new Path(pathStr);
-      trace('Dropped file (${path})');
-
-      try
-      {
-        var result:Null<Array<String>> = ChartEditorImportExportHandler.loadFromFNFCPath(state, path.toString());
-        if (result != null)
-        {
-          if (result.length == 0)
-          {
-            state.success('Loaded Chart', 'Loaded chart (${path.file}.${path.ext})');
-          }
-          else
-          {
-            state.warning('Loaded Chart', 'Loaded chart (${path.file}.${path.ext})\n${result.join("\n")}');
-          }
-
-          dialog.hideDialog(DialogButton.APPLY);
-          removeDropHandler(onDropFile);
-        }
-        else
-        {
-          state.error('Failed to Load Chart', 'Failed to load chart (${path.file}.${path.ext})');
-        }
-      }
-      catch (err)
-      {
-        state.error('Failed to Load Chart', 'Failed to load chart (${path.file}.${path.ext})');
-      }
-    };
-
-    addDropHandler(chartBox, onDropFile);
-=======
->>>>>>> 0899c60e
 
     return dialog;
   }
@@ -1045,13 +776,9 @@
         }
       };
 
-<<<<<<< HEAD
-      vocalsEntry.onClick = function(_) {
-=======
       dropHandler.handler = onDropFile;
 
       vocalsEntry.onClick = function(_event) {
->>>>>>> 0899c60e
         Dialogs.openBinaryFile('Open $charName Vocals', [
           {label: 'Audio File (.ogg)', extension: 'ogg'}], function(selectedFile) {
             if (selectedFile != null && selectedFile.bytes != null)
@@ -1397,13 +1124,8 @@
     #end
 
     metadataEntry.onClick = onClickMetadataVariation.bind(Constants.DEFAULT_VARIATION).bind(metadataEntryLabel);
-<<<<<<< HEAD
-    addDropHandler(metadataEntry, onDropFileMetadataVariation.bind(Constants.DEFAULT_VARIATION).bind(metadataEntryLabel));
-    metadataEntry.onMouseOver = function(_) {
-=======
     state.addDropHandler({component: metadataEntry, handler: onDropFileMetadataVariation.bind(Constants.DEFAULT_VARIATION).bind(metadataEntryLabel)});
     metadataEntry.onMouseOver = function(_event) {
->>>>>>> 0899c60e
       metadataEntry.swapClass('upload-bg', 'upload-bg-hover');
       Cursor.cursorMode = Pointer;
     }

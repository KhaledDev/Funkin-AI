--- conflicted
+++ resolved
@@ -684,14 +684,9 @@
 
       state.songMetadata.set(targetVariation, newSongMetadata);
 
-<<<<<<< HEAD
-      Conductor.instrumentalOffset = state.currentInstrumentalOffset; // Loads from the metadata.
-      Conductor.mapTimeChanges(state.currentSongMetadata.timeChanges);
-      state.updateTimeSignature();
-=======
       Conductor.instance.instrumentalOffset = state.currentInstrumentalOffset; // Loads from the metadata.
       Conductor.instance.mapTimeChanges(state.currentSongMetadata.timeChanges);
->>>>>>> b6b0f9fa
+      state.updateTimeSignature();
 
       state.selectedVariation = Constants.DEFAULT_VARIATION;
       state.selectedDifficulty = state.availableDifficulties[0];

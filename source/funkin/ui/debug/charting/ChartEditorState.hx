package funkin.ui.debug.charting;

import flixel.addons.display.FlxSliceSprite;
import flixel.addons.display.FlxTiledSprite;
import flixel.addons.transition.FlxTransitionableState;
import flixel.FlxCamera;
import flixel.FlxSprite;
import flixel.FlxSubState;
import flixel.group.FlxSpriteGroup;
import flixel.input.keyboard.FlxKey;
import flixel.math.FlxMath;
import flixel.math.FlxPoint;
import flixel.math.FlxRect;
import flixel.sound.FlxSound;
import flixel.tweens.FlxEase;
import flixel.tweens.FlxTween;
import flixel.tweens.misc.VarTween;
import flixel.util.FlxColor;
import flixel.util.FlxSort;
import flixel.util.FlxTimer;
import funkin.audio.visualize.PolygonSpectogram;
import funkin.audio.VoicesGroup;
import funkin.data.notestyle.NoteStyleRegistry;
import funkin.data.song.SongData.SongChartData;
import funkin.data.song.SongData.SongEventData;
import funkin.data.song.SongData.SongMetadata;
import funkin.data.song.SongData.SongNoteData;
import funkin.data.song.SongDataUtils;
import funkin.input.Cursor;
import funkin.input.TurboKeyHandler;
import funkin.modding.events.ScriptEvent;
import funkin.play.character.BaseCharacter.CharacterType;
import funkin.play.character.CharacterData;
import funkin.play.HealthIcon;
import funkin.play.notes.NoteSprite;
import funkin.play.PlayState;
import funkin.play.song.Song;
import funkin.play.stage.StageData;
import funkin.ui.debug.charting.commands.AddEventsCommand;
import funkin.ui.debug.charting.commands.AddNotesCommand;
import funkin.ui.debug.charting.commands.ChartEditorCommand;
import funkin.ui.debug.charting.commands.CutItemsCommand;
import funkin.ui.debug.charting.commands.DeselectAllItemsCommand;
import funkin.ui.debug.charting.commands.DeselectItemsCommand;
import funkin.ui.debug.charting.commands.ExtendNoteLengthCommand;
import funkin.ui.debug.charting.commands.FlipNotesCommand;
import funkin.ui.debug.charting.commands.InvertSelectedItemsCommand;
import funkin.ui.debug.charting.commands.MoveEventsCommand;
import funkin.ui.debug.charting.commands.MoveItemsCommand;
import funkin.ui.debug.charting.commands.MoveNotesCommand;
import funkin.ui.debug.charting.commands.PasteItemsCommand;
import funkin.ui.debug.charting.commands.RemoveEventsCommand;
import funkin.ui.debug.charting.commands.RemoveItemsCommand;
import funkin.ui.debug.charting.commands.RemoveNotesCommand;
import funkin.ui.debug.charting.commands.SelectAllItemsCommand;
import funkin.ui.debug.charting.commands.SelectItemsCommand;
import funkin.ui.debug.charting.commands.SetItemSelectionCommand;
import funkin.ui.debug.charting.components.ChartEditorEventSprite;
import funkin.ui.debug.charting.components.ChartEditorHoldNoteSprite;
import funkin.ui.debug.charting.components.ChartEditorNotePreview;
import funkin.ui.debug.charting.components.ChartEditorNoteSprite;
import funkin.ui.debug.charting.components.ChartEditorSelectionSquareSprite;
import funkin.ui.haxeui.components.CharacterPlayer;
import funkin.ui.haxeui.HaxeUIState;
import funkin.util.Constants;
import funkin.util.SortUtil;
import funkin.util.WindowUtil;
import haxe.DynamicAccess;
import haxe.io.Bytes;
import haxe.ui.components.DropDown;
import haxe.ui.components.Label;
import haxe.ui.components.NumberStepper;
import haxe.ui.components.Slider;
import haxe.ui.components.TextField;
import haxe.ui.containers.dialogs.CollapsibleDialog;
import haxe.ui.containers.Frame;
import haxe.ui.containers.menus.MenuItem;
import haxe.ui.containers.TreeView;
import haxe.ui.containers.TreeViewNode;
import haxe.ui.core.Component;
import haxe.ui.core.Screen;
import haxe.ui.events.DragEvent;
import haxe.ui.events.UIEvent;
import haxe.ui.focus.FocusManager;
import haxe.ui.notifications.NotificationManager;
import haxe.ui.notifications.NotificationType;
import openfl.display.BitmapData;

using Lambda;

/**
 * A state dedicated to allowing the user to create and edit song charts.
 * Built with HaxeUI for use by both developers and modders.
 *
 * Some functionality is moved to other classes to help maintain my sanity.
 *
 * @author MasterEric
 */
@:nullSafety
class ChartEditorState extends HaxeUIState
{
  /**
   * CONSTANTS
   */
  // ==============================
  // XML Layouts
  public static final CHART_EDITOR_LAYOUT:String = Paths.ui('chart-editor/main-view');

  public static final CHART_EDITOR_NOTIFBAR_LAYOUT:String = Paths.ui('chart-editor/components/notifbar');
  public static final CHART_EDITOR_PLAYBARHEAD_LAYOUT:String = Paths.ui('chart-editor/components/playbar-head');

  public static final CHART_EDITOR_TOOLBOX_NOTEDATA_LAYOUT:String = Paths.ui('chart-editor/toolbox/notedata');
  public static final CHART_EDITOR_TOOLBOX_EVENTDATA_LAYOUT:String = Paths.ui('chart-editor/toolbox/eventdata');
  public static final CHART_EDITOR_TOOLBOX_METADATA_LAYOUT:String = Paths.ui('chart-editor/toolbox/metadata');
  public static final CHART_EDITOR_TOOLBOX_DIFFICULTY_LAYOUT:String = Paths.ui('chart-editor/toolbox/difficulty');
  public static final CHART_EDITOR_TOOLBOX_PLAYER_PREVIEW_LAYOUT:String = Paths.ui('chart-editor/toolbox/player-preview');
  public static final CHART_EDITOR_TOOLBOX_OPPONENT_PREVIEW_LAYOUT:String = Paths.ui('chart-editor/toolbox/opponent-preview');

  // Validation
  public static final SUPPORTED_MUSIC_FORMATS:Array<String> = ['ogg'];

  // Layout

  /**
   * The base grid size for the chart editor.
   */
  public static final GRID_SIZE:Int = 40;

  /**
   * The width of the scroll area.
   */
  public static final PLAYHEAD_SCROLL_AREA_WIDTH:Int = 12;

  /**
   * The height of the playhead, in pixels.
   */
  public static final PLAYHEAD_HEIGHT:Int = Std.int(GRID_SIZE / 8);

  /**
   * The width of the border between grid squares, where the crosshair changes from "Place Notes" to "Select Notes".
   */
  public static final GRID_SELECTION_BORDER_WIDTH:Int = 6;

  /**
   * The height of the menu bar in the layout.
   */
  public static final MENU_BAR_HEIGHT:Int = 32;

  /**
   * The height of the playbar in the layout.
   */
  public static final PLAYBAR_HEIGHT:Int = 48;

  /**
   * The amount of padding between the menu bar and the chart grid when fully scrolled up.
   */
  public static final GRID_TOP_PAD:Int = 8;

  // Colors
  // Background color tint.
  public static final CURSOR_COLOR:FlxColor = 0xE0FFFFFF;
  public static final PREVIEW_BG_COLOR:FlxColor = 0xFF303030;
  public static final PLAYHEAD_SCROLL_AREA_COLOR:FlxColor = 0xFF682B2F;
  public static final SPECTROGRAM_COLOR:FlxColor = 0xFFFF0000;
  public static final PLAYHEAD_COLOR:FlxColor = 0xC0BD0231;

  // Timings

  /**
   * Duration, in seconds, for the scroll easing animation.
   */
  public static final SCROLL_EASE_DURATION:Float = 0.2;

  // Other

  /**
   * Number of notes in each player's strumline.
   */
  public static final STRUMLINE_SIZE:Int = 4;

  /**
   * How many pixels far the user needs to move the mouse before the cursor is considered to be dragged rather than clicked.
   */
  public static final DRAG_THRESHOLD:Float = 16.0;

  /**
   * Precisions of notes you can snap to.
   */
  public static final SNAP_QUANTS:Array<Int> = [4, 8, 12, 16, 20, 24, 32, 48, 64, 96, 192];

  /**
   * The default note snapping value.
   */
  public static final BASE_QUANT:Int = 16;

  /**
   * The index of thet default note snapping value in the `SNAP_QUANTS` array.
   */
  public static final BASE_QUANT_INDEX:Int = 3;

  /**
   * INSTANCE DATA
   */
  // ==============================
  // Song Length

  /**
   * The length of the current instrumental, in milliseconds.
   */
  @:isVar var songLengthInMs(get, set):Float = 0;

  function get_songLengthInMs():Float
  {
    if (songLengthInMs <= 0) return 1000;
    return songLengthInMs;
  }

  function set_songLengthInMs(value:Float):Float
  {
    this.songLengthInMs = value;

    // Make sure playhead doesn't go outside the song.
    if (playheadPositionInMs > songLengthInMs) playheadPositionInMs = songLengthInMs;

    return this.songLengthInMs;
  }

  /**
   * The length of the current instrumental, converted to steps.
   * Dependant on BPM, because the size of a grid square does not change with BPM but the length of a beat does.
   */
  var songLengthInSteps(get, set):Float;

  function get_songLengthInSteps():Float
  {
    return Conductor.getTimeInSteps(songLengthInMs);
  }

  function set_songLengthInSteps(value:Float):Float
  {
    // Getting a reasonable result from setting songLengthInSteps requires that Conductor.mapBPMChanges be called first.
    songLengthInMs = Conductor.getStepTimeInMs(value);
    return value;
  }

  /**
   * The length of the current instrumental, in PIXELS.
   * Dependant on BPM, because the size of a grid square does not change with BPM but the length of a beat does.
   */
  var songLengthInPixels(get, set):Int;

  function get_songLengthInPixels():Int
  {
    return Std.int(songLengthInSteps * GRID_SIZE);
  }

  function set_songLengthInPixels(value:Int):Int
  {
    songLengthInSteps = value / GRID_SIZE;
    return value;
  }

  // Scroll Position

  /**
   * The relative scroll position in the song, in pixels.
   * One pixel is 1/40 of 1 step, and 1/160 of 1 beat.
   */
  var scrollPositionInPixels(default, set):Float = -1.0;

  function set_scrollPositionInPixels(value:Float):Float
  {
    if (value < 0)
    {
      // If we're scrolling up, and we hit the top,
      // but the playhead is in the middle, move the playhead up.
      if (playheadPositionInPixels > 0)
      {
        var amount:Float = scrollPositionInPixels - value;
        playheadPositionInPixels -= amount;
      }

      value = 0;
    }

    if (value > songLengthInPixels) value = songLengthInPixels;

    if (value == scrollPositionInPixels) return value;

    // Difference in pixels.
    var diff:Float = value - scrollPositionInPixels;

    this.scrollPositionInPixels = value;

    // Move the grid sprite to the correct position.
    if (gridTiledSprite != null && gridPlayheadScrollArea != null)
    {
      if (isViewDownscroll)
      {
        gridTiledSprite.y = -scrollPositionInPixels + (MENU_BAR_HEIGHT + GRID_TOP_PAD);
        gridPlayheadScrollArea.y = gridTiledSprite.y;
      }
      else
      {
        gridTiledSprite.y = -scrollPositionInPixels + (MENU_BAR_HEIGHT + GRID_TOP_PAD);
        gridPlayheadScrollArea.y = gridTiledSprite.y;
      }
    }

    // Move the rendered notes to the correct position.
    renderedNotes.setPosition(gridTiledSprite?.x ?? 0.0, gridTiledSprite?.y ?? 0.0);
    renderedHoldNotes.setPosition(gridTiledSprite?.x ?? 0.0, gridTiledSprite?.y ?? 0.0);
    renderedEvents.setPosition(gridTiledSprite?.x ?? 0.0, gridTiledSprite?.y ?? 0.0);
    renderedSelectionSquares.setPosition(gridTiledSprite?.x ?? 0.0, gridTiledSprite?.y ?? 0.0);
    // Offset the selection box start position, if we are dragging.
    if (selectionBoxStartPos != null) selectionBoxStartPos.y -= diff;
    // Update the note preview viewport box.
    setNotePreviewViewportBounds(calculateNotePreviewViewportBounds());
    return this.scrollPositionInPixels;
  }

  /**
   * The relative scroll position in the song, converted to steps.
   * NOT dependant on BPM, because the size of a grid square does not change with BPM.
   */
  var scrollPositionInSteps(get, set):Float;

  function get_scrollPositionInSteps():Float
  {
    return scrollPositionInPixels / GRID_SIZE;
  }

  function set_scrollPositionInSteps(value:Float):Float
  {
    scrollPositionInPixels = value * GRID_SIZE;
    return value;
  }

  /**
   * The relative scroll position in the song, converted to milliseconds.
   * DEPENDANT on BPM, because the duration of a grid square changes with BPM.
   */
  var scrollPositionInMs(get, set):Float;

  function get_scrollPositionInMs():Float
  {
    return Conductor.getStepTimeInMs(scrollPositionInSteps);
  }

  function set_scrollPositionInMs(value:Float):Float
  {
    scrollPositionInSteps = Conductor.getTimeInSteps(value);
    return value;
  }

  // Playhead (on the grid)

  /**
   * The position of the playhead, in pixels, relative to the `scrollPositionInPixels`.
   * `0` means playhead is at the top of the grid.
   * `40` means the playhead is 1 grid length below the base position.
   * `-40` means the playhead is 1 grid length above the base position.
   */
  var playheadPositionInPixels(default, set):Float = 0.0;

  function set_playheadPositionInPixels(value:Float):Float
  {
    // Make sure playhead doesn't go outside the song.
    if (value + scrollPositionInPixels < 0) value = -scrollPositionInPixels;
    if (value + scrollPositionInPixels > songLengthInPixels) value = songLengthInPixels - scrollPositionInPixels;

    this.playheadPositionInPixels = value;

    // Move the playhead sprite to the correct position.
    gridPlayhead.y = this.playheadPositionInPixels + (MENU_BAR_HEIGHT + GRID_TOP_PAD);

    return this.playheadPositionInPixels;
  }

  /**
   * playheadPosition, converted to steps.
   * NOT dependant on BPM, because the size of a grid square does not change with BPM.
   */
  var playheadPositionInSteps(get, set):Float;

  function get_playheadPositionInSteps():Float
  {
    return playheadPositionInPixels / GRID_SIZE;
  }

  function set_playheadPositionInSteps(value:Float):Float
  {
    playheadPositionInPixels = value * GRID_SIZE;
    return value;
  }

  /**
   * playheadPosition, converted to milliseconds.
   * DEPENDANT on BPM, because the duration of a grid square changes with BPM.
   */
  var playheadPositionInMs(get, set):Float;

  function get_playheadPositionInMs():Float
  {
    return Conductor.getStepTimeInMs(playheadPositionInSteps);
  }

  function set_playheadPositionInMs(value:Float):Float
  {
    playheadPositionInSteps = Conductor.getTimeInSteps(value);
    return value;
  }

  // Playbar (at the bottom)

  /**
   * Whether a skip button has been pressed on the playbar, and which one.
   * `null` if no button has been pressed.
   * This will be used to update the scrollPosition (in the same function that handles the scroll wheel), then cleared.
   */
  var playbarButtonPressed:Null<String> = null;

  /**
   * Whether the head of the playbar is currently being dragged with the mouse by the user.
   */
  var playbarHeadDragging:Bool = false;

  /**
   * Whether music was playing before we started dragging the playbar head.
   * If so, then when we stop dragging the playbar head, we should resume song playback.
   */
  var playbarHeadDraggingWasPlaying:Bool = false;

  // Tools Status

  /**
   * The note kind to use for notes being placed in the chart. Defaults to `''`.
   */
  var selectedNoteKind:String = '';

  /**
   * The event type to use for events being placed in the chart. Defaults to `''`.
   */
  var selectedEventKind:String = 'FocusCamera';

  /**
   * The event data to use for events being placed in the chart.
   */
  var selectedEventData:DynamicAccess<Dynamic> = {};

  /**
   * The internal index of what note snapping value is in use.
   * Increment to make placement more preceise and decrement to make placement less precise.
   */
  var noteSnapQuantIndex:Int = BASE_QUANT_INDEX;

  /**
   * The current note snapping value.
   * For example, `32` when snapping to 32nd notes.
   */
  var noteSnapQuant(get, never):Int;

  function get_noteSnapQuant():Int
  {
    return SNAP_QUANTS[noteSnapQuantIndex];
  }

  /**
   * The ratio of the current note snapping value to the default.
   * For example, `32` becomes `0.5` when snapping to 16th notes.
   */
  var noteSnapRatio(get, never):Float;

  function get_noteSnapRatio():Float
  {
    return BASE_QUANT / noteSnapQuant;
  }

  /**
   * The currently selected live input style.
   */
  var currentLiveInputStyle:ChartEditorLiveInputStyle = None;

  /**
   * If true, playtesting a chart will skip to the current playhead position.
   */
  var playtestStartTime:Bool = false;

  // Visuals

  /**
   * Whether the current view is in downscroll mode.
   */
  var isViewDownscroll(default, set):Bool = false;

  function set_isViewDownscroll(value:Bool):Bool
  {
    isViewDownscroll = value;

    // Make sure view is updated when we change view modes.
    noteDisplayDirty = true;
    notePreviewDirty = true;
    notePreviewViewportBoundsDirty = true;
    this.scrollPositionInPixels = this.scrollPositionInPixels;
    // Characters have probably changed too.
    healthIconsDirty = true;

    return isViewDownscroll;
  }

  /**
   * The current theme used by the editor.
   * Dictates the appearance of many UI elements.
   * Currently hardcoded to just Light and Dark.
   */
  var currentTheme(default, set):ChartEditorTheme = ChartEditorTheme.Light;

  function set_currentTheme(value:ChartEditorTheme):ChartEditorTheme
  {
    if (value == null || value == currentTheme) return currentTheme;

    currentTheme = value;
    this.updateTheme();
    return value;
  }

  /**
   * The character sprite in the Player Preview window.
   * `null` until accessed.
   */
  var currentPlayerCharacterPlayer:Null<CharacterPlayer> = null;

  /**
   * The character sprite in the Opponent Preview window.
   * `null` until accessed.
   */
  var currentOpponentCharacterPlayer:Null<CharacterPlayer> = null;

  // HaxeUI

  /**
<<<<<<< HEAD
   * Whether the user is focused on an input in the Haxe UI, and inputs are being fed into it.
   * If the user clicks off the input, focus will leave.
=======
   * Whether the user's mouse cursor is hovering over a SOLID component of the HaxeUI.
   * If so, ignore mouse events underneath as well as certain key events.
>>>>>>> c3d772cc
   */
  var isHaxeUIFocused(get, never):Bool;

  function get_isHaxeUIFocused():Bool
  {
    return FocusManager.instance.focus != null;
  }

  /**
   * Set by ChartEditorDialogHandler, used to prevent background interaction while the dialog is open.
   */
  var isHaxeUIDialogOpen:Bool = false;

  /**
   * The Dialog components representing the currently available tool windows.
   * Dialogs are retained here even when collapsed or hidden.
   */
  var activeToolboxes:Map<String, CollapsibleDialog> = new Map<String, CollapsibleDialog>();

  // Audio

  /**
   * Whether to play a metronome sound while the playhead is moving.
   */
  var isMetronomeEnabled:Bool = true;

  /**
   * Whether hitsounds are enabled for the player.
   */
  var hitsoundsEnabledPlayer:Bool = true;

  /**
   * Whether hitsounds are enabled for the opponent.
   */
  var hitsoundsEnabledOpponent:Bool = true;

  /**
   * Whether hitsounds are enabled for at least one character.
   */
  var hitsoundsEnabled(get, never):Bool;

  function get_hitsoundsEnabled():Bool
  {
    return hitsoundsEnabledPlayer || hitsoundsEnabledOpponent;
  }

  // Auto-save

  /**
   * A timer used to auto-save the chart after a period of inactivity.
   */
  var autoSaveTimer:Null<FlxTimer> = null;

  // Scrolling

  /**
   * Whether the user's last mouse click was on the playhead scroll area.
   */
  var gridPlayheadScrollAreaPressed:Bool = false;

  /**
   * Where the user's last mouse click was on the note preview scroll area.
   * `null` if the user isn't clicking on the note preview.
   */
  var notePreviewScrollAreaStartPos:Null<FlxPoint> = null;

  /**
   * The current process that is lerping the scroll position.
   * Used to cancel the previous lerp if the user scrolls again.
   */
  var currentScrollEase:Null<VarTween>;

  // Note Placement

  /**
   * The SongNoteData which is currently being placed.
   * `null` if the user isn't currently placing a note.
   * As the user drags, we will update this note's sustain length, and finalize the note when they release.
   */
  var currentPlaceNoteData:Null<SongNoteData> = null;

  // Note Movement

  /**
   * The note sprite we are currently moving, if any.
   */
  var dragTargetNote:Null<ChartEditorNoteSprite> = null;

  /**
   * The song event sprite we are currently moving, if any.
   */
  var dragTargetEvent:Null<ChartEditorEventSprite> = null;

  /**
   * The amount of vertical steps the note sprite has moved by since the user started dragging.
   */
  var dragTargetCurrentStep:Float = 0;

  /**
   * The amount of horizontal columns the note sprite has moved by since the user started dragging.
   */
  var dragTargetCurrentColumn:Int = 0;

  // Hold Note Dragging

  /**
   * The current length of the hold note we are dragging, in steps.
   * Play a sound when this value changes.
   */
  var dragLengthCurrent:Float = 0;

  /**
   * Flip-flop to alternate between two stretching sounds.
   */
  var stretchySounds:Bool = false;

  // Selection

  /**
   * The notes which are currently in the user's selection.
   */
  var currentNoteSelection:Array<SongNoteData> = [];

  /**
   * The events which are currently in the user's selection.
   */
  var currentEventSelection:Array<SongEventData> = [];

  /**
   * The position where the user clicked to start a selection.
   * `null` if the user isn't currently selecting anything.
   * The selection box extends from this point to the current mouse position.
   */
  var selectionBoxStartPos:Null<FlxPoint> = null;

  // History

  /**
   * The list of command previously performed. Used for undoing previous actions.
   */
  var undoHistory:Array<ChartEditorCommand> = [];

  /**
   * The list of commands that have been undone. Used for redoing previous actions.
   */
  var redoHistory:Array<ChartEditorCommand> = [];

  // Dirty Flags

  /**
   * Whether the note display render group has been modified and needs to be updated.
   * This happens when we scroll or add/remove notes, and need to update what notes are displayed and where.
   */
  var noteDisplayDirty:Bool = true;

  /**
   * Whether the selected charactesr have been modified and the health icons need to be updated.
   */
  var healthIconsDirty:Bool = true;

  /**
   * Whether the note preview graphic needs to be FULLY rebuilt.
   */
  var notePreviewDirty(default, set):Bool = true;

  function set_notePreviewDirty(value:Bool):Bool
  {
    trace('Note preview dirtied!');
    return notePreviewDirty = value;
  }

  var notePreviewViewportBoundsDirty:Bool = true;

  /**
   * Whether the chart has been modified since it was last saved.
   * Used to determine whether to auto-save, etc.
   */
  var saveDataDirty(default, set):Bool = false;

  function set_saveDataDirty(value:Bool):Bool
  {
    if (value == saveDataDirty) return value;

    if (value)
    {
      // Start the auto-save timer.
      autoSaveTimer = new FlxTimer().start(Constants.AUTOSAVE_TIMER_DELAY_SEC, (_) -> autoSave());
    }
    else
    {
      if (autoSaveTimer != null)
      {
        // Stop the auto-save timer.
        autoSaveTimer.cancel();
        autoSaveTimer.destroy();
        autoSaveTimer = null;
      }
    }

    return saveDataDirty = value;
  }

  /**
   * Whether the difficulty tree view in the toolbox has been modified and needs to be updated.
   * This happens when we add/remove difficulties.
   */
  var difficultySelectDirty:Bool = true;

  /**
   * Whether the character select view in the toolbox has been modified and needs to be updated.
   * This happens when we add/remove characters.
   */
  var characterSelectDirty:Bool = true;

  /**
   * Whether the player preview toolbox have been modified and need to be updated.
   * This happens when we switch characters.
   */
  var playerPreviewDirty:Bool = true;

  /**
   * Whether the opponent preview toolbox have been modified and need to be updated.
   * This happens when we switch characters.
   */
  var opponentPreviewDirty:Bool = true;

  /**
   * Whether the undo/redo histories have changed since the last time the UI was updated.
   */
  var commandHistoryDirty:Bool = true;

  // Input

  /**
   * Handler used to track how long the user has been holding the undo keybind.
   */
  var undoKeyHandler:TurboKeyHandler = TurboKeyHandler.build([FlxKey.CONTROL, FlxKey.Z]);

  /**
   * Variable used to track how long the user has been holding the redo keybind.
   */
  var redoKeyHandler:TurboKeyHandler = TurboKeyHandler.build([FlxKey.CONTROL, FlxKey.Y]);

  /**
   * Variable used to track how long the user has been holding the up keybind.
   */
  var upKeyHandler:TurboKeyHandler = TurboKeyHandler.build(FlxKey.UP);

  /**
   * Variable used to track how long the user has been holding the down keybind.
   */
  var downKeyHandler:TurboKeyHandler = TurboKeyHandler.build(FlxKey.DOWN);

  /**
   * Variable used to track how long the user has been holding the W keybind.
   */
  var wKeyHandler:TurboKeyHandler = TurboKeyHandler.build(FlxKey.W);

  /**
   * Variable used to track how long the user has been holding the S keybind.
   */
  var sKeyHandler:TurboKeyHandler = TurboKeyHandler.build(FlxKey.S);

  /**
   * Variable used to track how long the user has been holding the page-up keybind.
   */
  var pageUpKeyHandler:TurboKeyHandler = TurboKeyHandler.build(FlxKey.PAGEUP);

  /**
   * Variable used to track how long the user has been holding the page-down keybind.
   */
  var pageDownKeyHandler:TurboKeyHandler = TurboKeyHandler.build(FlxKey.PAGEDOWN);

  /**
   * AUDIO AND SOUND DATA
   */
  // ==============================

  /**
   * The chill audio track that plays when you open the Chart Editor.
   */
  var welcomeMusic:FlxSound = new FlxSound();

  /**
   * The audio track for the instrumental.
   * Replaced when switching instrumentals.
   * `null` until an instrumental track is loaded.
   */
  var audioInstTrack:Null<FlxSound> = null;

  /**
   * The raw byte data for the instrumental audio tracks.
   * Key is the instrumental name.
   * `null` until an instrumental track is loaded.
   */
  var audioInstTrackData:Map<String, Bytes> = [];

  /**
   * The audio track for the vocals.
   * `null` until vocal track(s) are loaded.
   * When switching characters, the elements of the VoicesGroup will be swapped to match the new character.
   */
  var audioVocalTrackGroup:Null<VoicesGroup> = null;

  /**
   * A map of the audio tracks for each character's vocals.
   * - Keys are `characterId-variation` (with `characterId` being the default variation).
   * - Values are the byte data for the audio track.
   */
  var audioVocalTrackData:Map<String, Bytes> = [];

  /**
   * CHART DATA
   */
  // ==============================

  /**
   * The song metadata.
   * - Keys are the variation IDs. At least one (`default`) must exist.
   * - Values are the relevant metadata, ready to be serialized to JSON.
   */
  var songMetadata:Map<String, SongMetadata> = [];

  /**
   * Retrieves the list of variations for the current song.
   */
  var availableVariations(get, never):Array<String>;

  function get_availableVariations():Array<String>
  {
    var variations:Array<String> = [for (x in songMetadata.keys()) x];
    variations.sort(SortUtil.defaultThenAlphabetically.bind('default'));
    return variations;
  }

  /**
   * Retrieves the list of difficulties for the current variation of the current song.
   * ONLY CONTAINS DIFFICULTIES FOR THE CURRENT VARIATION so if on the default variation, erect/nightmare won't be included.
   */
  var availableDifficulties(get, never):Array<String>;

  function get_availableDifficulties():Array<String>
  {
    var m:Null<SongMetadata> = songMetadata.get(selectedVariation);
    return m?.playData?.difficulties ?? [];
  }

  /**
   * Retrieves the list of difficulties for ALL variations of the current song.
   */
  var allDifficulties(get, never):Array<String>;

  function get_allDifficulties():Array<String>
  {
    var result:Array<Array<String>> = [
      for (x in availableVariations)
      {
        var m:Null<SongMetadata> = songMetadata.get(x);
        m?.playData?.difficulties ?? [];
      }
    ];
    return result.flatten();
  }

  /**
   * The song chart data.
   * - Keys are the variation IDs. At least one (`default`) must exist.
   * - Values are the relevant chart data, ready to be serialized to JSON.
   */
  var songChartData:Map<String, SongChartData> = [];

  /**
   * Convenience property to get the chart data for the current variation.
   */
  var currentSongMetadata(get, set):SongMetadata;

  function get_currentSongMetadata():SongMetadata
  {
    var result:Null<SongMetadata> = songMetadata.get(selectedVariation);
    if (result == null)
    {
      result = new SongMetadata('Dad Battle', 'Kawai Sprite', selectedVariation);
      songMetadata.set(selectedVariation, result);
    }
    return result;
  }

  function set_currentSongMetadata(value:SongMetadata):SongMetadata
  {
    songMetadata.set(selectedVariation, value);
    return value;
  }

  /**
   * Convenience property to get the chart data for the current variation.
   */
  var currentSongChartData(get, set):SongChartData;

  function get_currentSongChartData():SongChartData
  {
    var result:Null<SongChartData> = songChartData.get(selectedVariation);
    if (result == null)
    {
      result = new SongChartData(["normal" => 1.0], [], ["normal" => []]);
      songChartData.set(selectedVariation, result);
    }
    return result;
  }

  function set_currentSongChartData(value:SongChartData):SongChartData
  {
    songChartData.set(selectedVariation, value);
    return value;
  }

  /**
   * Convenience property to get (and set) the scroll speed for the current difficulty.
   */
  var currentSongChartScrollSpeed(get, set):Float;

  function get_currentSongChartScrollSpeed():Float
  {
    var result:Null<Float> = currentSongChartData.scrollSpeed.get(selectedDifficulty);
    if (result == null)
    {
      // Initialize to the default value if not set.
      currentSongChartData.scrollSpeed.set(selectedDifficulty, 1.0);
      return 1.0;
    }
    return result;
  }

  function set_currentSongChartScrollSpeed(value:Float):Float
  {
    currentSongChartData.scrollSpeed.set(selectedDifficulty, value);
    return value;
  }

  /**
   * Convenience property to get the note data for the current difficulty.
   */
  var currentSongChartNoteData(get, set):Array<SongNoteData>;

  function get_currentSongChartNoteData():Array<SongNoteData>
  {
    var result:Null<Array<SongNoteData>> = currentSongChartData.notes.get(selectedDifficulty);
    if (result == null)
    {
      // Initialize to the default value if not set.
      result = [];
      trace('Initializing blank note data for difficulty ' + selectedDifficulty);
      currentSongChartData.notes.set(selectedDifficulty, result);
      currentSongMetadata.playData.difficulties.pushUnique(selectedDifficulty);
      return result;
    }
    return result;
  }

  function set_currentSongChartNoteData(value:Array<SongNoteData>):Array<SongNoteData>
  {
    currentSongChartData.notes.set(selectedDifficulty, value);
    currentSongMetadata.playData.difficulties.pushUnique(selectedDifficulty);
    return value;
  }

  /**
   * Convenience property to get the event data for the current difficulty.
   */
  var currentSongChartEventData(get, set):Array<SongEventData>;

  function get_currentSongChartEventData():Array<SongEventData>
  {
    if (currentSongChartData.events == null)
    {
      // Initialize to the default value if not set.
      currentSongChartData.events = [];
    }
    return currentSongChartData.events;
  }

  function set_currentSongChartEventData(value:Array<SongEventData>):Array<SongEventData>
  {
    return currentSongChartData.events = value;
  }

  var currentSongNoteStyle(get, set):String;

  function get_currentSongNoteStyle():String
  {
    if (currentSongMetadata.playData.noteSkin == null)
    {
      // Initialize to the default value if not set.
      currentSongMetadata.playData.noteSkin = 'funkin';
    }
    return currentSongMetadata.playData.noteSkin;
  }

  function set_currentSongNoteStyle(value:String):String
  {
    return currentSongMetadata.playData.noteSkin = value;
  }

  var currentSongStage(get, set):String;

  function get_currentSongStage():String
  {
    if (currentSongMetadata.playData.stage == null)
    {
      // Initialize to the default value if not set.
      currentSongMetadata.playData.stage = 'mainStage';
    }
    return currentSongMetadata.playData.stage;
  }

  function set_currentSongStage(value:String):String
  {
    return currentSongMetadata.playData.stage = value;
  }

  var currentSongName(get, set):String;

  function get_currentSongName():String
  {
    if (currentSongMetadata.songName == null)
    {
      // Initialize to the default value if not set.
      currentSongMetadata.songName = 'New Song';
    }
    return currentSongMetadata.songName;
  }

  function set_currentSongName(value:String):String
  {
    return currentSongMetadata.songName = value;
  }

  var currentSongId(get, never):String;

  function get_currentSongId():String
  {
    return currentSongName.toLowerKebabCase().replace('.', '').replace(' ', '-');
  }

  var currentSongArtist(get, set):String;

  function get_currentSongArtist():String
  {
    if (currentSongMetadata.artist == null)
    {
      // Initialize to the default value if not set.
      currentSongMetadata.artist = 'Unknown';
    }
    return currentSongMetadata.artist;
  }

  function set_currentSongArtist(value:String):String
  {
    return currentSongMetadata.artist = value;
  }

  /**
   * The variation ID for the difficulty which is currently being edited.
   */
  var selectedVariation(default, set):String = Constants.DEFAULT_VARIATION;

  /**
   * Setter called when we are switching variations.
   * We will likely need to switch instrumentals as well.
   */
  function set_selectedVariation(value:String):String
  {
    // Don't update if we're already on the variation.
    if (selectedVariation == value) return selectedVariation;
    selectedVariation = value;

    // Make sure view is updated when the variation changes.
    noteDisplayDirty = true;
    notePreviewDirty = true;
    notePreviewViewportBoundsDirty = true;

    switchToCurrentInstrumental();

    return selectedVariation;
  }

  /**
   * The difficulty ID for the difficulty which is currently being edited.
   */
  var selectedDifficulty(default, set):String = Constants.DEFAULT_DIFFICULTY;

  function set_selectedDifficulty(value:String):String
  {
    selectedDifficulty = value;

    // Make sure view is updated when the difficulty changes.
    noteDisplayDirty = true;
    notePreviewDirty = true;
    notePreviewViewportBoundsDirty = true;

    // Make sure the difficulty we selected is in the list of difficulties.
    currentSongMetadata.playData.difficulties.pushUnique(selectedDifficulty);

    return selectedDifficulty;
  }

  /**
   * The instrumental ID which is currently selected.
   */
  var currentInstrumentalId(get, set):String;

  function get_currentInstrumentalId():String
  {
    var instId:Null<String> = currentSongMetadata.playData.characters.instrumental;
    if (instId == null || instId == '') instId = (selectedVariation == Constants.DEFAULT_VARIATION) ? '' : selectedVariation;
    return instId;
  }

  function set_currentInstrumentalId(value:String):String
  {
    return currentSongMetadata.playData.characters.instrumental = value;
  }

  /**
   * RENDER OBJECTS
   */
  // ==============================

  /**
   * The IMAGE used for the grid. Updated by ChartEditorThemeHandler.
   */
  var gridBitmap:Null<BitmapData> = null;

  /**
   * The IMAGE used for the selection squares. Updated by ChartEditorThemeHandler.
   * Used two ways:
   * 1. A sprite is given this bitmap and placed over selected notes.
   * 2. The image is split and used for a 9-slice sprite for the selection box.
   */
  var selectionSquareBitmap:Null<BitmapData> = null;

  /**
   * The IMAGE used for the note preview bitmap. Updated by ChartEditorThemeHandler.
   * The image is split and used for a 9-slice sprite for the box over the note preview.
   */
  var notePreviewViewportBitmap:Null<BitmapData> = null;

  /**
   * The tiled sprite used to display the grid.
   * The height is the length of the song, and scrolling is done by simply the sprite.
   */
  var gridTiledSprite:Null<FlxSprite> = null;

  /**
   * The playhead representing the current position in the song.
   * Can move around on the grid independently of the view.
   */
  var gridPlayhead:FlxSpriteGroup = new FlxSpriteGroup();

  /**
   * The sprite for the scroll area under
   */
  var gridPlayheadScrollArea:Null<FlxSprite> = null;

  /**
   * A sprite used to indicate the note that will be placed on click.
   */
  var gridGhostNote:Null<ChartEditorNoteSprite> = null;

  /**
   * A sprite used to indicate the note that will be placed on click.
   */
  var gridGhostHoldNote:Null<ChartEditorHoldNoteSprite> = null;

  /**
   * A sprite used to indicate the event that will be placed on click.
   */
  var gridGhostEvent:Null<ChartEditorEventSprite> = null;

  /**
   * The waveform which (optionally) displays over the grid, underneath the notes and playhead.
   */
  var gridSpectrogram:Null<PolygonSpectogram> = null;

  /**
   * The sprite used to display the note preview area.
   * We move this up and down to scroll the preview.
   */
  var notePreview:Null<ChartEditorNotePreview> = null;

  /**
   * The rectangular sprite used for representing the current viewport on the note preview.
   * We move this up and down and resize it to represent the visible area.
   */
  var notePreviewViewport:Null<FlxSliceSprite> = null;

  /**
   * The rectangular sprite used for rendering the selection box.
   * Uses a 9-slice to stretch the selection box to the correct size without warping.
   */
  var selectionBoxSprite:Null<FlxSliceSprite> = null;

  /**
   * The opponent's health icon.
   */
  var healthIconDad:Null<HealthIcon> = null;

  /**
   * The player's health icon.
   */
  var healthIconBF:Null<HealthIcon> = null;

  /**
   * The purple background sprite.
   */
  var menuBG:Null<FlxSprite> = null;

  /**
   * The layout containing the playbar head slider.
   */
  var playbarHeadLayout:Null<Component> = null;

  /**
   * The playbar head slider.
   */
  var playbarHead:Null<Slider> = null;

  /**
   * The label by the playbar telling the song position.
   */
  var playbarSongPos:Null<Label> = null;

  /**
   * The label by the playbar telling the song time remaining.
   */
  var playbarSongRemaining:Null<Label> = null;

  /**
   * The label by the playbar telling the note snap.
   */
  var playbarNoteSnap:Null<Label> = null;

  /**
   * The sprite group containing the note graphics.
   * Only displays a subset of the data from `currentSongChartNoteData`,
   * and kills notes that are off-screen to be recycled later.
   */
  var renderedNotes:FlxTypedSpriteGroup<ChartEditorNoteSprite> = new FlxTypedSpriteGroup<ChartEditorNoteSprite>();

  /**
   * The sprite group containing the hold note graphics.
   * Only displays a subset of the data from `currentSongChartNoteData`,
   * and kills notes that are off-screen to be recycled later.
   */
  var renderedHoldNotes:FlxTypedSpriteGroup<ChartEditorHoldNoteSprite> = new FlxTypedSpriteGroup<ChartEditorHoldNoteSprite>();

  /**
   * The sprite group containing the song events.
   * Only displays a subset of the data from `currentSongChartEventData`,
   * and kills events that are off-screen to be recycled later.
   */
  var renderedEvents:FlxTypedSpriteGroup<ChartEditorEventSprite> = new FlxTypedSpriteGroup<ChartEditorEventSprite>();

  var renderedSelectionSquares:FlxTypedSpriteGroup<ChartEditorSelectionSquareSprite> = new FlxTypedSpriteGroup<ChartEditorSelectionSquareSprite>();

  /**
   * LIFE CYCLE FUNCTIONS
   */
  // ==============================

  public function new()
  {
    // Load the HaxeUI XML file.
    super(CHART_EDITOR_LAYOUT);
  }

  public override function dispatchEvent(event:ScriptEvent):Void
  {
    super.dispatchEvent(event);

    // We can't use the ScriptedEventDispatcher with currentCharPlayer because we can't use the IScriptedClass interface on it.
    if (currentPlayerCharacterPlayer != null)
    {
      switch (event.type)
      {
        case UPDATE:
          currentPlayerCharacterPlayer.onUpdate(cast event);
        case SONG_BEAT_HIT:
          currentPlayerCharacterPlayer.onBeatHit(cast event);
        case SONG_STEP_HIT:
          currentPlayerCharacterPlayer.onStepHit(cast event);
        case NOTE_HIT:
          currentPlayerCharacterPlayer.onNoteHit(cast event);
        default: // Continue
      }
    }

    if (currentOpponentCharacterPlayer != null)
    {
      switch (event.type)
      {
        case UPDATE:
          currentOpponentCharacterPlayer.onUpdate(cast event);
        case SONG_BEAT_HIT:
          currentOpponentCharacterPlayer.onBeatHit(cast event);
        case SONG_STEP_HIT:
          currentOpponentCharacterPlayer.onStepHit(cast event);
        case NOTE_HIT:
          currentOpponentCharacterPlayer.onNoteHit(cast event);
        default: // Continue
      }
    }
  }

  override function create():Void
  {
    // super.create() must be called first, the HaxeUI components get created here.
    super.create();
    // Set the z-index of the HaxeUI.
    this.component.zIndex = 100;

    // Show the mouse cursor.
    Cursor.show();

    fixCamera();

    // Get rid of any music from the previous state.
    if (FlxG.sound.music != null) FlxG.sound.music.stop();

    // Play the welcome music.
    setupWelcomeMusic();

    buildDefaultSongData();

    buildBackground();

    this.updateTheme();

    buildGrid();
    // buildSpectrogram(audioInstTrack);
    buildNotePreview();
    buildSelectionBox();

    buildAdditionalUI();

    // Setup the onClick listeners for the UI after it's been created.
    setupUIListeners();
    setupTurboKeyHandlers();

    setupAutoSave();

    refresh();

    this.openWelcomeDialog(false);
  }

  override function destroy():Void
  {
    super.destroy();

    cleanupAutoSave();

    // Hide the mouse cursor on other states.
    Cursor.hide();

    @:privateAccess
    ChartEditorNoteSprite.noteFrameCollection = null;
  }

  function setupWelcomeMusic()
  {
    this.welcomeMusic.loadEmbedded(Paths.music('chartEditorLoop/chartEditorLoop'));
    this.welcomeMusic.looped = true;
    // this.welcomeMusic.play();
    // fadeInWelcomeMusic();
  }

  function fadeInWelcomeMusic():Void
  {
    this.welcomeMusic.play();
    this.welcomeMusic.fadeIn(4, 0, 1.0);
  }

  function stopWelcomeMusic():Void
  {
    // this.welcomeMusic.fadeOut(4, 0);
    this.welcomeMusic.pause();
  }

  function buildDefaultSongData():Void
  {
    selectedVariation = Constants.DEFAULT_VARIATION;
    selectedDifficulty = Constants.DEFAULT_DIFFICULTY;

    // Initialize the song metadata.
    songMetadata = new Map<String, SongMetadata>();

    // Initialize the song chart data.
    songChartData = new Map<String, SongChartData>();

    audioVocalTrackGroup = new VoicesGroup();
  }

  /**
   * Builds and displays the background sprite.
   */
  function buildBackground():Void
  {
    menuBG = new FlxSprite().loadGraphic(Paths.image('menuDesat'));
    add(menuBG);

    menuBG.setGraphicSize(Std.int(menuBG.width * 1.1));
    menuBG.updateHitbox();
    menuBG.screenCenter();
    menuBG.scrollFactor.set(0, 0);
    menuBG.zIndex = -100;
  }

  /**
   * Builds and displays the chart editor grid, including the playhead and cursor.
   */
  function buildGrid():Void
  {
    if (gridBitmap == null) throw 'ERROR: Tried to build grid, but gridBitmap is null! Check ChartEditorThemeHandler.updateTheme().';

    gridTiledSprite = new FlxTiledSprite(gridBitmap, gridBitmap.width, 1000, false, true);
    gridTiledSprite.x = FlxG.width / 2 - GRID_SIZE * STRUMLINE_SIZE; // Center the grid.
    gridTiledSprite.y = MENU_BAR_HEIGHT + GRID_TOP_PAD; // Push down to account for the menu bar.
    add(gridTiledSprite);
    gridTiledSprite.zIndex = 10;

    gridGhostNote = new ChartEditorNoteSprite(this);
    gridGhostNote.alpha = 0.6;
    gridGhostNote.noteData = new SongNoteData(0, 0, 0, "");
    gridGhostNote.visible = false;
    add(gridGhostNote);
    gridGhostNote.zIndex = 11;

    gridGhostHoldNote = new ChartEditorHoldNoteSprite(this);
    gridGhostHoldNote.alpha = 0.6;
    gridGhostHoldNote.noteData = new SongNoteData(0, 0, 0, "");
    gridGhostHoldNote.visible = false;
    add(gridGhostHoldNote);
    gridGhostHoldNote.zIndex = 11;

    gridGhostEvent = new ChartEditorEventSprite(this);
    gridGhostEvent.alpha = 0.6;
    gridGhostEvent.eventData = new SongEventData(-1, '', {});
    gridGhostEvent.visible = false;
    add(gridGhostEvent);
    gridGhostEvent.zIndex = 12;

    buildNoteGroup();

    gridPlayheadScrollArea = new FlxSprite(0, 0);
    gridPlayheadScrollArea.makeGraphic(10, 10, PLAYHEAD_SCROLL_AREA_COLOR); // Make it 10x10px and then scale it as needed.
    add(gridPlayheadScrollArea);
    gridPlayheadScrollArea.setGraphicSize(PLAYHEAD_SCROLL_AREA_WIDTH, 3000);
    gridPlayheadScrollArea.updateHitbox();
    gridPlayheadScrollArea.x = gridTiledSprite.x - PLAYHEAD_SCROLL_AREA_WIDTH;
    gridPlayheadScrollArea.y = MENU_BAR_HEIGHT + GRID_TOP_PAD;
    gridPlayheadScrollArea.zIndex = 25;

    // The playhead that show the current position in the song.
    add(gridPlayhead);
    gridPlayhead.zIndex = 30;

    var playheadWidth:Int = GRID_SIZE * (STRUMLINE_SIZE * 2 + 1) + (PLAYHEAD_SCROLL_AREA_WIDTH * 2);
    var playheadBaseYPos:Float = MENU_BAR_HEIGHT + GRID_TOP_PAD;
    gridPlayhead.setPosition(gridTiledSprite.x, playheadBaseYPos);
    var playheadSprite:FlxSprite = new FlxSprite().makeGraphic(playheadWidth, PLAYHEAD_HEIGHT, PLAYHEAD_COLOR);
    playheadSprite.x = -PLAYHEAD_SCROLL_AREA_WIDTH;
    playheadSprite.y = 0;
    gridPlayhead.add(playheadSprite);

    var playheadBlock:FlxSprite = ChartEditorThemeHandler.buildPlayheadBlock();
    playheadBlock.x = -PLAYHEAD_SCROLL_AREA_WIDTH;
    playheadBlock.y = -PLAYHEAD_HEIGHT / 2;
    gridPlayhead.add(playheadBlock);

    // Character icons.
    healthIconDad = new HealthIcon(currentSongMetadata.playData.characters.opponent);
    healthIconDad.autoUpdate = false;
    healthIconDad.size.set(0.5, 0.5);
    add(healthIconDad);
    healthIconDad.zIndex = 30;

    healthIconBF = new HealthIcon(currentSongMetadata.playData.characters.player);
    healthIconBF.autoUpdate = false;
    healthIconBF.size.set(0.5, 0.5);
    healthIconBF.flipX = true;
    add(healthIconBF);
    healthIconBF.zIndex = 30;
  }

  function buildNotePreview():Void
  {
    var height:Int = FlxG.height - MENU_BAR_HEIGHT - GRID_TOP_PAD - PLAYBAR_HEIGHT - GRID_TOP_PAD - GRID_TOP_PAD;
    notePreview = new ChartEditorNotePreview(height);
    notePreview.x = 350;
    notePreview.y = MENU_BAR_HEIGHT + GRID_TOP_PAD;
    add(notePreview);

    if (notePreviewViewport == null) throw 'ERROR: Tried to build note preview, but notePreviewViewport is null! Check ChartEditorThemeHandler.updateTheme().';

    notePreviewViewport.scrollFactor.set(0, 0);
    add(notePreviewViewport);
    notePreviewViewport.zIndex = 30;

    setNotePreviewViewportBounds(calculateNotePreviewViewportBounds());
  }

  function buildSelectionBox():Void
  {
    if (selectionBoxSprite == null) throw 'ERROR: Tried to build selection box, but selectionBoxSprite is null! Check ChartEditorThemeHandler.updateTheme().';

    selectionBoxSprite.scrollFactor.set(0, 0);
    add(selectionBoxSprite);
    selectionBoxSprite.zIndex = 30;

    setSelectionBoxBounds();
  }

  function setSelectionBoxBounds(bounds:FlxRect = null):Void
  {
    if (selectionBoxSprite == null)
      throw 'ERROR: Tried to set selection box bounds, but selectionBoxSprite is null! Check ChartEditorThemeHandler.updateTheme().';

    if (bounds == null)
    {
      selectionBoxSprite.visible = false;
      selectionBoxSprite.x = -9999;
      selectionBoxSprite.y = -9999;
    }
    else
    {
      selectionBoxSprite.visible = true;
      selectionBoxSprite.x = bounds.x;
      selectionBoxSprite.y = bounds.y;
      selectionBoxSprite.width = bounds.width;
      selectionBoxSprite.height = bounds.height;
    }
  }

  function calculateNotePreviewViewportBounds():FlxRect
  {
    var bounds:FlxRect = new FlxRect();

    // Return 0, 0, 0, 0 if the note preview doesn't exist for some reason.
    if (notePreview == null) return bounds;

    // Horizontal position and width are constant.
    bounds.x = notePreview.x;
    bounds.width = notePreview.width;

    // Vertical position depends on scroll position.
    bounds.y = notePreview.y + (notePreview.height * (scrollPositionInPixels / songLengthInPixels));

    // Height depends on the viewport size.
    bounds.height = notePreview.height * (FlxG.height / songLengthInPixels);

    // Make sure the viewport doesn't go off the top or bottom of the note preview.
    if (bounds.y < notePreview.y)
    {
      bounds.height -= notePreview.y - bounds.y;
      bounds.y = notePreview.y;
    }
    else if (bounds.y + bounds.height > notePreview.y + notePreview.height)
    {
      bounds.height -= (bounds.y + bounds.height) - (notePreview.y + notePreview.height);
    }

    var MIN_HEIGHT:Int = 8;
    if (bounds.height < MIN_HEIGHT)
    {
      bounds.y -= MIN_HEIGHT - bounds.height;
      bounds.height = MIN_HEIGHT;
    }

    return bounds;
  }

  function setNotePreviewViewportBounds(bounds:FlxRect = null):Void
  {
    if (notePreviewViewport == null)
      throw 'ERROR: Tried to set note preview viewport bounds, but notePreviewViewport is null! Check ChartEditorThemeHandler.updateTheme().';

    if (bounds == null)
    {
      notePreviewViewport.visible = false;
      notePreviewViewport.x = -9999;
      notePreviewViewport.y = -9999;
    }
    else
    {
      notePreviewViewport.visible = true;
      notePreviewViewport.x = bounds.x;
      notePreviewViewport.y = bounds.y;
      notePreviewViewport.width = bounds.width;
      notePreviewViewport.height = bounds.height;
    }
  }

  function buildSpectrogram(target:FlxSound):Void
  {
    gridSpectrogram = new PolygonSpectogram(FlxG.sound.music, FlxColor.RED, FlxG.height / 2, Math.floor(FlxG.height / 2));
    gridSpectrogram.x += 170;
    gridSpectrogram.scrollFactor.set();
    gridSpectrogram.waveAmplitude = 50;
    gridSpectrogram.visType = UPDATED;
    add(gridSpectrogram);
  }

  /**
   * Builds the group that will hold all the notes.
   */
  function buildNoteGroup():Void
  {
    if (gridTiledSprite == null) throw 'ERROR: Tried to build note groups, but gridTiledSprite is null! Check ChartEditorState.buildGrid().';

    renderedHoldNotes.setPosition(gridTiledSprite.x, gridTiledSprite.y);
    add(renderedHoldNotes);
    renderedHoldNotes.zIndex = 24;

    renderedNotes.setPosition(gridTiledSprite.x, gridTiledSprite.y);
    add(renderedNotes);
    renderedNotes.zIndex = 25;

    renderedEvents.setPosition(gridTiledSprite.x, gridTiledSprite.y);
    add(renderedEvents);
    renderedEvents.zIndex = 25;

    renderedSelectionSquares.setPosition(gridTiledSprite.x, gridTiledSprite.y);
    add(renderedSelectionSquares);
    renderedSelectionSquares.zIndex = 26;
  }

  function buildAdditionalUI():Void
  {
    playbarHeadLayout = buildComponent(CHART_EDITOR_PLAYBARHEAD_LAYOUT);

    if (playbarHeadLayout == null) throw 'ERROR: Failed to construct playbarHeadLayout! Check "${CHART_EDITOR_PLAYBARHEAD_LAYOUT}".';

    playbarHeadLayout.zIndex = 110;

    playbarHeadLayout.width = FlxG.width - 8;
    playbarHeadLayout.height = 10;
    playbarHeadLayout.x = 4;
    playbarHeadLayout.y = FlxG.height - 48 - 8;

    playbarHead = playbarHeadLayout.findComponent('playbarHead', Slider);
    if (playbarHead == null) throw 'ERROR: Failed to fetch playbarHead from playbarHeadLayout! Check "${CHART_EDITOR_PLAYBARHEAD_LAYOUT}".';
    playbarHead.allowFocus = false;
    playbarHead.width = FlxG.width;
    playbarHead.height = 10;
    playbarHead.styleString = 'padding-left: 0px; padding-right: 0px; border-left: 0px; border-right: 0px;';

    playbarHead.onDragStart = function(_:DragEvent) {
      playbarHeadDragging = true;

      // If we were dragging the playhead while the song was playing, resume playing.
      if (audioInstTrack != null && audioInstTrack.playing)
      {
        playbarHeadDraggingWasPlaying = true;
        stopAudioPlayback();
      }
      else
      {
        playbarHeadDraggingWasPlaying = false;
      }
    }

    playbarHead.onDragEnd = function(_:DragEvent) {
      playbarHeadDragging = false;

      // Set the song position to where the playhead was moved to.
      scrollPositionInPixels = songLengthInPixels * (playbarHead?.value ?? 0 / 100);
      // Update the conductor and audio tracks to match.
      moveSongToScrollPosition();

      // If we were dragging the playhead while the song was playing, resume playing.
      if (playbarHeadDraggingWasPlaying)
      {
        playbarHeadDraggingWasPlaying = false;
        // Disabled code to resume song playback on drag.
        // startAudioPlayback();
      }
    }

    add(playbarHeadLayout);

    // Setup notifications.
    @:privateAccess
    // NotificationManager.GUTTER_SIZE = 56;
    NotificationManager.GUTTER_SIZE = 20;
  }

  /**
   * Sets up the onClick listeners for the UI.
   */
  function setupUIListeners():Void
  {
    // Add functionality to the playbar.

    addUIClickListener('playbarPlay', _ -> toggleAudioPlayback());
    addUIClickListener('playbarStart', _ -> playbarButtonPressed = 'playbarStart');
    addUIClickListener('playbarBack', _ -> playbarButtonPressed = 'playbarBack');
    addUIClickListener('playbarForward', _ -> playbarButtonPressed = 'playbarForward');
    addUIClickListener('playbarEnd', _ -> playbarButtonPressed = 'playbarEnd');

    // Cycle note snap quant.
    addUIClickListener('playbarNoteSnap', function(_) {
      noteSnapQuantIndex++;
      if (noteSnapQuantIndex >= SNAP_QUANTS.length) noteSnapQuantIndex = 0;
    });

    // Add functionality to the menu items.

    addUIClickListener('menubarItemNewChart', _ -> this.openWelcomeDialog(true));
    addUIClickListener('menubarItemOpenChart', _ -> this.openBrowseWizard(true));
    addUIClickListener('menubarItemSaveChartAs', _ -> this.exportAllSongData());
    addUIClickListener('menubarItemLoadInst', _ -> this.openUploadInstDialog(true));
    addUIClickListener('menubarItemImportChart', _ -> this.openImportChartDialog('legacy', true));
    addUIClickListener('menubarItemExit', _ -> quitChartEditor());

    addUIClickListener('menubarItemUndo', _ -> undoLastCommand());

    addUIClickListener('menubarItemRedo', _ -> redoLastCommand());

    addUIClickListener('menubarItemCopy', function(_) {
      // Doesn't use a command because it's not undoable.

      // Calculate a single time offset for all the notes and events.
      var timeOffset:Null<Int> = currentNoteSelection.length > 0 ? Std.int(currentNoteSelection[0].time) : null;
      if (currentEventSelection.length > 0)
      {
        if (timeOffset == null || currentEventSelection[0].time < timeOffset)
        {
          timeOffset = Std.int(currentEventSelection[0].time);
        }
      }

      SongDataUtils.writeItemsToClipboard(
        {
          notes: SongDataUtils.buildNoteClipboard(currentNoteSelection, timeOffset),
          events: SongDataUtils.buildEventClipboard(currentEventSelection, timeOffset),
        });
    });

    addUIClickListener('menubarItemCut', _ -> performCommand(new CutItemsCommand(currentNoteSelection, currentEventSelection)));

    addUIClickListener('menubarItemPaste', _ -> {
      var targetMs:Float = scrollPositionInMs + playheadPositionInMs;
      var targetStep:Float = Conductor.getTimeInSteps(targetMs);
      var targetSnappedStep:Float = Math.floor(targetStep / noteSnapRatio) * noteSnapRatio;
      var targetSnappedMs:Float = Conductor.getStepTimeInMs(targetSnappedStep);
      performCommand(new PasteItemsCommand(targetSnappedMs));
    });

    addUIClickListener('menubarItemPasteUnsnapped', _ -> {
      var targetMs:Float = scrollPositionInMs + playheadPositionInMs;
      performCommand(new PasteItemsCommand(targetMs));
    });

    addUIClickListener('menubarItemDelete', function(_) {
      if (currentNoteSelection.length > 0 && currentEventSelection.length > 0)
      {
        performCommand(new RemoveItemsCommand(currentNoteSelection, currentEventSelection));
      }
      else if (currentNoteSelection.length > 0)
      {
        performCommand(new RemoveNotesCommand(currentNoteSelection));
      }
      else if (currentEventSelection.length > 0)
      {
        performCommand(new RemoveEventsCommand(currentEventSelection));
      }
      else
      {
        // Do nothing???
      }
    });

    addUIClickListener('menubarItemFlipNotes', _ -> performCommand(new FlipNotesCommand(currentNoteSelection)));

    addUIClickListener('menubarItemSelectAll', _ -> performCommand(new SelectAllItemsCommand(currentNoteSelection, currentEventSelection)));

    addUIClickListener('menubarItemSelectInverse', _ -> performCommand(new InvertSelectedItemsCommand(currentNoteSelection, currentEventSelection)));

    addUIClickListener('menubarItemSelectNone', _ -> performCommand(new DeselectAllItemsCommand(currentNoteSelection, currentEventSelection)));

    addUIClickListener('menubarItemPlaytestFull', _ -> testSongInPlayState(false));
    addUIClickListener('menubarItemPlaytestMinimal', _ -> testSongInPlayState(true));

    addUIClickListener('menuBarItemNoteSnapDecrease', _ -> noteSnapQuantIndex--);
    addUIClickListener('menuBarItemNoteSnapIncrease', _ -> noteSnapQuantIndex++);

    addUIChangeListener('menuBarItemInputStyleNone', function(event:UIEvent) {
      currentLiveInputStyle = None;
    });
    addUIChangeListener('menuBarItemInputStyleNumberKeys', function(event:UIEvent) {
      currentLiveInputStyle = NumberKeys;
    });
    addUIChangeListener('menuBarItemInputStyleWASD', function(event:UIEvent) {
      currentLiveInputStyle = WASD;
    });

    addUIClickListener('menubarItemAbout', _ -> this.openAboutDialog());
    addUIClickListener('menubarItemWelcomeDialog', _ -> this.openWelcomeDialog(true));

    addUIClickListener('menubarItemUserGuide', _ -> this.openUserGuideDialog());

    addUIChangeListener('menubarItemDownscroll', event -> isViewDownscroll = event.value);
    setUICheckboxSelected('menubarItemDownscroll', isViewDownscroll);

    addUIClickListener('menubarItemDifficultyUp', _ -> incrementDifficulty(1));
    addUIClickListener('menubarItemDifficultyDown', _ -> incrementDifficulty(-1));

    addUIChangeListener('menubarItemPlaytestStartTime', event -> playtestStartTime = event.value);
    setUICheckboxSelected('menubarItemPlaytestStartTime', playtestStartTime);

    addUIChangeListener('menuBarItemThemeLight', function(event:UIEvent) {
      if (event.target.value) currentTheme = ChartEditorTheme.Light;
    });
    setUICheckboxSelected('menuBarItemThemeLight', currentTheme == ChartEditorTheme.Light);

    addUIChangeListener('menuBarItemThemeDark', function(event:UIEvent) {
      if (event.target.value) currentTheme = ChartEditorTheme.Dark;
    });
    setUICheckboxSelected('menuBarItemThemeDark', currentTheme == ChartEditorTheme.Dark);

    addUIClickListener('menubarItemPlayPause', _ -> toggleAudioPlayback());

    addUIClickListener('menubarItemLoadInstrumental', _ -> this.openUploadInstDialog(true));
    addUIClickListener('menubarItemLoadVocals', _ -> this.openUploadVocalsDialog(true));

    addUIChangeListener('menubarItemMetronomeEnabled', event -> isMetronomeEnabled = event.value);
    setUICheckboxSelected('menubarItemMetronomeEnabled', isMetronomeEnabled);

    addUIChangeListener('menubarItemPlayerHitsounds', event -> hitsoundsEnabledPlayer = event.value);
    setUICheckboxSelected('menubarItemPlayerHitsounds', hitsoundsEnabledPlayer);

    addUIChangeListener('menubarItemOpponentHitsounds', event -> hitsoundsEnabledOpponent = event.value);
    setUICheckboxSelected('menubarItemOpponentHitsounds', hitsoundsEnabledOpponent);

    var instVolumeLabel:Null<Label> = findComponent('menubarLabelVolumeInstrumental', Label);
    if (instVolumeLabel != null)
    {
      addUIChangeListener('menubarItemVolumeInstrumental', function(event:UIEvent) {
        var volume:Float = (event?.value ?? 0) / 100.0;
        if (audioInstTrack != null) audioInstTrack.volume = volume;
        instVolumeLabel.text = 'Instrumental - ${Std.int(event.value)}%';
      });
    }

    var vocalsVolumeLabel:Null<Label> = findComponent('menubarLabelVolumeVocals', Label);
    if (vocalsVolumeLabel != null)
    {
      addUIChangeListener('menubarItemVolumeVocals', function(event:UIEvent) {
        var volume:Float = (event?.value ?? 0) / 100.0;
        if (audioVocalTrackGroup != null) audioVocalTrackGroup.volume = volume;
        vocalsVolumeLabel.text = 'Vocals - ${Std.int(event.value)}%';
      });
    }

    var playbackSpeedLabel:Null<Label> = findComponent('menubarLabelPlaybackSpeed', Label);
    if (playbackSpeedLabel != null)
    {
      addUIChangeListener('menubarItemPlaybackSpeed', function(event:UIEvent) {
        var pitch:Float = event.value * 2.0 / 100.0;
        pitch = Math.floor(pitch / 0.25) * 0.25; // Round to nearest 0.25.
        #if FLX_PITCH
        if (audioInstTrack != null) audioInstTrack.pitch = pitch;
        if (audioVocalTrackGroup != null) audioVocalTrackGroup.pitch = pitch;
        #end
        var pitchDisplay:Float = Std.int(pitch * 100) / 100; // Round to 2 decimal places.
        playbackSpeedLabel.text = 'Playback Speed - ${pitchDisplay}x';
      });
    }

    addUIChangeListener('menubarItemToggleToolboxDifficulty', event -> this.setToolboxState(CHART_EDITOR_TOOLBOX_DIFFICULTY_LAYOUT, event.value));
    addUIChangeListener('menubarItemToggleToolboxMetadata', event -> this.setToolboxState(CHART_EDITOR_TOOLBOX_METADATA_LAYOUT, event.value));
    addUIChangeListener('menubarItemToggleToolboxNotes', event -> this.setToolboxState(CHART_EDITOR_TOOLBOX_NOTEDATA_LAYOUT, event.value));
    addUIChangeListener('menubarItemToggleToolboxEvents', event -> this.setToolboxState(CHART_EDITOR_TOOLBOX_EVENTDATA_LAYOUT, event.value));
    addUIChangeListener('menubarItemToggleToolboxPlayerPreview', event -> this.setToolboxState(CHART_EDITOR_TOOLBOX_PLAYER_PREVIEW_LAYOUT, event.value));
    addUIChangeListener('menubarItemToggleToolboxOpponentPreview', event -> this.setToolboxState(CHART_EDITOR_TOOLBOX_OPPONENT_PREVIEW_LAYOUT, event.value));

    // TODO: Pass specific HaxeUI components to add context menus to them.
    registerContextMenu(null, Paths.ui('chart-editor/context/test'));
  }

  /**
   * Initialize TurboKeyHandlers and add them to the state (so `update()` is called)
   * We can then probe `keyHandler.activated` to see if the key combo's action should be taken.
   */
  function setupTurboKeyHandlers():Void
  {
    add(undoKeyHandler);
    add(redoKeyHandler);
    add(upKeyHandler);
    add(downKeyHandler);
    add(wKeyHandler);
    add(sKeyHandler);
    add(pageUpKeyHandler);
    add(pageDownKeyHandler);
  }

  /**
   * Setup timers and listerners to handle auto-save.
   */
  function setupAutoSave():Void
  {
    WindowUtil.windowExit.add(onWindowClose);
    saveDataDirty = false;
  }

  /**
   * UPDATE FUNCTIONS
   */
  public override function update(elapsed:Float):Void
  {
    // Override F4 behavior to include the autosave.
    if (FlxG.keys.justPressed.F4)
    {
      quitChartEditor();
      return;
    }

    // dispatchEvent gets called here.
    super.update(elapsed);

    // These ones happen even if the modal dialog is open.
    handleMusicPlayback();
    handleNoteDisplay();

    // These ones only happen if the modal dialog is not open.
    handleScrollKeybinds();
    handleSnap();
    handleCursor();

    handleMenubar();
    handleToolboxes();
    handlePlaybar();
    handlePlayhead();
    handleNotePreview();
    handleHealthIcons();

    handleFileKeybinds();
    handleEditKeybinds();
    handleViewKeybinds();
    handleTestKeybinds();
    handleHelpKeybinds();

    #if debug
    handleQuickWatches();
    #end
  }

<<<<<<< HEAD
  function handleQuickWatches():Void
  {
    FlxG.watch.addQuick('scrollPosInPixels', scrollPositionInPixels);
    FlxG.watch.addQuick('playheadPosInPixels', playheadPositionInPixels);
  }

=======
>>>>>>> c3d772cc
  /**
   * Beat hit while the song is playing.
   */
  override function beatHit():Bool
  {
    // dispatchEvent gets called here.
    if (!super.beatHit()) return false;

    if (isMetronomeEnabled && this.subState == null && (audioInstTrack != null && audioInstTrack.playing))
    {
      playMetronomeTick(Conductor.currentBeat % 4 == 0);
    }

    return true;
  }

  /**
   * Step hit while the song is playing.
   */
  override function stepHit():Bool
  {
    // dispatchEvent gets called here.
    if (!super.stepHit()) return false;

    if (audioInstTrack != null && audioInstTrack.playing)
    {
      if (healthIconDad != null) healthIconDad.onStepHit(Conductor.currentStep);
      if (healthIconBF != null) healthIconBF.onStepHit(Conductor.currentStep);
    }

    // Updating these every step keeps it more accurate.
    // playerPreviewDirty = true;
    // opponentPreviewDirty = true;

    return true;
  }

  /**
   * UPDATE HANDLERS
   */
  // ====================

  /**
   * Handle syncronizing the conductor with the music playback.
   */
  function handleMusicPlayback():Void
  {
<<<<<<< HEAD
    // Don't scroll when the user is interacting with the UI, unless a playbar button (the << >> ones) is pressed.
    if (isHaxeUIFocused && playbarButtonPressed == null) return;
=======
    if (audioInstTrack != null && audioInstTrack.playing)
    {
      if (FlxG.mouse.pressedMiddle)
      {
        // If middle mouse panning during song playback, we move ONLY the playhead, without scrolling. Neat!
>>>>>>> c3d772cc

        var oldStepTime:Float = Conductor.currentStepTime;
        var oldSongPosition:Float = Conductor.songPosition;
        Conductor.update(audioInstTrack.time);
        handleHitsounds(oldSongPosition, Conductor.songPosition);
        // Resync vocals.
        if (audioVocalTrackGroup != null && Math.abs(audioInstTrack.time - audioVocalTrackGroup.time) > 100)
        {
          audioVocalTrackGroup.time = audioInstTrack.time;
        }
        var diffStepTime:Float = Conductor.currentStepTime - oldStepTime;

        // Move the playhead.
        playheadPositionInPixels += diffStepTime * GRID_SIZE;

        // We don't move the song to scroll position, or update the note sprites.
      }
      else
      {
        // Else, move the entire view.
        var oldSongPosition:Float = Conductor.songPosition;
        Conductor.update(audioInstTrack.time);
        handleHitsounds(oldSongPosition, Conductor.songPosition);
        // Resync vocals.
        if (audioVocalTrackGroup != null && Math.abs(audioInstTrack.time - audioVocalTrackGroup.time) > 100)
        {
          audioVocalTrackGroup.time = audioInstTrack.time;
        }

        // We need time in fractional steps here to allow the song to actually play.
        // Also account for a potentially offset playhead.
        scrollPositionInPixels = Conductor.currentStepTime * GRID_SIZE - playheadPositionInPixels;

        // DO NOT move song to scroll position here specifically.

        // We need to update the note sprites.
        noteDisplayDirty = true;

        // Update the note preview viewport box.
        setNotePreviewViewportBounds(calculateNotePreviewViewportBounds());
      }
    }

    if (FlxG.keys.justPressed.SPACE && !isHaxeUIDialogOpen)
    {
      toggleAudioPlayback();
    }
  }

  /**
   * Handle the playback of hitsounds.
   */
  function handleHitsounds(oldSongPosition:Float, newSongPosition:Float):Void
  {
    if (!hitsoundsEnabled) return;

    // Assume notes are sorted by time.
    for (noteData in currentSongChartNoteData)
    {
      // Check for notes between the old and new song positions.

      if (noteData.time < oldSongPosition) // Note is in the past.
        continue;

      if (noteData.time > newSongPosition) // Note is in the future.
        return; // Assume all notes are also in the future.

      // Note was just hit.

      // Character preview.

      // NoteScriptEvent takes a sprite, ehe. Need to rework that.
      var tempNote:NoteSprite = new NoteSprite(NoteStyleRegistry.instance.fetchDefault());
      tempNote.noteData = noteData;
      tempNote.scrollFactor.set(0, 0);
      var event:NoteScriptEvent = new NoteScriptEvent(NOTE_HIT, tempNote, 1, true);
      dispatchEvent(event);

      // Calling event.cancelEvent() skips all the other logic! Neat!
      if (event.eventCanceled) continue;

      // Hitsounds.
      switch (noteData.getStrumlineIndex())
      {
        case 0: // Player
          if (hitsoundsEnabledPlayer) this.playSound(Paths.sound('chartingSounds/hitNotePlayer'));
        case 1: // Opponent
          if (hitsoundsEnabledOpponent) this.playSound(Paths.sound('chartingSounds/hitNoteOpponent'));
      }
    }
  }

  /**
   * Handle using `renderedNotes` to display notes from `currentSongChartNoteData`.
   */
  function handleNoteDisplay():Void
  {
<<<<<<< HEAD
    // Mouse sounds
    if (FlxG.mouse.justPressed) FlxG.sound.play(Paths.sound("chartingSounds/ClickDown"));
    if (FlxG.mouse.justReleased) FlxG.sound.play(Paths.sound("chartingSounds/ClickUp"));

    // Note: If a menu is open in HaxeUI, don't handle cursor behavior.
    var shouldHandleCursor:Bool = !isHaxeUIFocused || (selectionBoxStartPos != null);
    var eventColumn:Int = (STRUMLINE_SIZE * 2 + 1) - 1;

    if (shouldHandleCursor)
=======
    if (noteDisplayDirty)
>>>>>>> c3d772cc
    {
      noteDisplayDirty = false;

      // Update for whether downscroll is enabled.
      renderedNotes.flipX = (isViewDownscroll);

      // Calculate the top and bottom of the view area.
      var viewAreaTopPixels:Float = MENU_BAR_HEIGHT;
      var visibleGridHeightPixels:Float = FlxG.height - MENU_BAR_HEIGHT - PLAYBAR_HEIGHT; // The area underneath the menu bar and playbar is not visible.
      var viewAreaBottomPixels:Float = viewAreaTopPixels + visibleGridHeightPixels;

      // Remove notes that are no longer visible and list the ones that are.
      var displayedNoteData:Array<SongNoteData> = [];
      for (noteSprite in renderedNotes.members)
      {
        if (noteSprite == null || noteSprite.noteData == null || !noteSprite.exists || !noteSprite.visible) continue;

        // Resolve an issue where dragging an event too far would cause it to be hidden.
        var isSelectedAndDragged = currentNoteSelection.fastContains(noteSprite.noteData) && (dragTargetCurrentStep != 0);

        if ((noteSprite.isNoteVisible(viewAreaBottomPixels, viewAreaTopPixels)
          && currentSongChartNoteData.fastContains(noteSprite.noteData))
          || isSelectedAndDragged)
        {
          // Note is already displayed and should remain displayed.
          displayedNoteData.push(noteSprite.noteData);

          // Update the note sprite's position.
          noteSprite.updateNotePosition(renderedNotes);
        }
        else
        {
          // This sprite is off-screen or was deleted.
          // Kill the note sprite and recycle it.
          noteSprite.noteData = null;
        }
      }
      // Sort the note data array, using an algorithm that is fast on nearly-sorted data.
      // We need this sorted to optimize indexing later.
      displayedNoteData.insertionSort(SortUtil.noteDataByTime.bind(FlxSort.ASCENDING));

      var displayedHoldNoteData:Array<SongNoteData> = [];
      for (holdNoteSprite in renderedHoldNotes.members)
      {
        if (holdNoteSprite == null || holdNoteSprite.noteData == null || !holdNoteSprite.exists || !holdNoteSprite.visible) continue;

        if (!holdNoteSprite.isHoldNoteVisible(FlxG.height - MENU_BAR_HEIGHT, GRID_TOP_PAD))
        {
          holdNoteSprite.kill();
        }
        else if (!currentSongChartNoteData.fastContains(holdNoteSprite.noteData) || holdNoteSprite.noteData.length == 0)
        {
          // This hold note was deleted.
          // Kill the hold note sprite and recycle it.
          holdNoteSprite.kill();
        }
        else if (displayedHoldNoteData.fastContains(holdNoteSprite.noteData))
        {
          // This hold note is a duplicate.
          // Kill the hold note sprite and recycle it.
          holdNoteSprite.kill();
        }
        else
        {
          displayedHoldNoteData.push(holdNoteSprite.noteData);
          // Update the event sprite's position.
          holdNoteSprite.updateHoldNotePosition(renderedNotes);
        }
      }
      // Sort the note data array, using an algorithm that is fast on nearly-sorted data.
      // We need this sorted to optimize indexing later.
      displayedHoldNoteData.insertionSort(SortUtil.noteDataByTime.bind(FlxSort.ASCENDING));

      // Remove events that are no longer visible and list the ones that are.
      var displayedEventData:Array<SongEventData> = [];
      for (eventSprite in renderedEvents.members)
      {
        if (eventSprite == null || eventSprite.eventData == null || !eventSprite.exists || !eventSprite.visible) continue;

        // Resolve an issue where dragging an event too far would cause it to be hidden.
        var isSelectedAndDragged = currentEventSelection.fastContains(eventSprite.eventData) && (dragTargetCurrentStep != 0);

        if ((eventSprite.isEventVisible(FlxG.height - MENU_BAR_HEIGHT, GRID_TOP_PAD)
          && currentSongChartEventData.fastContains(eventSprite.eventData))
          || isSelectedAndDragged)
        {
          // Event is already displayed and should remain displayed.
          displayedEventData.push(eventSprite.eventData);

          // Update the event sprite's position.
          eventSprite.updateEventPosition(renderedEvents);
        }
        else
        {
          // This event was deleted.
          // Kill the event sprite and recycle it.
          eventSprite.eventData = null;
        }
      }
      // Sort the note data array, using an algorithm that is fast on nearly-sorted data.
      // We need this sorted to optimize indexing later.
      displayedEventData.insertionSort(SortUtil.eventDataByTime.bind(FlxSort.ASCENDING));

      // Let's try testing only notes within a certain range of the view area.
      // TODO: I don't think this messes up really long sustains, does it?
      var viewAreaTopMs:Float = scrollPositionInMs - (Conductor.measureLengthMs * 2); // Is 2 measures enough?
      var viewAreaBottomMs:Float = scrollPositionInMs + (Conductor.measureLengthMs * 2); // Is 2 measures enough?

      // Add notes that are now visible.
      for (noteData in currentSongChartNoteData)
      {
        // Remember if we are already displaying this note.
        if (noteData == null) continue;
        // Check if we are outside a broad range around the view area.
        if (noteData.time < viewAreaTopMs || noteData.time > viewAreaBottomMs) continue;

        if (displayedNoteData.fastContains(noteData))
        {
          continue;
        }

        if (!ChartEditorNoteSprite.wouldNoteBeVisible(viewAreaBottomPixels, viewAreaTopPixels, noteData,
          renderedNotes)) continue; // Else, this note is visible and we need to render it!

        // Get a note sprite from the pool.
        // If we can reuse a deleted note, do so.
        // If a new note is needed, call buildNoteSprite.
        var noteSprite:ChartEditorNoteSprite = renderedNotes.recycle(() -> new ChartEditorNoteSprite(this));
        // trace('Creating new Note... (${renderedNotes.members.length})');
        noteSprite.parentState = this;

        // The note sprite handles animation playback and positioning.
        noteSprite.noteData = noteData;
        noteSprite.overrideStepTime = null;
        noteSprite.overrideData = null;

        // Setting note data resets the position relative to the group!
        // If we don't update the note position AFTER setting the note data, the note will be rendered offscreen at y=5000.
        noteSprite.updateNotePosition(renderedNotes);

        // Add hold notes that are now visible (and not already displayed).
        if (noteSprite.noteData != null && noteSprite.noteData.length > 0 && displayedHoldNoteData.indexOf(noteSprite.noteData) == -1)
        {
          var holdNoteSprite:ChartEditorHoldNoteSprite = renderedHoldNotes.recycle(() -> new ChartEditorHoldNoteSprite(this));
          // trace('Creating new HoldNote... (${renderedHoldNotes.members.length})');

          var noteLengthPixels:Float = noteSprite.noteData.getStepLength() * GRID_SIZE;

          holdNoteSprite.noteData = noteSprite.noteData;
          holdNoteSprite.noteDirection = noteSprite.noteData.getDirection();

          holdNoteSprite.setHeightDirectly(noteLengthPixels);

          holdNoteSprite.updateHoldNotePosition(renderedHoldNotes);
        }
      }

      // Add events that are now visible.
      for (eventData in currentSongChartEventData)
      {
        // Remember if we are already displaying this event.
        if (displayedEventData.indexOf(eventData) != -1)
        {
          continue;
        }

        if (!ChartEditorEventSprite.wouldEventBeVisible(viewAreaBottomPixels, viewAreaTopPixels, eventData, renderedNotes)) continue;

        // Else, this event is visible and we need to render it!

        // Get an event sprite from the pool.
        // If we can reuse a deleted event, do so.
        // If a new event is needed, call buildEventSprite.
        var eventSprite:ChartEditorEventSprite = renderedEvents.recycle(() -> new ChartEditorEventSprite(this), false, true);
        eventSprite.parentState = this;
        trace('Creating new Event... (${renderedEvents.members.length})');

        // The event sprite handles animation playback and positioning.
        eventSprite.eventData = eventData;
        eventSprite.overrideStepTime = null;

        // Setting event data resets position relative to the grid so we fix that.
        eventSprite.x += renderedEvents.x;
        eventSprite.y += renderedEvents.y;
      }

      // Add hold notes that have been made visible (but not their parents)
      for (noteData in currentSongChartNoteData)
      {
        // Is the note a hold note?
        if (noteData == null || noteData.length <= 0) continue;

        // Is the hold note rendered already?
        if (displayedHoldNoteData.indexOf(noteData) != -1) continue;

        // Is the hold note offscreen?
        if (!ChartEditorHoldNoteSprite.wouldHoldNoteBeVisible(viewAreaBottomPixels, viewAreaTopPixels, noteData, renderedHoldNotes)) continue;

        // Hold note should be rendered.
        var holdNoteFactory = function() {
          // TODO: Print some kind of warning if `renderedHoldNotes.members` is too high?
          return new ChartEditorHoldNoteSprite(this);
        }
        var holdNoteSprite:ChartEditorHoldNoteSprite = renderedHoldNotes.recycle(holdNoteFactory);

        var noteLengthPixels:Float = noteData.getStepLength() * GRID_SIZE;

        holdNoteSprite.noteData = noteData;
        holdNoteSprite.noteDirection = noteData.getDirection();

        holdNoteSprite.setHeightDirectly(noteLengthPixels);

        holdNoteSprite.updateHoldNotePosition(renderedHoldNotes);

        displayedHoldNoteData.push(noteData);
      }

      // Destroy all existing selection squares.
      for (member in renderedSelectionSquares.members)
      {
        // Killing the sprite is cheap because we can recycle it.
        member.kill();
      }

      // Readd selection squares for selected notes.
      // Recycle selection squares if possible.
      for (noteSprite in renderedNotes.members)
      {
        // TODO: Handle selection of hold notes.
        if (isNoteSelected(noteSprite.noteData))
        {
          // Determine if the note is being dragged and offset the vertical position accordingly.
          if (dragTargetCurrentStep != 0.0)
          {
            var stepTime:Float = (noteSprite.noteData == null) ? 0.0 : noteSprite.noteData.getStepTime();
            // Update the note's "ghost" step time.
            noteSprite.overrideStepTime = (stepTime + dragTargetCurrentStep).clamp(0, songLengthInSteps - (1 * noteSnapRatio));
            // Then reapply the note sprite's position relative to the grid.
            noteSprite.updateNotePosition(renderedNotes);
          }
          else
          {
            if (noteSprite.overrideStepTime != null)
            {
              // Reset the note's "ghost" step time.
              noteSprite.overrideStepTime = null;
              // Then reapply the note sprite's position relative to the grid.
              noteSprite.updateNotePosition(renderedNotes);
            }
          }

          // Determine if the note is being dragged and offset the horizontal position accordingly.
          if (dragTargetCurrentColumn != 0)
          {
            var data:Int = (noteSprite.noteData == null) ? 0 : noteSprite.noteData.data;
            // Update the note's "ghost" column.
            noteSprite.overrideData = gridColumnToNoteData((noteDataToGridColumn(data) + dragTargetCurrentColumn).clamp(0,
              ChartEditorState.STRUMLINE_SIZE * 2 - 1));
            // Then reapply the note sprite's position relative to the grid.
            noteSprite.updateNotePosition(renderedNotes);
          }
          else
          {
            if (noteSprite.overrideData != null)
            {
              // Reset the note's "ghost" column.
              noteSprite.overrideData = null;
              // Then reapply the note sprite's position relative to the grid.
              noteSprite.updateNotePosition(renderedNotes);
            }
          }

          // Then, render the selection square.
          var selectionSquare:ChartEditorSelectionSquareSprite = renderedSelectionSquares.recycle(buildSelectionSquare);

          // Set the position and size (because we might be recycling one with bad values).
          selectionSquare.noteData = noteSprite.noteData;
          selectionSquare.eventData = null;
          selectionSquare.x = noteSprite.x;
          selectionSquare.y = noteSprite.y;
          selectionSquare.width = GRID_SIZE;
          selectionSquare.height = GRID_SIZE;
        }
      }

      for (eventSprite in renderedEvents.members)
      {
        if (isEventSelected(eventSprite.eventData))
        {
          // Determine if the note is being dragged and offset the position accordingly.
          if (dragTargetCurrentStep > 0 || dragTargetCurrentColumn > 0)
          {
            var stepTime = (eventSprite.eventData == null) ? 0 : eventSprite.eventData.getStepTime();
            eventSprite.overrideStepTime = (stepTime + dragTargetCurrentStep).clamp(0, songLengthInSteps);
            // Then reapply the note sprite's position relative to the grid.
            eventSprite.updateEventPosition(renderedEvents);
          }
          else
          {
            if (eventSprite.overrideStepTime != null)
            {
              // Reset the note's "ghost" column.
              eventSprite.overrideStepTime = null;
              // Then reapply the note sprite's position relative to the grid.
              eventSprite.updateEventPosition(renderedEvents);
            }
          }

          // Then, render the selection square.
          var selectionSquare:ChartEditorSelectionSquareSprite = renderedSelectionSquares.recycle(buildSelectionSquare);

<<<<<<< HEAD
                if (cursorColumn == eventColumn)
                {
                  // Create an event and place it in the chart.
                  // TODO: Figure out configuring event data.
                  var newEventData:SongEventData = new SongEventData(cursorSnappedMs, selectedEventKind, selectedEventData.clone());

                  performCommand(new AddEventsCommand([newEventData], FlxG.keys.pressed.CONTROL));
                }
                else
                {
                  // Create a note and place it in the chart.
                  var newNoteData:SongNoteData = new SongNoteData(cursorSnappedMs, cursorColumn, 0, selectedNoteKind.clone());
=======
          // Set the position and size (because we might be recycling one with bad values).
          selectionSquare.noteData = null;
          selectionSquare.eventData = eventSprite.eventData;
          selectionSquare.x = eventSprite.x;
          selectionSquare.y = eventSprite.y;
          selectionSquare.width = eventSprite.width;
          selectionSquare.height = eventSprite.height;
        }
      }

      // Sort the notes DESCENDING. This keeps the sustain behind the associated note.
      renderedNotes.sort(FlxSort.byY, FlxSort.DESCENDING); // TODO: .group.insertionSort()
>>>>>>> c3d772cc

      // Sort the events DESCENDING. This keeps the sustain behind the associated note.
      renderedEvents.sort(FlxSort.byY, FlxSort.DESCENDING); // TODO: .group.insertionSort()
    }
  }

  /**
   * Handle keybinds for scrolling the chart editor grid.
   */
  function handleScrollKeybinds():Void
  {
    // Don't scroll when the cursor is over the UI, unless a playbar button (the << >> ones) is pressed.
    if (isCursorOverHaxeUI && playbarButtonPressed == null) return;

    var scrollAmount:Float = 0; // Amount to scroll the grid.
    var playheadAmount:Float = 0; // Amount to scroll the playhead relative to the grid.
    var shouldPause:Bool = false; // Whether to pause the song when scrolling.
    var shouldEase:Bool = false; // Whether to ease the scroll.

    // Mouse Wheel = Scroll
    if (FlxG.mouse.wheel != 0 && !FlxG.keys.pressed.CONTROL)
    {
      scrollAmount = -50 * FlxG.mouse.wheel;
      shouldPause = true;
    }

    // Up Arrow = Scroll Up
    if (upKeyHandler.activated && currentLiveInputStyle == None)
    {
      scrollAmount = -GRID_SIZE * 0.25 * 25.0;
      shouldPause = true;
    }
    // Down Arrow = Scroll Down
    if (downKeyHandler.activated && currentLiveInputStyle == None)
    {
      scrollAmount = GRID_SIZE * 0.25 * 25.0;
      shouldPause = true;
    }

    // W = Scroll Up (doesn't work with Ctrl+Scroll)
    if (wKeyHandler.activated && currentLiveInputStyle == None && !FlxG.keys.pressed.CONTROL)
    {
      scrollAmount = -GRID_SIZE * 0.25 * 25.0;
      shouldPause = true;
    }
    // S = Scroll Down (doesn't work with Ctrl+Scroll)
    if (sKeyHandler.activated && currentLiveInputStyle == None && !FlxG.keys.pressed.CONTROL)
    {
      scrollAmount = GRID_SIZE * 0.25 * 25.0;
      shouldPause = true;
    }

    // PAGE UP = Jump up to nearest measure
    if (pageUpKeyHandler.activated)
    {
      var measureHeight:Float = GRID_SIZE * 4 * Conductor.beatsPerMeasure;
      var playheadPos:Float = scrollPositionInPixels + playheadPositionInPixels;
      var targetScrollPosition:Float = Math.floor(playheadPos / measureHeight) * measureHeight;
      // If we would move less than one grid, instead move to the top of the previous measure.
      var targetScrollAmount = Math.abs(targetScrollPosition - playheadPos);
      if (targetScrollAmount < GRID_SIZE)
      {
        targetScrollPosition -= GRID_SIZE * Constants.STEPS_PER_BEAT * Conductor.beatsPerMeasure;
      }
      scrollAmount = targetScrollPosition - playheadPos;

      shouldPause = true;
    }
    if (playbarButtonPressed == 'playbarBack')
    {
      playbarButtonPressed = '';
      scrollAmount = -GRID_SIZE * 4 * Conductor.beatsPerMeasure;
      shouldPause = true;
    }

    // PAGE DOWN = Jump down to nearest measure
    if (pageDownKeyHandler.activated)
    {
      var measureHeight:Float = GRID_SIZE * 4 * Conductor.beatsPerMeasure;
      var playheadPos:Float = scrollPositionInPixels + playheadPositionInPixels;
      var targetScrollPosition:Float = Math.ceil(playheadPos / measureHeight) * measureHeight;
      // If we would move less than one grid, instead move to the top of the next measure.
      var targetScrollAmount = Math.abs(targetScrollPosition - playheadPos);
      if (targetScrollAmount < GRID_SIZE)
      {
        targetScrollPosition += GRID_SIZE * Constants.STEPS_PER_BEAT * Conductor.beatsPerMeasure;
      }
      scrollAmount = targetScrollPosition - playheadPos;

      shouldPause = true;
    }
    if (playbarButtonPressed == 'playbarForward')
    {
      playbarButtonPressed = '';
      scrollAmount = GRID_SIZE * 4 * Conductor.beatsPerMeasure;
      shouldPause = true;
    }

    // Middle Mouse + Drag = Scroll but move the playhead the same amount.
    if (FlxG.mouse.pressedMiddle)
    {
      if (FlxG.mouse.deltaY != 0)
      {
        // Scroll down by the amount dragged.
        scrollAmount += -FlxG.mouse.deltaY;
        // Move the playhead by the same amount in the other direction so it is stationary.
        playheadAmount += FlxG.mouse.deltaY;
      }
    }

    // SHIFT + Scroll = Scroll Fast
    if (FlxG.keys.pressed.SHIFT)
    {
      scrollAmount *= 2;
    }
    // CONTROL + Scroll = Scroll Precise
    if (FlxG.keys.pressed.CONTROL)
    {
      scrollAmount /= 10;
    }

    // ALT = Move playhead instead.
    if (FlxG.keys.pressed.ALT)
    {
      playheadAmount = scrollAmount;
      scrollAmount = 0;
      shouldPause = false;
    }

    // HOME = Scroll to Top
    if (FlxG.keys.justPressed.HOME)
    {
      // Scroll amount is the difference between the current position and the top.
      scrollAmount = 0 - this.scrollPositionInPixels;
      playheadAmount = 0 - this.playheadPositionInPixels;
      shouldPause = true;
    }
    if (playbarButtonPressed == 'playbarStart')
    {
      playbarButtonPressed = '';
      scrollAmount = 0 - this.scrollPositionInPixels;
      playheadAmount = 0 - this.playheadPositionInPixels;
      shouldPause = true;
    }

    // END = Scroll to Bottom
    if (FlxG.keys.justPressed.END)
    {
      // Scroll amount is the difference between the current position and the bottom.
      scrollAmount = this.songLengthInPixels - this.scrollPositionInPixels;
      shouldPause = true;
    }
    if (playbarButtonPressed == 'playbarEnd')
    {
      playbarButtonPressed = '';
      scrollAmount = this.songLengthInPixels - this.scrollPositionInPixels;
      shouldPause = true;
    }

    if (Math.abs(scrollAmount) > GRID_SIZE * 8)
    {
      shouldEase = true;
    }

    // Resync the conductor and audio tracks.
    if (scrollAmount != 0 || playheadAmount != 0)
    {
      this.playheadPositionInPixels += playheadAmount;
      if (shouldEase)
      {
        easeSongToScrollPosition(this.scrollPositionInPixels + scrollAmount);
      }
      else
      {
        // Apply the scroll amount.
        this.scrollPositionInPixels += scrollAmount;
        moveSongToScrollPosition();
      }
    }
    if (shouldPause) stopAudioPlayback();
  }

  /**
   * Handle changing the note snapping level.
   */
  function handleSnap():Void
  {
    if (currentLiveInputStyle == None)
    {
      if (FlxG.keys.justPressed.LEFT && !FlxG.keys.pressed.CONTROL)
      {
        noteSnapQuantIndex--;
      }

      if (FlxG.keys.justPressed.RIGHT && !FlxG.keys.pressed.CONTROL)
      {
        noteSnapQuantIndex++;
      }
    }
  }

  /**
   * Handle display of the mouse cursor.
   */
  function handleCursor():Void
  {
    // Mouse sounds
    if (FlxG.mouse.justPressed) FlxG.sound.play(Paths.sound("chartingSounds/ClickDown"));
    if (FlxG.mouse.justReleased) FlxG.sound.play(Paths.sound("chartingSounds/ClickUp"));

    // Note: If a menu is open in HaxeUI, don't handle cursor behavior.
    var shouldHandleCursor:Bool = !isCursorOverHaxeUI
      || (selectionBoxStartPos != null)
      || (dragTargetNote != null || dragTargetEvent != null);
    var eventColumn:Int = (STRUMLINE_SIZE * 2 + 1) - 1;

    trace('shouldHandleCursor: $shouldHandleCursor');

    if (shouldHandleCursor)
    {
      // Over the course of this big conditional block,
      // we determine what the cursor should look like,
      // and fall back to the default cursor if none of the conditions are met.
      var targetCursorMode:Null<CursorMode> = null;

      if (gridTiledSprite == null) throw "ERROR: Tried to handle cursor, but gridTiledSprite is null! Check ChartEditorState.buildGrid()";

      var overlapsGrid:Bool = FlxG.mouse.overlaps(gridTiledSprite);

      // Cursor position relative to the grid.
      var cursorX:Float = FlxG.mouse.screenX - gridTiledSprite.x;
      var cursorY:Float = FlxG.mouse.screenY - gridTiledSprite.y;

      var overlapsSelectionBorder:Bool = overlapsGrid
        && ((cursorX % 40) < (GRID_SELECTION_BORDER_WIDTH / 2)
          || (cursorX % 40) > (40 - (GRID_SELECTION_BORDER_WIDTH / 2))
            || (cursorY % 40) < (GRID_SELECTION_BORDER_WIDTH / 2) || (cursorY % 40) > (40 - (GRID_SELECTION_BORDER_WIDTH / 2)));

      var overlapsSelection:Bool = FlxG.mouse.overlaps(renderedSelectionSquares);

      if (FlxG.mouse.justPressed)
      {
        if (gridPlayheadScrollArea != null && FlxG.mouse.overlaps(gridPlayheadScrollArea))
        {
          gridPlayheadScrollAreaPressed = true;
        }
        else if (notePreview != null && FlxG.mouse.overlaps(notePreview))
        {
          // Clicked note preview
          notePreviewScrollAreaStartPos = new FlxPoint(FlxG.mouse.screenX, FlxG.mouse.screenY);
        }
        else if (!overlapsGrid || overlapsSelectionBorder)
        {
          selectionBoxStartPos = new FlxPoint(FlxG.mouse.screenX, FlxG.mouse.screenY);
          // Drawing selection box.
          targetCursorMode = Crosshair;
        }
        else if (overlapsSelection)
        {
          // Do nothing
          trace('Clicked on a selected note!');
        }
      }

      if (gridPlayheadScrollAreaPressed && FlxG.mouse.released)
      {
        gridPlayheadScrollAreaPressed = false;
      }

      if (notePreviewScrollAreaStartPos != null && FlxG.mouse.released)
      {
        notePreviewScrollAreaStartPos = null;
      }

      if (gridPlayheadScrollAreaPressed)
      {
        // Clicked on the playhead scroll area.
        // Move the playhead to the cursor position.
        this.playheadPositionInPixels = FlxG.mouse.screenY - MENU_BAR_HEIGHT - GRID_TOP_PAD;
        moveSongToScrollPosition();

        // Cursor should be a grabby hand.
        if (targetCursorMode == null) targetCursorMode = Grabbing;
      }

      // The song position of the cursor, in steps.
      var cursorFractionalStep:Float = cursorY / GRID_SIZE;
      var cursorMs:Float = Conductor.getStepTimeInMs(cursorFractionalStep);
      // Round the cursor step to the nearest snap quant.
      var cursorSnappedStep:Float = Math.floor(cursorFractionalStep / noteSnapRatio) * noteSnapRatio;
      var cursorSnappedMs:Float = Conductor.getStepTimeInMs(cursorSnappedStep);

      // The direction value for the column at the cursor.
      var cursorGridPos:Int = Math.floor(cursorX / GRID_SIZE);
      var cursorColumn:Int = gridColumnToNoteData(cursorGridPos);

      if (selectionBoxStartPos != null)
      {
        var cursorXStart:Float = selectionBoxStartPos.x - gridTiledSprite.x;
        var cursorYStart:Float = selectionBoxStartPos.y - gridTiledSprite.y;

        var hasDraggedMouse:Bool = Math.abs(cursorX - cursorXStart) > DRAG_THRESHOLD || Math.abs(cursorY - cursorYStart) > DRAG_THRESHOLD;

        // Determine if we dragged the mouse at all.
        if (hasDraggedMouse)
        {
          // Handle releasing the selection box.
          if (FlxG.mouse.justReleased)
          {
            // We released the mouse. Select the notes in the box.
            var cursorFractionalStepStart:Float = cursorYStart / GRID_SIZE;
            var cursorStepStart:Int = Math.floor(cursorFractionalStepStart);
            var cursorMsStart:Float = Conductor.getStepTimeInMs(cursorStepStart);
            var cursorColumnBase:Int = Math.floor(cursorX / GRID_SIZE);
            var cursorColumnBaseStart:Int = Math.floor(cursorXStart / GRID_SIZE);

            // Since this selects based on noteData directly,
            // we don't need to specifically exclude sustain pieces.

            // This logic is gross because the columns go 4567-0123-8.
            // We build a list of columns to select.
            var columnStart:Int = Std.int(Math.min(cursorColumnBase, cursorColumnBaseStart));
            var columnEnd:Int = Std.int(Math.max(cursorColumnBase, cursorColumnBaseStart));
            var columns:Array<Int> = [for (i in columnStart...(columnEnd + 1)) i].map(function(i:Int):Int {
              if (i >= eventColumn)
              {
                // Don't invert the event column.
                return eventColumn;
              }
              else if (i >= STRUMLINE_SIZE)
              {
                // Invert the player columns.
                return i - STRUMLINE_SIZE;
              }
              else if (i >= 0)
              {
                // Invert the opponent columns.
                return i + STRUMLINE_SIZE;
              }
              else
              {
                // Minimum of 0.
                return 0;
              }
            });

            if (columns.length > 0)
            {
              var notesToSelect:Array<SongNoteData> = currentSongChartNoteData;
              notesToSelect = SongDataUtils.getNotesInTimeRange(notesToSelect, Math.min(cursorMsStart, cursorMs), Math.max(cursorMsStart, cursorMs));
              notesToSelect = SongDataUtils.getNotesWithData(notesToSelect, columns);

              var eventsToSelect:Array<SongEventData> = [];

              if (columns.indexOf(eventColumn) != -1)
              {
                // The drag selection included the event column.
                eventsToSelect = currentSongChartEventData;
                eventsToSelect = SongDataUtils.getEventsInTimeRange(eventsToSelect, Math.min(cursorMsStart, cursorMs), Math.max(cursorMsStart, cursorMs));
              }

              if (notesToSelect.length > 0 || eventsToSelect.length > 0)
              {
                if (FlxG.keys.pressed.CONTROL)
                {
                  // Add to the selection.
                  performCommand(new SelectItemsCommand(notesToSelect, eventsToSelect));
                }
                else
                {
                  // Set the selection.
                  performCommand(new SetItemSelectionCommand(notesToSelect, eventsToSelect, currentNoteSelection, currentEventSelection));
                }
              }
              else
              {
                // We made a selection box, but it didn't select anything.

                if (!FlxG.keys.pressed.CONTROL)
                {
                  // Deselect all items.
                  if (currentNoteSelection.length > 0 || currentEventSelection.length > 0)
                  {
                    trace('Clicked and dragged outside grid, deselecting all items.');
                    performCommand(new DeselectAllItemsCommand(currentNoteSelection, currentEventSelection));
                  }
                }
              }
            }
            else
            {
              // We made a selection box, but it didn't select any columns.
            }

            // Clear the selection box.
            selectionBoxStartPos = null;
            setSelectionBoxBounds();
          }
          else
          {
            // Clicking and dragging.

            // Scroll the screen if the mouse is above or below the grid.
            if (FlxG.mouse.screenY < MENU_BAR_HEIGHT)
            {
              // Scroll up.
              var diff:Float = MENU_BAR_HEIGHT - FlxG.mouse.screenY;
              scrollPositionInPixels -= diff * 0.5; // Too fast!
              moveSongToScrollPosition();
            }
            else if (FlxG.mouse.screenY > (playbarHeadLayout?.y ?? 0.0))
            {
              // Scroll down.
              var diff:Float = FlxG.mouse.screenY - (playbarHeadLayout?.y ?? 0.0);
              scrollPositionInPixels += diff * 0.5; // Too fast!
              moveSongToScrollPosition();
            }

            // Render the selection box.
            var selectionRect:FlxRect = new FlxRect();
            selectionRect.x = Math.min(FlxG.mouse.screenX, selectionBoxStartPos.x);
            selectionRect.y = Math.min(FlxG.mouse.screenY, selectionBoxStartPos.y);
            selectionRect.width = Math.abs(FlxG.mouse.screenX - selectionBoxStartPos.x);
            selectionRect.height = Math.abs(FlxG.mouse.screenY - selectionBoxStartPos.y);
            setSelectionBoxBounds(selectionRect);

            targetCursorMode = Crosshair;
          }
        }
        else if (FlxG.mouse.justReleased)
        {
          // Clear the selection box.
          selectionBoxStartPos = null;
          setSelectionBoxBounds();

          if (overlapsGrid)
          {
            // We clicked on the grid without moving the mouse.

            // Find the first note that is at the cursor position.
            var highlightedNote:Null<ChartEditorNoteSprite> = renderedNotes.members.find(function(note:ChartEditorNoteSprite):Bool {
              // If note.alive is false, the note is dead and awaiting recycling.
              return note.alive && FlxG.mouse.overlaps(note);
            });
            var highlightedEvent:Null<ChartEditorEventSprite> = null;
            if (highlightedNote == null)
            {
              highlightedEvent = renderedEvents.members.find(function(event:ChartEditorEventSprite):Bool {
                return event.alive && FlxG.mouse.overlaps(event);
              });
            }

            if (FlxG.keys.pressed.CONTROL)
            {
              if (highlightedNote != null && highlightedNote.noteData != null)
              {
                // TODO: Handle the case of clicking on a sustain piece.
                // Control click to select/deselect an individual note.
                if (isNoteSelected(highlightedNote.noteData))
                {
                  performCommand(new DeselectItemsCommand([highlightedNote.noteData], []));
                }
                else
                {
                  performCommand(new SelectItemsCommand([highlightedNote.noteData], []));
                }
              }
              else if (highlightedEvent != null && highlightedEvent.eventData != null)
              {
                // Control click to select/deselect an individual note.
                if (isEventSelected(highlightedEvent.eventData))
                {
                  performCommand(new DeselectItemsCommand([], [highlightedEvent.eventData]));
                }
                else
                {
                  performCommand(new SelectItemsCommand([], [highlightedEvent.eventData]));
                }
              }
              else
              {
                // Do nothing if you control-clicked on an empty space.
              }
            }
            else
            {
              if (highlightedNote != null && highlightedNote.noteData != null)
              {
                // Click a note to select it.
                performCommand(new SetItemSelectionCommand([highlightedNote.noteData], [], currentNoteSelection, currentEventSelection));
              }
              else if (highlightedEvent != null && highlightedEvent.eventData != null)
              {
                // Click an event to select it.
                performCommand(new SetItemSelectionCommand([], [highlightedEvent.eventData], currentNoteSelection, currentEventSelection));
              }
              else
              {
                // Click on an empty space to deselect everything.
                performCommand(new DeselectAllItemsCommand(currentNoteSelection, currentEventSelection));
              }
            }
          }
          else
          {
            // If we clicked and released outside the grid.

            if (!FlxG.keys.pressed.CONTROL)
            {
              // Deselect all items.
              if (currentNoteSelection.length > 0 || currentEventSelection.length > 0)
              {
                trace('Clicked outside grid, deselecting all items.');
                performCommand(new DeselectAllItemsCommand(currentNoteSelection, currentEventSelection));
              }
            }
          }
        }
      }
      else if (notePreviewScrollAreaStartPos != null)
      {
        // Player is clicking and holding on note preview to scrub around.
        targetCursorMode = Grabbing;

        var clickedPosInPixels:Float = FlxMath.remapToRange(FlxG.mouse.screenY, (notePreview?.y ?? 0.0),
          (notePreview?.y ?? 0.0) + (notePreview?.height ?? 0.0), 0, songLengthInPixels);

        scrollPositionInPixels = clickedPosInPixels;
        moveSongToScrollPosition();
      }
      else if (dragTargetNote != null || dragTargetEvent != null)
      {
        if (FlxG.mouse.justReleased)
        {
          // Perform the actual drag operation.
          var dragDistanceSteps:Float = dragTargetCurrentStep;
          var dragDistanceMs:Float = 0;
          if (dragTargetNote != null && dragTargetNote.noteData != null)
          {
            dragDistanceMs = Conductor.getStepTimeInMs(dragTargetNote.noteData.getStepTime() + dragDistanceSteps) - dragTargetNote.noteData.time;
          }
          else if (dragTargetEvent != null && dragTargetEvent.eventData != null)
          {
            dragDistanceMs = Conductor.getStepTimeInMs(dragTargetEvent.eventData.getStepTime() + dragDistanceSteps) - dragTargetEvent.eventData.time;
          }
          var dragDistanceColumns:Int = dragTargetCurrentColumn;

          if (currentNoteSelection.length > 0 && currentEventSelection.length > 0)
          {
            // Both notes and events are selected.
            performCommand(new MoveItemsCommand(currentNoteSelection, currentEventSelection, dragDistanceMs, dragDistanceColumns));
          }
          else if (currentNoteSelection.length > 0)
          {
            // Only notes are selected.
            performCommand(new MoveNotesCommand(currentNoteSelection, dragDistanceMs, dragDistanceColumns));
          }
          else if (currentEventSelection.length > 0)
          {
            // Only events are selected.
            performCommand(new MoveEventsCommand(currentEventSelection, dragDistanceMs));
          }

          // Finished dragging. Release the note at the new position.
          dragTargetNote = null;
          dragTargetEvent = null;

          noteDisplayDirty = true;

          dragTargetCurrentStep = 0;
          dragTargetCurrentColumn = 0;
        }
        else
        {
          // Player is clicking and holding on a selected note or event to move the selection around.
          targetCursorMode = Grabbing;

          // Scroll the screen if the mouse is above or below the grid.
          if (FlxG.mouse.screenY < MENU_BAR_HEIGHT)
          {
            // Scroll up.
            trace('Scroll up!');
            var diff:Float = MENU_BAR_HEIGHT - FlxG.mouse.screenY;
            scrollPositionInPixels -= diff * 0.5; // Too fast!
            moveSongToScrollPosition();
          }
          else if (FlxG.mouse.screenY > (playbarHeadLayout?.y ?? 0.0))
          {
            // Scroll down.
            trace('Scroll down!');
            var diff:Float = FlxG.mouse.screenY - (playbarHeadLayout?.y ?? 0.0);
            scrollPositionInPixels += diff * 0.5; // Too fast!
            moveSongToScrollPosition();
          }

          // Calculate distance between the position dragged to and the original position.
          var stepTime:Float = 0;
          if (dragTargetNote != null && dragTargetNote.noteData != null)
          {
            stepTime = dragTargetNote.noteData.getStepTime();
          }
          else if (dragTargetEvent != null && dragTargetEvent.eventData != null)
          {
            stepTime = dragTargetEvent.eventData.getStepTime();
          }
          var dragDistanceSteps:Float = Conductor.getTimeInSteps(cursorSnappedMs).clamp(0, songLengthInSteps - (1 * noteSnapRatio)) - stepTime;
          var data:Int = 0;
          var noteGridPos:Int = 0;
          if (dragTargetNote != null && dragTargetNote.noteData != null)
          {
            data = dragTargetNote.noteData.data;
            noteGridPos = noteDataToGridColumn(data);
          }
          else if (dragTargetEvent != null)
          {
            data = ChartEditorState.STRUMLINE_SIZE * 2 + 1;
          }
          var dragDistanceColumns:Int = cursorGridPos - noteGridPos;

          if (dragTargetCurrentStep != dragDistanceSteps || dragTargetCurrentColumn != dragDistanceColumns)
          {
            // Play a sound as we drag.
            this.playSound(Paths.sound('chartingSounds/noteLay'));

            trace('Dragged ${dragDistanceColumns} X and ${dragDistanceSteps} Y.');
            dragTargetCurrentStep = dragDistanceSteps;
            dragTargetCurrentColumn = dragDistanceColumns;

            noteDisplayDirty = true;
          }
        }
      }
      else if (currentPlaceNoteData != null)
      {
        // Handle extending the note as you drag.

        var stepTime:Float = inline currentPlaceNoteData.getStepTime();
        var dragLengthSteps:Float = Conductor.getTimeInSteps(cursorSnappedMs) - stepTime;
        var dragLengthMs:Float = dragLengthSteps * Conductor.stepLengthMs;
        var dragLengthPixels:Float = dragLengthSteps * GRID_SIZE;

        if (gridGhostNote != null && gridGhostNote.noteData != null && gridGhostHoldNote != null)
        {
          if (dragLengthSteps > 0)
          {
            if (dragLengthCurrent != dragLengthSteps)
            {
              stretchySounds = !stretchySounds;
              this.playSound(Paths.sound('chartingSounds/stretch' + (stretchySounds ? '1' : '2') + '_UI'));

              dragLengthCurrent = dragLengthSteps;
            }

            gridGhostHoldNote.visible = true;
            gridGhostHoldNote.noteData = gridGhostNote.noteData;
            gridGhostHoldNote.noteDirection = gridGhostNote.noteData.getDirection();

            gridGhostHoldNote.setHeightDirectly(dragLengthPixels);

            gridGhostHoldNote.updateHoldNotePosition(renderedHoldNotes);
          }
          else
          {
            gridGhostHoldNote.visible = false;
          }
        }

        if (FlxG.mouse.justReleased)
        {
          if (dragLengthSteps > 0)
          {
            this.playSound(Paths.sound('chartingSounds/stretchSNAP_UI'));
            // Apply the new length.
            performCommand(new ExtendNoteLengthCommand(currentPlaceNoteData, dragLengthMs));
          }

          // Finished dragging. Release the note.
          currentPlaceNoteData = null;
        }
      }
      else
      {
        if (FlxG.mouse.justPressed)
        {
          // Just clicked to place a note.
          if (overlapsGrid && !overlapsSelectionBorder)
          {
            // We clicked on the grid without moving the mouse.

            // Find the first note that is at the cursor position.
            var highlightedNote:Null<ChartEditorNoteSprite> = renderedNotes.members.find(function(note:ChartEditorNoteSprite):Bool {
              // If note.alive is false, the note is dead and awaiting recycling.
              return note.alive && FlxG.mouse.overlaps(note);
            });
            var highlightedEvent:Null<ChartEditorEventSprite> = null;
            if (highlightedNote == null)
            {
              highlightedEvent = renderedEvents.members.find(function(event:ChartEditorEventSprite):Bool {
                // If event.alive is false, the event is dead and awaiting recycling.
                return event.alive && FlxG.mouse.overlaps(event);
              });
            }

            if (FlxG.keys.pressed.CONTROL)
            {
              // Control click to select/deselect an individual note.
              if (highlightedNote != null && highlightedNote.noteData != null)
              {
                if (isNoteSelected(highlightedNote.noteData))
                {
                  performCommand(new DeselectItemsCommand([highlightedNote.noteData], []));
                }
                else
                {
                  performCommand(new SelectItemsCommand([highlightedNote.noteData], []));
                }
              }
              else if (highlightedEvent != null && highlightedEvent.eventData != null)
              {
                if (isEventSelected(highlightedEvent.eventData))
                {
                  performCommand(new DeselectItemsCommand([], [highlightedEvent.eventData]));
                }
                else
                {
                  performCommand(new SelectItemsCommand([], [highlightedEvent.eventData]));
                }
              }
              else
              {
                // Do nothing when control clicking nothing.
              }
            }
            else
            {
              if (highlightedNote != null && highlightedNote.noteData != null)
              {
                if (isNoteSelected(highlightedNote.noteData))
                {
                  // Clicked a selected event, start dragging.
                  trace('Ready to drag!');
                  dragTargetNote = highlightedNote;
                }
                else
                {
                  // If you click an unselected note, and aren't holding Control, deselect everything else.
                  performCommand(new SetItemSelectionCommand([highlightedNote.noteData], [], currentNoteSelection, currentEventSelection));
                }
              }
              else if (highlightedEvent != null && highlightedEvent.eventData != null)
              {
                if (isEventSelected(highlightedEvent.eventData))
                {
                  // Clicked a selected event, start dragging.
                  trace('Ready to drag!');
                  dragTargetEvent = highlightedEvent;
                }
                else
                {
                  // If you click an unselected event, and aren't holding Control, deselect everything else.
                  performCommand(new SetItemSelectionCommand([], [highlightedEvent.eventData], currentNoteSelection, currentEventSelection));
                }
              }
              else
              {
                // Click a blank space to place a note and select it.

                if (cursorGridPos == eventColumn)
                {
                  // Create an event and place it in the chart.
                  // TODO: Figure out configuring event data.
                  var newEventData:SongEventData = new SongEventData(cursorSnappedMs, selectedEventKind, selectedEventData);

                  performCommand(new AddEventsCommand([newEventData], FlxG.keys.pressed.CONTROL));
                }
                else
                {
                  // Create a note and place it in the chart.
                  var newNoteData:SongNoteData = new SongNoteData(cursorSnappedMs, cursorColumn, 0, selectedNoteKind);

                  performCommand(new AddNotesCommand([newNoteData], FlxG.keys.pressed.CONTROL));

                  currentPlaceNoteData = newNoteData;
                }
              }
            }
          }
          else
          {
            // If we clicked and released outside the grid, do nothing.
          }
        }

        var rightMouseUpdated:Bool = (FlxG.mouse.justPressedRight)
          || (FlxG.mouse.pressedRight && (FlxG.mouse.deltaX > 0 || FlxG.mouse.deltaY > 0));
        if (rightMouseUpdated && overlapsGrid)
        {
          // We right clicked on the grid.

          // Find the first note that is at the cursor position.
          var highlightedNote:Null<ChartEditorNoteSprite> = renderedNotes.members.find(function(note:ChartEditorNoteSprite):Bool {
            // If note.alive is false, the note is dead and awaiting recycling.
            return note.alive && FlxG.mouse.overlaps(note);
          });
          var highlightedEvent:Null<ChartEditorEventSprite> = null;
          if (highlightedNote == null)
          {
            highlightedEvent = renderedEvents.members.find(function(event:ChartEditorEventSprite):Bool {
              // If event.alive is false, the event is dead and awaiting recycling.
              return event.alive && FlxG.mouse.overlaps(event);
            });
          }

          if (highlightedNote != null && highlightedNote.noteData != null)
          {
            // TODO: Handle the case of clicking on a sustain piece.
            // Remove the note.
            performCommand(new RemoveNotesCommand([highlightedNote.noteData]));
          }
          else if (highlightedEvent != null && highlightedEvent.eventData != null)
          {
            // Remove the event.
            performCommand(new RemoveEventsCommand([highlightedEvent.eventData]));
          }
          else
          {
            // Right clicked on nothing.
          }
        }

        var isOrWillSelect = overlapsSelection || dragTargetNote != null || dragTargetEvent != null;
        // Handle grid cursor.
        if (overlapsGrid && !isOrWillSelect && !overlapsSelectionBorder && !gridPlayheadScrollAreaPressed)
        {
          // Indicate that we can place a note here.

          if (cursorGridPos == eventColumn)
          {
            if (gridGhostNote != null) gridGhostNote.visible = false;
            if (gridGhostHoldNote != null) gridGhostHoldNote.visible = false;

            if (gridGhostEvent == null) throw "ERROR: Tried to handle cursor, but gridGhostEvent is null! Check ChartEditorState.buildGrid()";

            var eventData:SongEventData = gridGhostEvent.eventData != null ? gridGhostEvent.eventData : new SongEventData(cursorMs, selectedEventKind, null);

            if (selectedEventKind != eventData.event)
            {
              eventData.event = selectedEventKind;
            }
            eventData.time = cursorSnappedMs;

            gridGhostEvent.visible = true;
            gridGhostEvent.eventData = eventData;
            gridGhostEvent.updateEventPosition(renderedEvents);

            targetCursorMode = Cell;
          }
          else
          {
            if (gridGhostEvent != null) gridGhostEvent.visible = false;

            if (gridGhostNote == null) throw "ERROR: Tried to handle cursor, but gridGhostNote is null! Check ChartEditorState.buildGrid()";

            var noteData:SongNoteData = gridGhostNote.noteData != null ? gridGhostNote.noteData : new SongNoteData(cursorMs, cursorColumn, 0, selectedNoteKind);

            if (cursorColumn != noteData.data || selectedNoteKind != noteData.kind)
            {
              noteData.kind = selectedNoteKind;
              noteData.data = cursorColumn;
              gridGhostNote.playNoteAnimation();
            }
            noteData.time = cursorSnappedMs;

            gridGhostNote.visible = true;
            gridGhostNote.noteData = noteData;
            gridGhostNote.updateNotePosition(renderedNotes);

            targetCursorMode = Cell;
          }
        }
        else
        {
          if (gridGhostNote != null) gridGhostNote.visible = false;
          if (gridGhostHoldNote != null) gridGhostHoldNote.visible = false;
          if (gridGhostEvent != null) gridGhostEvent.visible = false;
        }
      }

      if (targetCursorMode == null)
      {
        if (FlxG.mouse.pressed)
        {
          if (overlapsSelection)
          {
            targetCursorMode = Grabbing;
          }
          if (overlapsSelectionBorder)
          {
            targetCursorMode = Crosshair;
          }
        }
        else
        {
          if (notePreview != null && FlxG.mouse.overlaps(notePreview))
          {
            targetCursorMode = Pointer;
          }
          else if (gridPlayheadScrollArea != null && FlxG.mouse.overlaps(gridPlayheadScrollArea))
          {
            targetCursorMode = Pointer;
          }
          else if (overlapsSelection)
          {
            targetCursorMode = Pointer;
          }
          else if (overlapsSelectionBorder)
          {
            targetCursorMode = Crosshair;
          }
          else if (overlapsGrid)
          {
            targetCursorMode = Cell;
          }
        }
      }

      // Actually set the cursor mode to the one we specified earlier.
      Cursor.cursorMode = targetCursorMode ?? Default;
    }
    else
    {
      if (gridGhostNote != null) gridGhostNote.visible = false;
      if (gridGhostHoldNote != null) gridGhostHoldNote.visible = false;
      if (gridGhostEvent != null) gridGhostEvent.visible = false;

      // Do not set Cursor.cursorMode here, because it will be set by the HaxeUI.
    }
  }

  /**
   * Handles passive behavior of the menu bar, such as updating labels or enabled/disabled status.
   * Does not handle onClick ACTIONS of the menubar.
   */
  function handleMenubar():Void
  {
    if (commandHistoryDirty)
    {
      commandHistoryDirty = false;

      // Update the Undo and Redo buttons.
      var undoButton:Null<MenuItem> = findComponent('menubarItemUndo', MenuItem);

      if (undoButton != null)
      {
        if (undoHistory.length == 0)
        {
          // Disable the Undo button.
          undoButton.disabled = true;
          undoButton.text = 'Undo';
        }
        else
        {
          // Change the label to the last command.
          undoButton.disabled = false;
          undoButton.text = 'Undo ${undoHistory[undoHistory.length - 1].toString()}';
        }
      }
      else
      {
        trace('undoButton is null');
      }

      var redoButton:Null<MenuItem> = findComponent('menubarItemRedo', MenuItem);

      if (redoButton != null)
      {
        if (redoHistory.length == 0)
        {
          // Disable the Redo button.
          redoButton.disabled = true;
          redoButton.text = 'Redo';
        }
        else
        {
          // Change the label to the last command.
          redoButton.disabled = false;
          redoButton.text = 'Redo ${redoHistory[redoHistory.length - 1].toString()}';
        }
      }
      else
      {
        trace('redoButton is null');
      }
    }
<<<<<<< HEAD

    #if !mac
    NotificationManager.instance.addNotification(
      {
        title: 'Switch Difficulty',
        body: 'Switched difficulty to ${selectedDifficulty.toTitleCase()}',
        type: NotificationType.Success,
        expiryMs: ChartEditorState.NOTIFICATION_DISMISS_TIME
      });
    #end
  }

  /**
   * Handle keybinds for the Test menu items.
   */
  function handleTestKeybinds():Void
  {
    if (!isHaxeUIDialogOpen && !isHaxeUIFocused && FlxG.keys.justPressed.ENTER)
    {
      var minimal = FlxG.keys.pressed.SHIFT;
      ChartEditorToolboxHandler.hideAllToolboxes(this);
      testSongInPlayState(minimal);
    }
  }

  /**
   * Handle keybinds for Help menu items.
   */
  function handleHelpKeybinds():Void
  {
    // F1 = Open Help
    if (FlxG.keys.justPressed.F1) ChartEditorDialogHandler.openUserGuideDialog(this);
=======
>>>>>>> c3d772cc
  }

  function handleToolboxes():Void
  {
    handleDifficultyToolbox();
    handlePlayerPreviewToolbox();
    handleOpponentPreviewToolbox();
  }

  function handleDifficultyToolbox():Void
  {
    if (difficultySelectDirty)
    {
      difficultySelectDirty = false;

      // Manage the Select Difficulty tree view.
      var difficultyToolbox:Null<CollapsibleDialog> = this.getToolbox(CHART_EDITOR_TOOLBOX_DIFFICULTY_LAYOUT);
      if (difficultyToolbox == null) return;

      var treeView:Null<TreeView> = difficultyToolbox.findComponent('difficultyToolboxTree');
      if (treeView == null) return;

      // Clear the tree view so we can rebuild it.
      treeView.clearNodes();

      // , icon: 'haxeui-core/styles/default/haxeui_tiny.png'
      var treeSong:TreeViewNode = treeView.addNode({id: 'stv_song', text: 'S: $currentSongName'});
      treeSong.expanded = true;

      for (curVariation in availableVariations)
      {
        var variationMetadata:Null<SongMetadata> = songMetadata.get(curVariation);
        if (variationMetadata == null) continue;

        var treeVariation:TreeViewNode = treeSong.addNode(
          {
            id: 'stv_variation_$curVariation',
            text: 'V: ${curVariation.toTitleCase()}'
          });
        treeVariation.expanded = true;

        var difficultyList:Array<String> = variationMetadata.playData.difficulties;

        for (difficulty in difficultyList)
        {
          var _treeDifficulty:TreeViewNode = treeVariation.addNode(
            {
              id: 'stv_difficulty_${curVariation}_$difficulty',
              text: 'D: ${difficulty.toTitleCase()}'
            });
        }
      }

      treeView.onChange = onChangeTreeDifficulty;
      refreshDifficultyTreeSelection(treeView);
    }
  }

  function handlePlayerPreviewToolbox():Void
  {
    // Manage the Select Difficulty tree view.
    var charPreviewToolbox:Null<CollapsibleDialog> = this.getToolbox(CHART_EDITOR_TOOLBOX_PLAYER_PREVIEW_LAYOUT);
    if (charPreviewToolbox == null) return;

    // TODO: Re-enable the player preview once we figure out the performance issues.
    var charPlayer:Null<CharacterPlayer> = null; // charPreviewToolbox.findComponent('charPlayer');
    if (charPlayer == null) return;

    currentPlayerCharacterPlayer = charPlayer;

    if (playerPreviewDirty)
    {
      playerPreviewDirty = false;

      if (currentSongMetadata.playData.characters.player != charPlayer.charId)
      {
        if (healthIconBF != null) healthIconBF.characterId = currentSongMetadata.playData.characters.player;

        charPlayer.loadCharacter(currentSongMetadata.playData.characters.player);
        charPlayer.characterType = CharacterType.BF;
        charPlayer.flip = true;
        charPlayer.targetScale = 0.5;

        charPreviewToolbox.title = 'Player Preview - ${charPlayer.charName}';
      }

      if (charPreviewToolbox != null && !charPreviewToolbox.minimized)
      {
        charPreviewToolbox.width = charPlayer.width + 32;
        charPreviewToolbox.height = charPlayer.height + 64;
      }
    }
  }

  function handleOpponentPreviewToolbox():Void
  {
    // Manage the Select Difficulty tree view.
    var charPreviewToolbox:Null<CollapsibleDialog> = this.getToolbox(CHART_EDITOR_TOOLBOX_OPPONENT_PREVIEW_LAYOUT);
    if (charPreviewToolbox == null) return;

    // TODO: Re-enable the player preview once we figure out the performance issues.
    var charPlayer:Null<CharacterPlayer> = null; // charPreviewToolbox.findComponent('charPlayer');
    if (charPlayer == null) return;

    currentOpponentCharacterPlayer = charPlayer;

    if (opponentPreviewDirty)
    {
      opponentPreviewDirty = false;

      if (currentSongMetadata.playData.characters.opponent != charPlayer.charId)
      {
        if (healthIconDad != null) healthIconDad.characterId = currentSongMetadata.playData.characters.opponent;

        charPlayer.loadCharacter(currentSongMetadata.playData.characters.opponent);
        charPlayer.characterType = CharacterType.DAD;
        charPlayer.flip = false;
        charPlayer.targetScale = 0.5;

        charPreviewToolbox.title = 'Opponent Preview - ${charPlayer.charName}';
      }

      if (charPreviewToolbox != null && !charPreviewToolbox.minimized)
      {
        charPreviewToolbox.width = charPlayer.width + 32;
        charPreviewToolbox.height = charPlayer.height + 64;
      }
    }
  }

  /**
   * Handles display elements for the playbar at the bottom.
   */
  function handlePlaybar():Void
  {
    if (playbarHeadLayout == null) throw "ERROR: Tried to handle playbar, but playbarHeadLayout is null!";
    if (playbarHead == null) throw "ERROR: Tried to handle playbar, but playbarHeadLayout is null!";

    // Make sure the playbar is never nudged out of the correct spot.
    playbarHeadLayout.x = 4;
    playbarHeadLayout.y = FlxG.height - 48 - 8;

    var songPos:Float = Conductor.songPosition;
    var songRemaining:Float = Math.max(songLengthInMs - songPos, 0.0);

    // Move the playhead to match the song position, if we aren't dragging it.
    if (!playbarHeadDragging)
    {
      var songPosPercent:Float = songPos / songLengthInMs * 100;
      if (playbarHead.value != songPosPercent) playbarHead.value = songPosPercent;
    }

    var songPosSeconds:String = Std.string(Math.floor((songPos / 1000) % 60)).lpad('0', 2);
    var songPosMinutes:String = Std.string(Math.floor((songPos / 1000) / 60)).lpad('0', 2);
    var songPosString:String = '${songPosMinutes}:${songPosSeconds}';

    if (playbarSongPos == null) playbarSongPos = findComponent('playbarSongPos', Label);
    if (playbarSongPos != null && playbarSongPos.value != songPosString) playbarSongPos.value = songPosString;

    var songRemainingSeconds:String = Std.string(Math.floor((songRemaining / 1000) % 60)).lpad('0', 2);
    var songRemainingMinutes:String = Std.string(Math.floor((songRemaining / 1000) / 60)).lpad('0', 2);
    var songRemainingString:String = '-${songRemainingMinutes}:${songRemainingSeconds}';

    if (playbarSongRemaining == null) playbarSongRemaining = findComponent('playbarSongRemaining', Label);
    if (playbarSongRemaining != null
      && playbarSongRemaining.value != songRemainingString) playbarSongRemaining.value = songRemainingString;

    if (playbarNoteSnap == null) playbarNoteSnap = findComponent('playbarNoteSnap', Label);
    if (playbarNoteSnap != null && playbarNoteSnap.value != '1/${noteSnapQuant}') playbarNoteSnap.value = '1/${noteSnapQuant}';
  }

  function handlePlayhead():Void
  {
    // Place notes at the playhead.
    switch (currentLiveInputStyle)
    {
      case ChartEditorLiveInputStyle.WASD:
        if (FlxG.keys.justPressed.A) placeNoteAtPlayhead(4);
        if (FlxG.keys.justPressed.S) placeNoteAtPlayhead(5);
        if (FlxG.keys.justPressed.W) placeNoteAtPlayhead(6);
        if (FlxG.keys.justPressed.D) placeNoteAtPlayhead(7);

        if (FlxG.keys.justPressed.LEFT) placeNoteAtPlayhead(0);
        if (FlxG.keys.justPressed.DOWN) placeNoteAtPlayhead(1);
        if (FlxG.keys.justPressed.UP) placeNoteAtPlayhead(2);
        if (FlxG.keys.justPressed.RIGHT) placeNoteAtPlayhead(3);
      case ChartEditorLiveInputStyle.NumberKeys:
        // Flipped because Dad is on the left but represents data 0-3.
        if (FlxG.keys.justPressed.ONE) placeNoteAtPlayhead(4);
        if (FlxG.keys.justPressed.TWO) placeNoteAtPlayhead(5);
        if (FlxG.keys.justPressed.THREE) placeNoteAtPlayhead(6);
        if (FlxG.keys.justPressed.FOUR) placeNoteAtPlayhead(7);

        if (FlxG.keys.justPressed.FIVE) placeNoteAtPlayhead(0);
        if (FlxG.keys.justPressed.SIX) placeNoteAtPlayhead(1);
        if (FlxG.keys.justPressed.SEVEN) placeNoteAtPlayhead(2);
        if (FlxG.keys.justPressed.EIGHT) placeNoteAtPlayhead(3);
      case ChartEditorLiveInputStyle.None:
        // Do nothing.
    }
  }

  function placeNoteAtPlayhead(column:Int):Void
  {
    var playheadPos:Float = scrollPositionInPixels + playheadPositionInPixels;
    var playheadPosFractionalStep:Float = playheadPos / GRID_SIZE / noteSnapRatio;
    var playheadPosStep:Int = Std.int(Math.floor(playheadPosFractionalStep));
    var playheadPosSnappedMs:Float = playheadPosStep * Conductor.stepLengthMs * noteSnapRatio;

    // Look for notes within 1 step of the playhead.
    var notesAtPos:Array<SongNoteData> = SongDataUtils.getNotesInTimeRange(currentSongChartNoteData, playheadPosSnappedMs,
      playheadPosSnappedMs + Conductor.stepLengthMs * noteSnapRatio);
    notesAtPos = SongDataUtils.getNotesWithData(notesAtPos, [column]);

    if (notesAtPos.length == 0)
    {
      var newNoteData:SongNoteData = new SongNoteData(playheadPosSnappedMs, column, 0, selectedNoteKind);
      performCommand(new AddNotesCommand([newNoteData], FlxG.keys.pressed.CONTROL));
    }
    else
    {
      trace('Already a note there.');
    }
  }

  /**
   * Handles the note preview/scroll area on the right side.
   * Notes are rendered here as small bars.
   * This function also handles:
   * - Moving the viewport preview box around based on its current position.
   * - Scrolling the note preview area down if the note preview is taller than the screen,
   *   and the viewport nears the end of the visible area.
   */
  function handleNotePreview():Void
  {
    if (notePreviewDirty && notePreview != null)
    {
      notePreviewDirty = false;

      // TODO: Only update the notes that have changed.
      notePreview.erase();
      notePreview.addNotes(currentSongChartNoteData, Std.int(songLengthInMs));
      notePreview.addEvents(currentSongChartEventData, Std.int(songLengthInMs));
    }

    if (notePreviewViewportBoundsDirty)
    {
      setNotePreviewViewportBounds(calculateNotePreviewViewportBounds());
    }
  }

  /**
   * Handle aligning the health icons next to the grid.
   */
  function handleHealthIcons():Void
  {
    if (healthIconsDirty)
    {
      var charDataBF = CharacterDataParser.fetchCharacterData(currentSongMetadata.playData.characters.player);
      var charDataDad = CharacterDataParser.fetchCharacterData(currentSongMetadata.playData.characters.opponent);
      if (healthIconBF != null)
      {
        healthIconBF.configure(charDataBF?.healthIcon);
        healthIconBF.size *= 0.5; // Make the icon smaller in Chart Editor.
        healthIconBF.flipX = !healthIconBF.flipX; // BF faces the other way.
      }
      if (healthIconDad != null)
      {
        healthIconDad.configure(charDataDad?.healthIcon);
        healthIconDad.size *= 0.5; // Make the icon smaller in Chart Editor.
      }
      healthIconsDirty = false;
    }

    // Right align, and visibly center, the BF health icon.
    if (healthIconBF != null)
    {
      // Base X position to the right of the grid.
      healthIconBF.x = (gridTiledSprite == null) ? (0) : (gridTiledSprite.x + gridTiledSprite.width + 45 - (healthIconBF.width / 2));
      healthIconBF.y = (gridTiledSprite == null) ? (0) : (MENU_BAR_HEIGHT + GRID_TOP_PAD + 30 - (healthIconBF.height / 2));
    }

    // Visibly center the Dad health icon.
    if (healthIconDad != null)
    {
      healthIconDad.x = (gridTiledSprite == null) ? (0) : (gridTiledSprite.x - 45 - (healthIconDad.width / 2));
      healthIconDad.y = (gridTiledSprite == null) ? (0) : (MENU_BAR_HEIGHT + GRID_TOP_PAD + 30 - (healthIconDad.height / 2));
    }
  }

  /**
   * Handle keybinds for File menu items.
   */
  function handleFileKeybinds():Void
  {
    // CTRL + N = New Chart
    if (FlxG.keys.pressed.CONTROL && FlxG.keys.justPressed.N)
    {
      this.openWelcomeDialog(true);
    }

    // CTRL + O = Open Chart
    if (FlxG.keys.pressed.CONTROL && FlxG.keys.justPressed.O)
    {
      this.openBrowseWizard(true);
    }

    // CTRL + SHIFT + S = Save As
    if (FlxG.keys.pressed.CONTROL && FlxG.keys.pressed.SHIFT && FlxG.keys.justPressed.S)
    {
      this.exportAllSongData(false);
    }

<<<<<<< HEAD
    if (FlxG.keys.justPressed.SPACE && !(isHaxeUIDialogOpen || isHaxeUIFocused))
=======
    // CTRL + Q = Quit to Menu
    if (FlxG.keys.pressed.CONTROL && FlxG.keys.justPressed.Q)
>>>>>>> c3d772cc
    {
      quitChartEditor();
    }
  }

  /**
   * Handle keybinds for edit menu items.
   */
  function handleEditKeybinds():Void
  {
    // CTRL + Z = Undo
    if (undoKeyHandler.activated)
    {
      undoLastCommand();
    }

    // CTRL + Y = Redo
    if (redoKeyHandler.activated)
    {
      redoLastCommand();
    }

    // CTRL + C = Copy
    if (FlxG.keys.pressed.CONTROL && FlxG.keys.justPressed.C)
    {
      // Copy selected notes.
      // We don't need a command for this since we can't undo it.
      SongDataUtils.writeItemsToClipboard(
        {
          notes: SongDataUtils.buildNoteClipboard(currentNoteSelection),
          events: SongDataUtils.buildEventClipboard(currentEventSelection),
        });
    }

    // CTRL + X = Cut
    if (FlxG.keys.pressed.CONTROL && FlxG.keys.justPressed.X)
    {
      // Cut selected notes.
      performCommand(new CutItemsCommand(currentNoteSelection, currentEventSelection));
    }

    // CTRL + V = Paste
    if (FlxG.keys.pressed.CONTROL && FlxG.keys.justPressed.V)
    {
      // CTRL + SHIFT + V = Paste Unsnapped.
      var targetMs:Float = if (FlxG.keys.pressed.SHIFT)
      {
        scrollPositionInMs + playheadPositionInMs;
      }
      else
      {
        var targetMs:Float = scrollPositionInMs + playheadPositionInMs;
        var targetStep:Float = Conductor.getTimeInSteps(targetMs);
        var targetSnappedStep:Float = Math.floor(targetStep / noteSnapRatio) * noteSnapRatio;
        var targetSnappedMs:Float = Conductor.getStepTimeInMs(targetSnappedStep);
        targetSnappedMs;
      }
      performCommand(new PasteItemsCommand(targetMs));
    }

    // DELETE = Delete
    if (FlxG.keys.justPressed.DELETE)
    {
      // Delete selected items.
      if (currentNoteSelection.length > 0 && currentEventSelection.length > 0)
      {
        performCommand(new RemoveItemsCommand(currentNoteSelection, currentEventSelection));
      }
      else if (currentNoteSelection.length > 0)
      {
        performCommand(new RemoveNotesCommand(currentNoteSelection));
      }
      else if (currentEventSelection.length > 0)
      {
        performCommand(new RemoveEventsCommand(currentEventSelection));
      }
    }

    // CTRL + A = Select All
    if (FlxG.keys.pressed.CONTROL && FlxG.keys.justPressed.A)
    {
      // Select all items.
      performCommand(new SelectAllItemsCommand(currentNoteSelection, currentEventSelection));
    }

    // CTRL + I = Select Inverse
    if (FlxG.keys.pressed.CONTROL && FlxG.keys.justPressed.I)
    {
      // Select unselected items and deselect selected items.
      performCommand(new InvertSelectedItemsCommand(currentNoteSelection, currentEventSelection));
    }

    // CTRL + D = Select None
    if (FlxG.keys.pressed.CONTROL && FlxG.keys.justPressed.D)
    {
      // Deselect all items.
      performCommand(new DeselectAllItemsCommand(currentNoteSelection, currentEventSelection));
    }
  }

  /**
   * Handle keybinds for View menu items.
   */
  function handleViewKeybinds():Void
  {
    if (currentLiveInputStyle == None)
    {
      if (FlxG.keys.pressed.CONTROL && FlxG.keys.justPressed.LEFT)
      {
        incrementDifficulty(-1);
      }
      if (FlxG.keys.pressed.CONTROL && FlxG.keys.justPressed.RIGHT)
      {
        incrementDifficulty(1);
      }
      // Would bind Ctrl+A and Ctrl+D here, but they are already bound to Select All and Select None.
    }
  }

  /**
   * Handle keybinds for the Test menu items.
   */
  function handleTestKeybinds():Void
  {
    if (!isHaxeUIDialogOpen && !isCursorOverHaxeUI && FlxG.keys.justPressed.ENTER)
    {
      var minimal = FlxG.keys.pressed.SHIFT;
      this.hideAllToolboxes();
      testSongInPlayState(minimal);
    }
  }

  /**
   * Handle keybinds for Help menu items.
   */
  function handleHelpKeybinds():Void
  {
    // F1 = Open Help
    if (FlxG.keys.justPressed.F1) this.openUserGuideDialog();
  }

  function handleQuickWatch():Void
  {
    FlxG.watch.addQuick('scrollPosInPixels', scrollPositionInPixels);
    FlxG.watch.addQuick('playheadPosInPixels', playheadPositionInPixels);

    FlxG.watch.addQuick("tapNotesRendered", renderedNotes.members.length);
    FlxG.watch.addQuick("holdNotesRendered", renderedHoldNotes.members.length);
    FlxG.watch.addQuick("eventsRendered", renderedEvents.members.length);
    FlxG.watch.addQuick("notesSelected", currentNoteSelection.length);
    FlxG.watch.addQuick("eventsSelected", currentEventSelection.length);
  }

  /**
   * PLAYTEST FUNCTIONS
   */
  // ====================

  /**
   * Transitions to the Play State to test the song
   */
  function testSongInPlayState(minimal:Bool = false):Void
  {
    autoSave();

    var startTimestamp:Float = 0;
    if (playtestStartTime) startTimestamp = scrollPositionInMs + playheadPositionInMs;

    var targetSong:Song = Song.buildRaw(currentSongId, songMetadata.values(), availableVariations, songChartData, false);

    // TODO: Rework asset system so we can remove this.
    switch (currentSongStage)
    {
      case 'mainStage':
        Paths.setCurrentLevel('week1');
      case 'spookyMansion':
        Paths.setCurrentLevel('week2');
      case 'phillyTrain':
        Paths.setCurrentLevel('week3');
      case 'limoRide':
        Paths.setCurrentLevel('week4');
      case 'mallXmas' | 'mallEvil':
        Paths.setCurrentLevel('week5');
      case 'school' | 'schoolEvil':
        Paths.setCurrentLevel('week6');
      case 'tankmanBattlefield':
        Paths.setCurrentLevel('week7');
      case 'phillyStreets' | 'phillyBlazin':
        Paths.setCurrentLevel('weekend1');
    }

    subStateClosed.add(fixCamera);
    subStateClosed.add(resetConductorAfterTest);

    FlxTransitionableState.skipNextTransIn = false;
    FlxTransitionableState.skipNextTransOut = false;

    var targetState = new PlayState(
      {
        targetSong: targetSong,
        targetDifficulty: selectedDifficulty,
        // TODO: Add this.
        // targetCharacter: targetCharacter,
        practiceMode: true,
        minimalMode: minimal,
        startTimestamp: startTimestamp,
        overrideMusic: true,
      });

    // Override music.
    if (audioInstTrack != null) FlxG.sound.music = audioInstTrack;
    if (audioVocalTrackGroup != null) targetState.vocals = audioVocalTrackGroup;

    openSubState(targetState);
  }

  /**
   * COMMAND FUNCTIONS
   */
  // ====================

  /**
   * Perform (or redo) a command, then add it to the undo stack.
   *
   * @param command The command to perform.
   * @param purgeRedoStack If true, the redo stack will be cleared.
   */
  function performCommand(command:ChartEditorCommand, purgeRedoStack:Bool = true):Void
  {
    command.execute(this);
    undoHistory.push(command);
    commandHistoryDirty = true;
    if (purgeRedoStack) redoHistory = [];
  }

  /**
   * Undo a command, then add it to the redo stack.
   * @param command The command to undo.
   */
  function undoCommand(command:ChartEditorCommand):Void
  {
    command.undo(this);
    redoHistory.push(command);
    commandHistoryDirty = true;
  }

  /**
   * Undo the last command in the undo stack, then add it to the redo stack.
   */
  function undoLastCommand():Void
  {
    var command:Null<ChartEditorCommand> = undoHistory.pop();
    if (command == null)
    {
      trace('No actions to undo.');
      return;
    }
    undoCommand(command);
  }

  /**
   * Redo the last command in the redo stack, then add it to the undo stack.
   */
  function redoLastCommand():Void
  {
    var command:Null<ChartEditorCommand> = redoHistory.pop();
    if (command == null)
    {
      trace('No actions to redo.');
      return;
    }
    performCommand(command, false);
  }

  /**
   * SAVE, AUTOSAVE, QUIT FUNCTIONS
   */
  // ====================

  /**
   * Called after 5 minutes without saving.
   */
  function autoSave():Void
  {
    saveDataDirty = false;

    // Auto-save the chart.

    #if html5
    // Auto-save to local storage.
    #else
    // Auto-save to temp file.
    this.exportAllSongData(true);
    #end
  }

  /**
   * Called when the user presses the Quit button.
   */
  function quitChartEditor():Void
  {
    autoSave();
    stopWelcomeMusic();
    FlxG.switchState(new MainMenuState());
  }

  /**
   * Called when the window is closed while we are in the chart editor.
   * @param exitCode The exit code of the window.
   */
  function onWindowClose(exitCode:Int):Void
  {
    trace('Window exited with exit code: $exitCode');
    trace('Should save chart? $saveDataDirty');

    if (saveDataDirty)
    {
      this.exportAllSongData(true);
    }
  }

  function cleanupAutoSave():Void
  {
    WindowUtil.windowExit.remove(onWindowClose);
  }

  /**
   * GRAPHICS FUNCTIONS
   */
  // ====================

  /**
   * This is for the smaller green squares that appear over each note when you select them.
   */
  function buildSelectionSquare():ChartEditorSelectionSquareSprite
  {
    if (selectionSquareBitmap == null)
      throw "ERROR: Tried to build selection square, but selectionSquareBitmap is null! Check ChartEditorThemeHandler.updateSelectionSquare()";

    // FlxG.bitmapLog.add(selectionSquareBitmap, "selectionSquareBitmap");
    var result = new ChartEditorSelectionSquareSprite();
    result.loadGraphic(selectionSquareBitmap);
    return result;
  }

  /**
   * Fix a camera issue caused when closing the PlayState used when testing.
   */
  function fixCamera(_:FlxSubState = null):Void
  {
    FlxG.cameras.reset(new FlxCamera());
    FlxG.camera.focusOn(new FlxPoint(FlxG.width / 2, FlxG.height / 2));
    FlxG.camera.zoom = 1.0;

    add(this.component);
  }

  /**
   * AUDIO FUNCTIONS
   */
  // ====================

  function startAudioPlayback():Void
  {
    if (audioInstTrack != null)
    {
      audioInstTrack.play(false, audioInstTrack.time);
      if (audioVocalTrackGroup != null) audioVocalTrackGroup.play(false, audioInstTrack.time);
    }

    setComponentText('playbarPlay', '||');
  }

  function stopAudioPlayback():Void
  {
    if (audioInstTrack != null) audioInstTrack.pause();
    if (audioVocalTrackGroup != null) audioVocalTrackGroup.pause();

    setComponentText('playbarPlay', '>');
  }

  function toggleAudioPlayback():Void
  {
    if (audioInstTrack == null) return;

    if (audioInstTrack.playing)
    {
      stopAudioPlayback();
    }
    else
    {
      startAudioPlayback();
    }
  }

  /**
   * Play the metronome tick sound.
   * @param high Whether to play the full beat sound rather than the quarter beat sound.
   */
  function playMetronomeTick(high:Bool = false):Void
  {
    this.playSound(Paths.sound('chartingSounds/metronome${high ? '1' : '2'}'));
  }

  function switchToCurrentInstrumental():Void
  {
    // ChartEditorAudioHandler
    this.switchToInstrumental(currentInstrumentalId, currentSongMetadata.playData.characters.player, currentSongMetadata.playData.characters.opponent);
  }

  function postLoadInstrumental():Void
  {
    if (audioInstTrack != null)
    {
      // Prevent the time from skipping back to 0 when the song ends.
      audioInstTrack.onComplete = function() {
        if (audioInstTrack != null) audioInstTrack.pause();
        if (audioVocalTrackGroup != null) audioVocalTrackGroup.pause();
      };

      songLengthInMs = audioInstTrack.length;

      if (gridTiledSprite != null) gridTiledSprite.height = songLengthInPixels;
      if (gridPlayheadScrollArea != null)
      {
        gridPlayheadScrollArea.setGraphicSize(Std.int(gridPlayheadScrollArea.width), songLengthInPixels);
        gridPlayheadScrollArea.updateHitbox();
      }

      buildSpectrogram(audioInstTrack);
    }
    else
    {
      trace('[WARN] Instrumental track was null!');
    }

    // Pretty much everything is going to need to be reset.
    scrollPositionInPixels = 0;
    playheadPositionInPixels = 0;
    notePreviewDirty = true;
    notePreviewViewportBoundsDirty = true;
    noteDisplayDirty = true;
    healthIconsDirty = true;
    moveSongToScrollPosition();
  }

  /**
   * CHART DATA FUNCTIONS
   */
  // ====================

  function sortChartData():Void
  {
    // TODO: .insertionSort()
    currentSongChartNoteData.sort(function(a:SongNoteData, b:SongNoteData):Int {
      return FlxSort.byValues(FlxSort.ASCENDING, a.time, b.time);
    });

    // TODO: .insertionSort()
    currentSongChartEventData.sort(function(a:SongEventData, b:SongEventData):Int {
      return FlxSort.byValues(FlxSort.ASCENDING, a.time, b.time);
    });
  }

  function isNoteSelected(note:Null<SongNoteData>):Bool
  {
    return note != null && currentNoteSelection.indexOf(note) != -1;
  }

  function isEventSelected(event:Null<SongEventData>):Bool
  {
    return event != null && currentEventSelection.indexOf(event) != -1;
  }

  function createDifficulty(variation:String, difficulty:String, scrollSpeed:Float = 1.0)
  {
    var variationMetadata:Null<SongMetadata> = songMetadata.get(variation);
    if (variationMetadata == null) return;

    variationMetadata.playData.difficulties.push(difficulty);

    var resultChartData = songChartData.get(variation);
    if (resultChartData == null)
    {
      resultChartData = new SongChartData([difficulty => scrollSpeed], [], [difficulty => []]);
      songChartData.set(variation, resultChartData);
    }
    else
    {
      resultChartData.scrollSpeed.set(difficulty, scrollSpeed);
      resultChartData.notes.set(difficulty, []);
    }

    difficultySelectDirty = true; // Force the Difficulty toolbox to update.
  }

  function incrementDifficulty(change:Int):Void
  {
    var currentDifficultyIndex:Int = availableDifficulties.indexOf(selectedDifficulty);
    var currentAllDifficultyIndex:Int = allDifficulties.indexOf(selectedDifficulty);

    if (currentDifficultyIndex == -1 || currentAllDifficultyIndex == -1)
    {
      trace('ERROR determining difficulty index!');
    }

    var isFirstDiff:Bool = currentAllDifficultyIndex == 0;
    var isLastDiff:Bool = (currentAllDifficultyIndex == allDifficulties.length - 1);

    var isFirstDiffInVariation:Bool = currentDifficultyIndex == 0;
    var isLastDiffInVariation:Bool = (currentDifficultyIndex == availableDifficulties.length - 1);

    trace(allDifficulties);

    if (change < 0 && isFirstDiff)
    {
      trace('At lowest difficulty! Do nothing.');
      return;
    }

    if (change > 0 && isLastDiff)
    {
      trace('At highest difficulty! Do nothing.');
      return;
    }

    if (change < 0)
    {
      trace('Decrement difficulty.');

      // If we reached this point, we are not at the lowest difficulty.
      if (isFirstDiffInVariation)
      {
        // Go to the previous variation, then last difficulty in that variation.
        var currentVariationIndex:Int = availableVariations.indexOf(selectedVariation);
        var prevVariation = availableVariations[currentVariationIndex - 1];
        selectedVariation = prevVariation;

        var prevDifficulty = availableDifficulties[availableDifficulties.length - 1];
        selectedDifficulty = prevDifficulty;

        refreshDifficultyTreeSelection();
        refreshMetadataToolbox();
      }
      else
      {
        // Go to previous difficulty in this variation.
        var prevDifficulty = availableDifficulties[currentDifficultyIndex - 1];
        selectedDifficulty = prevDifficulty;

        refreshDifficultyTreeSelection();
        refreshMetadataToolbox();
      }
    }
    else
    {
      trace('Increment difficulty.');

      // If we reached this point, we are not at the highest difficulty.
      if (isLastDiffInVariation)
      {
        // Go to next variation, then first difficulty in that variation.
        var currentVariationIndex:Int = availableVariations.indexOf(selectedVariation);
        var nextVariation = availableVariations[currentVariationIndex + 1];
        selectedVariation = nextVariation;

        var nextDifficulty = availableDifficulties[0];
        selectedDifficulty = nextDifficulty;

        refreshDifficultyTreeSelection();
        refreshMetadataToolbox();
      }
      else
      {
        // Go to next difficulty in this variation.
        var nextDifficulty = availableDifficulties[currentDifficultyIndex + 1];
        selectedDifficulty = nextDifficulty;

        refreshDifficultyTreeSelection();
        refreshMetadataToolbox();
      }
    }

    #if !mac
    NotificationManager.instance.addNotification(
      {
        title: 'Switch Difficulty',
        body: 'Switched difficulty to ${selectedDifficulty.toTitleCase()}',
        type: NotificationType.Success,
        expiryMs: Constants.NOTIFICATION_DISMISS_TIME
      });
    #end
  }

  /**
   * SCROLLING FUNCTIONS
   */
  // ====================

  /**
   * When setting the scroll position, except when automatically scrolling during song playback,
   * we need to update the conductor's current step time and the timestamp of the audio tracks.
   */
  function moveSongToScrollPosition():Void
  {
    // Update the songPosition in the audio tracks.
    if (audioInstTrack != null)
    {
      audioInstTrack.time = scrollPositionInMs + playheadPositionInMs;
      // Update the songPosition in the Conductor.
      Conductor.update(audioInstTrack.time);
    }
    if (audioVocalTrackGroup != null) audioVocalTrackGroup.time = scrollPositionInMs + playheadPositionInMs;

    // We need to update the note sprites because we changed the scroll position.
    noteDisplayDirty = true;
  }

  /**
   * Smoothly ease the song to a new scroll position over a duration.
   * @param targetScrollPosition The desired value for the `scrollPositionInPixels`.
   */
  function easeSongToScrollPosition(targetScrollPosition:Float):Void
  {
    if (currentScrollEase != null) cancelScrollEase(currentScrollEase);

    currentScrollEase = FlxTween.tween(this, {scrollPositionInPixels: targetScrollPosition}, SCROLL_EASE_DURATION,
      {
        ease: FlxEase.quintInOut,
        onUpdate: this.onScrollEaseUpdate,
        onComplete: this.cancelScrollEase,
        type: ONESHOT
      });
  }

  /**
   * Callback function executed every frame that the scroll position is being eased.
   * @param _
   */
  function onScrollEaseUpdate(_:FlxTween):Void
  {
    moveSongToScrollPosition();
  }

  /**
   * Callback function executed when cancelling an existing scroll position ease.
   * Ensures that the ease is immediately cancelled and the scroll position is set to the target value.
   */
  function cancelScrollEase(_:FlxTween):Void
  {
    if (currentScrollEase != null)
    {
      @:privateAccess
      var targetScrollPosition:Float = currentScrollEase._properties.scrollPositionInPixels;

      currentScrollEase.cancel();
      currentScrollEase = null;
      this.scrollPositionInPixels = targetScrollPosition;
    }
  }

  /**
   * Fix the current scroll position after exiting the PlayState used when testing.
   */
  function resetConductorAfterTest(_:FlxSubState = null):Void
  {
    moveSongToScrollPosition();
  }

  /**
   * HAXEUI FUNCTIONS
   */
  // ====================

  /**
   * Set the currently selected item in the Difficulty tree view to the node representing the current difficulty.
   * @param treeView The tree view to update. If `null`, the tree view will be found.
   */
  function refreshDifficultyTreeSelection(?treeView:TreeView):Void
  {
    if (treeView == null)
    {
      // Manage the Select Difficulty tree view.
      var difficultyToolbox:Null<CollapsibleDialog> = this.getToolbox(CHART_EDITOR_TOOLBOX_DIFFICULTY_LAYOUT);
      if (difficultyToolbox == null) return;

      treeView = difficultyToolbox.findComponent('difficultyToolboxTree');
      if (treeView == null) return;
    }

    var currentTreeDifficultyNode = getCurrentTreeDifficultyNode(treeView);
    if (currentTreeDifficultyNode != null) treeView.selectedNode = currentTreeDifficultyNode;
  }

  /**
   * Retrieve the node representing the current difficulty in the Difficulty tree view.
   * @param treeView The tree view to search. If `null`, the tree view will be found.
   * @return The node representing the current difficulty, or `null` if not found.
   */
  function getCurrentTreeDifficultyNode(?treeView:TreeView = null):Null<TreeViewNode>
  {
    if (treeView == null)
    {
      var difficultyToolbox:Null<CollapsibleDialog> = this.getToolbox(CHART_EDITOR_TOOLBOX_DIFFICULTY_LAYOUT);
      if (difficultyToolbox == null) return null;

      treeView = difficultyToolbox.findComponent('difficultyToolboxTree');
      if (treeView == null) return null;
    }

    var result:TreeViewNode = treeView.findNodeByPath('stv_song/stv_variation_$selectedVariation/stv_difficulty_${selectedVariation}_$selectedDifficulty',
      'id');
    if (result == null) return null;

    return result;
  }

  /**
   * Called when selecting a tree element in the Difficulty toolbox.
   * @param event The click event.
   */
  function onChangeTreeDifficulty(event:UIEvent):Void
  {
    // Get the newly selected node.
    var treeView:TreeView = cast event.target;
    var targetNode:TreeViewNode = treeView.selectedNode;

    if (targetNode == null)
    {
      trace('No target node!');
      // Reset the user's selection.
      var currentTreeDifficultyNode = getCurrentTreeDifficultyNode(treeView);
      if (currentTreeDifficultyNode != null) treeView.selectedNode = currentTreeDifficultyNode;
      return;
    }

    switch (targetNode.data.id.split('_')[1])
    {
      case 'difficulty':
        var variation:String = targetNode.data.id.split('_')[2];
        var difficulty:String = targetNode.data.id.split('_')[3];

        if (variation != null && difficulty != null)
        {
          trace('Changing difficulty to "$variation:$difficulty"');
          selectedVariation = variation;
          selectedDifficulty = difficulty;
          // refreshDifficultyTreeSelection(treeView);
          refreshMetadataToolbox();
        }
      // case 'song':
      // case 'variation':
      default:
        // Reset the user's selection.
        trace('Selected wrong node type, resetting selection.');
        var currentTreeDifficultyNode = getCurrentTreeDifficultyNode(treeView);
        if (currentTreeDifficultyNode != null) treeView.selectedNode = currentTreeDifficultyNode;
        refreshMetadataToolbox();
    }
  }

  /**
   * When the difficulty changes, update the song metadata toolbox to reflect the new data.
   */
  function refreshMetadataToolbox():Void
  {
    var toolbox:Null<CollapsibleDialog> = this.getToolbox(CHART_EDITOR_TOOLBOX_METADATA_LAYOUT);
    if (toolbox == null) return;

    var inputSongName:Null<TextField> = toolbox.findComponent('inputSongName', TextField);
    if (inputSongName != null) inputSongName.value = currentSongMetadata.songName;

    var inputSongArtist:Null<TextField> = toolbox.findComponent('inputSongArtist', TextField);
    if (inputSongArtist != null) inputSongArtist.value = currentSongMetadata.artist;

    var inputStage:Null<DropDown> = toolbox.findComponent('inputStage', DropDown);
    if (inputStage != null) inputStage.value = currentSongMetadata.playData.stage;

    var inputNoteStyle:Null<DropDown> = toolbox.findComponent('inputNoteStyle', DropDown);
    if (inputNoteStyle != null) inputNoteStyle.value = currentSongMetadata.playData.noteSkin;

    var inputBPM:Null<NumberStepper> = toolbox.findComponent('inputBPM', NumberStepper);
    if (inputBPM != null) inputBPM.value = currentSongMetadata.timeChanges[0].bpm;

    var labelScrollSpeed:Null<Label> = toolbox.findComponent('labelScrollSpeed', Label);
    if (labelScrollSpeed != null) labelScrollSpeed.text = 'Scroll Speed: ${currentSongChartScrollSpeed}x';

    var inputScrollSpeed:Null<Slider> = toolbox.findComponent('inputScrollSpeed', Slider);
    if (inputScrollSpeed != null) inputScrollSpeed.value = currentSongChartScrollSpeed;

    var frameVariation:Null<Frame> = toolbox.findComponent('frameVariation', Frame);
    if (frameVariation != null) frameVariation.text = 'Variation: ${selectedVariation.toTitleCase()}';
    var frameDifficulty:Null<Frame> = toolbox.findComponent('frameDifficulty', Frame);
    if (frameDifficulty != null) frameDifficulty.text = 'Difficulty: ${selectedDifficulty.toTitleCase()}';

    var inputStage:Null<DropDown> = toolbox.findComponent('inputStage', DropDown);
    var stageId:String = currentSongMetadata.playData.stage;
    var stageData:Null<StageData> = StageDataParser.parseStageData(stageId);
    if (inputStage != null)
    {
      inputStage.value = (stageData != null) ?
        {id: stageId, text: stageData.name} :
          {id: "mainStage", text: "Main Stage"};
    }

    var inputCharacterPlayer:Null<DropDown> = toolbox.findComponent('inputCharacterPlayer', DropDown);
    var charIdPlayer:String = currentSongMetadata.playData.characters.player;
    var charDataPlayer:Null<CharacterData> = CharacterDataParser.fetchCharacterData(charIdPlayer);
    if (inputCharacterPlayer != null)
    {
      inputCharacterPlayer.value = (charDataPlayer != null) ?
        {id: charIdPlayer, text: charDataPlayer.name} :
          {id: "bf", text: "Boyfriend"};
    }

    var inputCharacterOpponent:Null<DropDown> = toolbox.findComponent('inputCharacterOpponent', DropDown);
    var charIdOpponent:String = currentSongMetadata.playData.characters.opponent;
    var charDataOpponent:Null<CharacterData> = CharacterDataParser.fetchCharacterData(charIdOpponent);
    if (inputCharacterOpponent != null)
    {
      inputCharacterOpponent.value = (charDataOpponent != null) ?
        {id: charIdOpponent, text: charDataOpponent.name} :
          {id: "dad", text: "Dad"};
    }

    var inputCharacterGirlfriend:Null<DropDown> = toolbox.findComponent('inputCharacterGirlfriend', DropDown);
    var charIdGirlfriend:String = currentSongMetadata.playData.characters.girlfriend;
    var charDataGirlfriend:Null<CharacterData> = CharacterDataParser.fetchCharacterData(charIdGirlfriend);
    if (inputCharacterGirlfriend != null)
    {
      inputCharacterGirlfriend.value = (charDataGirlfriend != null) ?
        {id: charIdGirlfriend, text: charDataGirlfriend.name} :
          {id: "none", text: "None"};
    }
  }

  /**
   * STATIC FUNCTIONS
   */
  // ====================

  /**
   * Dismiss any existing HaxeUI notifications, if there are any.
   */
  public static function dismissNotifications():Void
  {
    NotificationManager.instance.clearNotifications();
  }

  /**
   * Convert a note data value into a chart editor grid column number.
   */
  public static function noteDataToGridColumn(input:Int):Int
  {
    if (input < 0) input = 0;
    if (input >= (ChartEditorState.STRUMLINE_SIZE * 2 + 1))
    {
      // Don't invert the Event column.
      input = (ChartEditorState.STRUMLINE_SIZE * 2 + 1);
    }
    else
    {
      // Invert player and opponent columns.
      if (input >= ChartEditorState.STRUMLINE_SIZE)
      {
        input -= ChartEditorState.STRUMLINE_SIZE;
      }
      else
      {
        input += ChartEditorState.STRUMLINE_SIZE;
      }
    }
    return input;
  }

  /**
   * Convert a chart editor grid column number into a note data value.
   */
  public static function gridColumnToNoteData(input:Int):Int
  {
    if (input < 0) input = 0;
    if (input >= (ChartEditorState.STRUMLINE_SIZE * 2 + 1))
    {
      // Don't invert the Event column.
      input = (ChartEditorState.STRUMLINE_SIZE * 2 + 1);
    }
    else
    {
      // Invert player and opponent columns.
      if (input >= ChartEditorState.STRUMLINE_SIZE)
      {
        input -= ChartEditorState.STRUMLINE_SIZE;
      }
      else
      {
        input += ChartEditorState.STRUMLINE_SIZE;
      }
    }
    return input;
  }
}

/**
 * Available input modes for the chart editor state.
 */
enum ChartEditorLiveInputStyle
{
  /**
   * No hotkeys to place notes at the playbar.
   */
  None;

  /**
   * 1/2/3/4 to place notes on opponent's side, 5/6/7/8 to place notes on player's side.
   */
  NumberKeys;

  /**
   * WASD to place notes on opponent's side, arrow keys to place notes on player's side.
   */
  WASD;
}

/**
 * Available themes for the chart editor state.
 */
enum ChartEditorTheme
{
  /**
   * The default theme for the chart editor.
   */
  Light;

  /**
   * A theme which introduces darker colors.
   */
  Dark;
}<|MERGE_RESOLUTION|>--- conflicted
+++ resolved
@@ -539,13 +539,8 @@
   // HaxeUI
 
   /**
-<<<<<<< HEAD
    * Whether the user is focused on an input in the Haxe UI, and inputs are being fed into it.
    * If the user clicks off the input, focus will leave.
-=======
-   * Whether the user's mouse cursor is hovering over a SOLID component of the HaxeUI.
-   * If so, ignore mouse events underneath as well as certain key events.
->>>>>>> c3d772cc
    */
   var isHaxeUIFocused(get, never):Bool;
 
@@ -1999,19 +1994,10 @@
     handleHelpKeybinds();
 
     #if debug
-    handleQuickWatches();
+    handleQuickWatch();
     #end
   }
 
-<<<<<<< HEAD
-  function handleQuickWatches():Void
-  {
-    FlxG.watch.addQuick('scrollPosInPixels', scrollPositionInPixels);
-    FlxG.watch.addQuick('playheadPosInPixels', playheadPositionInPixels);
-  }
-
-=======
->>>>>>> c3d772cc
   /**
    * Beat hit while the song is playing.
    */
@@ -2059,16 +2045,11 @@
    */
   function handleMusicPlayback():Void
   {
-<<<<<<< HEAD
-    // Don't scroll when the user is interacting with the UI, unless a playbar button (the << >> ones) is pressed.
-    if (isHaxeUIFocused && playbarButtonPressed == null) return;
-=======
     if (audioInstTrack != null && audioInstTrack.playing)
     {
       if (FlxG.mouse.pressedMiddle)
       {
         // If middle mouse panning during song playback, we move ONLY the playhead, without scrolling. Neat!
->>>>>>> c3d772cc
 
         var oldStepTime:Float = Conductor.currentStepTime;
         var oldSongPosition:Float = Conductor.songPosition;
@@ -2166,19 +2147,7 @@
    */
   function handleNoteDisplay():Void
   {
-<<<<<<< HEAD
-    // Mouse sounds
-    if (FlxG.mouse.justPressed) FlxG.sound.play(Paths.sound("chartingSounds/ClickDown"));
-    if (FlxG.mouse.justReleased) FlxG.sound.play(Paths.sound("chartingSounds/ClickUp"));
-
-    // Note: If a menu is open in HaxeUI, don't handle cursor behavior.
-    var shouldHandleCursor:Bool = !isHaxeUIFocused || (selectionBoxStartPos != null);
-    var eventColumn:Int = (STRUMLINE_SIZE * 2 + 1) - 1;
-
-    if (shouldHandleCursor)
-=======
     if (noteDisplayDirty)
->>>>>>> c3d772cc
     {
       noteDisplayDirty = false;
 
@@ -2490,20 +2459,6 @@
           // Then, render the selection square.
           var selectionSquare:ChartEditorSelectionSquareSprite = renderedSelectionSquares.recycle(buildSelectionSquare);
 
-<<<<<<< HEAD
-                if (cursorColumn == eventColumn)
-                {
-                  // Create an event and place it in the chart.
-                  // TODO: Figure out configuring event data.
-                  var newEventData:SongEventData = new SongEventData(cursorSnappedMs, selectedEventKind, selectedEventData.clone());
-
-                  performCommand(new AddEventsCommand([newEventData], FlxG.keys.pressed.CONTROL));
-                }
-                else
-                {
-                  // Create a note and place it in the chart.
-                  var newNoteData:SongNoteData = new SongNoteData(cursorSnappedMs, cursorColumn, 0, selectedNoteKind.clone());
-=======
           // Set the position and size (because we might be recycling one with bad values).
           selectionSquare.noteData = null;
           selectionSquare.eventData = eventSprite.eventData;
@@ -2516,7 +2471,6 @@
 
       // Sort the notes DESCENDING. This keeps the sustain behind the associated note.
       renderedNotes.sort(FlxSort.byY, FlxSort.DESCENDING); // TODO: .group.insertionSort()
->>>>>>> c3d772cc
 
       // Sort the events DESCENDING. This keeps the sustain behind the associated note.
       renderedEvents.sort(FlxSort.byY, FlxSort.DESCENDING); // TODO: .group.insertionSort()
@@ -2528,8 +2482,8 @@
    */
   function handleScrollKeybinds():Void
   {
-    // Don't scroll when the cursor is over the UI, unless a playbar button (the << >> ones) is pressed.
-    if (isCursorOverHaxeUI && playbarButtonPressed == null) return;
+    // Don't scroll when the user is interacting with the UI, unless a playbar button (the << >> ones) is pressed.
+    if (isHaxeUIFocused && playbarButtonPressed == null) return;
 
     var scrollAmount:Float = 0; // Amount to scroll the grid.
     var playheadAmount:Float = 0; // Amount to scroll the playhead relative to the grid.
@@ -2728,7 +2682,7 @@
     if (FlxG.mouse.justReleased) FlxG.sound.play(Paths.sound("chartingSounds/ClickUp"));
 
     // Note: If a menu is open in HaxeUI, don't handle cursor behavior.
-    var shouldHandleCursor:Bool = !isCursorOverHaxeUI
+    var shouldHandleCursor:Bool = !isHaxeUIFocused
       || (selectionBoxStartPos != null)
       || (dragTargetNote != null || dragTargetEvent != null);
     var eventColumn:Int = (STRUMLINE_SIZE * 2 + 1) - 1;
@@ -3288,14 +3242,14 @@
                 {
                   // Create an event and place it in the chart.
                   // TODO: Figure out configuring event data.
-                  var newEventData:SongEventData = new SongEventData(cursorSnappedMs, selectedEventKind, selectedEventData);
+                  var newEventData:SongEventData = new SongEventData(cursorSnappedMs, selectedEventKind, selectedEventData.clone());
 
                   performCommand(new AddEventsCommand([newEventData], FlxG.keys.pressed.CONTROL));
                 }
                 else
                 {
                   // Create a note and place it in the chart.
-                  var newNoteData:SongNoteData = new SongNoteData(cursorSnappedMs, cursorColumn, 0, selectedNoteKind);
+                  var newNoteData:SongNoteData = new SongNoteData(cursorSnappedMs, cursorColumn, 0, selectedNoteKind.clone());
 
                   performCommand(new AddNotesCommand([newNoteData], FlxG.keys.pressed.CONTROL));
 
@@ -3511,41 +3465,6 @@
         trace('redoButton is null');
       }
     }
-<<<<<<< HEAD
-
-    #if !mac
-    NotificationManager.instance.addNotification(
-      {
-        title: 'Switch Difficulty',
-        body: 'Switched difficulty to ${selectedDifficulty.toTitleCase()}',
-        type: NotificationType.Success,
-        expiryMs: ChartEditorState.NOTIFICATION_DISMISS_TIME
-      });
-    #end
-  }
-
-  /**
-   * Handle keybinds for the Test menu items.
-   */
-  function handleTestKeybinds():Void
-  {
-    if (!isHaxeUIDialogOpen && !isHaxeUIFocused && FlxG.keys.justPressed.ENTER)
-    {
-      var minimal = FlxG.keys.pressed.SHIFT;
-      ChartEditorToolboxHandler.hideAllToolboxes(this);
-      testSongInPlayState(minimal);
-    }
-  }
-
-  /**
-   * Handle keybinds for Help menu items.
-   */
-  function handleHelpKeybinds():Void
-  {
-    // F1 = Open Help
-    if (FlxG.keys.justPressed.F1) ChartEditorDialogHandler.openUserGuideDialog(this);
-=======
->>>>>>> c3d772cc
   }
 
   function handleToolboxes():Void
@@ -3859,12 +3778,8 @@
       this.exportAllSongData(false);
     }
 
-<<<<<<< HEAD
-    if (FlxG.keys.justPressed.SPACE && !(isHaxeUIDialogOpen || isHaxeUIFocused))
-=======
     // CTRL + Q = Quit to Menu
     if (FlxG.keys.pressed.CONTROL && FlxG.keys.justPressed.Q)
->>>>>>> c3d772cc
     {
       quitChartEditor();
     }
@@ -3989,7 +3904,7 @@
    */
   function handleTestKeybinds():Void
   {
-    if (!isHaxeUIDialogOpen && !isCursorOverHaxeUI && FlxG.keys.justPressed.ENTER)
+    if (!isHaxeUIDialogOpen && !isHaxeUIFocused && FlxG.keys.justPressed.ENTER)
     {
       var minimal = FlxG.keys.pressed.SHIFT;
       this.hideAllToolboxes();

--- conflicted
+++ resolved
@@ -4530,22 +4530,14 @@
                 {
                   // Create an event and place it in the chart.
                   // TODO: Figure out configuring event data.
-<<<<<<< HEAD
                   var newEventData:SongEventData = new SongEventData(cursorSnappedMs, eventKindToPlace, eventDataToPlace.copy());
-=======
-                  var newEventData:SongEventData = new SongEventData(cursorSnappedMs, eventKindToPlace, Reflect.copy(eventDataToPlace));
->>>>>>> a6061d8b
 
                   performCommand(new AddEventsCommand([newEventData], FlxG.keys.pressed.CONTROL));
                 }
                 else
                 {
                   // Create a note and place it in the chart.
-<<<<<<< HEAD
                   var newNoteData:SongNoteData = new SongNoteData(cursorSnappedMs, cursorColumn, 0, noteKindToPlace);
-=======
-                  var newNoteData:SongNoteData = new SongNoteData(cursorSnappedMs, cursorColumn, 0, Reflect.copy(noteKindToPlace));
->>>>>>> a6061d8b
 
                   performCommand(new AddNotesCommand([newNoteData], FlxG.keys.pressed.CONTROL));
 

package funkin.ui.debug.charting;

import flixel.addons.display.FlxSliceSprite;
import flixel.addons.display.FlxTiledSprite;
import flixel.addons.transition.FlxTransitionableState;
import flixel.FlxCamera;
import flixel.FlxSprite;
import flixel.FlxSubState;
import flixel.group.FlxSpriteGroup;
import flixel.input.keyboard.FlxKey;
import flixel.math.FlxMath;
import flixel.math.FlxPoint;
import flixel.math.FlxRect;
import flixel.sound.FlxSound;
import flixel.tweens.FlxEase;
import flixel.tweens.FlxTween;
import flixel.tweens.misc.VarTween;
import flixel.util.FlxColor;
import flixel.util.FlxSort;
import flixel.util.FlxTimer;
import funkin.audio.visualize.PolygonSpectogram;
import funkin.audio.VoicesGroup;
import funkin.data.notestyle.NoteStyleRegistry;
import funkin.data.song.SongData.SongChartData;
import funkin.data.song.SongData.SongEventData;
import funkin.data.song.SongData.SongMetadata;
import funkin.data.song.SongData.SongNoteData;
import funkin.data.song.SongDataUtils;
import funkin.input.Cursor;
import funkin.input.TurboKeyHandler;
import funkin.modding.events.ScriptEvent;
import funkin.play.character.BaseCharacter.CharacterType;
import funkin.play.character.CharacterData;
import funkin.play.HealthIcon;
import funkin.play.notes.NoteSprite;
import funkin.play.PlayState;
import funkin.play.song.Song;
import funkin.play.stage.StageData;
import funkin.ui.debug.charting.commands.AddEventsCommand;
import funkin.ui.debug.charting.commands.AddNotesCommand;
import funkin.ui.debug.charting.commands.ChartEditorCommand;
import funkin.ui.debug.charting.commands.CutItemsCommand;
import funkin.ui.debug.charting.commands.DeselectAllItemsCommand;
import funkin.ui.debug.charting.commands.DeselectItemsCommand;
import funkin.ui.debug.charting.commands.ExtendNoteLengthCommand;
import funkin.ui.debug.charting.commands.FlipNotesCommand;
import funkin.ui.debug.charting.commands.InvertSelectedItemsCommand;
import funkin.ui.debug.charting.commands.MoveEventsCommand;
import funkin.ui.debug.charting.commands.MoveItemsCommand;
import funkin.ui.debug.charting.commands.MoveNotesCommand;
import funkin.ui.debug.charting.commands.PasteItemsCommand;
import funkin.ui.debug.charting.commands.RemoveEventsCommand;
import funkin.ui.debug.charting.commands.RemoveItemsCommand;
import funkin.ui.debug.charting.commands.RemoveNotesCommand;
import funkin.ui.debug.charting.commands.SelectAllItemsCommand;
import funkin.ui.debug.charting.commands.SelectItemsCommand;
import funkin.ui.debug.charting.commands.SetItemSelectionCommand;
import funkin.ui.debug.charting.components.ChartEditorEventSprite;
import funkin.ui.debug.charting.components.ChartEditorHoldNoteSprite;
import funkin.ui.debug.charting.components.ChartEditorNotePreview;
import funkin.ui.debug.charting.components.ChartEditorNoteSprite;
import funkin.ui.debug.charting.components.ChartEditorSelectionSquareSprite;
import funkin.ui.haxeui.components.CharacterPlayer;
import funkin.ui.haxeui.HaxeUIState;
import funkin.util.Constants;
import funkin.util.SortUtil;
import funkin.util.WindowUtil;
import haxe.DynamicAccess;
import haxe.io.Bytes;
import haxe.ui.components.DropDown;
import haxe.ui.components.Label;
import haxe.ui.components.NumberStepper;
import haxe.ui.components.Slider;
import haxe.ui.components.TextField;
import haxe.ui.containers.dialogs.CollapsibleDialog;
import haxe.ui.containers.Frame;
import haxe.ui.containers.menus.MenuItem;
import haxe.ui.containers.TreeView;
import haxe.ui.containers.TreeViewNode;
import haxe.ui.core.Component;
import haxe.ui.core.Screen;
import haxe.ui.events.DragEvent;
import haxe.ui.events.UIEvent;
import haxe.ui.notifications.NotificationManager;
import haxe.ui.notifications.NotificationType;
import openfl.display.BitmapData;

using Lambda;

/**
 * A state dedicated to allowing the user to create and edit song charts.
 * Built with HaxeUI for use by both developers and modders.
 *
 * Some functionality is moved to other classes to help maintain my sanity.
 *
 * @author MasterEric
 */
@:nullSafety
class ChartEditorState extends HaxeUIState
{
  /**
   * CONSTANTS
   */
  // ==============================
  // XML Layouts
  public static final CHART_EDITOR_LAYOUT:String = Paths.ui('chart-editor/main-view');

  public static final CHART_EDITOR_NOTIFBAR_LAYOUT:String = Paths.ui('chart-editor/components/notifbar');
  public static final CHART_EDITOR_PLAYBARHEAD_LAYOUT:String = Paths.ui('chart-editor/components/playbar-head');

  public static final CHART_EDITOR_TOOLBOX_NOTEDATA_LAYOUT:String = Paths.ui('chart-editor/toolbox/notedata');
  public static final CHART_EDITOR_TOOLBOX_EVENTDATA_LAYOUT:String = Paths.ui('chart-editor/toolbox/eventdata');
  public static final CHART_EDITOR_TOOLBOX_METADATA_LAYOUT:String = Paths.ui('chart-editor/toolbox/metadata');
  public static final CHART_EDITOR_TOOLBOX_DIFFICULTY_LAYOUT:String = Paths.ui('chart-editor/toolbox/difficulty');
  public static final CHART_EDITOR_TOOLBOX_PLAYER_PREVIEW_LAYOUT:String = Paths.ui('chart-editor/toolbox/player-preview');
  public static final CHART_EDITOR_TOOLBOX_OPPONENT_PREVIEW_LAYOUT:String = Paths.ui('chart-editor/toolbox/opponent-preview');

  // Validation
  public static final SUPPORTED_MUSIC_FORMATS:Array<String> = ['ogg'];

  // Layout

  /**
   * The base grid size for the chart editor.
   */
  public static final GRID_SIZE:Int = 40;

  /**
   * The width of the scroll area.
   */
  public static final PLAYHEAD_SCROLL_AREA_WIDTH:Int = 12;

  /**
   * The height of the playhead, in pixels.
   */
  public static final PLAYHEAD_HEIGHT:Int = Std.int(GRID_SIZE / 8);

  /**
   * The width of the border between grid squares, where the crosshair changes from "Place Notes" to "Select Notes".
   */
  public static final GRID_SELECTION_BORDER_WIDTH:Int = 6;

  /**
   * The height of the menu bar in the layout.
   */
  public static final MENU_BAR_HEIGHT:Int = 32;

  /**
   * The height of the playbar in the layout.
   */
  public static final PLAYBAR_HEIGHT:Int = 48;

  /**
   * The amount of padding between the menu bar and the chart grid when fully scrolled up.
   */
  public static final GRID_TOP_PAD:Int = 8;

  // Colors
  // Background color tint.
  public static final CURSOR_COLOR:FlxColor = 0xE0FFFFFF;
  public static final PREVIEW_BG_COLOR:FlxColor = 0xFF303030;
  public static final PLAYHEAD_SCROLL_AREA_COLOR:FlxColor = 0xFF682B2F;
  public static final SPECTROGRAM_COLOR:FlxColor = 0xFFFF0000;
  public static final PLAYHEAD_COLOR:FlxColor = 0xC0BD0231;

  // Timings

  /**
   * Duration, in seconds, for the scroll easing animation.
   */
  public static final SCROLL_EASE_DURATION:Float = 0.2;

  // Other

  /**
   * Number of notes in each player's strumline.
   */
  public static final STRUMLINE_SIZE:Int = 4;

  /**
   * How many pixels far the user needs to move the mouse before the cursor is considered to be dragged rather than clicked.
   */
  public static final DRAG_THRESHOLD:Float = 16.0;

  /**
   * Precisions of notes you can snap to.
   */
  public static final SNAP_QUANTS:Array<Int> = [4, 8, 12, 16, 20, 24, 32, 48, 64, 96, 192];

  /**
   * The default note snapping value.
   */
  public static final BASE_QUANT:Int = 16;

  /**
   * The index of thet default note snapping value in the `SNAP_QUANTS` array.
   */
  public static final BASE_QUANT_INDEX:Int = 3;

  /**
   * INSTANCE DATA
   */
  // ==============================
  // Song Length

  /**
   * The length of the current instrumental, in milliseconds.
   */
  @:isVar var songLengthInMs(get, set):Float = 0;

  function get_songLengthInMs():Float
  {
    if (songLengthInMs <= 0) return 1000;
    return songLengthInMs;
  }

  function set_songLengthInMs(value:Float):Float
  {
    this.songLengthInMs = value;

    // Make sure playhead doesn't go outside the song.
    if (playheadPositionInMs > songLengthInMs) playheadPositionInMs = songLengthInMs;

    return this.songLengthInMs;
  }

  /**
   * The length of the current instrumental, converted to steps.
   * Dependant on BPM, because the size of a grid square does not change with BPM but the length of a beat does.
   */
  var songLengthInSteps(get, set):Float;

  function get_songLengthInSteps():Float
  {
    return Conductor.getTimeInSteps(songLengthInMs);
  }

  function set_songLengthInSteps(value:Float):Float
  {
    // Getting a reasonable result from setting songLengthInSteps requires that Conductor.mapBPMChanges be called first.
    songLengthInMs = Conductor.getStepTimeInMs(value);
    return value;
  }

  /**
   * The length of the current instrumental, in PIXELS.
   * Dependant on BPM, because the size of a grid square does not change with BPM but the length of a beat does.
   */
  var songLengthInPixels(get, set):Int;

  function get_songLengthInPixels():Int
  {
    return Std.int(songLengthInSteps * GRID_SIZE);
  }

  function set_songLengthInPixels(value:Int):Int
  {
    songLengthInSteps = value / GRID_SIZE;
    return value;
  }

  // Scroll Position

  /**
   * The relative scroll position in the song, in pixels.
   * One pixel is 1/40 of 1 step, and 1/160 of 1 beat.
   */
  var scrollPositionInPixels(default, set):Float = -1.0;

  function set_scrollPositionInPixels(value:Float):Float
  {
    if (value < 0)
    {
      // If we're scrolling up, and we hit the top,
      // but the playhead is in the middle, move the playhead up.
      if (playheadPositionInPixels > 0)
      {
        var amount:Float = scrollPositionInPixels - value;
        playheadPositionInPixels -= amount;
      }

      value = 0;
    }

    if (value > songLengthInPixels) value = songLengthInPixels;

    if (value == scrollPositionInPixels) return value;

    // Difference in pixels.
    var diff:Float = value - scrollPositionInPixels;

    this.scrollPositionInPixels = value;

    // Move the grid sprite to the correct position.
    if (gridTiledSprite != null && gridPlayheadScrollArea != null)
    {
      if (isViewDownscroll)
      {
        gridTiledSprite.y = -scrollPositionInPixels + (MENU_BAR_HEIGHT + GRID_TOP_PAD);
        gridPlayheadScrollArea.y = gridTiledSprite.y;
      }
      else
      {
        gridTiledSprite.y = -scrollPositionInPixels + (MENU_BAR_HEIGHT + GRID_TOP_PAD);
        gridPlayheadScrollArea.y = gridTiledSprite.y;
      }
    }

    // Move the rendered notes to the correct position.
    renderedNotes.setPosition(gridTiledSprite?.x ?? 0.0, gridTiledSprite?.y ?? 0.0);
    renderedHoldNotes.setPosition(gridTiledSprite?.x ?? 0.0, gridTiledSprite?.y ?? 0.0);
    renderedEvents.setPosition(gridTiledSprite?.x ?? 0.0, gridTiledSprite?.y ?? 0.0);
    renderedSelectionSquares.setPosition(gridTiledSprite?.x ?? 0.0, gridTiledSprite?.y ?? 0.0);
    // Offset the selection box start position, if we are dragging.
    if (selectionBoxStartPos != null) selectionBoxStartPos.y -= diff;
    // Update the note preview viewport box.
    setNotePreviewViewportBounds(calculateNotePreviewViewportBounds());
    return this.scrollPositionInPixels;
  }

  /**
   * The relative scroll position in the song, converted to steps.
   * NOT dependant on BPM, because the size of a grid square does not change with BPM.
   */
  var scrollPositionInSteps(get, set):Float;

  function get_scrollPositionInSteps():Float
  {
    return scrollPositionInPixels / GRID_SIZE;
  }

  function set_scrollPositionInSteps(value:Float):Float
  {
    scrollPositionInPixels = value * GRID_SIZE;
    return value;
  }

  /**
   * The relative scroll position in the song, converted to milliseconds.
   * DEPENDANT on BPM, because the duration of a grid square changes with BPM.
   */
  var scrollPositionInMs(get, set):Float;

  function get_scrollPositionInMs():Float
  {
    return Conductor.getStepTimeInMs(scrollPositionInSteps);
  }

  function set_scrollPositionInMs(value:Float):Float
  {
    scrollPositionInSteps = Conductor.getTimeInSteps(value);
    return value;
  }

  // Playhead (on the grid)

  /**
   * The position of the playhead, in pixels, relative to the `scrollPositionInPixels`.
   * `0` means playhead is at the top of the grid.
   * `40` means the playhead is 1 grid length below the base position.
   * `-40` means the playhead is 1 grid length above the base position.
   */
  var playheadPositionInPixels(default, set):Float = 0.0;

  function set_playheadPositionInPixels(value:Float):Float
  {
    // Make sure playhead doesn't go outside the song.
    if (value + scrollPositionInPixels < 0) value = -scrollPositionInPixels;
    if (value + scrollPositionInPixels > songLengthInPixels) value = songLengthInPixels - scrollPositionInPixels;

    this.playheadPositionInPixels = value;

    // Move the playhead sprite to the correct position.
    gridPlayhead.y = this.playheadPositionInPixels + (MENU_BAR_HEIGHT + GRID_TOP_PAD);

    return this.playheadPositionInPixels;
  }

  /**
   * playheadPosition, converted to steps.
   * NOT dependant on BPM, because the size of a grid square does not change with BPM.
   */
  var playheadPositionInSteps(get, set):Float;

  function get_playheadPositionInSteps():Float
  {
    return playheadPositionInPixels / GRID_SIZE;
  }

  function set_playheadPositionInSteps(value:Float):Float
  {
    playheadPositionInPixels = value * GRID_SIZE;
    return value;
  }

  /**
   * playheadPosition, converted to milliseconds.
   * DEPENDANT on BPM, because the duration of a grid square changes with BPM.
   */
  var playheadPositionInMs(get, set):Float;

  function get_playheadPositionInMs():Float
  {
    return Conductor.getStepTimeInMs(playheadPositionInSteps);
  }

  function set_playheadPositionInMs(value:Float):Float
  {
    playheadPositionInSteps = Conductor.getTimeInSteps(value);
    return value;
  }

  // Playbar (at the bottom)

  /**
   * Whether a skip button has been pressed on the playbar, and which one.
   * `null` if no button has been pressed.
   * This will be used to update the scrollPosition (in the same function that handles the scroll wheel), then cleared.
   */
  var playbarButtonPressed:Null<String> = null;

  /**
   * Whether the head of the playbar is currently being dragged with the mouse by the user.
   */
  var playbarHeadDragging:Bool = false;

  /**
   * Whether music was playing before we started dragging the playbar head.
   * If so, then when we stop dragging the playbar head, we should resume song playback.
   */
  var playbarHeadDraggingWasPlaying:Bool = false;

  // Tools Status

  /**
   * The note kind to use for notes being placed in the chart. Defaults to `''`.
   */
  var selectedNoteKind:String = '';

  /**
   * The event type to use for events being placed in the chart. Defaults to `''`.
   */
  var selectedEventKind:String = 'FocusCamera';

  /**
   * The event data to use for events being placed in the chart.
   */
  var selectedEventData:DynamicAccess<Dynamic> = {};

  /**
   * The internal index of what note snapping value is in use.
   * Increment to make placement more preceise and decrement to make placement less precise.
   */
  var noteSnapQuantIndex:Int = BASE_QUANT_INDEX;

  /**
   * The current note snapping value.
   * For example, `32` when snapping to 32nd notes.
   */
  var noteSnapQuant(get, never):Int;

  function get_noteSnapQuant():Int
  {
    return SNAP_QUANTS[noteSnapQuantIndex];
  }

  /**
   * The ratio of the current note snapping value to the default.
   * For example, `32` becomes `0.5` when snapping to 16th notes.
   */
  var noteSnapRatio(get, never):Float;

  function get_noteSnapRatio():Float
  {
    return BASE_QUANT / noteSnapQuant;
  }

  /**
   * The currently selected live input style.
   */
  var currentLiveInputStyle:ChartEditorLiveInputStyle = None;

  /**
   * If true, playtesting a chart will skip to the current playhead position.
   */
  var playtestStartTime:Bool = false;

  // Visuals

  /**
   * Whether the current view is in downscroll mode.
   */
  var isViewDownscroll(default, set):Bool = false;

  function set_isViewDownscroll(value:Bool):Bool
  {
    isViewDownscroll = value;

    // Make sure view is updated when we change view modes.
    noteDisplayDirty = true;
    notePreviewDirty = true;
    notePreviewViewportBoundsDirty = true;
    this.scrollPositionInPixels = this.scrollPositionInPixels;
    // Characters have probably changed too.
    healthIconsDirty = true;

    return isViewDownscroll;
  }

  /**
   * The current theme used by the editor.
   * Dictates the appearance of many UI elements.
   * Currently hardcoded to just Light and Dark.
   */
  var currentTheme(default, set):ChartEditorTheme = ChartEditorTheme.Light;

  function set_currentTheme(value:ChartEditorTheme):ChartEditorTheme
  {
    if (value == null || value == currentTheme) return currentTheme;

    currentTheme = value;
    this.updateTheme();
    return value;
  }

  /**
   * The character sprite in the Player Preview window.
   * `null` until accessed.
   */
  var currentPlayerCharacterPlayer:Null<CharacterPlayer> = null;

  /**
   * The character sprite in the Opponent Preview window.
   * `null` until accessed.
   */
  var currentOpponentCharacterPlayer:Null<CharacterPlayer> = null;

  // HaxeUI

  /**
   * Whether the user's mouse cursor is hovering over a SOLID component of the HaxeUI.
   * If so, ignore mouse events underneath as well as certain key events.
   */
  var isCursorOverHaxeUI(get, never):Bool;

  function get_isCursorOverHaxeUI():Bool
  {
    return Screen.instance.hasSolidComponentUnderPoint(FlxG.mouse.screenX, FlxG.mouse.screenY);
  }

  var isCursorOverHaxeUIButton(get, never):Bool;

  function get_isCursorOverHaxeUIButton():Bool
  {
    return Screen.instance.hasSolidComponentUnderPoint(FlxG.mouse.screenX, FlxG.mouse.screenY, haxe.ui.components.Button)
      || Screen.instance.hasSolidComponentUnderPoint(FlxG.mouse.screenX, FlxG.mouse.screenY, haxe.ui.components.Link);
  }

  /**
   * Set by ChartEditorDialogHandler, used to prevent background interaction while the dialog is open.
   */
  var isHaxeUIDialogOpen:Bool = false;

  /**
   * The Dialog components representing the currently available tool windows.
   * Dialogs are retained here even when collapsed or hidden.
   */
  var activeToolboxes:Map<String, CollapsibleDialog> = new Map<String, CollapsibleDialog>();

  // Audio

  /**
   * Whether to play a metronome sound while the playhead is moving.
   */
  var isMetronomeEnabled:Bool = true;

  /**
   * Whether hitsounds are enabled for the player.
   */
  var hitsoundsEnabledPlayer:Bool = true;

  /**
   * Whether hitsounds are enabled for the opponent.
   */
  var hitsoundsEnabledOpponent:Bool = true;

  /**
   * Whether hitsounds are enabled for at least one character.
   */
  var hitsoundsEnabled(get, never):Bool;

  function get_hitsoundsEnabled():Bool
  {
    return hitsoundsEnabledPlayer || hitsoundsEnabledOpponent;
  }

  // Auto-save

  /**
   * A timer used to auto-save the chart after a period of inactivity.
   */
  var autoSaveTimer:Null<FlxTimer> = null;

  // Scrolling

  /**
   * Whether the user's last mouse click was on the playhead scroll area.
   */
  var gridPlayheadScrollAreaPressed:Bool = false;

  /**
   * Where the user's last mouse click was on the note preview scroll area.
   * `null` if the user isn't clicking on the note preview.
   */
  var notePreviewScrollAreaStartPos:Null<FlxPoint> = null;

  /**
   * The current process that is lerping the scroll position.
   * Used to cancel the previous lerp if the user scrolls again.
   */
  var currentScrollEase:Null<VarTween>;

  // Note Placement

  /**
   * The SongNoteData which is currently being placed.
   * `null` if the user isn't currently placing a note.
   * As the user drags, we will update this note's sustain length, and finalize the note when they release.
   */
  var currentPlaceNoteData:Null<SongNoteData> = null;

  // Note Movement

  /**
   * The note sprite we are currently moving, if any.
   */
  var dragTargetNote:Null<ChartEditorNoteSprite> = null;

  /**
   * The song event sprite we are currently moving, if any.
   */
  var dragTargetEvent:Null<ChartEditorEventSprite> = null;

  /**
   * The amount of vertical steps the note sprite has moved by since the user started dragging.
   */
  var dragTargetCurrentStep:Float = 0;

  /**
   * The amount of horizontal columns the note sprite has moved by since the user started dragging.
   */
  var dragTargetCurrentColumn:Int = 0;

  // Hold Note Dragging

  /**
   * The current length of the hold note we are dragging, in steps.
   * Play a sound when this value changes.
   */
  var dragLengthCurrent:Float = 0;

  /**
   * Flip-flop to alternate between two stretching sounds.
   */
  var stretchySounds:Bool = false;

  // Selection

  /**
   * The notes which are currently in the user's selection.
   */
  var currentNoteSelection:Array<SongNoteData> = [];

  /**
   * The events which are currently in the user's selection.
   */
  var currentEventSelection:Array<SongEventData> = [];

  /**
   * The position where the user clicked to start a selection.
   * `null` if the user isn't currently selecting anything.
   * The selection box extends from this point to the current mouse position.
   */
  var selectionBoxStartPos:Null<FlxPoint> = null;

  // History

  /**
   * The list of command previously performed. Used for undoing previous actions.
   */
  var undoHistory:Array<ChartEditorCommand> = [];

  /**
   * The list of commands that have been undone. Used for redoing previous actions.
   */
  var redoHistory:Array<ChartEditorCommand> = [];

  // Dirty Flags

  /**
   * Whether the note display render group has been modified and needs to be updated.
   * This happens when we scroll or add/remove notes, and need to update what notes are displayed and where.
   */
  var noteDisplayDirty:Bool = true;

  /**
   * Whether the selected charactesr have been modified and the health icons need to be updated.
   */
  var healthIconsDirty:Bool = true;

  /**
   * Whether the note preview graphic needs to be FULLY rebuilt.
   */
  var notePreviewDirty(default, set):Bool = true;

  function set_notePreviewDirty(value:Bool):Bool
  {
    trace('Note preview dirtied!');
    return notePreviewDirty = value;
  }

  var notePreviewViewportBoundsDirty:Bool = true;

  /**
   * Whether the chart has been modified since it was last saved.
   * Used to determine whether to auto-save, etc.
   */
  var saveDataDirty(default, set):Bool = false;

  function set_saveDataDirty(value:Bool):Bool
  {
    if (value == saveDataDirty) return value;

    if (value)
    {
      // Start the auto-save timer.
      autoSaveTimer = new FlxTimer().start(Constants.AUTOSAVE_TIMER_DELAY_SEC, (_) -> autoSave());
    }
    else
    {
      if (autoSaveTimer != null)
      {
        // Stop the auto-save timer.
        autoSaveTimer.cancel();
        autoSaveTimer.destroy();
        autoSaveTimer = null;
      }
    }

    return saveDataDirty = value;
  }

  /**
   * Whether the difficulty tree view in the toolbox has been modified and needs to be updated.
   * This happens when we add/remove difficulties.
   */
  var difficultySelectDirty:Bool = true;

  /**
   * Whether the character select view in the toolbox has been modified and needs to be updated.
   * This happens when we add/remove characters.
   */
  var characterSelectDirty:Bool = true;

  /**
   * Whether the player preview toolbox have been modified and need to be updated.
   * This happens when we switch characters.
   */
  var playerPreviewDirty:Bool = true;

  /**
   * Whether the opponent preview toolbox have been modified and need to be updated.
   * This happens when we switch characters.
   */
  var opponentPreviewDirty:Bool = true;

  /**
   * Whether the undo/redo histories have changed since the last time the UI was updated.
   */
  var commandHistoryDirty:Bool = true;

  // Input

  /**
   * Handler used to track how long the user has been holding the undo keybind.
   */
  var undoKeyHandler:TurboKeyHandler = TurboKeyHandler.build([FlxKey.CONTROL, FlxKey.Z]);

  /**
   * Variable used to track how long the user has been holding the redo keybind.
   */
  var redoKeyHandler:TurboKeyHandler = TurboKeyHandler.build([FlxKey.CONTROL, FlxKey.Y]);

  /**
   * Variable used to track how long the user has been holding the up keybind.
   */
  var upKeyHandler:TurboKeyHandler = TurboKeyHandler.build(FlxKey.UP);

  /**
   * Variable used to track how long the user has been holding the down keybind.
   */
  var downKeyHandler:TurboKeyHandler = TurboKeyHandler.build(FlxKey.DOWN);

  /**
   * Variable used to track how long the user has been holding the W keybind.
   */
  var wKeyHandler:TurboKeyHandler = TurboKeyHandler.build(FlxKey.W);

  /**
   * Variable used to track how long the user has been holding the S keybind.
   */
  var sKeyHandler:TurboKeyHandler = TurboKeyHandler.build(FlxKey.S);

  /**
   * Variable used to track how long the user has been holding the page-up keybind.
   */
  var pageUpKeyHandler:TurboKeyHandler = TurboKeyHandler.build(FlxKey.PAGEUP);

  /**
   * Variable used to track how long the user has been holding the page-down keybind.
   */
  var pageDownKeyHandler:TurboKeyHandler = TurboKeyHandler.build(FlxKey.PAGEDOWN);

  /**
   * AUDIO AND SOUND DATA
   */
  // ==============================

  /**
   * The chill audio track that plays when you open the Chart Editor.
   */
  var welcomeMusic:FlxSound = new FlxSound();

  /**
   * The audio track for the instrumental.
   * Replaced when switching instrumentals.
   * `null` until an instrumental track is loaded.
   */
  var audioInstTrack:Null<FlxSound> = null;

  /**
   * The raw byte data for the instrumental audio tracks.
   * Key is the instrumental name.
   * `null` until an instrumental track is loaded.
   */
  var audioInstTrackData:Map<String, Bytes> = [];

  /**
   * The audio track for the vocals.
   * `null` until vocal track(s) are loaded.
   * When switching characters, the elements of the VoicesGroup will be swapped to match the new character.
   */
  var audioVocalTrackGroup:Null<VoicesGroup> = null;

  /**
   * A map of the audio tracks for each character's vocals.
   * - Keys are `characterId-variation` (with `characterId` being the default variation).
   * - Values are the byte data for the audio track.
   */
  var audioVocalTrackData:Map<String, Bytes> = [];

  /**
   * CHART DATA
   */
  // ==============================

  /**
   * The song metadata.
   * - Keys are the variation IDs. At least one (`default`) must exist.
   * - Values are the relevant metadata, ready to be serialized to JSON.
   */
  var songMetadata:Map<String, SongMetadata> = [];

  /**
   * Retrieves the list of variations for the current song.
   */
  var availableVariations(get, never):Array<String>;

  function get_availableVariations():Array<String>
  {
    var variations:Array<String> = [for (x in songMetadata.keys()) x];
    variations.sort(SortUtil.defaultThenAlphabetically.bind('default'));
    return variations;
  }

  /**
   * Retrieves the list of difficulties for the current variation of the current song.
   * ONLY CONTAINS DIFFICULTIES FOR THE CURRENT VARIATION so if on the default variation, erect/nightmare won't be included.
   */
  var availableDifficulties(get, never):Array<String>;

  function get_availableDifficulties():Array<String>
  {
    var m:Null<SongMetadata> = songMetadata.get(selectedVariation);
    return m?.playData?.difficulties ?? [];
  }

  /**
   * Retrieves the list of difficulties for ALL variations of the current song.
   */
  var allDifficulties(get, never):Array<String>;

  function get_allDifficulties():Array<String>
  {
    var result:Array<Array<String>> = [
      for (x in availableVariations)
      {
        var m:Null<SongMetadata> = songMetadata.get(x);
        m?.playData?.difficulties ?? [];
      }
    ];
    return result.flatten();
  }

  /**
   * The song chart data.
   * - Keys are the variation IDs. At least one (`default`) must exist.
   * - Values are the relevant chart data, ready to be serialized to JSON.
   */
  var songChartData:Map<String, SongChartData> = [];

  /**
   * Convenience property to get the chart data for the current variation.
   */
  var currentSongMetadata(get, set):SongMetadata;

  function get_currentSongMetadata():SongMetadata
  {
    var result:Null<SongMetadata> = songMetadata.get(selectedVariation);
    if (result == null)
    {
      result = new SongMetadata('Dad Battle', 'Kawai Sprite', selectedVariation);
      songMetadata.set(selectedVariation, result);
    }
    return result;
  }

  function set_currentSongMetadata(value:SongMetadata):SongMetadata
  {
    songMetadata.set(selectedVariation, value);
    return value;
  }

  /**
   * Convenience property to get the chart data for the current variation.
   */
  var currentSongChartData(get, set):SongChartData;

  function get_currentSongChartData():SongChartData
  {
    var result:Null<SongChartData> = songChartData.get(selectedVariation);
    if (result == null)
    {
      result = new SongChartData(["normal" => 1.0], [], ["normal" => []]);
      songChartData.set(selectedVariation, result);
    }
    return result;
  }

  function set_currentSongChartData(value:SongChartData):SongChartData
  {
    songChartData.set(selectedVariation, value);
    return value;
  }

  /**
   * Convenience property to get (and set) the scroll speed for the current difficulty.
   */
  var currentSongChartScrollSpeed(get, set):Float;

  function get_currentSongChartScrollSpeed():Float
  {
    var result:Null<Float> = currentSongChartData.scrollSpeed.get(selectedDifficulty);
    if (result == null)
    {
      // Initialize to the default value if not set.
      currentSongChartData.scrollSpeed.set(selectedDifficulty, 1.0);
      return 1.0;
    }
    return result;
  }

  function set_currentSongChartScrollSpeed(value:Float):Float
  {
    currentSongChartData.scrollSpeed.set(selectedDifficulty, value);
    return value;
  }

  /**
   * Convenience property to get the note data for the current difficulty.
   */
  var currentSongChartNoteData(get, set):Array<SongNoteData>;

  function get_currentSongChartNoteData():Array<SongNoteData>
  {
    var result:Null<Array<SongNoteData>> = currentSongChartData.notes.get(selectedDifficulty);
    if (result == null)
    {
      // Initialize to the default value if not set.
      result = [];
      trace('Initializing blank note data for difficulty ' + selectedDifficulty);
      currentSongChartData.notes.set(selectedDifficulty, result);
      currentSongMetadata.playData.difficulties.pushUnique(selectedDifficulty);
      return result;
    }
    return result;
  }

  function set_currentSongChartNoteData(value:Array<SongNoteData>):Array<SongNoteData>
  {
    currentSongChartData.notes.set(selectedDifficulty, value);
    currentSongMetadata.playData.difficulties.pushUnique(selectedDifficulty);
    return value;
  }

  /**
   * Convenience property to get the event data for the current difficulty.
   */
  var currentSongChartEventData(get, set):Array<SongEventData>;

  function get_currentSongChartEventData():Array<SongEventData>
  {
    if (currentSongChartData.events == null)
    {
      // Initialize to the default value if not set.
      currentSongChartData.events = [];
    }
    return currentSongChartData.events;
  }

  function set_currentSongChartEventData(value:Array<SongEventData>):Array<SongEventData>
  {
    return currentSongChartData.events = value;
  }

  var currentSongNoteStyle(get, set):String;

  function get_currentSongNoteStyle():String
  {
    if (currentSongMetadata.playData.noteStyle == null)
    {
      // Initialize to the default value if not set.
      currentSongMetadata.playData.noteStyle = Constants.DEFAULT_NOTE_STYLE;
    }
    return currentSongMetadata.playData.noteStyle;
  }

  function set_currentSongNoteStyle(value:String):String
  {
    return currentSongMetadata.playData.noteStyle = value;
  }

  var currentSongStage(get, set):String;

  function get_currentSongStage():String
  {
    if (currentSongMetadata.playData.stage == null)
    {
      // Initialize to the default value if not set.
      currentSongMetadata.playData.stage = 'mainStage';
    }
    return currentSongMetadata.playData.stage;
  }

  function set_currentSongStage(value:String):String
  {
    return currentSongMetadata.playData.stage = value;
  }

  var currentSongName(get, set):String;

  function get_currentSongName():String
  {
    if (currentSongMetadata.songName == null)
    {
      // Initialize to the default value if not set.
      currentSongMetadata.songName = 'New Song';
    }
    return currentSongMetadata.songName;
  }

  function set_currentSongName(value:String):String
  {
    return currentSongMetadata.songName = value;
  }

  var currentSongId(get, never):String;

  function get_currentSongId():String
  {
    return currentSongName.toLowerKebabCase().replace('.', '').replace(' ', '-');
  }

  var currentSongArtist(get, set):String;

  function get_currentSongArtist():String
  {
    if (currentSongMetadata.artist == null)
    {
      // Initialize to the default value if not set.
      currentSongMetadata.artist = 'Unknown';
    }
    return currentSongMetadata.artist;
  }

  function set_currentSongArtist(value:String):String
  {
    return currentSongMetadata.artist = value;
  }

  /**
   * The variation ID for the difficulty which is currently being edited.
   */
  var selectedVariation(default, set):String = Constants.DEFAULT_VARIATION;

  /**
   * Setter called when we are switching variations.
   * We will likely need to switch instrumentals as well.
   */
  function set_selectedVariation(value:String):String
  {
    // Don't update if we're already on the variation.
    if (selectedVariation == value) return selectedVariation;
    selectedVariation = value;

    // Make sure view is updated when the variation changes.
    noteDisplayDirty = true;
    notePreviewDirty = true;
    notePreviewViewportBoundsDirty = true;

    switchToCurrentInstrumental();

    return selectedVariation;
  }

  /**
   * The difficulty ID for the difficulty which is currently being edited.
   */
  var selectedDifficulty(default, set):String = Constants.DEFAULT_DIFFICULTY;

  function set_selectedDifficulty(value:String):String
  {
    selectedDifficulty = value;

    // Make sure view is updated when the difficulty changes.
    noteDisplayDirty = true;
    notePreviewDirty = true;
    notePreviewViewportBoundsDirty = true;

    // Make sure the difficulty we selected is in the list of difficulties.
    currentSongMetadata.playData.difficulties.pushUnique(selectedDifficulty);

    return selectedDifficulty;
  }

  /**
   * The instrumental ID which is currently selected.
   */
  var currentInstrumentalId(get, set):String;

  function get_currentInstrumentalId():String
  {
    var instId:Null<String> = currentSongMetadata.playData.characters.instrumental;
    if (instId == null || instId == '') instId = (selectedVariation == Constants.DEFAULT_VARIATION) ? '' : selectedVariation;
    return instId;
  }

  function set_currentInstrumentalId(value:String):String
  {
    return currentSongMetadata.playData.characters.instrumental = value;
  }

  /**
   * RENDER OBJECTS
   */
  // ==============================

  /**
   * The IMAGE used for the grid. Updated by ChartEditorThemeHandler.
   */
  var gridBitmap:Null<BitmapData> = null;

  /**
   * The IMAGE used for the selection squares. Updated by ChartEditorThemeHandler.
   * Used two ways:
   * 1. A sprite is given this bitmap and placed over selected notes.
   * 2. The image is split and used for a 9-slice sprite for the selection box.
   */
  var selectionSquareBitmap:Null<BitmapData> = null;

  /**
   * The IMAGE used for the note preview bitmap. Updated by ChartEditorThemeHandler.
   * The image is split and used for a 9-slice sprite for the box over the note preview.
   */
  var notePreviewViewportBitmap:Null<BitmapData> = null;

  /**
   * The tiled sprite used to display the grid.
   * The height is the length of the song, and scrolling is done by simply the sprite.
   */
  var gridTiledSprite:Null<FlxSprite> = null;

  /**
   * The playhead representing the current position in the song.
   * Can move around on the grid independently of the view.
   */
  var gridPlayhead:FlxSpriteGroup = new FlxSpriteGroup();

  /**
   * The sprite for the scroll area under
   */
  var gridPlayheadScrollArea:Null<FlxSprite> = null;

  /**
   * A sprite used to indicate the note that will be placed on click.
   */
  var gridGhostNote:Null<ChartEditorNoteSprite> = null;

  /**
   * A sprite used to indicate the note that will be placed on click.
   */
  var gridGhostHoldNote:Null<ChartEditorHoldNoteSprite> = null;

  /**
   * A sprite used to indicate the event that will be placed on click.
   */
  var gridGhostEvent:Null<ChartEditorEventSprite> = null;

  /**
   * The waveform which (optionally) displays over the grid, underneath the notes and playhead.
   */
  var gridSpectrogram:Null<PolygonSpectogram> = null;

  /**
   * The sprite used to display the note preview area.
   * We move this up and down to scroll the preview.
   */
  var notePreview:Null<ChartEditorNotePreview> = null;

  /**
   * The rectangular sprite used for representing the current viewport on the note preview.
   * We move this up and down and resize it to represent the visible area.
   */
  var notePreviewViewport:Null<FlxSliceSprite> = null;

  /**
   * The rectangular sprite used for rendering the selection box.
   * Uses a 9-slice to stretch the selection box to the correct size without warping.
   */
  var selectionBoxSprite:Null<FlxSliceSprite> = null;

  /**
   * The opponent's health icon.
   */
  var healthIconDad:Null<HealthIcon> = null;

  /**
   * The player's health icon.
   */
  var healthIconBF:Null<HealthIcon> = null;

  /**
   * The purple background sprite.
   */
  var menuBG:Null<FlxSprite> = null;

  /**
   * The layout containing the playbar head slider.
   */
  var playbarHeadLayout:Null<Component> = null;

  /**
   * The playbar head slider.
   */
  var playbarHead:Null<Slider> = null;

  /**
   * The label by the playbar telling the song position.
   */
  var playbarSongPos:Null<Label> = null;

  /**
   * The label by the playbar telling the song time remaining.
   */
  var playbarSongRemaining:Null<Label> = null;

  /**
   * The label by the playbar telling the note snap.
   */
  var playbarNoteSnap:Null<Label> = null;

  /**
   * The sprite group containing the note graphics.
   * Only displays a subset of the data from `currentSongChartNoteData`,
   * and kills notes that are off-screen to be recycled later.
   */
  var renderedNotes:FlxTypedSpriteGroup<ChartEditorNoteSprite> = new FlxTypedSpriteGroup<ChartEditorNoteSprite>();

  /**
   * The sprite group containing the hold note graphics.
   * Only displays a subset of the data from `currentSongChartNoteData`,
   * and kills notes that are off-screen to be recycled later.
   */
  var renderedHoldNotes:FlxTypedSpriteGroup<ChartEditorHoldNoteSprite> = new FlxTypedSpriteGroup<ChartEditorHoldNoteSprite>();

  /**
   * The sprite group containing the song events.
   * Only displays a subset of the data from `currentSongChartEventData`,
   * and kills events that are off-screen to be recycled later.
   */
  var renderedEvents:FlxTypedSpriteGroup<ChartEditorEventSprite> = new FlxTypedSpriteGroup<ChartEditorEventSprite>();

  var renderedSelectionSquares:FlxTypedSpriteGroup<ChartEditorSelectionSquareSprite> = new FlxTypedSpriteGroup<ChartEditorSelectionSquareSprite>();

  /**
   * LIFE CYCLE FUNCTIONS
   */
  // ==============================

  /**
   * The params which were passed in when the Chart Editor was initialized.
   */
  var params:Null<ChartEditorParams>;

  /**
   * The current file path which the chart editor is working with.
   */
  public var currentWorkingFilePath:Null<String>;

  public function new(?params:ChartEditorParams)
  {
    // Load the HaxeUI XML file.
    super(CHART_EDITOR_LAYOUT);

    this.params = params;
  }

  public override function dispatchEvent(event:ScriptEvent):Void
  {
    super.dispatchEvent(event);

    // We can't use the ScriptedEventDispatcher with currentCharPlayer because we can't use the IScriptedClass interface on it.
    if (currentPlayerCharacterPlayer != null)
    {
      switch (event.type)
      {
        case UPDATE:
          currentPlayerCharacterPlayer.onUpdate(cast event);
        case SONG_BEAT_HIT:
          currentPlayerCharacterPlayer.onBeatHit(cast event);
        case SONG_STEP_HIT:
          currentPlayerCharacterPlayer.onStepHit(cast event);
        case NOTE_HIT:
          currentPlayerCharacterPlayer.onNoteHit(cast event);
        default: // Continue
      }
    }

    if (currentOpponentCharacterPlayer != null)
    {
      switch (event.type)
      {
        case UPDATE:
          currentOpponentCharacterPlayer.onUpdate(cast event);
        case SONG_BEAT_HIT:
          currentOpponentCharacterPlayer.onBeatHit(cast event);
        case SONG_STEP_HIT:
          currentOpponentCharacterPlayer.onStepHit(cast event);
        case NOTE_HIT:
          currentOpponentCharacterPlayer.onNoteHit(cast event);
        default: // Continue
      }
    }
  }

  override function create():Void
  {
    // super.create() must be called first, the HaxeUI components get created here.
    super.create();
    // Set the z-index of the HaxeUI.
    this.component.zIndex = 100;

    // Show the mouse cursor.
    Cursor.show();

    fixCamera();

    // Get rid of any music from the previous state.
    if (FlxG.sound.music != null) FlxG.sound.music.stop();

    // Play the welcome music.
    setupWelcomeMusic();

    buildDefaultSongData();

    buildBackground();

    this.updateTheme();

    buildGrid();
    // buildSpectrogram(audioInstTrack);
    buildNotePreview();
    buildSelectionBox();

    buildAdditionalUI();

    // Setup the onClick listeners for the UI after it's been created.
    setupUIListeners();
    setupTurboKeyHandlers();

    setupAutoSave();

    refresh();

<<<<<<< HEAD
    if (params != null && params.fnfcTargetPath != null)
    {
      // Chart editor was opened from the command line. Open the FNFC file now!
      if (ChartEditorImportExportHandler.loadFromFNFCPath(this, params.fnfcTargetPath))
      {
        // Don't open the welcome dialog!

        #if !mac
        NotificationManager.instance.addNotification(
          {
            title: 'Success',
            body: 'Loaded chart (${params.fnfcTargetPath})',
            type: NotificationType.Success,
            expiryMs: ChartEditorState.NOTIFICATION_DISMISS_TIME
          });
        #end
      }
      else
      {
        // Song failed to load, open the Welcome dialog so we aren't in a broken state.
        ChartEditorDialogHandler.openWelcomeDialog(this, false);
      }
    }
    else
    {
      ChartEditorDialogHandler.openWelcomeDialog(this, false);
    }
=======
    this.openWelcomeDialog(false);
  }

  override function destroy():Void
  {
    super.destroy();

    cleanupAutoSave();

    // Hide the mouse cursor on other states.
    Cursor.hide();

    @:privateAccess
    ChartEditorNoteSprite.noteFrameCollection = null;
>>>>>>> c3d772cc
  }

  function setupWelcomeMusic()
  {
    this.welcomeMusic.loadEmbedded(Paths.music('chartEditorLoop/chartEditorLoop'));
    this.welcomeMusic.looped = true;
    // this.welcomeMusic.play();
    // fadeInWelcomeMusic();
  }

  function fadeInWelcomeMusic():Void
  {
    this.welcomeMusic.play();
    this.welcomeMusic.fadeIn(4, 0, 1.0);
  }

  function stopWelcomeMusic():Void
  {
    // this.welcomeMusic.fadeOut(4, 0);
    this.welcomeMusic.pause();
  }

  function buildDefaultSongData():Void
  {
    selectedVariation = Constants.DEFAULT_VARIATION;
    selectedDifficulty = Constants.DEFAULT_DIFFICULTY;

    // Initialize the song metadata.
    songMetadata = new Map<String, SongMetadata>();

    // Initialize the song chart data.
    songChartData = new Map<String, SongChartData>();

    audioVocalTrackGroup = new VoicesGroup();
  }

  /**
   * Builds and displays the background sprite.
   */
  function buildBackground():Void
  {
    menuBG = new FlxSprite().loadGraphic(Paths.image('menuDesat'));
    add(menuBG);

    menuBG.setGraphicSize(Std.int(menuBG.width * 1.1));
    menuBG.updateHitbox();
    menuBG.screenCenter();
    menuBG.scrollFactor.set(0, 0);
    menuBG.zIndex = -100;
  }

  /**
   * Builds and displays the chart editor grid, including the playhead and cursor.
   */
  function buildGrid():Void
  {
    if (gridBitmap == null) throw 'ERROR: Tried to build grid, but gridBitmap is null! Check ChartEditorThemeHandler.updateTheme().';

    gridTiledSprite = new FlxTiledSprite(gridBitmap, gridBitmap.width, 1000, false, true);
    gridTiledSprite.x = FlxG.width / 2 - GRID_SIZE * STRUMLINE_SIZE; // Center the grid.
    gridTiledSprite.y = MENU_BAR_HEIGHT + GRID_TOP_PAD; // Push down to account for the menu bar.
    add(gridTiledSprite);
    gridTiledSprite.zIndex = 10;

    gridGhostNote = new ChartEditorNoteSprite(this);
    gridGhostNote.alpha = 0.6;
    gridGhostNote.noteData = new SongNoteData(0, 0, 0, "");
    gridGhostNote.visible = false;
    add(gridGhostNote);
    gridGhostNote.zIndex = 11;

    gridGhostHoldNote = new ChartEditorHoldNoteSprite(this);
    gridGhostHoldNote.alpha = 0.6;
    gridGhostHoldNote.noteData = new SongNoteData(0, 0, 0, "");
    gridGhostHoldNote.visible = false;
    add(gridGhostHoldNote);
    gridGhostHoldNote.zIndex = 11;

    gridGhostEvent = new ChartEditorEventSprite(this);
    gridGhostEvent.alpha = 0.6;
    gridGhostEvent.eventData = new SongEventData(-1, '', {});
    gridGhostEvent.visible = false;
    add(gridGhostEvent);
    gridGhostEvent.zIndex = 12;

    buildNoteGroup();

    gridPlayheadScrollArea = new FlxSprite(0, 0);
    gridPlayheadScrollArea.makeGraphic(10, 10, PLAYHEAD_SCROLL_AREA_COLOR); // Make it 10x10px and then scale it as needed.
    add(gridPlayheadScrollArea);
    gridPlayheadScrollArea.setGraphicSize(PLAYHEAD_SCROLL_AREA_WIDTH, 3000);
    gridPlayheadScrollArea.updateHitbox();
    gridPlayheadScrollArea.x = gridTiledSprite.x - PLAYHEAD_SCROLL_AREA_WIDTH;
    gridPlayheadScrollArea.y = MENU_BAR_HEIGHT + GRID_TOP_PAD;
    gridPlayheadScrollArea.zIndex = 25;

    // The playhead that show the current position in the song.
    add(gridPlayhead);
    gridPlayhead.zIndex = 30;

    var playheadWidth:Int = GRID_SIZE * (STRUMLINE_SIZE * 2 + 1) + (PLAYHEAD_SCROLL_AREA_WIDTH * 2);
    var playheadBaseYPos:Float = MENU_BAR_HEIGHT + GRID_TOP_PAD;
    gridPlayhead.setPosition(gridTiledSprite.x, playheadBaseYPos);
    var playheadSprite:FlxSprite = new FlxSprite().makeGraphic(playheadWidth, PLAYHEAD_HEIGHT, PLAYHEAD_COLOR);
    playheadSprite.x = -PLAYHEAD_SCROLL_AREA_WIDTH;
    playheadSprite.y = 0;
    gridPlayhead.add(playheadSprite);

    var playheadBlock:FlxSprite = ChartEditorThemeHandler.buildPlayheadBlock();
    playheadBlock.x = -PLAYHEAD_SCROLL_AREA_WIDTH;
    playheadBlock.y = -PLAYHEAD_HEIGHT / 2;
    gridPlayhead.add(playheadBlock);

    // Character icons.
    healthIconDad = new HealthIcon(currentSongMetadata.playData.characters.opponent);
    healthIconDad.autoUpdate = false;
    healthIconDad.size.set(0.5, 0.5);
    add(healthIconDad);
    healthIconDad.zIndex = 30;

    healthIconBF = new HealthIcon(currentSongMetadata.playData.characters.player);
    healthIconBF.autoUpdate = false;
    healthIconBF.size.set(0.5, 0.5);
    healthIconBF.flipX = true;
    add(healthIconBF);
    healthIconBF.zIndex = 30;
  }

  function buildNotePreview():Void
  {
    var height:Int = FlxG.height - MENU_BAR_HEIGHT - GRID_TOP_PAD - PLAYBAR_HEIGHT - GRID_TOP_PAD - GRID_TOP_PAD;
    notePreview = new ChartEditorNotePreview(height);
    notePreview.x = 350;
    notePreview.y = MENU_BAR_HEIGHT + GRID_TOP_PAD;
    add(notePreview);

    if (notePreviewViewport == null) throw 'ERROR: Tried to build note preview, but notePreviewViewport is null! Check ChartEditorThemeHandler.updateTheme().';

    notePreviewViewport.scrollFactor.set(0, 0);
    add(notePreviewViewport);
    notePreviewViewport.zIndex = 30;

    setNotePreviewViewportBounds(calculateNotePreviewViewportBounds());
  }

  function buildSelectionBox():Void
  {
    if (selectionBoxSprite == null) throw 'ERROR: Tried to build selection box, but selectionBoxSprite is null! Check ChartEditorThemeHandler.updateTheme().';

    selectionBoxSprite.scrollFactor.set(0, 0);
    add(selectionBoxSprite);
    selectionBoxSprite.zIndex = 30;

    setSelectionBoxBounds();
  }

  function setSelectionBoxBounds(bounds:FlxRect = null):Void
  {
    if (selectionBoxSprite == null)
      throw 'ERROR: Tried to set selection box bounds, but selectionBoxSprite is null! Check ChartEditorThemeHandler.updateTheme().';

    if (bounds == null)
    {
      selectionBoxSprite.visible = false;
      selectionBoxSprite.x = -9999;
      selectionBoxSprite.y = -9999;
    }
    else
    {
      selectionBoxSprite.visible = true;
      selectionBoxSprite.x = bounds.x;
      selectionBoxSprite.y = bounds.y;
      selectionBoxSprite.width = bounds.width;
      selectionBoxSprite.height = bounds.height;
    }
  }

  function calculateNotePreviewViewportBounds():FlxRect
  {
    var bounds:FlxRect = new FlxRect();

    // Return 0, 0, 0, 0 if the note preview doesn't exist for some reason.
    if (notePreview == null) return bounds;

    // Horizontal position and width are constant.
    bounds.x = notePreview.x;
    bounds.width = notePreview.width;

    // Vertical position depends on scroll position.
    bounds.y = notePreview.y + (notePreview.height * (scrollPositionInPixels / songLengthInPixels));

    // Height depends on the viewport size.
    bounds.height = notePreview.height * (FlxG.height / songLengthInPixels);

    // Make sure the viewport doesn't go off the top or bottom of the note preview.
    if (bounds.y < notePreview.y)
    {
      bounds.height -= notePreview.y - bounds.y;
      bounds.y = notePreview.y;
    }
    else if (bounds.y + bounds.height > notePreview.y + notePreview.height)
    {
      bounds.height -= (bounds.y + bounds.height) - (notePreview.y + notePreview.height);
    }

    var MIN_HEIGHT:Int = 8;
    if (bounds.height < MIN_HEIGHT)
    {
      bounds.y -= MIN_HEIGHT - bounds.height;
      bounds.height = MIN_HEIGHT;
    }

    return bounds;
  }

  function setNotePreviewViewportBounds(bounds:FlxRect = null):Void
  {
    if (notePreviewViewport == null)
      throw 'ERROR: Tried to set note preview viewport bounds, but notePreviewViewport is null! Check ChartEditorThemeHandler.updateTheme().';

    if (bounds == null)
    {
      notePreviewViewport.visible = false;
      notePreviewViewport.x = -9999;
      notePreviewViewport.y = -9999;
    }
    else
    {
      notePreviewViewport.visible = true;
      notePreviewViewport.x = bounds.x;
      notePreviewViewport.y = bounds.y;
      notePreviewViewport.width = bounds.width;
      notePreviewViewport.height = bounds.height;
    }
  }

  function buildSpectrogram(target:FlxSound):Void
  {
    gridSpectrogram = new PolygonSpectogram(FlxG.sound.music, FlxColor.RED, FlxG.height / 2, Math.floor(FlxG.height / 2));
    gridSpectrogram.x += 170;
    gridSpectrogram.scrollFactor.set();
    gridSpectrogram.waveAmplitude = 50;
    gridSpectrogram.visType = UPDATED;
    add(gridSpectrogram);
  }

  /**
   * Builds the group that will hold all the notes.
   */
  function buildNoteGroup():Void
  {
    if (gridTiledSprite == null) throw 'ERROR: Tried to build note groups, but gridTiledSprite is null! Check ChartEditorState.buildGrid().';

    renderedHoldNotes.setPosition(gridTiledSprite.x, gridTiledSprite.y);
    add(renderedHoldNotes);
    renderedHoldNotes.zIndex = 24;

    renderedNotes.setPosition(gridTiledSprite.x, gridTiledSprite.y);
    add(renderedNotes);
    renderedNotes.zIndex = 25;

    renderedEvents.setPosition(gridTiledSprite.x, gridTiledSprite.y);
    add(renderedEvents);
    renderedEvents.zIndex = 25;

    renderedSelectionSquares.setPosition(gridTiledSprite.x, gridTiledSprite.y);
    add(renderedSelectionSquares);
    renderedSelectionSquares.zIndex = 26;
  }

  function buildAdditionalUI():Void
  {
    playbarHeadLayout = buildComponent(CHART_EDITOR_PLAYBARHEAD_LAYOUT);

    if (playbarHeadLayout == null) throw 'ERROR: Failed to construct playbarHeadLayout! Check "${CHART_EDITOR_PLAYBARHEAD_LAYOUT}".';

    playbarHeadLayout.zIndex = 110;

    playbarHeadLayout.width = FlxG.width - 8;
    playbarHeadLayout.height = 10;
    playbarHeadLayout.x = 4;
    playbarHeadLayout.y = FlxG.height - 48 - 8;

    playbarHead = playbarHeadLayout.findComponent('playbarHead', Slider);
    if (playbarHead == null) throw 'ERROR: Failed to fetch playbarHead from playbarHeadLayout! Check "${CHART_EDITOR_PLAYBARHEAD_LAYOUT}".';
    playbarHead.allowFocus = false;
    playbarHead.width = FlxG.width;
    playbarHead.height = 10;
    playbarHead.styleString = 'padding-left: 0px; padding-right: 0px; border-left: 0px; border-right: 0px;';

    playbarHead.onDragStart = function(_:DragEvent) {
      playbarHeadDragging = true;

      // If we were dragging the playhead while the song was playing, resume playing.
      if (audioInstTrack != null && audioInstTrack.playing)
      {
        playbarHeadDraggingWasPlaying = true;
        stopAudioPlayback();
      }
      else
      {
        playbarHeadDraggingWasPlaying = false;
      }
    }

    playbarHead.onDragEnd = function(_:DragEvent) {
      playbarHeadDragging = false;

      // Set the song position to where the playhead was moved to.
      scrollPositionInPixels = songLengthInPixels * (playbarHead?.value ?? 0 / 100);
      // Update the conductor and audio tracks to match.
      moveSongToScrollPosition();

      // If we were dragging the playhead while the song was playing, resume playing.
      if (playbarHeadDraggingWasPlaying)
      {
        playbarHeadDraggingWasPlaying = false;
        // Disabled code to resume song playback on drag.
        // startAudioPlayback();
      }
    }

    add(playbarHeadLayout);

    // Setup notifications.
    @:privateAccess
    // NotificationManager.GUTTER_SIZE = 56;
    NotificationManager.GUTTER_SIZE = 20;
  }

  /**
   * Sets up the onClick listeners for the UI.
   */
  function setupUIListeners():Void
  {
    // Add functionality to the playbar.

    addUIClickListener('playbarPlay', _ -> toggleAudioPlayback());
    addUIClickListener('playbarStart', _ -> playbarButtonPressed = 'playbarStart');
    addUIClickListener('playbarBack', _ -> playbarButtonPressed = 'playbarBack');
    addUIClickListener('playbarForward', _ -> playbarButtonPressed = 'playbarForward');
    addUIClickListener('playbarEnd', _ -> playbarButtonPressed = 'playbarEnd');

    // Cycle note snap quant.
    addUIClickListener('playbarNoteSnap', function(_) {
      noteSnapQuantIndex++;
      if (noteSnapQuantIndex >= SNAP_QUANTS.length) noteSnapQuantIndex = 0;
    });
    addUIRightClickListener('playbarNoteSnap', function(_) {
      noteSnapQuantIndex--;
      if (noteSnapQuantIndex < 0) noteSnapQuantIndex = SNAP_QUANTS.length - 1;
    });

    // Add functionality to the menu items.

<<<<<<< HEAD
    addUIClickListener('menubarItemNewChart', _ -> ChartEditorDialogHandler.openWelcomeDialog(this, true));
    addUIClickListener('menubarItemOpenChart', _ -> ChartEditorDialogHandler.openBrowseFNFC(this, true));
    addUIClickListener('menubarItemSaveChartAs', _ -> ChartEditorImportExportHandler.exportAllSongData(this));
    addUIClickListener('menubarItemLoadInst', _ -> ChartEditorDialogHandler.openUploadInstDialog(this, true));
    addUIClickListener('menubarItemImportChart', _ -> ChartEditorDialogHandler.openImportChartDialog(this, 'legacy', true));
=======
    addUIClickListener('menubarItemNewChart', _ -> this.openWelcomeDialog(true));
    addUIClickListener('menubarItemOpenChart', _ -> this.openBrowseWizard(true));
    addUIClickListener('menubarItemSaveChartAs', _ -> this.exportAllSongData());
    addUIClickListener('menubarItemLoadInst', _ -> this.openUploadInstDialog(true));
    addUIClickListener('menubarItemImportChart', _ -> this.openImportChartDialog('legacy', true));
>>>>>>> c3d772cc
    addUIClickListener('menubarItemExit', _ -> quitChartEditor());

    addUIClickListener('menubarItemUndo', _ -> undoLastCommand());

    addUIClickListener('menubarItemRedo', _ -> redoLastCommand());

    addUIClickListener('menubarItemCopy', function(_) {
      // Doesn't use a command because it's not undoable.

      // Calculate a single time offset for all the notes and events.
      var timeOffset:Null<Int> = currentNoteSelection.length > 0 ? Std.int(currentNoteSelection[0].time) : null;
      if (currentEventSelection.length > 0)
      {
        if (timeOffset == null || currentEventSelection[0].time < timeOffset)
        {
          timeOffset = Std.int(currentEventSelection[0].time);
        }
      }

      SongDataUtils.writeItemsToClipboard(
        {
          notes: SongDataUtils.buildNoteClipboard(currentNoteSelection, timeOffset),
          events: SongDataUtils.buildEventClipboard(currentEventSelection, timeOffset),
        });
    });

    addUIClickListener('menubarItemCut', _ -> performCommand(new CutItemsCommand(currentNoteSelection, currentEventSelection)));

    addUIClickListener('menubarItemPaste', _ -> {
      var targetMs:Float = scrollPositionInMs + playheadPositionInMs;
      var targetStep:Float = Conductor.getTimeInSteps(targetMs);
      var targetSnappedStep:Float = Math.floor(targetStep / noteSnapRatio) * noteSnapRatio;
      var targetSnappedMs:Float = Conductor.getStepTimeInMs(targetSnappedStep);
      performCommand(new PasteItemsCommand(targetSnappedMs));
    });

    addUIClickListener('menubarItemPasteUnsnapped', _ -> {
      var targetMs:Float = scrollPositionInMs + playheadPositionInMs;
      performCommand(new PasteItemsCommand(targetMs));
    });

    addUIClickListener('menubarItemDelete', function(_) {
      if (currentNoteSelection.length > 0 && currentEventSelection.length > 0)
      {
        performCommand(new RemoveItemsCommand(currentNoteSelection, currentEventSelection));
      }
      else if (currentNoteSelection.length > 0)
      {
        performCommand(new RemoveNotesCommand(currentNoteSelection));
      }
      else if (currentEventSelection.length > 0)
      {
        performCommand(new RemoveEventsCommand(currentEventSelection));
      }
      else
      {
        // Do nothing???
      }
    });

    addUIClickListener('menubarItemFlipNotes', _ -> performCommand(new FlipNotesCommand(currentNoteSelection)));

    addUIClickListener('menubarItemSelectAll', _ -> performCommand(new SelectAllItemsCommand(currentNoteSelection, currentEventSelection)));

    addUIClickListener('menubarItemSelectInverse', _ -> performCommand(new InvertSelectedItemsCommand(currentNoteSelection, currentEventSelection)));

    addUIClickListener('menubarItemSelectNone', _ -> performCommand(new DeselectAllItemsCommand(currentNoteSelection, currentEventSelection)));

    addUIClickListener('menubarItemPlaytestFull', _ -> testSongInPlayState(false));
    addUIClickListener('menubarItemPlaytestMinimal', _ -> testSongInPlayState(true));

    addUIClickListener('menuBarItemNoteSnapDecrease', _ -> noteSnapQuantIndex--);
    addUIClickListener('menuBarItemNoteSnapIncrease', _ -> noteSnapQuantIndex++);

    addUIChangeListener('menuBarItemInputStyleNone', function(event:UIEvent) {
      currentLiveInputStyle = None;
    });
    addUIChangeListener('menuBarItemInputStyleNumberKeys', function(event:UIEvent) {
      currentLiveInputStyle = NumberKeys;
    });
    addUIChangeListener('menuBarItemInputStyleWASD', function(event:UIEvent) {
      currentLiveInputStyle = WASD;
    });

    addUIClickListener('menubarItemAbout', _ -> this.openAboutDialog());
    addUIClickListener('menubarItemWelcomeDialog', _ -> this.openWelcomeDialog(true));

    addUIClickListener('menubarItemUserGuide', _ -> this.openUserGuideDialog());

    addUIChangeListener('menubarItemDownscroll', event -> isViewDownscroll = event.value);
    setUICheckboxSelected('menubarItemDownscroll', isViewDownscroll);

    addUIClickListener('menubarItemDifficultyUp', _ -> incrementDifficulty(1));
    addUIClickListener('menubarItemDifficultyDown', _ -> incrementDifficulty(-1));

    addUIChangeListener('menubarItemPlaytestStartTime', event -> playtestStartTime = event.value);
    setUICheckboxSelected('menubarItemPlaytestStartTime', playtestStartTime);

    addUIChangeListener('menuBarItemThemeLight', function(event:UIEvent) {
      if (event.target.value) currentTheme = ChartEditorTheme.Light;
    });
    setUICheckboxSelected('menuBarItemThemeLight', currentTheme == ChartEditorTheme.Light);

    addUIChangeListener('menuBarItemThemeDark', function(event:UIEvent) {
      if (event.target.value) currentTheme = ChartEditorTheme.Dark;
    });
    setUICheckboxSelected('menuBarItemThemeDark', currentTheme == ChartEditorTheme.Dark);

    addUIClickListener('menubarItemPlayPause', _ -> toggleAudioPlayback());

    addUIClickListener('menubarItemLoadInstrumental', _ -> this.openUploadInstDialog(true));
    addUIClickListener('menubarItemLoadVocals', _ -> this.openUploadVocalsDialog(true));

    addUIChangeListener('menubarItemMetronomeEnabled', event -> isMetronomeEnabled = event.value);
    setUICheckboxSelected('menubarItemMetronomeEnabled', isMetronomeEnabled);

    addUIChangeListener('menubarItemPlayerHitsounds', event -> hitsoundsEnabledPlayer = event.value);
    setUICheckboxSelected('menubarItemPlayerHitsounds', hitsoundsEnabledPlayer);

    addUIChangeListener('menubarItemOpponentHitsounds', event -> hitsoundsEnabledOpponent = event.value);
    setUICheckboxSelected('menubarItemOpponentHitsounds', hitsoundsEnabledOpponent);

    var instVolumeLabel:Null<Label> = findComponent('menubarLabelVolumeInstrumental', Label);
    if (instVolumeLabel != null)
    {
      addUIChangeListener('menubarItemVolumeInstrumental', function(event:UIEvent) {
        var volume:Float = (event?.value ?? 0) / 100.0;
        if (audioInstTrack != null) audioInstTrack.volume = volume;
        instVolumeLabel.text = 'Instrumental - ${Std.int(event.value)}%';
      });
    }

    var vocalsVolumeLabel:Null<Label> = findComponent('menubarLabelVolumeVocals', Label);
    if (vocalsVolumeLabel != null)
    {
      addUIChangeListener('menubarItemVolumeVocals', function(event:UIEvent) {
        var volume:Float = (event?.value ?? 0) / 100.0;
        if (audioVocalTrackGroup != null) audioVocalTrackGroup.volume = volume;
        vocalsVolumeLabel.text = 'Voices - ${Std.int(event.value)}%';
      });
    }

    var playbackSpeedLabel:Null<Label> = findComponent('menubarLabelPlaybackSpeed', Label);
    if (playbackSpeedLabel != null)
    {
      addUIChangeListener('menubarItemPlaybackSpeed', function(event:UIEvent) {
        var pitch:Float = event.value * 2.0 / 100.0;
        pitch = Math.floor(pitch / 0.25) * 0.25; // Round to nearest 0.25.
        #if FLX_PITCH
        if (audioInstTrack != null) audioInstTrack.pitch = pitch;
        if (audioVocalTrackGroup != null) audioVocalTrackGroup.pitch = pitch;
        #end
        var pitchDisplay:Float = Std.int(pitch * 100) / 100; // Round to 2 decimal places.
        playbackSpeedLabel.text = 'Playback Speed - ${pitchDisplay}x';
      });
    }

    addUIChangeListener('menubarItemToggleToolboxDifficulty', event -> this.setToolboxState(CHART_EDITOR_TOOLBOX_DIFFICULTY_LAYOUT, event.value));
    addUIChangeListener('menubarItemToggleToolboxMetadata', event -> this.setToolboxState(CHART_EDITOR_TOOLBOX_METADATA_LAYOUT, event.value));
    addUIChangeListener('menubarItemToggleToolboxNotes', event -> this.setToolboxState(CHART_EDITOR_TOOLBOX_NOTEDATA_LAYOUT, event.value));
    addUIChangeListener('menubarItemToggleToolboxEvents', event -> this.setToolboxState(CHART_EDITOR_TOOLBOX_EVENTDATA_LAYOUT, event.value));
    addUIChangeListener('menubarItemToggleToolboxPlayerPreview', event -> this.setToolboxState(CHART_EDITOR_TOOLBOX_PLAYER_PREVIEW_LAYOUT, event.value));
    addUIChangeListener('menubarItemToggleToolboxOpponentPreview', event -> this.setToolboxState(CHART_EDITOR_TOOLBOX_OPPONENT_PREVIEW_LAYOUT, event.value));

    // TODO: Pass specific HaxeUI components to add context menus to them.
    registerContextMenu(null, Paths.ui('chart-editor/context/test'));
  }

  /**
   * Initialize TurboKeyHandlers and add them to the state (so `update()` is called)
   * We can then probe `keyHandler.activated` to see if the key combo's action should be taken.
   */
  function setupTurboKeyHandlers():Void
  {
    add(undoKeyHandler);
    add(redoKeyHandler);
    add(upKeyHandler);
    add(downKeyHandler);
    add(wKeyHandler);
    add(sKeyHandler);
    add(pageUpKeyHandler);
    add(pageDownKeyHandler);
  }

  /**
   * Setup timers and listerners to handle auto-save.
   */
  function setupAutoSave():Void
  {
    WindowUtil.windowExit.add(onWindowClose);
    saveDataDirty = false;
  }

  /**
   * UPDATE FUNCTIONS
   */
  public override function update(elapsed:Float):Void
  {
    // Override F4 behavior to include the autosave.
    if (FlxG.keys.justPressed.F4)
    {
      quitChartEditor();
      return;
    }

    // dispatchEvent gets called here.
    super.update(elapsed);

    // These ones happen even if the modal dialog is open.
    handleMusicPlayback();
    handleNoteDisplay();

    // These ones only happen if the modal dialog is not open.
    handleScrollKeybinds();
    handleSnap();
    handleCursor();

    handleMenubar();
    handleToolboxes();
    handlePlaybar();
    handlePlayhead();
    handleNotePreview();
    handleHealthIcons();

    handleFileKeybinds();
    handleEditKeybinds();
    handleViewKeybinds();
    handleTestKeybinds();
    handleHelpKeybinds();

    #if debug
    handleQuickWatch();
    #end
  }

<<<<<<< HEAD
  function handleQuickWatch():Void
  {
    FlxG.watch.addQuick('scrollPosInPixels', scrollPositionInPixels);
    FlxG.watch.addQuick('playheadPosInPixels', playheadPositionInPixels);

    // Add a debug value which displays the current size of the note pool.
    // The pool will grow as more notes need to be rendered at once.
    // If this gets too big, something needs to be optimized somewhere! -Eric
    if (renderedNotes != null && renderedNotes.members != null) FlxG.watch.addQuick("tapNotesRendered", renderedNotes.members.length);
    if (renderedHoldNotes != null && renderedHoldNotes.members != null) FlxG.watch.addQuick("holdNotesRendered", renderedHoldNotes.members.length);
    if (renderedEvents != null && renderedEvents.members != null) FlxG.watch.addQuick("eventsRendered", renderedEvents.members.length);
    if (currentNoteSelection != null) FlxG.watch.addQuick("notesSelected", currentNoteSelection.length);
    if (currentEventSelection != null) FlxG.watch.addQuick("eventsSelected", currentEventSelection.length);
  }

=======
>>>>>>> c3d772cc
  /**
   * Beat hit while the song is playing.
   */
  override function beatHit():Bool
  {
    // dispatchEvent gets called here.
    if (!super.beatHit()) return false;

    if (isMetronomeEnabled && this.subState == null && (audioInstTrack != null && audioInstTrack.playing))
    {
      playMetronomeTick(Conductor.currentBeat % 4 == 0);
    }

    return true;
  }

  /**
   * Step hit while the song is playing.
   */
  override function stepHit():Bool
  {
    // dispatchEvent gets called here.
    if (!super.stepHit()) return false;

    if (audioInstTrack != null && audioInstTrack.playing)
    {
      if (healthIconDad != null) healthIconDad.onStepHit(Conductor.currentStep);
      if (healthIconBF != null) healthIconBF.onStepHit(Conductor.currentStep);
    }

    // Updating these every step keeps it more accurate.
    // playerPreviewDirty = true;
    // opponentPreviewDirty = true;

    return true;
  }

  /**
   * UPDATE HANDLERS
   */
  // ====================

  /**
   * Handle syncronizing the conductor with the music playback.
   */
  function handleMusicPlayback():Void
  {
    if (audioInstTrack != null && audioInstTrack.playing)
    {
      if (FlxG.mouse.pressedMiddle)
      {
        // If middle mouse panning during song playback, we move ONLY the playhead, without scrolling. Neat!

        var oldStepTime:Float = Conductor.currentStepTime;
        var oldSongPosition:Float = Conductor.songPosition;
        Conductor.update(audioInstTrack.time);
        handleHitsounds(oldSongPosition, Conductor.songPosition);
        // Resync vocals.
        if (audioVocalTrackGroup != null && Math.abs(audioInstTrack.time - audioVocalTrackGroup.time) > 100)
        {
          audioVocalTrackGroup.time = audioInstTrack.time;
        }
        var diffStepTime:Float = Conductor.currentStepTime - oldStepTime;

        // Move the playhead.
        playheadPositionInPixels += diffStepTime * GRID_SIZE;

        // We don't move the song to scroll position, or update the note sprites.
      }
      else
      {
        // Else, move the entire view.
        var oldSongPosition:Float = Conductor.songPosition;
        Conductor.update(audioInstTrack.time);
        handleHitsounds(oldSongPosition, Conductor.songPosition);
        // Resync vocals.
        if (audioVocalTrackGroup != null && Math.abs(audioInstTrack.time - audioVocalTrackGroup.time) > 100)
        {
          audioVocalTrackGroup.time = audioInstTrack.time;
        }

        // We need time in fractional steps here to allow the song to actually play.
        // Also account for a potentially offset playhead.
        scrollPositionInPixels = Conductor.currentStepTime * GRID_SIZE - playheadPositionInPixels;

        // DO NOT move song to scroll position here specifically.

        // We need to update the note sprites.
        noteDisplayDirty = true;

        // Update the note preview viewport box.
        setNotePreviewViewportBounds(calculateNotePreviewViewportBounds());
      }
    }

    if (FlxG.keys.justPressed.SPACE && !isHaxeUIDialogOpen)
    {
      toggleAudioPlayback();
    }
  }

  /**
   * Handle the playback of hitsounds.
   */
  function handleHitsounds(oldSongPosition:Float, newSongPosition:Float):Void
  {
    if (!hitsoundsEnabled) return;

    // Assume notes are sorted by time.
    for (noteData in currentSongChartNoteData)
    {
      // Check for notes between the old and new song positions.

      if (noteData.time < oldSongPosition) // Note is in the past.
        continue;

      if (noteData.time > newSongPosition) // Note is in the future.
        return; // Assume all notes are also in the future.

      // Note was just hit.

      // Character preview.

      // NoteScriptEvent takes a sprite, ehe. Need to rework that.
      var tempNote:NoteSprite = new NoteSprite(NoteStyleRegistry.instance.fetchDefault());
      tempNote.noteData = noteData;
      tempNote.scrollFactor.set(0, 0);
      var event:NoteScriptEvent = new NoteScriptEvent(NOTE_HIT, tempNote, 1, true);
      dispatchEvent(event);

      // Calling event.cancelEvent() skips all the other logic! Neat!
      if (event.eventCanceled) continue;

      // Hitsounds.
      switch (noteData.getStrumlineIndex())
      {
        case 0: // Player
          if (hitsoundsEnabledPlayer) this.playSound(Paths.sound('chartingSounds/hitNotePlayer'));
        case 1: // Opponent
          if (hitsoundsEnabledOpponent) this.playSound(Paths.sound('chartingSounds/hitNoteOpponent'));
      }
    }
  }

  /**
   * Handle using `renderedNotes` to display notes from `currentSongChartNoteData`.
   */
  function handleNoteDisplay():Void
  {
    if (noteDisplayDirty)
    {
      noteDisplayDirty = false;

      // Update for whether downscroll is enabled.
      renderedNotes.flipX = (isViewDownscroll);

      // Calculate the top and bottom of the view area.
      var viewAreaTopPixels:Float = MENU_BAR_HEIGHT;
      var visibleGridHeightPixels:Float = FlxG.height - MENU_BAR_HEIGHT - PLAYBAR_HEIGHT; // The area underneath the menu bar and playbar is not visible.
      var viewAreaBottomPixels:Float = viewAreaTopPixels + visibleGridHeightPixels;

      // Remove notes that are no longer visible and list the ones that are.
      var displayedNoteData:Array<SongNoteData> = [];
      for (noteSprite in renderedNotes.members)
      {
        if (noteSprite == null || noteSprite.noteData == null || !noteSprite.exists || !noteSprite.visible) continue;

        // Resolve an issue where dragging an event too far would cause it to be hidden.
        var isSelectedAndDragged = currentNoteSelection.fastContains(noteSprite.noteData) && (dragTargetCurrentStep != 0);

        if ((noteSprite.isNoteVisible(viewAreaBottomPixels, viewAreaTopPixels)
          && currentSongChartNoteData.fastContains(noteSprite.noteData))
          || isSelectedAndDragged)
        {
          // Note is already displayed and should remain displayed.
          displayedNoteData.push(noteSprite.noteData);

          // Update the note sprite's position.
          noteSprite.updateNotePosition(renderedNotes);
        }
        else
        {
          // This sprite is off-screen or was deleted.
          // Kill the note sprite and recycle it.
          noteSprite.noteData = null;
        }
      }
      // Sort the note data array, using an algorithm that is fast on nearly-sorted data.
      // We need this sorted to optimize indexing later.
      displayedNoteData.insertionSort(SortUtil.noteDataByTime.bind(FlxSort.ASCENDING));

      var displayedHoldNoteData:Array<SongNoteData> = [];
      for (holdNoteSprite in renderedHoldNotes.members)
      {
        if (holdNoteSprite == null || holdNoteSprite.noteData == null || !holdNoteSprite.exists || !holdNoteSprite.visible) continue;

        if (!holdNoteSprite.isHoldNoteVisible(FlxG.height - MENU_BAR_HEIGHT, GRID_TOP_PAD))
        {
          holdNoteSprite.kill();
        }
        else if (!currentSongChartNoteData.fastContains(holdNoteSprite.noteData) || holdNoteSprite.noteData.length == 0)
        {
          // This hold note was deleted.
          // Kill the hold note sprite and recycle it.
          holdNoteSprite.kill();
        }
        else if (displayedHoldNoteData.fastContains(holdNoteSprite.noteData))
        {
          // This hold note is a duplicate.
          // Kill the hold note sprite and recycle it.
          holdNoteSprite.kill();
        }
        else
        {
          displayedHoldNoteData.push(holdNoteSprite.noteData);
          // Update the event sprite's position.
          holdNoteSprite.updateHoldNotePosition(renderedNotes);
        }
      }
      // Sort the note data array, using an algorithm that is fast on nearly-sorted data.
      // We need this sorted to optimize indexing later.
      displayedHoldNoteData.insertionSort(SortUtil.noteDataByTime.bind(FlxSort.ASCENDING));

      // Remove events that are no longer visible and list the ones that are.
      var displayedEventData:Array<SongEventData> = [];
      for (eventSprite in renderedEvents.members)
      {
        if (eventSprite == null || eventSprite.eventData == null || !eventSprite.exists || !eventSprite.visible) continue;

        // Resolve an issue where dragging an event too far would cause it to be hidden.
        var isSelectedAndDragged = currentEventSelection.fastContains(eventSprite.eventData) && (dragTargetCurrentStep != 0);

        if ((eventSprite.isEventVisible(FlxG.height - MENU_BAR_HEIGHT, GRID_TOP_PAD)
          && currentSongChartEventData.fastContains(eventSprite.eventData))
          || isSelectedAndDragged)
        {
          // Event is already displayed and should remain displayed.
          displayedEventData.push(eventSprite.eventData);

          // Update the event sprite's position.
          eventSprite.updateEventPosition(renderedEvents);
        }
        else
        {
          // This event was deleted.
          // Kill the event sprite and recycle it.
          eventSprite.eventData = null;
        }
      }
      // Sort the note data array, using an algorithm that is fast on nearly-sorted data.
      // We need this sorted to optimize indexing later.
      displayedEventData.insertionSort(SortUtil.eventDataByTime.bind(FlxSort.ASCENDING));

      // Let's try testing only notes within a certain range of the view area.
      // TODO: I don't think this messes up really long sustains, does it?
      var viewAreaTopMs:Float = scrollPositionInMs - (Conductor.measureLengthMs * 2); // Is 2 measures enough?
      var viewAreaBottomMs:Float = scrollPositionInMs + (Conductor.measureLengthMs * 2); // Is 2 measures enough?

      // Add notes that are now visible.
      for (noteData in currentSongChartNoteData)
      {
        // Remember if we are already displaying this note.
        if (noteData == null) continue;
        // Check if we are outside a broad range around the view area.
        if (noteData.time < viewAreaTopMs || noteData.time > viewAreaBottomMs) continue;

        if (displayedNoteData.fastContains(noteData))
        {
          continue;
        }

        if (!ChartEditorNoteSprite.wouldNoteBeVisible(viewAreaBottomPixels, viewAreaTopPixels, noteData,
          renderedNotes)) continue; // Else, this note is visible and we need to render it!

        // Get a note sprite from the pool.
        // If we can reuse a deleted note, do so.
        // If a new note is needed, call buildNoteSprite.
        var noteSprite:ChartEditorNoteSprite = renderedNotes.recycle(() -> new ChartEditorNoteSprite(this));
        // trace('Creating new Note... (${renderedNotes.members.length})');
        noteSprite.parentState = this;

        // The note sprite handles animation playback and positioning.
        noteSprite.noteData = noteData;
        noteSprite.overrideStepTime = null;
        noteSprite.overrideData = null;

        // Setting note data resets the position relative to the group!
        // If we don't update the note position AFTER setting the note data, the note will be rendered offscreen at y=5000.
        noteSprite.updateNotePosition(renderedNotes);

        // Add hold notes that are now visible (and not already displayed).
        if (noteSprite.noteData != null && noteSprite.noteData.length > 0 && displayedHoldNoteData.indexOf(noteSprite.noteData) == -1)
        {
          var holdNoteSprite:ChartEditorHoldNoteSprite = renderedHoldNotes.recycle(() -> new ChartEditorHoldNoteSprite(this));
          // trace('Creating new HoldNote... (${renderedHoldNotes.members.length})');

          var noteLengthPixels:Float = noteSprite.noteData.getStepLength() * GRID_SIZE;

          holdNoteSprite.noteData = noteSprite.noteData;
          holdNoteSprite.noteDirection = noteSprite.noteData.getDirection();

          holdNoteSprite.setHeightDirectly(noteLengthPixels);

          holdNoteSprite.updateHoldNotePosition(renderedHoldNotes);
        }
      }

      // Add events that are now visible.
      for (eventData in currentSongChartEventData)
      {
        // Remember if we are already displaying this event.
        if (displayedEventData.indexOf(eventData) != -1)
        {
          continue;
        }

        if (!ChartEditorEventSprite.wouldEventBeVisible(viewAreaBottomPixels, viewAreaTopPixels, eventData, renderedNotes)) continue;

        // Else, this event is visible and we need to render it!

        // Get an event sprite from the pool.
        // If we can reuse a deleted event, do so.
        // If a new event is needed, call buildEventSprite.
        var eventSprite:ChartEditorEventSprite = renderedEvents.recycle(() -> new ChartEditorEventSprite(this), false, true);
        eventSprite.parentState = this;
        trace('Creating new Event... (${renderedEvents.members.length})');

        // The event sprite handles animation playback and positioning.
        eventSprite.eventData = eventData;
        eventSprite.overrideStepTime = null;

        // Setting event data resets position relative to the grid so we fix that.
        eventSprite.x += renderedEvents.x;
        eventSprite.y += renderedEvents.y;
      }

      // Add hold notes that have been made visible (but not their parents)
      for (noteData in currentSongChartNoteData)
      {
        // Is the note a hold note?
        if (noteData == null || noteData.length <= 0) continue;

        // Is the hold note rendered already?
        if (displayedHoldNoteData.indexOf(noteData) != -1) continue;

        // Is the hold note offscreen?
        if (!ChartEditorHoldNoteSprite.wouldHoldNoteBeVisible(viewAreaBottomPixels, viewAreaTopPixels, noteData, renderedHoldNotes)) continue;

        // Hold note should be rendered.
        var holdNoteFactory = function() {
          // TODO: Print some kind of warning if `renderedHoldNotes.members` is too high?
          return new ChartEditorHoldNoteSprite(this);
        }
        var holdNoteSprite:ChartEditorHoldNoteSprite = renderedHoldNotes.recycle(holdNoteFactory);

        var noteLengthPixels:Float = noteData.getStepLength() * GRID_SIZE;

        holdNoteSprite.noteData = noteData;
        holdNoteSprite.noteDirection = noteData.getDirection();

        holdNoteSprite.setHeightDirectly(noteLengthPixels);

        holdNoteSprite.updateHoldNotePosition(renderedHoldNotes);

        displayedHoldNoteData.push(noteData);
      }

      // Destroy all existing selection squares.
      for (member in renderedSelectionSquares.members)
      {
        // Killing the sprite is cheap because we can recycle it.
        member.kill();
      }

      // Readd selection squares for selected notes.
      // Recycle selection squares if possible.
      for (noteSprite in renderedNotes.members)
      {
        // TODO: Handle selection of hold notes.
        if (isNoteSelected(noteSprite.noteData))
        {
          // Determine if the note is being dragged and offset the vertical position accordingly.
          if (dragTargetCurrentStep != 0.0)
          {
            var stepTime:Float = (noteSprite.noteData == null) ? 0.0 : noteSprite.noteData.getStepTime();
            // Update the note's "ghost" step time.
            noteSprite.overrideStepTime = (stepTime + dragTargetCurrentStep).clamp(0, songLengthInSteps - (1 * noteSnapRatio));
            // Then reapply the note sprite's position relative to the grid.
            noteSprite.updateNotePosition(renderedNotes);
          }
          else
          {
            if (noteSprite.overrideStepTime != null)
            {
              // Reset the note's "ghost" step time.
              noteSprite.overrideStepTime = null;
              // Then reapply the note sprite's position relative to the grid.
              noteSprite.updateNotePosition(renderedNotes);
            }
          }

          // Determine if the note is being dragged and offset the horizontal position accordingly.
          if (dragTargetCurrentColumn != 0)
          {
            var data:Int = (noteSprite.noteData == null) ? 0 : noteSprite.noteData.data;
            // Update the note's "ghost" column.
            noteSprite.overrideData = gridColumnToNoteData((noteDataToGridColumn(data) + dragTargetCurrentColumn).clamp(0,
              ChartEditorState.STRUMLINE_SIZE * 2 - 1));
            // Then reapply the note sprite's position relative to the grid.
            noteSprite.updateNotePosition(renderedNotes);
          }
          else
          {
            if (noteSprite.overrideData != null)
            {
              // Reset the note's "ghost" column.
              noteSprite.overrideData = null;
              // Then reapply the note sprite's position relative to the grid.
              noteSprite.updateNotePosition(renderedNotes);
            }
          }

          // Then, render the selection square.
          var selectionSquare:ChartEditorSelectionSquareSprite = renderedSelectionSquares.recycle(buildSelectionSquare);

          // Set the position and size (because we might be recycling one with bad values).
          selectionSquare.noteData = noteSprite.noteData;
          selectionSquare.eventData = null;
          selectionSquare.x = noteSprite.x;
          selectionSquare.y = noteSprite.y;
          selectionSquare.width = GRID_SIZE;
          selectionSquare.height = GRID_SIZE;
        }
      }

      for (eventSprite in renderedEvents.members)
      {
        if (isEventSelected(eventSprite.eventData))
        {
          // Determine if the note is being dragged and offset the position accordingly.
          if (dragTargetCurrentStep > 0 || dragTargetCurrentColumn > 0)
          {
            var stepTime = (eventSprite.eventData == null) ? 0 : eventSprite.eventData.getStepTime();
            eventSprite.overrideStepTime = (stepTime + dragTargetCurrentStep).clamp(0, songLengthInSteps);
            // Then reapply the note sprite's position relative to the grid.
            eventSprite.updateEventPosition(renderedEvents);
          }
          else
          {
            if (eventSprite.overrideStepTime != null)
            {
              // Reset the note's "ghost" column.
              eventSprite.overrideStepTime = null;
              // Then reapply the note sprite's position relative to the grid.
              eventSprite.updateEventPosition(renderedEvents);
            }
          }

          // Then, render the selection square.
          var selectionSquare:ChartEditorSelectionSquareSprite = renderedSelectionSquares.recycle(buildSelectionSquare);

          // Set the position and size (because we might be recycling one with bad values).
          selectionSquare.noteData = null;
          selectionSquare.eventData = eventSprite.eventData;
          selectionSquare.x = eventSprite.x;
          selectionSquare.y = eventSprite.y;
          selectionSquare.width = eventSprite.width;
          selectionSquare.height = eventSprite.height;
        }
      }

      // Sort the notes DESCENDING. This keeps the sustain behind the associated note.
      renderedNotes.sort(FlxSort.byY, FlxSort.DESCENDING); // TODO: .group.insertionSort()

      // Sort the events DESCENDING. This keeps the sustain behind the associated note.
      renderedEvents.sort(FlxSort.byY, FlxSort.DESCENDING); // TODO: .group.insertionSort()
    }
  }

  /**
   * Handle keybinds for scrolling the chart editor grid.
   */
  function handleScrollKeybinds():Void
  {
    // Don't scroll when the cursor is over the UI, unless a playbar button (the << >> ones) is pressed.
    if (isCursorOverHaxeUI && playbarButtonPressed == null) return;

    var scrollAmount:Float = 0; // Amount to scroll the grid.
    var playheadAmount:Float = 0; // Amount to scroll the playhead relative to the grid.
    var shouldPause:Bool = false; // Whether to pause the song when scrolling.
    var shouldEase:Bool = false; // Whether to ease the scroll.

    // Mouse Wheel = Scroll
    if (FlxG.mouse.wheel != 0 && !FlxG.keys.pressed.CONTROL)
    {
      scrollAmount = -50 * FlxG.mouse.wheel;
      shouldPause = true;
    }

    // Up Arrow = Scroll Up
    if (upKeyHandler.activated && currentLiveInputStyle == None)
    {
      scrollAmount = -GRID_SIZE * 0.25 * 25.0;
      shouldPause = true;
    }
    // Down Arrow = Scroll Down
    if (downKeyHandler.activated && currentLiveInputStyle == None)
    {
      scrollAmount = GRID_SIZE * 0.25 * 25.0;
      shouldPause = true;
    }

    // W = Scroll Up (doesn't work with Ctrl+Scroll)
    if (wKeyHandler.activated && currentLiveInputStyle == None && !FlxG.keys.pressed.CONTROL)
    {
      scrollAmount = -GRID_SIZE * 0.25 * 25.0;
      shouldPause = true;
    }
    // S = Scroll Down (doesn't work with Ctrl+Scroll)
    if (sKeyHandler.activated && currentLiveInputStyle == None && !FlxG.keys.pressed.CONTROL)
    {
      scrollAmount = GRID_SIZE * 0.25 * 25.0;
      shouldPause = true;
    }

    // PAGE UP = Jump up to nearest measure
    if (pageUpKeyHandler.activated)
    {
      var measureHeight:Float = GRID_SIZE * 4 * Conductor.beatsPerMeasure;
      var playheadPos:Float = scrollPositionInPixels + playheadPositionInPixels;
      var targetScrollPosition:Float = Math.floor(playheadPos / measureHeight) * measureHeight;
      // If we would move less than one grid, instead move to the top of the previous measure.
      var targetScrollAmount = Math.abs(targetScrollPosition - playheadPos);
      if (targetScrollAmount < GRID_SIZE)
      {
        targetScrollPosition -= GRID_SIZE * Constants.STEPS_PER_BEAT * Conductor.beatsPerMeasure;
      }
      scrollAmount = targetScrollPosition - playheadPos;

      shouldPause = true;
    }
    if (playbarButtonPressed == 'playbarBack')
    {
      playbarButtonPressed = '';
      scrollAmount = -GRID_SIZE * 4 * Conductor.beatsPerMeasure;
      shouldPause = true;
    }

    // PAGE DOWN = Jump down to nearest measure
    if (pageDownKeyHandler.activated)
    {
      var measureHeight:Float = GRID_SIZE * 4 * Conductor.beatsPerMeasure;
      var playheadPos:Float = scrollPositionInPixels + playheadPositionInPixels;
      var targetScrollPosition:Float = Math.ceil(playheadPos / measureHeight) * measureHeight;
      // If we would move less than one grid, instead move to the top of the next measure.
      var targetScrollAmount = Math.abs(targetScrollPosition - playheadPos);
      if (targetScrollAmount < GRID_SIZE)
      {
        targetScrollPosition += GRID_SIZE * Constants.STEPS_PER_BEAT * Conductor.beatsPerMeasure;
      }
      scrollAmount = targetScrollPosition - playheadPos;

      shouldPause = true;
    }
    if (playbarButtonPressed == 'playbarForward')
    {
      playbarButtonPressed = '';
      scrollAmount = GRID_SIZE * 4 * Conductor.beatsPerMeasure;
      shouldPause = true;
    }

    // Middle Mouse + Drag = Scroll but move the playhead the same amount.
    if (FlxG.mouse.pressedMiddle)
    {
      if (FlxG.mouse.deltaY != 0)
      {
        // Scroll down by the amount dragged.
        scrollAmount += -FlxG.mouse.deltaY;
        // Move the playhead by the same amount in the other direction so it is stationary.
        playheadAmount += FlxG.mouse.deltaY;
      }
    }

    // SHIFT + Scroll = Scroll Fast
    if (FlxG.keys.pressed.SHIFT)
    {
      scrollAmount *= 2;
    }
    // CONTROL + Scroll = Scroll Precise
    if (FlxG.keys.pressed.CONTROL)
    {
      scrollAmount /= 10;
    }

    // ALT = Move playhead instead.
    if (FlxG.keys.pressed.ALT)
    {
      playheadAmount = scrollAmount;
      scrollAmount = 0;
      shouldPause = false;
    }

    // HOME = Scroll to Top
    if (FlxG.keys.justPressed.HOME)
    {
      // Scroll amount is the difference between the current position and the top.
      scrollAmount = 0 - this.scrollPositionInPixels;
      playheadAmount = 0 - this.playheadPositionInPixels;
      shouldPause = true;
    }
    if (playbarButtonPressed == 'playbarStart')
    {
      playbarButtonPressed = '';
      scrollAmount = 0 - this.scrollPositionInPixels;
      playheadAmount = 0 - this.playheadPositionInPixels;
      shouldPause = true;
    }

    // END = Scroll to Bottom
    if (FlxG.keys.justPressed.END)
    {
      // Scroll amount is the difference between the current position and the bottom.
      scrollAmount = this.songLengthInPixels - this.scrollPositionInPixels;
      shouldPause = true;
    }
    if (playbarButtonPressed == 'playbarEnd')
    {
      playbarButtonPressed = '';
      scrollAmount = this.songLengthInPixels - this.scrollPositionInPixels;
      shouldPause = true;
    }

    if (Math.abs(scrollAmount) > GRID_SIZE * 8)
    {
      shouldEase = true;
    }

    // Resync the conductor and audio tracks.
    if (scrollAmount != 0 || playheadAmount != 0)
    {
      this.playheadPositionInPixels += playheadAmount;
      if (shouldEase)
      {
        easeSongToScrollPosition(this.scrollPositionInPixels + scrollAmount);
      }
      else
      {
        // Apply the scroll amount.
        this.scrollPositionInPixels += scrollAmount;
        moveSongToScrollPosition();
      }
    }
    if (shouldPause) stopAudioPlayback();
  }

  /**
   * Handle changing the note snapping level.
   */
  function handleSnap():Void
  {
    if (currentLiveInputStyle == None)
    {
      if (FlxG.keys.justPressed.LEFT && !FlxG.keys.pressed.CONTROL)
      {
        noteSnapQuantIndex--;
      }

      if (FlxG.keys.justPressed.RIGHT && !FlxG.keys.pressed.CONTROL)
      {
        noteSnapQuantIndex++;
      }
    }
  }

  /**
   * Handle display of the mouse cursor.
   */
  function handleCursor():Void
  {
    // Mouse sounds
    if (FlxG.mouse.justPressed) FlxG.sound.play(Paths.sound("chartingSounds/ClickDown"));
    if (FlxG.mouse.justReleased) FlxG.sound.play(Paths.sound("chartingSounds/ClickUp"));

    // Note: If a menu is open in HaxeUI, don't handle cursor behavior.
    var shouldHandleCursor:Bool = !isCursorOverHaxeUI
      || (selectionBoxStartPos != null)
      || (dragTargetNote != null || dragTargetEvent != null);
    var eventColumn:Int = (STRUMLINE_SIZE * 2 + 1) - 1;

    trace('shouldHandleCursor: $shouldHandleCursor');

    if (shouldHandleCursor)
    {
      // Over the course of this big conditional block,
      // we determine what the cursor should look like,
      // and fall back to the default cursor if none of the conditions are met.
      var targetCursorMode:Null<CursorMode> = null;

      if (gridTiledSprite == null) throw "ERROR: Tried to handle cursor, but gridTiledSprite is null! Check ChartEditorState.buildGrid()";

      var overlapsGrid:Bool = FlxG.mouse.overlaps(gridTiledSprite);

      // Cursor position relative to the grid.
      var cursorX:Float = FlxG.mouse.screenX - gridTiledSprite.x;
      var cursorY:Float = FlxG.mouse.screenY - gridTiledSprite.y;

      var overlapsSelectionBorder:Bool = overlapsGrid
        && ((cursorX % 40) < (GRID_SELECTION_BORDER_WIDTH / 2)
          || (cursorX % 40) > (40 - (GRID_SELECTION_BORDER_WIDTH / 2))
            || (cursorY % 40) < (GRID_SELECTION_BORDER_WIDTH / 2) || (cursorY % 40) > (40 - (GRID_SELECTION_BORDER_WIDTH / 2)));

      var overlapsSelection:Bool = FlxG.mouse.overlaps(renderedSelectionSquares);

      if (FlxG.mouse.justPressed)
      {
        if (gridPlayheadScrollArea != null && FlxG.mouse.overlaps(gridPlayheadScrollArea))
        {
          gridPlayheadScrollAreaPressed = true;
        }
        else if (notePreview != null && FlxG.mouse.overlaps(notePreview))
        {
          // Clicked note preview
          notePreviewScrollAreaStartPos = new FlxPoint(FlxG.mouse.screenX, FlxG.mouse.screenY);
        }
        else if (!overlapsGrid || overlapsSelectionBorder)
        {
          selectionBoxStartPos = new FlxPoint(FlxG.mouse.screenX, FlxG.mouse.screenY);
          // Drawing selection box.
          targetCursorMode = Crosshair;
        }
        else if (overlapsSelection)
        {
          // Do nothing
          trace('Clicked on a selected note!');
        }
      }

      if (gridPlayheadScrollAreaPressed && FlxG.mouse.released)
      {
        gridPlayheadScrollAreaPressed = false;
      }

      if (notePreviewScrollAreaStartPos != null && FlxG.mouse.released)
      {
        notePreviewScrollAreaStartPos = null;
      }

      if (gridPlayheadScrollAreaPressed)
      {
        // Clicked on the playhead scroll area.
        // Move the playhead to the cursor position.
        this.playheadPositionInPixels = FlxG.mouse.screenY - MENU_BAR_HEIGHT - GRID_TOP_PAD;
        moveSongToScrollPosition();

        // Cursor should be a grabby hand.
        if (targetCursorMode == null) targetCursorMode = Grabbing;
      }

      // The song position of the cursor, in steps.
      var cursorFractionalStep:Float = cursorY / GRID_SIZE;
      var cursorMs:Float = Conductor.getStepTimeInMs(cursorFractionalStep);
      // Round the cursor step to the nearest snap quant.
      var cursorSnappedStep:Float = Math.floor(cursorFractionalStep / noteSnapRatio) * noteSnapRatio;
      var cursorSnappedMs:Float = Conductor.getStepTimeInMs(cursorSnappedStep);

      // The direction value for the column at the cursor.
      var cursorGridPos:Int = Math.floor(cursorX / GRID_SIZE);
      var cursorColumn:Int = gridColumnToNoteData(cursorGridPos);

      if (selectionBoxStartPos != null)
      {
        var cursorXStart:Float = selectionBoxStartPos.x - gridTiledSprite.x;
        var cursorYStart:Float = selectionBoxStartPos.y - gridTiledSprite.y;

        var hasDraggedMouse:Bool = Math.abs(cursorX - cursorXStart) > DRAG_THRESHOLD || Math.abs(cursorY - cursorYStart) > DRAG_THRESHOLD;

        // Determine if we dragged the mouse at all.
        if (hasDraggedMouse)
        {
          // Handle releasing the selection box.
          if (FlxG.mouse.justReleased)
          {
            // We released the mouse. Select the notes in the box.
            var cursorFractionalStepStart:Float = cursorYStart / GRID_SIZE;
            var cursorStepStart:Int = Math.floor(cursorFractionalStepStart);
            var cursorMsStart:Float = Conductor.getStepTimeInMs(cursorStepStart);
            var cursorColumnBase:Int = Math.floor(cursorX / GRID_SIZE);
            var cursorColumnBaseStart:Int = Math.floor(cursorXStart / GRID_SIZE);

            // Since this selects based on noteData directly,
            // we don't need to specifically exclude sustain pieces.

            // This logic is gross because the columns go 4567-0123-8.
            // We build a list of columns to select.
            var columnStart:Int = Std.int(Math.min(cursorColumnBase, cursorColumnBaseStart));
            var columnEnd:Int = Std.int(Math.max(cursorColumnBase, cursorColumnBaseStart));
            var columns:Array<Int> = [for (i in columnStart...(columnEnd + 1)) i].map(function(i:Int):Int {
              if (i >= eventColumn)
              {
                // Don't invert the event column.
                return eventColumn;
              }
              else if (i >= STRUMLINE_SIZE)
              {
                // Invert the player columns.
                return i - STRUMLINE_SIZE;
              }
              else if (i >= 0)
              {
                // Invert the opponent columns.
                return i + STRUMLINE_SIZE;
              }
              else
              {
                // Minimum of 0.
                return 0;
              }
            });

            if (columns.length > 0)
            {
              var notesToSelect:Array<SongNoteData> = currentSongChartNoteData;
              notesToSelect = SongDataUtils.getNotesInTimeRange(notesToSelect, Math.min(cursorMsStart, cursorMs), Math.max(cursorMsStart, cursorMs));
              notesToSelect = SongDataUtils.getNotesWithData(notesToSelect, columns);

              var eventsToSelect:Array<SongEventData> = [];

              if (columns.indexOf(eventColumn) != -1)
              {
                // The drag selection included the event column.
                eventsToSelect = currentSongChartEventData;
                eventsToSelect = SongDataUtils.getEventsInTimeRange(eventsToSelect, Math.min(cursorMsStart, cursorMs), Math.max(cursorMsStart, cursorMs));
              }

              if (notesToSelect.length > 0 || eventsToSelect.length > 0)
              {
                if (FlxG.keys.pressed.CONTROL)
                {
                  // Add to the selection.
                  performCommand(new SelectItemsCommand(notesToSelect, eventsToSelect));
                }
                else
                {
                  // Set the selection.
                  performCommand(new SetItemSelectionCommand(notesToSelect, eventsToSelect, currentNoteSelection, currentEventSelection));
                }
              }
              else
              {
                // We made a selection box, but it didn't select anything.

                if (!FlxG.keys.pressed.CONTROL)
                {
                  // Deselect all items.
                  if (currentNoteSelection.length > 0 || currentEventSelection.length > 0)
                  {
                    trace('Clicked and dragged outside grid, deselecting all items.');
                    performCommand(new DeselectAllItemsCommand(currentNoteSelection, currentEventSelection));
                  }
                }
              }
            }
            else
            {
              // We made a selection box, but it didn't select any columns.
            }

            // Clear the selection box.
            selectionBoxStartPos = null;
            setSelectionBoxBounds();
          }
          else
          {
            // Clicking and dragging.

            // Scroll the screen if the mouse is above or below the grid.
            if (FlxG.mouse.screenY < MENU_BAR_HEIGHT)
            {
              // Scroll up.
              var diff:Float = MENU_BAR_HEIGHT - FlxG.mouse.screenY;
              scrollPositionInPixels -= diff * 0.5; // Too fast!
              moveSongToScrollPosition();
            }
            else if (FlxG.mouse.screenY > (playbarHeadLayout?.y ?? 0.0))
            {
              // Scroll down.
              var diff:Float = FlxG.mouse.screenY - (playbarHeadLayout?.y ?? 0.0);
              scrollPositionInPixels += diff * 0.5; // Too fast!
              moveSongToScrollPosition();
            }

            // Render the selection box.
            var selectionRect:FlxRect = new FlxRect();
            selectionRect.x = Math.min(FlxG.mouse.screenX, selectionBoxStartPos.x);
            selectionRect.y = Math.min(FlxG.mouse.screenY, selectionBoxStartPos.y);
            selectionRect.width = Math.abs(FlxG.mouse.screenX - selectionBoxStartPos.x);
            selectionRect.height = Math.abs(FlxG.mouse.screenY - selectionBoxStartPos.y);
            setSelectionBoxBounds(selectionRect);

            targetCursorMode = Crosshair;
          }
        }
        else if (FlxG.mouse.justReleased)
        {
          // Clear the selection box.
          selectionBoxStartPos = null;
          setSelectionBoxBounds();

          if (overlapsGrid)
          {
            // We clicked on the grid without moving the mouse.

            // Find the first note that is at the cursor position.
            var highlightedNote:Null<ChartEditorNoteSprite> = renderedNotes.members.find(function(note:ChartEditorNoteSprite):Bool {
              // If note.alive is false, the note is dead and awaiting recycling.
              return note.alive && FlxG.mouse.overlaps(note);
            });
            var highlightedEvent:Null<ChartEditorEventSprite> = null;
            if (highlightedNote == null)
            {
              highlightedEvent = renderedEvents.members.find(function(event:ChartEditorEventSprite):Bool {
                return event.alive && FlxG.mouse.overlaps(event);
              });
            }

            if (FlxG.keys.pressed.CONTROL)
            {
              if (highlightedNote != null && highlightedNote.noteData != null)
              {
                // TODO: Handle the case of clicking on a sustain piece.
                // Control click to select/deselect an individual note.
                if (isNoteSelected(highlightedNote.noteData))
                {
                  performCommand(new DeselectItemsCommand([highlightedNote.noteData], []));
                }
                else
                {
                  performCommand(new SelectItemsCommand([highlightedNote.noteData], []));
                }
              }
              else if (highlightedEvent != null && highlightedEvent.eventData != null)
              {
                // Control click to select/deselect an individual note.
                if (isEventSelected(highlightedEvent.eventData))
                {
                  performCommand(new DeselectItemsCommand([], [highlightedEvent.eventData]));
                }
                else
                {
                  performCommand(new SelectItemsCommand([], [highlightedEvent.eventData]));
                }
              }
              else
              {
                // Do nothing if you control-clicked on an empty space.
              }
            }
            else
            {
              if (highlightedNote != null && highlightedNote.noteData != null)
              {
                // Click a note to select it.
                performCommand(new SetItemSelectionCommand([highlightedNote.noteData], [], currentNoteSelection, currentEventSelection));
              }
              else if (highlightedEvent != null && highlightedEvent.eventData != null)
              {
                // Click an event to select it.
                performCommand(new SetItemSelectionCommand([], [highlightedEvent.eventData], currentNoteSelection, currentEventSelection));
              }
              else
              {
                // Click on an empty space to deselect everything.
                performCommand(new DeselectAllItemsCommand(currentNoteSelection, currentEventSelection));
              }
            }
          }
          else
          {
            // If we clicked and released outside the grid.

            if (!FlxG.keys.pressed.CONTROL)
            {
              // Deselect all items.
              if (currentNoteSelection.length > 0 || currentEventSelection.length > 0)
              {
                trace('Clicked outside grid, deselecting all items.');
                performCommand(new DeselectAllItemsCommand(currentNoteSelection, currentEventSelection));
              }
            }
          }
        }
      }
      else if (notePreviewScrollAreaStartPos != null)
      {
        // Player is clicking and holding on note preview to scrub around.
        targetCursorMode = Grabbing;

        var clickedPosInPixels:Float = FlxMath.remapToRange(FlxG.mouse.screenY, (notePreview?.y ?? 0.0),
          (notePreview?.y ?? 0.0) + (notePreview?.height ?? 0.0), 0, songLengthInPixels);

        scrollPositionInPixels = clickedPosInPixels;
        moveSongToScrollPosition();
      }
      else if (dragTargetNote != null || dragTargetEvent != null)
      {
        if (FlxG.mouse.justReleased)
        {
          // Perform the actual drag operation.
          var dragDistanceSteps:Float = dragTargetCurrentStep;
          var dragDistanceMs:Float = 0;
          if (dragTargetNote != null && dragTargetNote.noteData != null)
          {
            dragDistanceMs = Conductor.getStepTimeInMs(dragTargetNote.noteData.getStepTime() + dragDistanceSteps) - dragTargetNote.noteData.time;
          }
          else if (dragTargetEvent != null && dragTargetEvent.eventData != null)
          {
            dragDistanceMs = Conductor.getStepTimeInMs(dragTargetEvent.eventData.getStepTime() + dragDistanceSteps) - dragTargetEvent.eventData.time;
          }
          var dragDistanceColumns:Int = dragTargetCurrentColumn;

          if (currentNoteSelection.length > 0 && currentEventSelection.length > 0)
          {
            // Both notes and events are selected.
            performCommand(new MoveItemsCommand(currentNoteSelection, currentEventSelection, dragDistanceMs, dragDistanceColumns));
          }
          else if (currentNoteSelection.length > 0)
          {
            // Only notes are selected.
            performCommand(new MoveNotesCommand(currentNoteSelection, dragDistanceMs, dragDistanceColumns));
          }
          else if (currentEventSelection.length > 0)
          {
            // Only events are selected.
            performCommand(new MoveEventsCommand(currentEventSelection, dragDistanceMs));
          }

          // Finished dragging. Release the note at the new position.
          dragTargetNote = null;
          dragTargetEvent = null;

          noteDisplayDirty = true;

          dragTargetCurrentStep = 0;
          dragTargetCurrentColumn = 0;
        }
        else
        {
          // Player is clicking and holding on a selected note or event to move the selection around.
          targetCursorMode = Grabbing;

          // Scroll the screen if the mouse is above or below the grid.
          if (FlxG.mouse.screenY < MENU_BAR_HEIGHT)
          {
            // Scroll up.
            trace('Scroll up!');
            var diff:Float = MENU_BAR_HEIGHT - FlxG.mouse.screenY;
            scrollPositionInPixels -= diff * 0.5; // Too fast!
            moveSongToScrollPosition();
          }
          else if (FlxG.mouse.screenY > (playbarHeadLayout?.y ?? 0.0))
          {
            // Scroll down.
            trace('Scroll down!');
            var diff:Float = FlxG.mouse.screenY - (playbarHeadLayout?.y ?? 0.0);
            scrollPositionInPixels += diff * 0.5; // Too fast!
            moveSongToScrollPosition();
          }

          // Calculate distance between the position dragged to and the original position.
          var stepTime:Float = 0;
          if (dragTargetNote != null && dragTargetNote.noteData != null)
          {
            stepTime = dragTargetNote.noteData.getStepTime();
          }
          else if (dragTargetEvent != null && dragTargetEvent.eventData != null)
          {
            stepTime = dragTargetEvent.eventData.getStepTime();
          }
          var dragDistanceSteps:Float = Conductor.getTimeInSteps(cursorSnappedMs).clamp(0, songLengthInSteps - (1 * noteSnapRatio)) - stepTime;
          var data:Int = 0;
          var noteGridPos:Int = 0;
          if (dragTargetNote != null && dragTargetNote.noteData != null)
          {
            data = dragTargetNote.noteData.data;
            noteGridPos = noteDataToGridColumn(data);
          }
          else if (dragTargetEvent != null)
          {
            data = ChartEditorState.STRUMLINE_SIZE * 2 + 1;
          }
          var dragDistanceColumns:Int = cursorGridPos - noteGridPos;

<<<<<<< HEAD
      // Sort the events DESCENDING. This keeps the sustain behind the associated note.
      renderedEvents.sort(FlxSort.byY, FlxSort.DESCENDING); // TODO: .group.insertionSort()
    }
  }
=======
          if (dragTargetCurrentStep != dragDistanceSteps || dragTargetCurrentColumn != dragDistanceColumns)
          {
            // Play a sound as we drag.
            this.playSound(Paths.sound('chartingSounds/noteLay'));

            trace('Dragged ${dragDistanceColumns} X and ${dragDistanceSteps} Y.');
            dragTargetCurrentStep = dragDistanceSteps;
            dragTargetCurrentColumn = dragDistanceColumns;
>>>>>>> c3d772cc

            noteDisplayDirty = true;
          }
        }
      }
      else if (currentPlaceNoteData != null)
      {
        // Handle extending the note as you drag.

        var stepTime:Float = inline currentPlaceNoteData.getStepTime();
        var dragLengthSteps:Float = Conductor.getTimeInSteps(cursorSnappedMs) - stepTime;
        var dragLengthMs:Float = dragLengthSteps * Conductor.stepLengthMs;
        var dragLengthPixels:Float = dragLengthSteps * GRID_SIZE;

        if (gridGhostNote != null && gridGhostNote.noteData != null && gridGhostHoldNote != null)
        {
          if (dragLengthSteps > 0)
          {
            if (dragLengthCurrent != dragLengthSteps)
            {
              stretchySounds = !stretchySounds;
              this.playSound(Paths.sound('chartingSounds/stretch' + (stretchySounds ? '1' : '2') + '_UI'));

              dragLengthCurrent = dragLengthSteps;
            }

            gridGhostHoldNote.visible = true;
            gridGhostHoldNote.noteData = gridGhostNote.noteData;
            gridGhostHoldNote.noteDirection = gridGhostNote.noteData.getDirection();

            gridGhostHoldNote.setHeightDirectly(dragLengthPixels);

            gridGhostHoldNote.updateHoldNotePosition(renderedHoldNotes);
          }
          else
          {
            gridGhostHoldNote.visible = false;
          }
        }

        if (FlxG.mouse.justReleased)
        {
          if (dragLengthSteps > 0)
          {
            this.playSound(Paths.sound('chartingSounds/stretchSNAP_UI'));
            // Apply the new length.
            performCommand(new ExtendNoteLengthCommand(currentPlaceNoteData, dragLengthMs));
          }

          // Finished dragging. Release the note.
          currentPlaceNoteData = null;
        }
      }
      else
      {
        if (FlxG.mouse.justPressed)
        {
          // Just clicked to place a note.
          if (overlapsGrid && !overlapsSelectionBorder)
          {
            // We clicked on the grid without moving the mouse.

            // Find the first note that is at the cursor position.
            var highlightedNote:Null<ChartEditorNoteSprite> = renderedNotes.members.find(function(note:ChartEditorNoteSprite):Bool {
              // If note.alive is false, the note is dead and awaiting recycling.
              return note.alive && FlxG.mouse.overlaps(note);
            });
            var highlightedEvent:Null<ChartEditorEventSprite> = null;
            if (highlightedNote == null)
            {
              highlightedEvent = renderedEvents.members.find(function(event:ChartEditorEventSprite):Bool {
                // If event.alive is false, the event is dead and awaiting recycling.
                return event.alive && FlxG.mouse.overlaps(event);
              });
            }

            if (FlxG.keys.pressed.CONTROL)
            {
              // Control click to select/deselect an individual note.
              if (highlightedNote != null && highlightedNote.noteData != null)
              {
                if (isNoteSelected(highlightedNote.noteData))
                {
                  performCommand(new DeselectItemsCommand([highlightedNote.noteData], []));
                }
                else
                {
                  performCommand(new SelectItemsCommand([highlightedNote.noteData], []));
                }
              }
              else if (highlightedEvent != null && highlightedEvent.eventData != null)
              {
                if (isEventSelected(highlightedEvent.eventData))
                {
                  performCommand(new DeselectItemsCommand([], [highlightedEvent.eventData]));
                }
                else
                {
                  performCommand(new SelectItemsCommand([], [highlightedEvent.eventData]));
                }
              }
              else
              {
                // Do nothing when control clicking nothing.
              }
            }
            else
            {
              if (highlightedNote != null && highlightedNote.noteData != null)
              {
                if (isNoteSelected(highlightedNote.noteData))
                {
                  // Clicked a selected event, start dragging.
                  trace('Ready to drag!');
                  dragTargetNote = highlightedNote;
                }
                else
                {
                  // If you click an unselected note, and aren't holding Control, deselect everything else.
                  performCommand(new SetItemSelectionCommand([highlightedNote.noteData], [], currentNoteSelection, currentEventSelection));
                }
              }
              else if (highlightedEvent != null && highlightedEvent.eventData != null)
              {
                if (isEventSelected(highlightedEvent.eventData))
                {
                  // Clicked a selected event, start dragging.
                  trace('Ready to drag!');
                  dragTargetEvent = highlightedEvent;
                }
                else
                {
                  // If you click an unselected event, and aren't holding Control, deselect everything else.
                  performCommand(new SetItemSelectionCommand([], [highlightedEvent.eventData], currentNoteSelection, currentEventSelection));
                }
              }
              else
              {
                // Click a blank space to place a note and select it.

                if (cursorGridPos == eventColumn)
                {
                  // Create an event and place it in the chart.
                  // TODO: Figure out configuring event data.
                  var newEventData:SongEventData = new SongEventData(cursorSnappedMs, selectedEventKind, selectedEventData);

                  performCommand(new AddEventsCommand([newEventData], FlxG.keys.pressed.CONTROL));
                }
                else
                {
                  // Create a note and place it in the chart.
                  var newNoteData:SongNoteData = new SongNoteData(cursorSnappedMs, cursorColumn, 0, selectedNoteKind);

                  performCommand(new AddNotesCommand([newNoteData], FlxG.keys.pressed.CONTROL));

                  currentPlaceNoteData = newNoteData;
                }
              }
            }
          }
          else
          {
            // If we clicked and released outside the grid, do nothing.
          }
        }

        var rightMouseUpdated:Bool = (FlxG.mouse.justPressedRight)
          || (FlxG.mouse.pressedRight && (FlxG.mouse.deltaX > 0 || FlxG.mouse.deltaY > 0));
        if (rightMouseUpdated && overlapsGrid)
        {
          // We right clicked on the grid.

          // Find the first note that is at the cursor position.
          var highlightedNote:Null<ChartEditorNoteSprite> = renderedNotes.members.find(function(note:ChartEditorNoteSprite):Bool {
            // If note.alive is false, the note is dead and awaiting recycling.
            return note.alive && FlxG.mouse.overlaps(note);
          });
          var highlightedEvent:Null<ChartEditorEventSprite> = null;
          if (highlightedNote == null)
          {
            highlightedEvent = renderedEvents.members.find(function(event:ChartEditorEventSprite):Bool {
              // If event.alive is false, the event is dead and awaiting recycling.
              return event.alive && FlxG.mouse.overlaps(event);
            });
          }

<<<<<<< HEAD
    // CTRL + O = Open Chart
    if (FlxG.keys.pressed.CONTROL && FlxG.keys.justPressed.O)
    {
      ChartEditorDialogHandler.openBrowseFNFC(this, true);
    }
=======
          if (highlightedNote != null && highlightedNote.noteData != null)
          {
            // TODO: Handle the case of clicking on a sustain piece.
            // Remove the note.
            performCommand(new RemoveNotesCommand([highlightedNote.noteData]));
          }
          else if (highlightedEvent != null && highlightedEvent.eventData != null)
          {
            // Remove the event.
            performCommand(new RemoveEventsCommand([highlightedEvent.eventData]));
          }
          else
          {
            // Right clicked on nothing.
          }
        }
>>>>>>> c3d772cc

        var isOrWillSelect = overlapsSelection || dragTargetNote != null || dragTargetEvent != null;
        // Handle grid cursor.
        if (overlapsGrid && !isOrWillSelect && !overlapsSelectionBorder && !gridPlayheadScrollAreaPressed)
        {
          // Indicate that we can place a note here.

          if (cursorGridPos == eventColumn)
          {
            if (gridGhostNote != null) gridGhostNote.visible = false;
            if (gridGhostHoldNote != null) gridGhostHoldNote.visible = false;

<<<<<<< HEAD
  @:nullSafety(Off)
  function quitChartEditor():Void
  {
    autoSave();
    stopWelcomeMusic();
    // TODO: PR Flixel to make onComplete nullable.
    if (audioInstTrack != null) audioInstTrack.onComplete = null;
    FlxG.switchState(new MainMenuState());
  }
=======
            if (gridGhostEvent == null) throw "ERROR: Tried to handle cursor, but gridGhostEvent is null! Check ChartEditorState.buildGrid()";

            var eventData:SongEventData = gridGhostEvent.eventData != null ? gridGhostEvent.eventData : new SongEventData(cursorMs, selectedEventKind, null);

            if (selectedEventKind != eventData.event)
            {
              eventData.event = selectedEventKind;
            }
            eventData.time = cursorSnappedMs;

            gridGhostEvent.visible = true;
            gridGhostEvent.eventData = eventData;
            gridGhostEvent.updateEventPosition(renderedEvents);
>>>>>>> c3d772cc

            targetCursorMode = Cell;
          }
          else
          {
            if (gridGhostEvent != null) gridGhostEvent.visible = false;

            if (gridGhostNote == null) throw "ERROR: Tried to handle cursor, but gridGhostNote is null! Check ChartEditorState.buildGrid()";

            var noteData:SongNoteData = gridGhostNote.noteData != null ? gridGhostNote.noteData : new SongNoteData(cursorMs, cursorColumn, 0, selectedNoteKind);

            if (cursorColumn != noteData.data || selectedNoteKind != noteData.kind)
            {
              noteData.kind = selectedNoteKind;
              noteData.data = cursorColumn;
              gridGhostNote.playNoteAnimation();
            }
            noteData.time = cursorSnappedMs;

            gridGhostNote.visible = true;
            gridGhostNote.noteData = noteData;
            gridGhostNote.updateNotePosition(renderedNotes);

            targetCursorMode = Cell;
          }
        }
        else
        {
          if (gridGhostNote != null) gridGhostNote.visible = false;
          if (gridGhostHoldNote != null) gridGhostHoldNote.visible = false;
          if (gridGhostEvent != null) gridGhostEvent.visible = false;
        }
      }

      if (targetCursorMode == null)
      {
        if (FlxG.mouse.pressed)
        {
          if (overlapsSelection)
          {
            targetCursorMode = Grabbing;
          }
          if (overlapsSelectionBorder)
          {
            targetCursorMode = Crosshair;
          }
        }
        else
        {
          if (notePreview != null && FlxG.mouse.overlaps(notePreview))
          {
            targetCursorMode = Pointer;
          }
          else if (gridPlayheadScrollArea != null && FlxG.mouse.overlaps(gridPlayheadScrollArea))
          {
            targetCursorMode = Pointer;
          }
          else if (overlapsSelection)
          {
            targetCursorMode = Pointer;
          }
          else if (overlapsSelectionBorder)
          {
            targetCursorMode = Crosshair;
          }
          else if (overlapsGrid)
          {
            targetCursorMode = Cell;
          }
        }
      }

      // Actually set the cursor mode to the one we specified earlier.
      Cursor.cursorMode = targetCursorMode ?? Default;
    }
    else
    {
      if (gridGhostNote != null) gridGhostNote.visible = false;
      if (gridGhostHoldNote != null) gridGhostHoldNote.visible = false;
      if (gridGhostEvent != null) gridGhostEvent.visible = false;

      // Do not set Cursor.cursorMode here, because it will be set by the HaxeUI.
    }
  }

  /**
   * Handles passive behavior of the menu bar, such as updating labels or enabled/disabled status.
   * Does not handle onClick ACTIONS of the menubar.
   */
  function handleMenubar():Void
  {
    if (commandHistoryDirty)
    {
      commandHistoryDirty = false;

      // Update the Undo and Redo buttons.
      var undoButton:Null<MenuItem> = findComponent('menubarItemUndo', MenuItem);

      if (undoButton != null)
      {
        if (undoHistory.length == 0)
        {
          // Disable the Undo button.
          undoButton.disabled = true;
          undoButton.text = 'Undo';
        }
        else
        {
          // Change the label to the last command.
          undoButton.disabled = false;
          undoButton.text = 'Undo ${undoHistory[undoHistory.length - 1].toString()}';
        }
      }
      else
      {
        trace('undoButton is null');
      }

      var redoButton:Null<MenuItem> = findComponent('menubarItemRedo', MenuItem);

      if (redoButton != null)
      {
        if (redoHistory.length == 0)
        {
          // Disable the Redo button.
          redoButton.disabled = true;
          redoButton.text = 'Redo';
        }
        else
        {
          // Change the label to the last command.
          redoButton.disabled = false;
          redoButton.text = 'Redo ${redoHistory[redoHistory.length - 1].toString()}';
        }
      }
      else
      {
        trace('redoButton is null');
      }
    }
  }

  function handleToolboxes():Void
  {
    handleDifficultyToolbox();
    handlePlayerPreviewToolbox();
    handleOpponentPreviewToolbox();
  }

  function handleDifficultyToolbox():Void
  {
    if (difficultySelectDirty)
    {
      difficultySelectDirty = false;

      // Manage the Select Difficulty tree view.
      var difficultyToolbox:Null<CollapsibleDialog> = this.getToolbox(CHART_EDITOR_TOOLBOX_DIFFICULTY_LAYOUT);
      if (difficultyToolbox == null) return;

      var treeView:Null<TreeView> = difficultyToolbox.findComponent('difficultyToolboxTree');
      if (treeView == null) return;

      // Clear the tree view so we can rebuild it.
      treeView.clearNodes();

      // , icon: 'haxeui-core/styles/default/haxeui_tiny.png'
      var treeSong:TreeViewNode = treeView.addNode({id: 'stv_song', text: 'S: $currentSongName'});
      treeSong.expanded = true;

      for (curVariation in availableVariations)
      {
        var variationMetadata:Null<SongMetadata> = songMetadata.get(curVariation);
        if (variationMetadata == null) continue;

        var treeVariation:TreeViewNode = treeSong.addNode(
          {
            id: 'stv_variation_$curVariation',
            text: 'V: ${curVariation.toTitleCase()}'
          });
        treeVariation.expanded = true;

        var difficultyList:Array<String> = variationMetadata.playData.difficulties;

        for (difficulty in difficultyList)
        {
          var _treeDifficulty:TreeViewNode = treeVariation.addNode(
            {
              id: 'stv_difficulty_${curVariation}_$difficulty',
              text: 'D: ${difficulty.toTitleCase()}'
            });
        }
      }

      treeView.onChange = onChangeTreeDifficulty;
      refreshDifficultyTreeSelection(treeView);
    }
  }

  function handlePlayerPreviewToolbox():Void
  {
    // Manage the Select Difficulty tree view.
    var charPreviewToolbox:Null<CollapsibleDialog> = this.getToolbox(CHART_EDITOR_TOOLBOX_PLAYER_PREVIEW_LAYOUT);
    if (charPreviewToolbox == null) return;

    // TODO: Re-enable the player preview once we figure out the performance issues.
    var charPlayer:Null<CharacterPlayer> = null; // charPreviewToolbox.findComponent('charPlayer');
    if (charPlayer == null) return;

    currentPlayerCharacterPlayer = charPlayer;

    if (playerPreviewDirty)
    {
      playerPreviewDirty = false;

      if (currentSongMetadata.playData.characters.player != charPlayer.charId)
      {
        if (healthIconBF != null) healthIconBF.characterId = currentSongMetadata.playData.characters.player;

        charPlayer.loadCharacter(currentSongMetadata.playData.characters.player);
        charPlayer.characterType = CharacterType.BF;
        charPlayer.flip = true;
        charPlayer.targetScale = 0.5;

        charPreviewToolbox.title = 'Player Preview - ${charPlayer.charName}';
      }

      if (charPreviewToolbox != null && !charPreviewToolbox.minimized)
      {
        charPreviewToolbox.width = charPlayer.width + 32;
        charPreviewToolbox.height = charPlayer.height + 64;
      }
    }
  }

  function handleOpponentPreviewToolbox():Void
  {
    // Manage the Select Difficulty tree view.
    var charPreviewToolbox:Null<CollapsibleDialog> = this.getToolbox(CHART_EDITOR_TOOLBOX_OPPONENT_PREVIEW_LAYOUT);
    if (charPreviewToolbox == null) return;

    // TODO: Re-enable the player preview once we figure out the performance issues.
    var charPlayer:Null<CharacterPlayer> = null; // charPreviewToolbox.findComponent('charPlayer');
    if (charPlayer == null) return;

    currentOpponentCharacterPlayer = charPlayer;

    if (opponentPreviewDirty)
    {
      opponentPreviewDirty = false;

      if (currentSongMetadata.playData.characters.opponent != charPlayer.charId)
      {
        if (healthIconDad != null) healthIconDad.characterId = currentSongMetadata.playData.characters.opponent;

        charPlayer.loadCharacter(currentSongMetadata.playData.characters.opponent);
        charPlayer.characterType = CharacterType.DAD;
        charPlayer.flip = false;
        charPlayer.targetScale = 0.5;

        charPreviewToolbox.title = 'Opponent Preview - ${charPlayer.charName}';
      }

      if (charPreviewToolbox != null && !charPreviewToolbox.minimized)
      {
        charPreviewToolbox.width = charPlayer.width + 32;
        charPreviewToolbox.height = charPlayer.height + 64;
      }
    }
  }

  /**
   * Handles display elements for the playbar at the bottom.
   */
  function handlePlaybar():Void
  {
    if (playbarHeadLayout == null) throw "ERROR: Tried to handle playbar, but playbarHeadLayout is null!";
    if (playbarHead == null) throw "ERROR: Tried to handle playbar, but playbarHeadLayout is null!";

    // Make sure the playbar is never nudged out of the correct spot.
    playbarHeadLayout.x = 4;
    playbarHeadLayout.y = FlxG.height - 48 - 8;

    var songPos:Float = Conductor.songPosition;
    var songRemaining:Float = Math.max(songLengthInMs - songPos, 0.0);

    // Move the playhead to match the song position, if we aren't dragging it.
    if (!playbarHeadDragging)
    {
      var songPosPercent:Float = songPos / songLengthInMs * 100;
      if (playbarHead.value != songPosPercent) playbarHead.value = songPosPercent;
    }

    var songPosSeconds:String = Std.string(Math.floor((songPos / 1000) % 60)).lpad('0', 2);
    var songPosMinutes:String = Std.string(Math.floor((songPos / 1000) / 60)).lpad('0', 2);
    var songPosString:String = '${songPosMinutes}:${songPosSeconds}';

    if (playbarSongPos == null) playbarSongPos = findComponent('playbarSongPos', Label);
    if (playbarSongPos != null && playbarSongPos.value != songPosString) playbarSongPos.value = songPosString;

    var songRemainingSeconds:String = Std.string(Math.floor((songRemaining / 1000) % 60)).lpad('0', 2);
    var songRemainingMinutes:String = Std.string(Math.floor((songRemaining / 1000) / 60)).lpad('0', 2);
    var songRemainingString:String = '-${songRemainingMinutes}:${songRemainingSeconds}';

    if (playbarSongRemaining == null) playbarSongRemaining = findComponent('playbarSongRemaining', Label);
    if (playbarSongRemaining != null
      && playbarSongRemaining.value != songRemainingString) playbarSongRemaining.value = songRemainingString;

    if (playbarNoteSnap == null) playbarNoteSnap = findComponent('playbarNoteSnap', Label);
    if (playbarNoteSnap != null && playbarNoteSnap.value != '1/${noteSnapQuant}') playbarNoteSnap.value = '1/${noteSnapQuant}';
  }

  function handlePlayhead():Void
  {
<<<<<<< HEAD
    var toolbox:Null<CollapsibleDialog> = ChartEditorToolboxHandler.getToolbox(this, CHART_EDITOR_TOOLBOX_METADATA_LAYOUT);
    if (toolbox == null) return;

    var inputSongName:Null<TextField> = toolbox.findComponent('inputSongName', TextField);
    if (inputSongName != null) inputSongName.value = currentSongMetadata.songName;

    var inputSongArtist:Null<TextField> = toolbox.findComponent('inputSongArtist', TextField);
    if (inputSongArtist != null) inputSongArtist.value = currentSongMetadata.artist;

    var inputStage:Null<DropDown> = toolbox.findComponent('inputStage', DropDown);
    if (inputStage != null) inputStage.value = currentSongMetadata.playData.stage;

    var inputNoteStyle:Null<DropDown> = toolbox.findComponent('inputNoteStyle', DropDown);
    if (inputNoteStyle != null) inputNoteStyle.value = currentSongMetadata.playData.noteStyle;

    var inputBPM:Null<NumberStepper> = toolbox.findComponent('inputBPM', NumberStepper);
    if (inputBPM != null) inputBPM.value = currentSongMetadata.timeChanges[0].bpm;

    var labelScrollSpeed:Null<Label> = toolbox.findComponent('labelScrollSpeed', Label);
    if (labelScrollSpeed != null) labelScrollSpeed.text = 'Scroll Speed: ${currentSongChartScrollSpeed}x';

    var inputScrollSpeed:Null<Slider> = toolbox.findComponent('inputScrollSpeed', Slider);
    if (inputScrollSpeed != null) inputScrollSpeed.value = currentSongChartScrollSpeed;
=======
    // Place notes at the playhead.
    switch (currentLiveInputStyle)
    {
      case ChartEditorLiveInputStyle.WASD:
        if (FlxG.keys.justPressed.A) placeNoteAtPlayhead(4);
        if (FlxG.keys.justPressed.S) placeNoteAtPlayhead(5);
        if (FlxG.keys.justPressed.W) placeNoteAtPlayhead(6);
        if (FlxG.keys.justPressed.D) placeNoteAtPlayhead(7);
>>>>>>> c3d772cc

        if (FlxG.keys.justPressed.LEFT) placeNoteAtPlayhead(0);
        if (FlxG.keys.justPressed.DOWN) placeNoteAtPlayhead(1);
        if (FlxG.keys.justPressed.UP) placeNoteAtPlayhead(2);
        if (FlxG.keys.justPressed.RIGHT) placeNoteAtPlayhead(3);
      case ChartEditorLiveInputStyle.NumberKeys:
        // Flipped because Dad is on the left but represents data 0-3.
        if (FlxG.keys.justPressed.ONE) placeNoteAtPlayhead(4);
        if (FlxG.keys.justPressed.TWO) placeNoteAtPlayhead(5);
        if (FlxG.keys.justPressed.THREE) placeNoteAtPlayhead(6);
        if (FlxG.keys.justPressed.FOUR) placeNoteAtPlayhead(7);

        if (FlxG.keys.justPressed.FIVE) placeNoteAtPlayhead(0);
        if (FlxG.keys.justPressed.SIX) placeNoteAtPlayhead(1);
        if (FlxG.keys.justPressed.SEVEN) placeNoteAtPlayhead(2);
        if (FlxG.keys.justPressed.EIGHT) placeNoteAtPlayhead(3);
      case ChartEditorLiveInputStyle.None:
        // Do nothing.
    }
  }

  function placeNoteAtPlayhead(column:Int):Void
  {
    var playheadPos:Float = scrollPositionInPixels + playheadPositionInPixels;
    var playheadPosFractionalStep:Float = playheadPos / GRID_SIZE / noteSnapRatio;
    var playheadPosStep:Int = Std.int(Math.floor(playheadPosFractionalStep));
    var playheadPosSnappedMs:Float = playheadPosStep * Conductor.stepLengthMs * noteSnapRatio;

    // Look for notes within 1 step of the playhead.
    var notesAtPos:Array<SongNoteData> = SongDataUtils.getNotesInTimeRange(currentSongChartNoteData, playheadPosSnappedMs,
      playheadPosSnappedMs + Conductor.stepLengthMs * noteSnapRatio);
    notesAtPos = SongDataUtils.getNotesWithData(notesAtPos, [column]);

    if (notesAtPos.length == 0)
    {
      var newNoteData:SongNoteData = new SongNoteData(playheadPosSnappedMs, column, 0, selectedNoteKind);
      performCommand(new AddNotesCommand([newNoteData], FlxG.keys.pressed.CONTROL));
    }
    else
    {
      trace('Already a note there.');
    }
  }

  /**
   * Handles the note preview/scroll area on the right side.
   * Notes are rendered here as small bars.
   * This function also handles:
   * - Moving the viewport preview box around based on its current position.
   * - Scrolling the note preview area down if the note preview is taller than the screen,
   *   and the viewport nears the end of the visible area.
   */
  function handleNotePreview():Void
  {
    if (notePreviewDirty && notePreview != null)
    {
      notePreviewDirty = false;

      // TODO: Only update the notes that have changed.
      notePreview.erase();
      notePreview.addNotes(currentSongChartNoteData, Std.int(songLengthInMs));
      notePreview.addEvents(currentSongChartEventData, Std.int(songLengthInMs));
    }

    if (notePreviewViewportBoundsDirty)
    {
      setNotePreviewViewportBounds(calculateNotePreviewViewportBounds());
    }
  }

  /**
   * Handle aligning the health icons next to the grid.
   */
  function handleHealthIcons():Void
  {
    if (healthIconsDirty)
    {
      var charDataBF = CharacterDataParser.fetchCharacterData(currentSongMetadata.playData.characters.player);
      var charDataDad = CharacterDataParser.fetchCharacterData(currentSongMetadata.playData.characters.opponent);
      if (healthIconBF != null)
      {
        healthIconBF.configure(charDataBF?.healthIcon);
        healthIconBF.size *= 0.5; // Make the icon smaller in Chart Editor.
        healthIconBF.flipX = !healthIconBF.flipX; // BF faces the other way.
      }
      if (healthIconDad != null)
      {
        healthIconDad.configure(charDataDad?.healthIcon);
        healthIconDad.size *= 0.5; // Make the icon smaller in Chart Editor.
      }
      healthIconsDirty = false;
    }

    // Right align, and visibly center, the BF health icon.
    if (healthIconBF != null)
    {
      // Base X position to the right of the grid.
      healthIconBF.x = (gridTiledSprite == null) ? (0) : (gridTiledSprite.x + gridTiledSprite.width + 45 - (healthIconBF.width / 2));
      healthIconBF.y = (gridTiledSprite == null) ? (0) : (MENU_BAR_HEIGHT + GRID_TOP_PAD + 30 - (healthIconBF.height / 2));
    }

    // Visibly center the Dad health icon.
    if (healthIconDad != null)
    {
      healthIconDad.x = (gridTiledSprite == null) ? (0) : (gridTiledSprite.x - 45 - (healthIconDad.width / 2));
      healthIconDad.y = (gridTiledSprite == null) ? (0) : (MENU_BAR_HEIGHT + GRID_TOP_PAD + 30 - (healthIconDad.height / 2));
    }
  }

  /**
   * Handle keybinds for File menu items.
   */
  function handleFileKeybinds():Void
  {
    // CTRL + N = New Chart
    if (FlxG.keys.pressed.CONTROL && FlxG.keys.justPressed.N)
    {
      this.openWelcomeDialog(true);
    }

    // CTRL + O = Open Chart
    if (FlxG.keys.pressed.CONTROL && FlxG.keys.justPressed.O)
    {
      this.openBrowseWizard(true);
    }

    // CTRL + SHIFT + S = Save As
    if (FlxG.keys.pressed.CONTROL && FlxG.keys.pressed.SHIFT && FlxG.keys.justPressed.S)
    {
      this.exportAllSongData(false);
    }

    // CTRL + Q = Quit to Menu
    if (FlxG.keys.pressed.CONTROL && FlxG.keys.justPressed.Q)
    {
      quitChartEditor();
    }
  }

  /**
   * Handle keybinds for edit menu items.
   */
  function handleEditKeybinds():Void
  {
    // CTRL + Z = Undo
    if (undoKeyHandler.activated)
    {
      undoLastCommand();
    }

    // CTRL + Y = Redo
    if (redoKeyHandler.activated)
    {
      redoLastCommand();
    }

    // CTRL + C = Copy
    if (FlxG.keys.pressed.CONTROL && FlxG.keys.justPressed.C)
    {
      // Copy selected notes.
      // We don't need a command for this since we can't undo it.
      SongDataUtils.writeItemsToClipboard(
        {
          notes: SongDataUtils.buildNoteClipboard(currentNoteSelection),
          events: SongDataUtils.buildEventClipboard(currentEventSelection),
        });
    }

    // CTRL + X = Cut
    if (FlxG.keys.pressed.CONTROL && FlxG.keys.justPressed.X)
    {
      // Cut selected notes.
      performCommand(new CutItemsCommand(currentNoteSelection, currentEventSelection));
    }

    // CTRL + V = Paste
    if (FlxG.keys.pressed.CONTROL && FlxG.keys.justPressed.V)
    {
      // CTRL + SHIFT + V = Paste Unsnapped.
      var targetMs:Float = if (FlxG.keys.pressed.SHIFT)
      {
        scrollPositionInMs + playheadPositionInMs;
      }
      else
      {
        var targetMs:Float = scrollPositionInMs + playheadPositionInMs;
        var targetStep:Float = Conductor.getTimeInSteps(targetMs);
        var targetSnappedStep:Float = Math.floor(targetStep / noteSnapRatio) * noteSnapRatio;
        var targetSnappedMs:Float = Conductor.getStepTimeInMs(targetSnappedStep);
        targetSnappedMs;
      }
      performCommand(new PasteItemsCommand(targetMs));
    }

    // DELETE = Delete
    if (FlxG.keys.justPressed.DELETE)
    {
      // Delete selected items.
      if (currentNoteSelection.length > 0 && currentEventSelection.length > 0)
      {
        performCommand(new RemoveItemsCommand(currentNoteSelection, currentEventSelection));
      }
      else if (currentNoteSelection.length > 0)
      {
        performCommand(new RemoveNotesCommand(currentNoteSelection));
      }
      else if (currentEventSelection.length > 0)
      {
        performCommand(new RemoveEventsCommand(currentEventSelection));
      }
    }

    // CTRL + A = Select All
    if (FlxG.keys.pressed.CONTROL && FlxG.keys.justPressed.A)
    {
      // Select all items.
      performCommand(new SelectAllItemsCommand(currentNoteSelection, currentEventSelection));
    }

    // CTRL + I = Select Inverse
    if (FlxG.keys.pressed.CONTROL && FlxG.keys.justPressed.I)
    {
      // Select unselected items and deselect selected items.
      performCommand(new InvertSelectedItemsCommand(currentNoteSelection, currentEventSelection));
    }

    // CTRL + D = Select None
    if (FlxG.keys.pressed.CONTROL && FlxG.keys.justPressed.D)
    {
      // Deselect all items.
      performCommand(new DeselectAllItemsCommand(currentNoteSelection, currentEventSelection));
    }
  }

  /**
   * Handle keybinds for View menu items.
   */
  function handleViewKeybinds():Void
  {
    if (currentLiveInputStyle == None)
    {
      if (FlxG.keys.pressed.CONTROL && FlxG.keys.justPressed.LEFT)
      {
        incrementDifficulty(-1);
      }
      if (FlxG.keys.pressed.CONTROL && FlxG.keys.justPressed.RIGHT)
      {
        incrementDifficulty(1);
      }
      // Would bind Ctrl+A and Ctrl+D here, but they are already bound to Select All and Select None.
    }
  }

  /**
   * Handle keybinds for the Test menu items.
   */
  function handleTestKeybinds():Void
  {
    if (!isHaxeUIDialogOpen && !isCursorOverHaxeUI && FlxG.keys.justPressed.ENTER)
    {
      var minimal = FlxG.keys.pressed.SHIFT;
      this.hideAllToolboxes();
      testSongInPlayState(minimal);
    }
  }

  /**
   * Handle keybinds for Help menu items.
   */
  function handleHelpKeybinds():Void
  {
    // F1 = Open Help
    if (FlxG.keys.justPressed.F1) this.openUserGuideDialog();
  }

  function handleQuickWatch():Void
  {
    FlxG.watch.addQuick('scrollPosInPixels', scrollPositionInPixels);
    FlxG.watch.addQuick('playheadPosInPixels', playheadPositionInPixels);

    FlxG.watch.addQuick("tapNotesRendered", renderedNotes.members.length);
    FlxG.watch.addQuick("holdNotesRendered", renderedHoldNotes.members.length);
    FlxG.watch.addQuick("eventsRendered", renderedEvents.members.length);
    FlxG.watch.addQuick("notesSelected", currentNoteSelection.length);
    FlxG.watch.addQuick("eventsSelected", currentEventSelection.length);
  }

  /**
   * PLAYTEST FUNCTIONS
   */
  // ====================

  /**
   * Transitions to the Play State to test the song
   */
  function testSongInPlayState(minimal:Bool = false):Void
  {
    autoSave();

    var startTimestamp:Float = 0;
    if (playtestStartTime) startTimestamp = scrollPositionInMs + playheadPositionInMs;

    var targetSong:Song = Song.buildRaw(currentSongId, songMetadata.values(), availableVariations, songChartData, false);

    // TODO: Rework asset system so we can remove this.
    switch (currentSongStage)
    {
      case 'mainStage':
        Paths.setCurrentLevel('week1');
      case 'spookyMansion':
        Paths.setCurrentLevel('week2');
      case 'phillyTrain':
        Paths.setCurrentLevel('week3');
      case 'limoRide':
        Paths.setCurrentLevel('week4');
      case 'mallXmas' | 'mallEvil':
        Paths.setCurrentLevel('week5');
      case 'school' | 'schoolEvil':
        Paths.setCurrentLevel('week6');
      case 'tankmanBattlefield':
        Paths.setCurrentLevel('week7');
      case 'phillyStreets' | 'phillyBlazin':
        Paths.setCurrentLevel('weekend1');
    }

    subStateClosed.add(fixCamera);
    subStateClosed.add(resetConductorAfterTest);

    FlxTransitionableState.skipNextTransIn = false;
    FlxTransitionableState.skipNextTransOut = false;

    var targetState = new PlayState(
      {
        targetSong: targetSong,
        targetDifficulty: selectedDifficulty,
        // TODO: Add this.
        // targetCharacter: targetCharacter,
        practiceMode: true,
        minimalMode: minimal,
        startTimestamp: startTimestamp,
        overrideMusic: true,
      });

    // Override music.
    if (audioInstTrack != null) FlxG.sound.music = audioInstTrack;
    if (audioVocalTrackGroup != null) targetState.vocals = audioVocalTrackGroup;

    openSubState(targetState);
  }

  /**
   * COMMAND FUNCTIONS
   */
  // ====================

  /**
   * Perform (or redo) a command, then add it to the undo stack.
   *
   * @param command The command to perform.
   * @param purgeRedoStack If true, the redo stack will be cleared.
   */
  function performCommand(command:ChartEditorCommand, purgeRedoStack:Bool = true):Void
  {
    command.execute(this);
    undoHistory.push(command);
    commandHistoryDirty = true;
    if (purgeRedoStack) redoHistory = [];
  }

  /**
   * Undo a command, then add it to the redo stack.
   * @param command The command to undo.
   */
  function undoCommand(command:ChartEditorCommand):Void
  {
    command.undo(this);
    redoHistory.push(command);
    commandHistoryDirty = true;
  }

  /**
   * Undo the last command in the undo stack, then add it to the redo stack.
   */
  function undoLastCommand():Void
  {
    var command:Null<ChartEditorCommand> = undoHistory.pop();
    if (command == null)
    {
      trace('No actions to undo.');
      return;
    }
    undoCommand(command);
  }

  /**
   * Redo the last command in the redo stack, then add it to the undo stack.
   */
  function redoLastCommand():Void
  {
    var command:Null<ChartEditorCommand> = redoHistory.pop();
    if (command == null)
    {
      trace('No actions to redo.');
      return;
    }
    performCommand(command, false);
  }

  /**
   * SAVE, AUTOSAVE, QUIT FUNCTIONS
   */
  // ====================

  /**
   * Called after 5 minutes without saving.
   */
  function autoSave():Void
  {
    saveDataDirty = false;

    // Auto-save the chart.

    #if html5
    // Auto-save to local storage.
    #else
    // Auto-save to temp file.
    this.exportAllSongData(true);
    #end
  }

  /**
   * Called when the user presses the Quit button.
   */
  function quitChartEditor():Void
  {
    autoSave();
    stopWelcomeMusic();
    FlxG.switchState(new MainMenuState());
  }

  /**
   * Called when the window is closed while we are in the chart editor.
   * @param exitCode The exit code of the window.
   */
  function onWindowClose(exitCode:Int):Void
  {
    trace('Window exited with exit code: $exitCode');
    trace('Should save chart? $saveDataDirty');

    if (saveDataDirty)
    {
      this.exportAllSongData(true);
    }
  }

  function cleanupAutoSave():Void
  {
    WindowUtil.windowExit.remove(onWindowClose);
  }

  /**
   * GRAPHICS FUNCTIONS
   */
  // ====================

  /**
   * This is for the smaller green squares that appear over each note when you select them.
   */
  function buildSelectionSquare():ChartEditorSelectionSquareSprite
  {
    if (selectionSquareBitmap == null)
      throw "ERROR: Tried to build selection square, but selectionSquareBitmap is null! Check ChartEditorThemeHandler.updateSelectionSquare()";

    // FlxG.bitmapLog.add(selectionSquareBitmap, "selectionSquareBitmap");
    var result = new ChartEditorSelectionSquareSprite();
    result.loadGraphic(selectionSquareBitmap);
    return result;
  }

  /**
   * Fix a camera issue caused when closing the PlayState used when testing.
   */
  function fixCamera(_:FlxSubState = null):Void
  {
    FlxG.cameras.reset(new FlxCamera());
    FlxG.camera.focusOn(new FlxPoint(FlxG.width / 2, FlxG.height / 2));
    FlxG.camera.zoom = 1.0;

    add(this.component);
  }

  /**
   * AUDIO FUNCTIONS
   */
  // ====================

  function startAudioPlayback():Void
  {
    if (audioInstTrack != null)
    {
      audioInstTrack.play(false, audioInstTrack.time);
      if (audioVocalTrackGroup != null) audioVocalTrackGroup.play(false, audioInstTrack.time);
    }

    setComponentText('playbarPlay', '||');
  }

  function stopAudioPlayback():Void
  {
    if (audioInstTrack != null) audioInstTrack.pause();
    if (audioVocalTrackGroup != null) audioVocalTrackGroup.pause();

    setComponentText('playbarPlay', '>');
  }

  function toggleAudioPlayback():Void
  {
    if (audioInstTrack == null) return;

    if (audioInstTrack.playing)
    {
      stopAudioPlayback();
    }
    else
    {
      startAudioPlayback();
    }
  }

  /**
   * Play the metronome tick sound.
   * @param high Whether to play the full beat sound rather than the quarter beat sound.
   */
  function playMetronomeTick(high:Bool = false):Void
  {
    this.playSound(Paths.sound('chartingSounds/metronome${high ? '1' : '2'}'));
  }

  function switchToCurrentInstrumental():Void
  {
    // ChartEditorAudioHandler
    this.switchToInstrumental(currentInstrumentalId, currentSongMetadata.playData.characters.player, currentSongMetadata.playData.characters.opponent);
  }

  function postLoadInstrumental():Void
  {
    if (audioInstTrack != null)
    {
      // Prevent the time from skipping back to 0 when the song ends.
      audioInstTrack.onComplete = function() {
        if (audioInstTrack != null) audioInstTrack.pause();
        if (audioVocalTrackGroup != null) audioVocalTrackGroup.pause();
      };

      songLengthInMs = audioInstTrack.length;

      if (gridTiledSprite != null) gridTiledSprite.height = songLengthInPixels;
      if (gridPlayheadScrollArea != null)
      {
        gridPlayheadScrollArea.setGraphicSize(Std.int(gridPlayheadScrollArea.width), songLengthInPixels);
        gridPlayheadScrollArea.updateHitbox();
      }

      buildSpectrogram(audioInstTrack);
    }
    else
    {
      trace('[WARN] Instrumental track was null!');
    }

    // Pretty much everything is going to need to be reset.
    scrollPositionInPixels = 0;
    playheadPositionInPixels = 0;
    notePreviewDirty = true;
    notePreviewViewportBoundsDirty = true;
    noteDisplayDirty = true;
    healthIconsDirty = true;
    moveSongToScrollPosition();
  }

  /**
   * CHART DATA FUNCTIONS
   */
  // ====================

  function sortChartData():Void
  {
    // TODO: .insertionSort()
    currentSongChartNoteData.sort(function(a:SongNoteData, b:SongNoteData):Int {
      return FlxSort.byValues(FlxSort.ASCENDING, a.time, b.time);
    });

    // TODO: .insertionSort()
    currentSongChartEventData.sort(function(a:SongEventData, b:SongEventData):Int {
      return FlxSort.byValues(FlxSort.ASCENDING, a.time, b.time);
    });
  }

  function isNoteSelected(note:Null<SongNoteData>):Bool
  {
    return note != null && currentNoteSelection.indexOf(note) != -1;
  }

  function isEventSelected(event:Null<SongEventData>):Bool
  {
    return event != null && currentEventSelection.indexOf(event) != -1;
  }

  function createDifficulty(variation:String, difficulty:String, scrollSpeed:Float = 1.0)
  {
    var variationMetadata:Null<SongMetadata> = songMetadata.get(variation);
    if (variationMetadata == null) return;

    variationMetadata.playData.difficulties.push(difficulty);

    var resultChartData = songChartData.get(variation);
    if (resultChartData == null)
    {
      resultChartData = new SongChartData([difficulty => scrollSpeed], [], [difficulty => []]);
      songChartData.set(variation, resultChartData);
    }
    else
    {
      resultChartData.scrollSpeed.set(difficulty, scrollSpeed);
      resultChartData.notes.set(difficulty, []);
    }

    difficultySelectDirty = true; // Force the Difficulty toolbox to update.
  }

  function incrementDifficulty(change:Int):Void
  {
    var currentDifficultyIndex:Int = availableDifficulties.indexOf(selectedDifficulty);
    var currentAllDifficultyIndex:Int = allDifficulties.indexOf(selectedDifficulty);

    if (currentDifficultyIndex == -1 || currentAllDifficultyIndex == -1)
    {
      trace('ERROR determining difficulty index!');
    }

    var isFirstDiff:Bool = currentAllDifficultyIndex == 0;
    var isLastDiff:Bool = (currentAllDifficultyIndex == allDifficulties.length - 1);

    var isFirstDiffInVariation:Bool = currentDifficultyIndex == 0;
    var isLastDiffInVariation:Bool = (currentDifficultyIndex == availableDifficulties.length - 1);

    trace(allDifficulties);

    if (change < 0 && isFirstDiff)
    {
      trace('At lowest difficulty! Do nothing.');
      return;
    }

    if (change > 0 && isLastDiff)
    {
      trace('At highest difficulty! Do nothing.');
      return;
    }

    if (change < 0)
    {
      trace('Decrement difficulty.');

      // If we reached this point, we are not at the lowest difficulty.
      if (isFirstDiffInVariation)
      {
        // Go to the previous variation, then last difficulty in that variation.
        var currentVariationIndex:Int = availableVariations.indexOf(selectedVariation);
        var prevVariation = availableVariations[currentVariationIndex - 1];
        selectedVariation = prevVariation;

        var prevDifficulty = availableDifficulties[availableDifficulties.length - 1];
        selectedDifficulty = prevDifficulty;

        refreshDifficultyTreeSelection();
        refreshMetadataToolbox();
      }
      else
      {
        // Go to previous difficulty in this variation.
        var prevDifficulty = availableDifficulties[currentDifficultyIndex - 1];
        selectedDifficulty = prevDifficulty;

        refreshDifficultyTreeSelection();
        refreshMetadataToolbox();
      }
    }
    else
    {
      trace('Increment difficulty.');

      // If we reached this point, we are not at the highest difficulty.
      if (isLastDiffInVariation)
      {
        // Go to next variation, then first difficulty in that variation.
        var currentVariationIndex:Int = availableVariations.indexOf(selectedVariation);
        var nextVariation = availableVariations[currentVariationIndex + 1];
        selectedVariation = nextVariation;

        var nextDifficulty = availableDifficulties[0];
        selectedDifficulty = nextDifficulty;

        refreshDifficultyTreeSelection();
        refreshMetadataToolbox();
      }
      else
      {
        // Go to next difficulty in this variation.
        var nextDifficulty = availableDifficulties[currentDifficultyIndex + 1];
        selectedDifficulty = nextDifficulty;

        refreshDifficultyTreeSelection();
        refreshMetadataToolbox();
      }
    }

    #if !mac
    NotificationManager.instance.addNotification(
      {
        title: 'Switch Difficulty',
        body: 'Switched difficulty to ${selectedDifficulty.toTitleCase()}',
        type: NotificationType.Success,
        expiryMs: Constants.NOTIFICATION_DISMISS_TIME
      });
    #end
  }

  /**
   * SCROLLING FUNCTIONS
   */
  // ====================

  /**
   * When setting the scroll position, except when automatically scrolling during song playback,
   * we need to update the conductor's current step time and the timestamp of the audio tracks.
   */
  function moveSongToScrollPosition():Void
  {
    // Update the songPosition in the audio tracks.
    if (audioInstTrack != null)
    {
      audioInstTrack.time = scrollPositionInMs + playheadPositionInMs;
      // Update the songPosition in the Conductor.
      Conductor.update(audioInstTrack.time);
    }
    if (audioVocalTrackGroup != null) audioVocalTrackGroup.time = scrollPositionInMs + playheadPositionInMs;

    // We need to update the note sprites because we changed the scroll position.
    noteDisplayDirty = true;
  }

  /**
   * Smoothly ease the song to a new scroll position over a duration.
   * @param targetScrollPosition The desired value for the `scrollPositionInPixels`.
   */
  function easeSongToScrollPosition(targetScrollPosition:Float):Void
  {
    if (currentScrollEase != null) cancelScrollEase(currentScrollEase);

    currentScrollEase = FlxTween.tween(this, {scrollPositionInPixels: targetScrollPosition}, SCROLL_EASE_DURATION,
      {
        ease: FlxEase.quintInOut,
        onUpdate: this.onScrollEaseUpdate,
        onComplete: this.cancelScrollEase,
        type: ONESHOT
      });
  }

  /**
   * Callback function executed every frame that the scroll position is being eased.
   * @param _
   */
  function onScrollEaseUpdate(_:FlxTween):Void
  {
    moveSongToScrollPosition();
  }

  /**
   * Callback function executed when cancelling an existing scroll position ease.
   * Ensures that the ease is immediately cancelled and the scroll position is set to the target value.
   */
  function cancelScrollEase(_:FlxTween):Void
  {
    if (currentScrollEase != null)
    {
      @:privateAccess
      var targetScrollPosition:Float = currentScrollEase._properties.scrollPositionInPixels;

      currentScrollEase.cancel();
      currentScrollEase = null;
      this.scrollPositionInPixels = targetScrollPosition;
    }
  }

  /**
   * Fix the current scroll position after exiting the PlayState used when testing.
   */
  function resetConductorAfterTest(_:FlxSubState = null):Void
  {
    moveSongToScrollPosition();
  }

  /**
   * HAXEUI FUNCTIONS
   */
  // ====================

  /**
   * Set the currently selected item in the Difficulty tree view to the node representing the current difficulty.
   * @param treeView The tree view to update. If `null`, the tree view will be found.
   */
  function refreshDifficultyTreeSelection(?treeView:TreeView):Void
  {
    if (treeView == null)
    {
      // Manage the Select Difficulty tree view.
      var difficultyToolbox:Null<CollapsibleDialog> = this.getToolbox(CHART_EDITOR_TOOLBOX_DIFFICULTY_LAYOUT);
      if (difficultyToolbox == null) return;

      treeView = difficultyToolbox.findComponent('difficultyToolboxTree');
      if (treeView == null) return;
    }

    var currentTreeDifficultyNode = getCurrentTreeDifficultyNode(treeView);
    if (currentTreeDifficultyNode != null) treeView.selectedNode = currentTreeDifficultyNode;
  }

  /**
   * Retrieve the node representing the current difficulty in the Difficulty tree view.
   * @param treeView The tree view to search. If `null`, the tree view will be found.
   * @return The node representing the current difficulty, or `null` if not found.
   */
  function getCurrentTreeDifficultyNode(?treeView:TreeView = null):Null<TreeViewNode>
  {
    if (treeView == null)
    {
      var difficultyToolbox:Null<CollapsibleDialog> = this.getToolbox(CHART_EDITOR_TOOLBOX_DIFFICULTY_LAYOUT);
      if (difficultyToolbox == null) return null;

      treeView = difficultyToolbox.findComponent('difficultyToolboxTree');
      if (treeView == null) return null;
    }

    var result:TreeViewNode = treeView.findNodeByPath('stv_song/stv_variation_$selectedVariation/stv_difficulty_${selectedVariation}_$selectedDifficulty',
      'id');
    if (result == null) return null;

    return result;
  }

  /**
   * Called when selecting a tree element in the Difficulty toolbox.
   * @param event The click event.
   */
  function onChangeTreeDifficulty(event:UIEvent):Void
  {
    // Get the newly selected node.
    var treeView:TreeView = cast event.target;
    var targetNode:TreeViewNode = treeView.selectedNode;

    if (targetNode == null)
    {
      trace('No target node!');
      // Reset the user's selection.
      var currentTreeDifficultyNode = getCurrentTreeDifficultyNode(treeView);
      if (currentTreeDifficultyNode != null) treeView.selectedNode = currentTreeDifficultyNode;
      return;
    }

    switch (targetNode.data.id.split('_')[1])
    {
      case 'difficulty':
        var variation:String = targetNode.data.id.split('_')[2];
        var difficulty:String = targetNode.data.id.split('_')[3];

        if (variation != null && difficulty != null)
        {
          trace('Changing difficulty to "$variation:$difficulty"');
          selectedVariation = variation;
          selectedDifficulty = difficulty;
          // refreshDifficultyTreeSelection(treeView);
          refreshMetadataToolbox();
        }
      // case 'song':
      // case 'variation':
      default:
        // Reset the user's selection.
        trace('Selected wrong node type, resetting selection.');
        var currentTreeDifficultyNode = getCurrentTreeDifficultyNode(treeView);
        if (currentTreeDifficultyNode != null) treeView.selectedNode = currentTreeDifficultyNode;
        refreshMetadataToolbox();
    }
  }

  /**
   * When the difficulty changes, update the song metadata toolbox to reflect the new data.
   */
  function refreshMetadataToolbox():Void
  {
    var toolbox:Null<CollapsibleDialog> = this.getToolbox(CHART_EDITOR_TOOLBOX_METADATA_LAYOUT);
    if (toolbox == null) return;

    var inputSongName:Null<TextField> = toolbox.findComponent('inputSongName', TextField);
    if (inputSongName != null) inputSongName.value = currentSongMetadata.songName;

    var inputSongArtist:Null<TextField> = toolbox.findComponent('inputSongArtist', TextField);
    if (inputSongArtist != null) inputSongArtist.value = currentSongMetadata.artist;

    var inputStage:Null<DropDown> = toolbox.findComponent('inputStage', DropDown);
    if (inputStage != null) inputStage.value = currentSongMetadata.playData.stage;

    var inputNoteStyle:Null<DropDown> = toolbox.findComponent('inputNoteStyle', DropDown);
    if (inputNoteStyle != null) inputNoteStyle.value = currentSongMetadata.playData.noteSkin;

    var inputBPM:Null<NumberStepper> = toolbox.findComponent('inputBPM', NumberStepper);
    if (inputBPM != null) inputBPM.value = currentSongMetadata.timeChanges[0].bpm;

    var labelScrollSpeed:Null<Label> = toolbox.findComponent('labelScrollSpeed', Label);
    if (labelScrollSpeed != null) labelScrollSpeed.text = 'Scroll Speed: ${currentSongChartScrollSpeed}x';

    var inputScrollSpeed:Null<Slider> = toolbox.findComponent('inputScrollSpeed', Slider);
    if (inputScrollSpeed != null) inputScrollSpeed.value = currentSongChartScrollSpeed;

    var frameVariation:Null<Frame> = toolbox.findComponent('frameVariation', Frame);
    if (frameVariation != null) frameVariation.text = 'Variation: ${selectedVariation.toTitleCase()}';
    var frameDifficulty:Null<Frame> = toolbox.findComponent('frameDifficulty', Frame);
    if (frameDifficulty != null) frameDifficulty.text = 'Difficulty: ${selectedDifficulty.toTitleCase()}';

    var inputStage:Null<DropDown> = toolbox.findComponent('inputStage', DropDown);
    var stageId:String = currentSongMetadata.playData.stage;
    var stageData:Null<StageData> = StageDataParser.parseStageData(stageId);
    if (inputStage != null)
    {
      inputStage.value = (stageData != null) ?
        {id: stageId, text: stageData.name} :
          {id: "mainStage", text: "Main Stage"};
    }

    var inputCharacterPlayer:Null<DropDown> = toolbox.findComponent('inputCharacterPlayer', DropDown);
    var charIdPlayer:String = currentSongMetadata.playData.characters.player;
    var charDataPlayer:Null<CharacterData> = CharacterDataParser.fetchCharacterData(charIdPlayer);
    if (inputCharacterPlayer != null)
    {
      inputCharacterPlayer.value = (charDataPlayer != null) ?
        {id: charIdPlayer, text: charDataPlayer.name} :
          {id: "bf", text: "Boyfriend"};
    }

    var inputCharacterOpponent:Null<DropDown> = toolbox.findComponent('inputCharacterOpponent', DropDown);
    var charIdOpponent:String = currentSongMetadata.playData.characters.opponent;
    var charDataOpponent:Null<CharacterData> = CharacterDataParser.fetchCharacterData(charIdOpponent);
    if (inputCharacterOpponent != null)
    {
      inputCharacterOpponent.value = (charDataOpponent != null) ?
        {id: charIdOpponent, text: charDataOpponent.name} :
          {id: "dad", text: "Dad"};
    }

    var inputCharacterGirlfriend:Null<DropDown> = toolbox.findComponent('inputCharacterGirlfriend', DropDown);
    var charIdGirlfriend:String = currentSongMetadata.playData.characters.girlfriend;
    var charDataGirlfriend:Null<CharacterData> = CharacterDataParser.fetchCharacterData(charIdGirlfriend);
    if (inputCharacterGirlfriend != null)
    {
      inputCharacterGirlfriend.value = (charDataGirlfriend != null) ?
        {id: charIdGirlfriend, text: charDataGirlfriend.name} :
          {id: "none", text: "None"};
    }
  }

  /**
   * STATIC FUNCTIONS
   */
  // ====================

  /**
   * Dismiss any existing HaxeUI notifications, if there are any.
   */
  public static function dismissNotifications():Void
  {
    NotificationManager.instance.clearNotifications();
  }

  /**
   * Convert a note data value into a chart editor grid column number.
   */
  public static function noteDataToGridColumn(input:Int):Int
  {
    if (input < 0) input = 0;
    if (input >= (ChartEditorState.STRUMLINE_SIZE * 2 + 1))
    {
      // Don't invert the Event column.
      input = (ChartEditorState.STRUMLINE_SIZE * 2 + 1);
    }
    else
    {
      // Invert player and opponent columns.
      if (input >= ChartEditorState.STRUMLINE_SIZE)
      {
        input -= ChartEditorState.STRUMLINE_SIZE;
      }
      else
      {
        input += ChartEditorState.STRUMLINE_SIZE;
      }
    }
    return input;
  }

  /**
   * Convert a chart editor grid column number into a note data value.
   */
  public static function gridColumnToNoteData(input:Int):Int
  {
    if (input < 0) input = 0;
    if (input >= (ChartEditorState.STRUMLINE_SIZE * 2 + 1))
    {
      // Don't invert the Event column.
      input = (ChartEditorState.STRUMLINE_SIZE * 2 + 1);
    }
    else
    {
      // Invert player and opponent columns.
      if (input >= ChartEditorState.STRUMLINE_SIZE)
      {
        input -= ChartEditorState.STRUMLINE_SIZE;
      }
      else
      {
        input += ChartEditorState.STRUMLINE_SIZE;
      }
    }
    return input;
  }
}

/**
 * Available input modes for the chart editor state.
 */
enum ChartEditorLiveInputStyle
{
  /**
   * No hotkeys to place notes at the playbar.
   */
  None;

  /**
   * 1/2/3/4 to place notes on opponent's side, 5/6/7/8 to place notes on player's side.
   */
  NumberKeys;

  /**
   * WASD to place notes on opponent's side, arrow keys to place notes on player's side.
   */
  WASD;
}

<<<<<<< HEAD
typedef ChartEditorParams =
{
  /**
   * If non-null, load this song immediately instead of the welcome screen.
   */
  var ?fnfcTargetPath:String;
};
=======
/**
 * Available themes for the chart editor state.
 */
enum ChartEditorTheme
{
  /**
   * The default theme for the chart editor.
   */
  Light;

  /**
   * A theme which introduces darker colors.
   */
  Dark;
}
>>>>>>> c3d772cc
<|MERGE_RESOLUTION|>--- conflicted
+++ resolved
@@ -1412,7 +1412,6 @@
 
     refresh();
 
-<<<<<<< HEAD
     if (params != null && params.fnfcTargetPath != null)
     {
       // Chart editor was opened from the command line. Open the FNFC file now!
@@ -1440,8 +1439,6 @@
     {
       ChartEditorDialogHandler.openWelcomeDialog(this, false);
     }
-=======
-    this.openWelcomeDialog(false);
   }
 
   override function destroy():Void
@@ -1455,7 +1452,6 @@
 
     @:privateAccess
     ChartEditorNoteSprite.noteFrameCollection = null;
->>>>>>> c3d772cc
   }
 
   function setupWelcomeMusic()
@@ -1811,19 +1807,11 @@
 
     // Add functionality to the menu items.
 
-<<<<<<< HEAD
-    addUIClickListener('menubarItemNewChart', _ -> ChartEditorDialogHandler.openWelcomeDialog(this, true));
-    addUIClickListener('menubarItemOpenChart', _ -> ChartEditorDialogHandler.openBrowseFNFC(this, true));
-    addUIClickListener('menubarItemSaveChartAs', _ -> ChartEditorImportExportHandler.exportAllSongData(this));
-    addUIClickListener('menubarItemLoadInst', _ -> ChartEditorDialogHandler.openUploadInstDialog(this, true));
-    addUIClickListener('menubarItemImportChart', _ -> ChartEditorDialogHandler.openImportChartDialog(this, 'legacy', true));
-=======
     addUIClickListener('menubarItemNewChart', _ -> this.openWelcomeDialog(true));
-    addUIClickListener('menubarItemOpenChart', _ -> this.openBrowseWizard(true));
+    addUIClickListener('menubarItemOpenChart', _ -> this.openBrowseFNFC(true));
     addUIClickListener('menubarItemSaveChartAs', _ -> this.exportAllSongData());
     addUIClickListener('menubarItemLoadInst', _ -> this.openUploadInstDialog(true));
     addUIClickListener('menubarItemImportChart', _ -> this.openImportChartDialog('legacy', true));
->>>>>>> c3d772cc
     addUIClickListener('menubarItemExit', _ -> quitChartEditor());
 
     addUIClickListener('menubarItemUndo', _ -> undoLastCommand());
@@ -2059,7 +2047,6 @@
     #end
   }
 
-<<<<<<< HEAD
   function handleQuickWatch():Void
   {
     FlxG.watch.addQuick('scrollPosInPixels', scrollPositionInPixels);
@@ -2075,8 +2062,6 @@
     if (currentEventSelection != null) FlxG.watch.addQuick("eventsSelected", currentEventSelection.length);
   }
 
-=======
->>>>>>> c3d772cc
   /**
    * Beat hit while the song is playing.
    */
@@ -3169,12 +3154,6 @@
           }
           var dragDistanceColumns:Int = cursorGridPos - noteGridPos;
 
-<<<<<<< HEAD
-      // Sort the events DESCENDING. This keeps the sustain behind the associated note.
-      renderedEvents.sort(FlxSort.byY, FlxSort.DESCENDING); // TODO: .group.insertionSort()
-    }
-  }
-=======
           if (dragTargetCurrentStep != dragDistanceSteps || dragTargetCurrentColumn != dragDistanceColumns)
           {
             // Play a sound as we drag.
@@ -3183,7 +3162,6 @@
             trace('Dragged ${dragDistanceColumns} X and ${dragDistanceSteps} Y.');
             dragTargetCurrentStep = dragDistanceSteps;
             dragTargetCurrentColumn = dragDistanceColumns;
->>>>>>> c3d772cc
 
             noteDisplayDirty = true;
           }
@@ -3370,13 +3348,6 @@
             });
           }
 
-<<<<<<< HEAD
-    // CTRL + O = Open Chart
-    if (FlxG.keys.pressed.CONTROL && FlxG.keys.justPressed.O)
-    {
-      ChartEditorDialogHandler.openBrowseFNFC(this, true);
-    }
-=======
           if (highlightedNote != null && highlightedNote.noteData != null)
           {
             // TODO: Handle the case of clicking on a sustain piece.
@@ -3393,7 +3364,6 @@
             // Right clicked on nothing.
           }
         }
->>>>>>> c3d772cc
 
         var isOrWillSelect = overlapsSelection || dragTargetNote != null || dragTargetEvent != null;
         // Handle grid cursor.
@@ -3406,17 +3376,6 @@
             if (gridGhostNote != null) gridGhostNote.visible = false;
             if (gridGhostHoldNote != null) gridGhostHoldNote.visible = false;
 
-<<<<<<< HEAD
-  @:nullSafety(Off)
-  function quitChartEditor():Void
-  {
-    autoSave();
-    stopWelcomeMusic();
-    // TODO: PR Flixel to make onComplete nullable.
-    if (audioInstTrack != null) audioInstTrack.onComplete = null;
-    FlxG.switchState(new MainMenuState());
-  }
-=======
             if (gridGhostEvent == null) throw "ERROR: Tried to handle cursor, but gridGhostEvent is null! Check ChartEditorState.buildGrid()";
 
             var eventData:SongEventData = gridGhostEvent.eventData != null ? gridGhostEvent.eventData : new SongEventData(cursorMs, selectedEventKind, null);
@@ -3430,7 +3389,6 @@
             gridGhostEvent.visible = true;
             gridGhostEvent.eventData = eventData;
             gridGhostEvent.updateEventPosition(renderedEvents);
->>>>>>> c3d772cc
 
             targetCursorMode = Cell;
           }
@@ -3744,31 +3702,6 @@
 
   function handlePlayhead():Void
   {
-<<<<<<< HEAD
-    var toolbox:Null<CollapsibleDialog> = ChartEditorToolboxHandler.getToolbox(this, CHART_EDITOR_TOOLBOX_METADATA_LAYOUT);
-    if (toolbox == null) return;
-
-    var inputSongName:Null<TextField> = toolbox.findComponent('inputSongName', TextField);
-    if (inputSongName != null) inputSongName.value = currentSongMetadata.songName;
-
-    var inputSongArtist:Null<TextField> = toolbox.findComponent('inputSongArtist', TextField);
-    if (inputSongArtist != null) inputSongArtist.value = currentSongMetadata.artist;
-
-    var inputStage:Null<DropDown> = toolbox.findComponent('inputStage', DropDown);
-    if (inputStage != null) inputStage.value = currentSongMetadata.playData.stage;
-
-    var inputNoteStyle:Null<DropDown> = toolbox.findComponent('inputNoteStyle', DropDown);
-    if (inputNoteStyle != null) inputNoteStyle.value = currentSongMetadata.playData.noteStyle;
-
-    var inputBPM:Null<NumberStepper> = toolbox.findComponent('inputBPM', NumberStepper);
-    if (inputBPM != null) inputBPM.value = currentSongMetadata.timeChanges[0].bpm;
-
-    var labelScrollSpeed:Null<Label> = toolbox.findComponent('labelScrollSpeed', Label);
-    if (labelScrollSpeed != null) labelScrollSpeed.text = 'Scroll Speed: ${currentSongChartScrollSpeed}x';
-
-    var inputScrollSpeed:Null<Slider> = toolbox.findComponent('inputScrollSpeed', Slider);
-    if (inputScrollSpeed != null) inputScrollSpeed.value = currentSongChartScrollSpeed;
-=======
     // Place notes at the playhead.
     switch (currentLiveInputStyle)
     {
@@ -3777,7 +3710,6 @@
         if (FlxG.keys.justPressed.S) placeNoteAtPlayhead(5);
         if (FlxG.keys.justPressed.W) placeNoteAtPlayhead(6);
         if (FlxG.keys.justPressed.D) placeNoteAtPlayhead(7);
->>>>>>> c3d772cc
 
         if (FlxG.keys.justPressed.LEFT) placeNoteAtPlayhead(0);
         if (FlxG.keys.justPressed.DOWN) placeNoteAtPlayhead(1);
@@ -3901,7 +3833,7 @@
     // CTRL + O = Open Chart
     if (FlxG.keys.pressed.CONTROL && FlxG.keys.justPressed.O)
     {
-      this.openBrowseWizard(true);
+      this.openBrowseFNFC(true);
     }
 
     // CTRL + SHIFT + S = Save As
@@ -3915,6 +3847,16 @@
     {
       quitChartEditor();
     }
+  }
+
+  @:nullSafety(Off)
+  function quitChartEditor():Void
+  {
+    autoSave();
+    stopWelcomeMusic();
+    // TODO: PR Flixel to make onComplete nullable.
+    if (audioInstTrack != null) audioInstTrack.onComplete = null;
+    FlxG.switchState(new MainMenuState());
   }
 
   /**
@@ -4051,18 +3993,6 @@
   {
     // F1 = Open Help
     if (FlxG.keys.justPressed.F1) this.openUserGuideDialog();
-  }
-
-  function handleQuickWatch():Void
-  {
-    FlxG.watch.addQuick('scrollPosInPixels', scrollPositionInPixels);
-    FlxG.watch.addQuick('playheadPosInPixels', playheadPositionInPixels);
-
-    FlxG.watch.addQuick("tapNotesRendered", renderedNotes.members.length);
-    FlxG.watch.addQuick("holdNotesRendered", renderedHoldNotes.members.length);
-    FlxG.watch.addQuick("eventsRendered", renderedEvents.members.length);
-    FlxG.watch.addQuick("notesSelected", currentNoteSelection.length);
-    FlxG.watch.addQuick("eventsSelected", currentEventSelection.length);
   }
 
   /**
@@ -4209,16 +4139,6 @@
   }
 
   /**
-   * Called when the user presses the Quit button.
-   */
-  function quitChartEditor():Void
-  {
-    autoSave();
-    stopWelcomeMusic();
-    FlxG.switchState(new MainMenuState());
-  }
-
-  /**
    * Called when the window is closed while we are in the chart editor.
    * @param exitCode The exit code of the window.
    */
@@ -4691,7 +4611,7 @@
     if (inputStage != null) inputStage.value = currentSongMetadata.playData.stage;
 
     var inputNoteStyle:Null<DropDown> = toolbox.findComponent('inputNoteStyle', DropDown);
-    if (inputNoteStyle != null) inputNoteStyle.value = currentSongMetadata.playData.noteSkin;
+    if (inputNoteStyle != null) inputNoteStyle.value = currentSongMetadata.playData.noteStyle;
 
     var inputBPM:Null<NumberStepper> = toolbox.findComponent('inputBPM', NumberStepper);
     if (inputBPM != null) inputBPM.value = currentSongMetadata.timeChanges[0].bpm;
@@ -4835,7 +4755,6 @@
   WASD;
 }
 
-<<<<<<< HEAD
 typedef ChartEditorParams =
 {
   /**
@@ -4843,7 +4762,7 @@
    */
   var ?fnfcTargetPath:String;
 };
-=======
+
 /**
  * Available themes for the chart editor state.
  */
@@ -4858,5 +4777,4 @@
    * A theme which introduces darker colors.
    */
   Dark;
-}
->>>>>>> c3d772cc
+}
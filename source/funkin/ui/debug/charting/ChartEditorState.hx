--- conflicted
+++ resolved
@@ -2199,14 +2199,11 @@
     #if sys
     menubarItemGoToBackupsFolder.onClick = _ -> this.openBackupsFolder();
     #else
-<<<<<<< HEAD
+
     // Disable the menu item if we're not on a desktop platform.
     var menubarItemGoToBackupsFolder = findComponent('menubarItemGoToBackupsFolder', MenuItem);
     if (menubarItemGoToBackupsFolder != null) menubarItemGoToBackupsFolder.disabled = true;
-=======
-    // Disable if no file system or command access
-    menubarItemGoToBackupsFolder.disabled = true;
->>>>>>> 0704e953
+
     #end
 
     menubarItemUserGuide.onClick = _ -> this.openUserGuideDialog();

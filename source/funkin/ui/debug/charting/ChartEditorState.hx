--- conflicted
+++ resolved
@@ -185,17 +185,12 @@
    * INSTANCE DATA
    */
   // ==============================
-<<<<<<< HEAD
-  public var currentZoomLevel:Float = 1.0;
 
   /**
    * The internal index of what note snapping value is in use.
    * Increment to make placement more preceise and decrement to make placement less precise.
    */
   var noteSnapQuantIndex:Int = 3; // default is 16
-=======
-  var noteSnapQuantIndex:Int = 3;
->>>>>>> 7a161e4c
 
   /**
    * The current note snapping value.
@@ -1793,10 +1788,6 @@
 
     // These ones only happen if the modal dialog is not open.
     handleScrollKeybinds();
-<<<<<<< HEAD
-    // handleZoom();
-=======
->>>>>>> 7a161e4c
     handleSnap();
     handleCursor();
 

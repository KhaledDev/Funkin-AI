package funkin.ui.debug.charting;

import flixel.addons.display.FlxSliceSprite;
import flixel.addons.display.FlxTiledSprite;
import flixel.FlxCamera;
import flixel.FlxSprite;
import flixel.FlxSubState;
import flixel.group.FlxSpriteGroup;
import flixel.input.keyboard.FlxKey;
import flixel.math.FlxPoint;
import flixel.math.FlxRect;
import flixel.system.FlxSound;
import flixel.tweens.FlxEase;
import flixel.tweens.FlxTween;
import flixel.tweens.misc.VarTween;
import flixel.util.FlxColor;
import flixel.util.FlxSort;
import flixel.util.FlxTimer;
import funkin.audio.visualize.PolygonSpectogram;
import funkin.audio.VoicesGroup;
import funkin.data.notestyle.NoteStyleRegistry;
import funkin.data.notestyle.NoteStyleRegistry;
import funkin.input.Cursor;
import funkin.input.TurboKeyHandler;
import funkin.modding.events.ScriptEvent;
import funkin.play.character.BaseCharacter.CharacterType;
import funkin.play.HealthIcon;
import funkin.play.notes.NoteSprite;
import funkin.play.notes.Strumline;
import funkin.play.PlayState;
import funkin.play.song.Song;
import funkin.play.song.SongData.SongChartData;
import funkin.play.song.SongData.SongDataParser;
import funkin.play.song.SongData.SongEventData;
import funkin.play.song.SongData.SongMetadata;
import funkin.play.song.SongData.SongNoteData;
import funkin.play.song.SongData.SongPlayableChar;
import funkin.play.song.SongDataUtils;
import funkin.ui.debug.charting.ChartEditorCommand;
import funkin.ui.debug.charting.ChartEditorCommand;
import funkin.ui.debug.charting.ChartEditorThemeHandler.ChartEditorTheme;
import funkin.ui.debug.charting.ChartEditorToolboxHandler.ChartEditorToolMode;
import funkin.ui.haxeui.components.CharacterPlayer;
import funkin.ui.haxeui.HaxeUIState;
import funkin.util.Constants;
import funkin.util.DateUtil;
import funkin.util.FileUtil;
import funkin.util.SerializerUtil;
import funkin.util.SortUtil;
import funkin.util.WindowUtil;
import haxe.DynamicAccess;
import haxe.io.Bytes;
import haxe.io.Path;
import haxe.ui.components.Label;
import haxe.ui.components.Slider;
import haxe.ui.containers.dialogs.CollapsibleDialog;
import haxe.ui.containers.menus.MenuItem;
import haxe.ui.containers.TreeView;
import haxe.ui.containers.TreeViewNode;
import haxe.ui.core.Component;
import haxe.ui.core.Screen;
import haxe.ui.events.DragEvent;
import haxe.ui.events.UIEvent;
import haxe.ui.notifications.NotificationManager;
import haxe.ui.notifications.NotificationType;
import openfl.Assets;
import openfl.display.BitmapData;
import openfl.geom.Rectangle;

using Lambda;

/**
 * A state dedicated to allowing the user to create and edit song charts.
 * Built with HaxeUI for use by both developers and modders.
 *
 * Some functionality is moved to other classes to help maintain my sanity.
 *
 * @author MasterEric
 */
// Give other classes access to private instance fields

@:allow(funkin.ui.debug.charting.ChartEditorCommand)
@:allow(funkin.ui.debug.charting.ChartEditorDialogHandler)
@:allow(funkin.ui.debug.charting.ChartEditorThemeHandler)
@:allow(funkin.ui.debug.charting.ChartEditorToolboxHandler)
class ChartEditorState extends HaxeUIState
{
  /**
   * CONSTANTS
   */
  // ==============================
  // XML Layouts
  static final CHART_EDITOR_LAYOUT:String = Paths.ui('chart-editor/main-view');

  static final CHART_EDITOR_NOTIFBAR_LAYOUT:String = Paths.ui('chart-editor/components/notifbar');
  static final CHART_EDITOR_PLAYBARHEAD_LAYOUT:String = Paths.ui('chart-editor/components/playbar-head');

  static final CHART_EDITOR_TOOLBOX_TOOLS_LAYOUT:String = Paths.ui('chart-editor/toolbox/tools');
  static final CHART_EDITOR_TOOLBOX_NOTEDATA_LAYOUT:String = Paths.ui('chart-editor/toolbox/notedata');
  static final CHART_EDITOR_TOOLBOX_EVENTDATA_LAYOUT:String = Paths.ui('chart-editor/toolbox/eventdata');
  static final CHART_EDITOR_TOOLBOX_METADATA_LAYOUT:String = Paths.ui('chart-editor/toolbox/metadata');
  static final CHART_EDITOR_TOOLBOX_DIFFICULTY_LAYOUT:String = Paths.ui('chart-editor/toolbox/difficulty');
  static final CHART_EDITOR_TOOLBOX_CHARACTERS_LAYOUT:String = Paths.ui('chart-editor/toolbox/characters');
  static final CHART_EDITOR_TOOLBOX_PLAYER_PREVIEW_LAYOUT:String = Paths.ui('chart-editor/toolbox/player-preview');
  static final CHART_EDITOR_TOOLBOX_OPPONENT_PREVIEW_LAYOUT:String = Paths.ui('chart-editor/toolbox/opponent-preview');

  // Validation
  static final SUPPORTED_MUSIC_FORMATS:Array<String> = ['ogg'];

  /**
   * The base grid size for the chart editor.
   */
  public static final GRID_SIZE:Int = 40;

  public static final PLAYHEAD_SCROLL_AREA_WIDTH:Int = 12;

  public static final PLAYHEAD_HEIGHT:Int = Std.int(GRID_SIZE / 8);

  public static final GRID_SELECTION_BORDER_WIDTH:Int = 6;

  /**
   * Number of notes in each player's strumline.
   */
  public static final STRUMLINE_SIZE:Int = 4;

  /**
   * The height of the menu bar in the layout.
   */
  static final MENU_BAR_HEIGHT:Int = 32;

  /**
   * The height of the playbar in the layout.
   */
  static final PLAYBAR_HEIGHT:Int = 48;

  /**
   * Duration to wait before autosaving the chart.
   */
  static final AUTOSAVE_TIMER_DELAY:Float = 60.0 * 5.0;

  /**
   * The amount of padding between the menu bar and the chart grid when fully scrolled up.
   */
  static final GRID_TOP_PAD:Int = 8;

  /**
   * Duration, in milliseconds, until toast notifications are automatically hidden.
   */
  static final NOTIFICATION_DISMISS_TIME:Int = 5000;

  /**
   * Duration, in seconds, for the scroll easing animation.
   */
  static final SCROLL_EASE_DURATION:Float = 0.2;

  // UI Element Colors
  // Background color tint.
  static final CURSOR_COLOR:FlxColor = 0xE0FFFFFF;
  static final PREVIEW_BG_COLOR:FlxColor = 0xFF303030;
  static final PLAYHEAD_SCROLL_AREA_COLOR:FlxColor = 0xFF682B2F;
  static final SPECTROGRAM_COLOR:FlxColor = 0xFFFF0000;
  static final PLAYHEAD_COLOR:FlxColor = 0xC0BD0231;

  /**
   * How many pixels far the user needs to move the mouse before the cursor is considered to be dragged rather than clicked.
   */
  static final DRAG_THRESHOLD:Float = 16.0;

  /**
   * Types of notes you can snap to.
   */
  static final SNAP_QUANTS:Array<Int> = [4, 8, 12, 16, 20, 24, 32, 48, 64, 96, 192];

  /**
   * INSTANCE DATA
   */
  // ==============================
  public var currentZoomLevel:Float = 1.0;

  var noteSnapQuantIndex:Int = 3;

  public var noteSnapQuant(get, never):Int;

  function get_noteSnapQuant():Int
  {
    return SNAP_QUANTS[noteSnapQuantIndex];
  }

  /**
   * scrollPosition is the current position in the song, in pixels.
   * One pixel is 1/40 of 1 step, and 1/160 of 1 beat.
   */
  var scrollPositionInPixels(default, set):Float = -1.0;

  /**
   * scrollPosition, converted to steps.
   * NOT dependant on BPM, because the size of a grid square does not change with BPM.
   */
  var scrollPositionInSteps(get, set):Float;

  function get_scrollPositionInSteps():Float
  {
    return scrollPositionInPixels / GRID_SIZE;
  }

  function set_scrollPositionInSteps(value:Float):Float
  {
    scrollPositionInPixels = value * GRID_SIZE;
    return value;
  }

  /**
   * scrollPosition, converted to milliseconds.
   * DEPENDANT on BPM, because the duration of a grid square changes with BPM.
   */
  var scrollPositionInMs(get, set):Float;

  function get_scrollPositionInMs():Float
  {
    return Conductor.getStepTimeInMs(scrollPositionInSteps);
  }

  function set_scrollPositionInMs(value:Float):Float
  {
    scrollPositionInSteps = Conductor.getTimeInSteps(value);
    return value;
  }

  /**
   * The position of the playhead, in pixels, relative to the scrollPosition.
   * 0 means playhead is at the top of the grid.
   * 40 means the playhead is 1 grid length below the base position.
   * -40 means the playhead is 1 grid length above the base position.
   */
  var playheadPositionInPixels(default, set):Float;

  function set_playheadPositionInPixels(value:Float):Float
  {
    // Make sure playhead doesn't go outside the song.
    if (value + scrollPositionInPixels < 0) value = -scrollPositionInPixels;
    if (value + scrollPositionInPixels > songLengthInPixels) value = songLengthInPixels - scrollPositionInPixels;

    this.playheadPositionInPixels = value;

    // Move the playhead sprite to the correct position.
    gridPlayhead.y = this.playheadPositionInPixels + (MENU_BAR_HEIGHT + GRID_TOP_PAD);

    return this.playheadPositionInPixels;
  }

  /**
   * playheadPosition, converted to steps.
   * NOT dependant on BPM, because the size of a grid square does not change with BPM.
   */
  var playheadPositionInSteps(get, null):Float;

  function get_playheadPositionInSteps():Float
  {
    return playheadPositionInPixels / GRID_SIZE;
  }

  /**
   * playheadPosition, converted to milliseconds.
   * DEPENDANT on BPM, because the duration of a grid square changes with BPM.
   */
  var playheadPositionInMs(get, null):Float;

  function get_playheadPositionInMs():Float
  {
    return Conductor.getStepTimeInMs(playheadPositionInSteps);
  }

  /**
   * songLength, in milliseconds.
   */
  @:isVar var songLengthInMs(get, set):Float;

  function get_songLengthInMs():Float
  {
    if (songLengthInMs <= 0) return 1000;
    return songLengthInMs;
  }

  function set_songLengthInMs(value:Float):Float
  {
    this.songLengthInMs = value;

    // Make sure playhead doesn't go outside the song.
    if (playheadPositionInMs > songLengthInMs) playheadPositionInMs = songLengthInMs;

    return this.songLengthInMs;
  }

  /**
   * songLength, converted to steps.
   * Dependant on BPM, because the size of a grid square does not change with BPM but the length of a beat does.
   */
  var songLengthInSteps(get, set):Float;

  function get_songLengthInSteps():Float
  {
    return Conductor.getTimeInSteps(songLengthInMs);
  }

  function set_songLengthInSteps(value:Float):Float
  {
    // Getting a reasonable result from setting songLengthInSteps requires that Conductor.mapBPMChanges be called first.
    songLengthInMs = Conductor.getStepTimeInMs(value);
    return value;
  }

  /**
   * This is the song's length in PIXELS, same format as scrollPosition.
   * Dependant on BPM, because the size of a grid square does not change with BPM but the length of a beat does.
   */
  var songLengthInPixels(get, set):Int;

  function get_songLengthInPixels():Int
  {
    return Std.int(songLengthInSteps * GRID_SIZE);
  }

  function set_songLengthInPixels(value:Int):Int
  {
    songLengthInSteps = value / GRID_SIZE;
    return value;
  }

  /**
   * The current theme used by the editor.
   * Dictates the appearance of many UI elements.
   * Currently hardcoded to just Light and Dark.
   */
  var currentTheme(default, set):ChartEditorTheme = null;

  function set_currentTheme(value:ChartEditorTheme):ChartEditorTheme
  {
    if (value == null || value == currentTheme) return currentTheme;

    currentTheme = value;
    ChartEditorThemeHandler.updateTheme(this);
    return value;
  }

  /**
   * Whether a skip button has been pressed on the playbar, and which one.
   * This will be used to update the scrollPosition (in the same function that handles the scroll wheel), then cleared.
   */
  var playbarButtonPressed:String = null;

  /**
   * Whether the head of the playbar is currently being dragged with the mouse by the user.
   */
  var playbarHeadDragging:Bool = false;

  /**
   * Whether music was playing before we started dragging the playbar head.
   * If so, then when we stop dragging the playbar head, we should resume song playback.
   */
  var playbarHeadDraggingWasPlaying:Bool = false;

  /**
   * The note kind to use for notes being placed in the chart. Defaults to `''`.
   */
  var selectedNoteKind:String = '';

  /**
   * The note kind to use for notes being placed in the chart. Defaults to `''`.
   */
  var selectedEventKind:String = 'FocusCamera';

  /**
   * The note data as a struct.
   */
  var selectedEventData:DynamicAccess<Dynamic> = {};

  /**
   * Whether to play a metronome sound while the playhead is moving.
   */
  var shouldPlayMetronome:Bool = true;

  /**
   * Use the tool window to affect how the user interacts with the program.
   */
  var currentToolMode:ChartEditorToolMode = ChartEditorToolMode.Select;

  /**
   * The character sprite in the Player Preview window.
   */
  var currentPlayerCharacterPlayer:CharacterPlayer = null;

  /**
   * The character sprite in the Opponent Preview window.
   */
  var currentOpponentCharacterPlayer:CharacterPlayer = null;

  /**
   * The currently selected live input style.
   */
  var currentLiveInputStyle:LiveInputStyle = LiveInputStyle.None;

  /**
   * Whether the current view is in downscroll mode.
   */
  var isViewDownscroll(default, set):Bool = false;

  function set_isViewDownscroll(value:Bool):Bool
  {
    isViewDownscroll = value;

    // Make sure view is updated when we change view modes.
    noteDisplayDirty = true;
    notePreviewDirty = true;
    this.scrollPositionInPixels = this.scrollPositionInPixels;

    return isViewDownscroll;
  }

  /**
   * If true, playtesting a chart will skip to the current playhead position.
   */
  var playtestStartTime:Bool = false;

  /**
   * Whether hitsounds are enabled for at least one character.
   */
  var hitsoundsEnabled(get, null):Bool;

  function get_hitsoundsEnabled():Bool
  {
    return hitsoundsEnabledPlayer || hitsoundsEnabledOpponent;
  }

  /**
   * Whether hitsounds are enabled for the player.
   */
  var hitsoundsEnabledPlayer:Bool = true;

  /**
   * Whether hitsounds are enabled for the opponent.
   */
  var hitsoundsEnabledOpponent:Bool = true;

  /**
   * Whether the user's mouse cursor is hovering over a SOLID component of the HaxeUI.
   * If so, ignore mouse events underneath.
   */
  var isCursorOverHaxeUI(get, null):Bool;

  function get_isCursorOverHaxeUI():Bool
  {
    return Screen.instance.hasSolidComponentUnderPoint(FlxG.mouse.screenX, FlxG.mouse.screenY);
  }

  var isCursorOverHaxeUIButton(get, null):Bool;

  function get_isCursorOverHaxeUIButton():Bool
  {
    return Screen.instance.hasSolidComponentUnderPoint(FlxG.mouse.screenX, FlxG.mouse.screenY, haxe.ui.components.Button)
      || Screen.instance.hasSolidComponentUnderPoint(FlxG.mouse.screenX, FlxG.mouse.screenY, haxe.ui.components.Link);
  }

  /**
   * Set by ChartEditorDialogHandler, used to prevent background interaction while the dialog is open.
   */
  public var isHaxeUIDialogOpen:Bool = false;

  /**
   * The variation ID for the difficulty which is currently being edited.
   */
  var selectedVariation(default, set):String = Constants.DEFAULT_VARIATION;

  function set_selectedVariation(value:String):String
  {
    selectedVariation = value;

    // Make sure view is updated when the variation changes.
    noteDisplayDirty = true;
    notePreviewDirty = true;

    return selectedVariation;
  }

  /**
   * The difficulty ID for the difficulty which is currently being edited.
   */
  var selectedDifficulty(default, set):String = Constants.DEFAULT_DIFFICULTY;

  function set_selectedDifficulty(value:String):String
  {
    selectedDifficulty = value;

    // Make sure view is updated when the difficulty changes.
    noteDisplayDirty = true;
    notePreviewDirty = true;

    return selectedDifficulty;
  }

  /**
   * The character ID for the character which is currently selected.
   */
  var selectedCharacter(default, set):String = Constants.DEFAULT_CHARACTER;

  function set_selectedCharacter(value:String):String
  {
    selectedCharacter = value;

    // Make sure view is updated when the character changes.
    noteDisplayDirty = true;
    notePreviewDirty = true;

    return selectedCharacter;
  }

  /**
   * Whether the user is currently in Pattern Mode.
   * This overrides the chart editor's normal behavior.
   */
  var isInPatternMode(default, set):Bool = false;

  function set_isInPatternMode(value:Bool):Bool
  {
    isInPatternMode = value;

    // Make sure view is updated when we change modes.
    noteDisplayDirty = true;
    notePreviewDirty = true;
    this.scrollPositionInPixels = 0;

    return isInPatternMode;
  }

  var currentPattern:String = '';

  /**
   * Whether the note display render group has been modified and needs to be updated.
   * This happens when we scroll or add/remove notes, and need to update what notes are displayed and where.
   */
  var noteDisplayDirty:Bool = true;

  /**
   * Whether the note preview graphic needs to be FULLY rebuilt.
   * The Bitmap can be modified by individual commands without using this.
   */
  var notePreviewDirty:Bool = true;

  /**
   * Whether the chart has been modified since it was last saved.
   * Used to determine whether to auto-save, etc.
   */
  var saveDataDirty(default, set):Bool = false;

  function set_saveDataDirty(value:Bool):Bool
  {
    if (value == saveDataDirty) return value;

    if (value)
    {
      // Start the auto-save timer.
      autoSaveTimer = new FlxTimer().start(AUTOSAVE_TIMER_DELAY, (_) -> autoSave());
    }
    else
    {
      // Stop the auto-save timer.
      autoSaveTimer.cancel();
      autoSaveTimer.destroy();
      autoSaveTimer = null;
    }

    return saveDataDirty = value;
  }

  /**
   * A timer used to auto-save the chart after a period of inactivity.
   */
  var autoSaveTimer:FlxTimer;

  /**
   * Whether the difficulty tree view in the toolbox has been modified and needs to be updated.
   * This happens when we add/remove difficulties.
   */
  var difficultySelectDirty:Bool = true;

  /**
   * Whether the character select view in the toolbox has been modified and needs to be updated.
   * This happens when we add/remove characters.
   */
  var characterSelectDirty:Bool = true;

  /**
   * Whether the player preview toolbox have been modified and need to be updated.
   * This happens when we switch characters.
   */
  var playerPreviewDirty:Bool = true;

  /**
   * Whether the opponent preview toolbox have been modified and need to be updated.
   * This happens when we switch characters.
   */
  var opponentPreviewDirty:Bool = true;

  var isInPlaytestMode:Bool = false;

  /**
   * The list of command previously performed. Used for undoing previous actions.
   */
  var undoHistory:Array<ChartEditorCommand> = [];

  /**
   * The list of commands that have been undone. Used for redoing previous actions.
   */
  var redoHistory:Array<ChartEditorCommand> = [];

  /**
   * Handler used to track how long the user has been holding the undo keybind.
   */
  var undoKeyHandler:TurboKeyHandler = TurboKeyHandler.build([FlxKey.CONTROL, FlxKey.Z]);

  /**
   * Variable used to track how long the user has been holding the redo keybind.
   */
  var redoKeyHandler:TurboKeyHandler = TurboKeyHandler.build([FlxKey.CONTROL, FlxKey.Y]);

  /**
   * Variable used to track how long the user has been holding the up keybind.
   */
  var upKeyHandler:TurboKeyHandler = TurboKeyHandler.build(FlxKey.UP);

  /**
   * Variable used to track how long the user has been holding the down keybind.
   */
  var downKeyHandler:TurboKeyHandler = TurboKeyHandler.build(FlxKey.DOWN);

  /**
   * Variable used to track how long the user has been holding the page-up keybind.
   */
  var pageUpKeyHandler:TurboKeyHandler = TurboKeyHandler.build(FlxKey.PAGEUP);

  /**
   * Variable used to track how long the user has been holding the page-down keybind.
   */
  var pageDownKeyHandler:TurboKeyHandler = TurboKeyHandler.build(FlxKey.PAGEDOWN);

  /**
   * Whether the undo/redo histories have changed since the last time the UI was updated.
   */
  var commandHistoryDirty:Bool = true;

  /**
   * The notes which are currently in the user's selection.
   */
  var currentNoteSelection:Array<SongNoteData> = [];

  /**
   * The events which are currently in the user's selection.
   */
  var currentEventSelection:Array<SongEventData> = [];

  /**
   * The position where the user clicked to start a selection.
   * The selection box extends from this point to the current mouse position.
   */
  var selectionBoxStartPos:FlxPoint = null;

  /**
   * Whether the user's last mouse click was on the playhead scroll area.
   */
  var gridPlayheadScrollAreaPressed:Bool = false;

  /**
   * The SongNoteData which is currently being placed.
   * As the user drags, we will update this note's sustain length.
   */
  var currentPlaceNoteData:SongNoteData = null;

  /**
   * The Dialog components representing the currently available tool windows.
   * Dialogs are retained here even when collapsed or hidden.
   */
  var activeToolboxes:Map<String, CollapsibleDialog> = new Map<String, CollapsibleDialog>();

  /**
   * AUDIO AND SOUND DATA
   */
  // ==============================

  /**
   * The audio track for the instrumental.
   */
  var audioInstTrack:FlxSound;

  /**
   * The raw byte data for the instrumental audio track.
   */
  var audioInstTrackData:Bytes = null;

  /**
   * The audio track for the vocals.
   */
  var audioVocalTrackGroup:VoicesGroup;

  /**
   * A map of the audio tracks for each character's vocals.
   * - Keys are the character IDs.
   * - Values are the FlxSound objects to play that character's vocals.
   *
   * When switching characters, the elements of the VoicesGroup will be swapped to match the new character.
   */
  var audioVocalTrackData:Map<String, Bytes> = [];

  /**
   * CHART DATA
   */
  // ==============================

  /**
   * The song metadata.
   * - Keys are the variation IDs. At least one (`default`) must exist.
   * - Values are the relevant metadata, ready to be serialized to JSON.
   */
  var songMetadata:Map<String, SongMetadata>;

  var availableVariations(get, null):Array<String>;

  function get_availableVariations():Array<String>
  {
    return [for (x in songMetadata.keys()) x];
  }

  /**
   * The song chart data.
   * - Keys are the variation IDs. At least one (`default`) must exist.
   * - Values are the relevant chart data, ready to be serialized to JSON.
   */
  var songChartData:Map<String, SongChartData>;

  /**
   * Convenience property to get the chart data for the current variation.
   */
  var currentSongMetadata(get, set):SongMetadata;

  function get_currentSongMetadata():SongMetadata
  {
    var result:SongMetadata = songMetadata.get(selectedVariation);
    if (result == null)
    {
      result = new SongMetadata('Dad Battle', 'Kawai Sprite', selectedVariation);
      songMetadata.set(selectedVariation, result);
    }
    return result;
  }

  function set_currentSongMetadata(value:SongMetadata):SongMetadata
  {
    songMetadata.set(selectedVariation, value);
    return value;
  }

  /**
   * Convenience property to get the chart data for the current variation.
   */
  var currentSongChartData(get, set):SongChartData;

  function get_currentSongChartData():SongChartData
  {
    var result:SongChartData = songChartData.get(selectedVariation);
    if (result == null)
    {
      result = new SongChartData(1.0, [], []);
      songChartData.set(selectedVariation, result);
    }
    return result;
  }

  function set_currentSongChartData(value:SongChartData):SongChartData
  {
    songChartData.set(selectedVariation, value);
    return value;
  }

  /**
   * Convenience property to get (and set) the scroll speed for the current difficulty.
   */
  var currentSongChartScrollSpeed(get, set):Float;

  function get_currentSongChartScrollSpeed():Float
  {
    var result:Null<Float> = currentSongChartData.scrollSpeed.get(selectedDifficulty);
    if (result == null)
    {
      // Initialize to the default value if not set.
      currentSongChartData.scrollSpeed.set(selectedDifficulty, 1.0);
      return 1.0;
    }
    return result;
  }

  function set_currentSongChartScrollSpeed(value:Float):Float
  {
    currentSongChartData.scrollSpeed.set(selectedDifficulty, value);
    return value;
  }

  /**
   * Convenience property to get the note data for the current difficulty.
   */
  var currentSongChartNoteData(get, set):Array<SongNoteData>;

  function get_currentSongChartNoteData():Array<SongNoteData>
  {
    var result:Array<SongNoteData> = currentSongChartData.notes.get(selectedDifficulty);
    if (result == null)
    {
      // Initialize to the default value if not set.
      result = [];
      trace('Initializing blank note data for difficulty ' + selectedDifficulty);
      currentSongChartData.notes.set(selectedDifficulty, result);
      return result;
    }
    return result;
  }

  function set_currentSongChartNoteData(value:Array<SongNoteData>):Array<SongNoteData>
  {
    currentSongChartData.notes.set(selectedDifficulty, value);
    return value;
  }

  /**
   * Convenience property to get the event data for the current difficulty.
   */
  var currentSongChartEventData(get, set):Array<SongEventData>;

  function get_currentSongChartEventData():Array<SongEventData>
  {
    if (currentSongChartData.events == null)
    {
      // Initialize to the default value if not set.
      currentSongChartData.events = [];
    }
    return currentSongChartData.events;
  }

  function set_currentSongChartEventData(value:Array<SongEventData>):Array<SongEventData>
  {
    return currentSongChartData.events = value;
  }

  public var currentSongNoteSkin(get, set):String;

  function get_currentSongNoteSkin():String
  {
    if (currentSongMetadata.playData.noteSkin == null)
    {
      // Initialize to the default value if not set.
      currentSongMetadata.playData.noteSkin = 'Normal';
    }
    return currentSongMetadata.playData.noteSkin;
  }

  function set_currentSongNoteSkin(value:String):String
  {
    return currentSongMetadata.playData.noteSkin = value;
  }

  var currentSongStage(get, set):String;

  function get_currentSongStage():String
  {
    if (currentSongMetadata.playData.stage == null)
    {
      // Initialize to the default value if not set.
      currentSongMetadata.playData.stage = 'mainStage';
    }
    return currentSongMetadata.playData.stage;
  }

  function set_currentSongStage(value:String):String
  {
    return currentSongMetadata.playData.stage = value;
  }

  var currentSongName(get, set):String;

  function get_currentSongName():String
  {
    if (currentSongMetadata.songName == null)
    {
      // Initialize to the default value if not set.
      currentSongMetadata.songName = 'New Song';
    }
    return currentSongMetadata.songName;
  }

  function set_currentSongName(value:String):String
  {
    return currentSongMetadata.songName = value;
  }

  var currentSongId(get, null):String;

  function get_currentSongId():String
  {
    return currentSongName.toLowerKebabCase();
  }

  var currentSongArtist(get, set):String;

  function get_currentSongArtist():String
  {
    if (currentSongMetadata.artist == null)
    {
      // Initialize to the default value if not set.
      currentSongMetadata.artist = 'Unknown';
    }
    return currentSongMetadata.artist;
  }

  function set_currentSongArtist(value:String):String
  {
    return currentSongMetadata.artist = value;
  }

  var currentSongPlayableCharacters(get, null):Array<String>;

  function get_currentSongPlayableCharacters():Array<String>
  {
    return currentSongMetadata.playData.playableChars.keys().array();
  }

  var currentSongCharacterPlayer(get, set):String;

  function get_currentSongCharacterPlayer():String
  {
    // Validate selected character before returning it.
    if (!currentSongPlayableCharacters.contains(selectedCharacter))
    {
      trace('Invalid character selected: ' + selectedCharacter);
      selectedCharacter = currentSongPlayableCharacters[0];
    }

    return selectedCharacter;
  }

  function set_currentSongCharacterPlayer(value:String):String
  {
    if (!currentSongPlayableCharacters.contains(value))
    {
      trace('Invalid character selected: ' + value);
      return value;
    }

    return selectedCharacter = value;
  }

  var currentSongCharacterOpponent(get, set):String;

  function get_currentSongCharacterOpponent():String
  {
    // Validate selected character before returning it.
    if (!currentSongPlayableCharacters.contains(selectedCharacter))
    {
      trace('Invalid character selected: ' + selectedCharacter);
      selectedCharacter = currentSongPlayableCharacters[0];
    }

    var playableCharData:SongPlayableChar = currentSongMetadata.playData.playableChars.get(selectedCharacter);
    return playableCharData.opponent;
  }

  function set_currentSongCharacterOpponent(value:String):String
  {
    var playableCharData:SongPlayableChar = currentSongMetadata.playData.playableChars.get(selectedCharacter);
    return playableCharData.opponent = value;
  }

  /**
   * RENDER OBJECTS
   */
  // ==============================

  /**
   * The IMAGE used for the grid. Updated by ChartEditorThemeHandler.
   */
  var gridBitmap:BitmapData;

  /**
   * The IMAGE used for the selection squares. Updated by ChartEditorThemeHandler.
   * Used two ways:
   * 1. A sprite is given this bitmap and placed over selected notes.
   * 2. The image is split and used for a 9-slice sprite for the selection box.
   */
  var selectionSquareBitmap:BitmapData = null;

  /**
   * The tiled sprite used to display the grid.
   * The height is the length of the song, and scrolling is done by simply the sprite.
   */
  var gridTiledSprite:FlxSprite;

  /**
   * The playhead representing the current position in the song.
   * Can move around on the grid independently of the view.
   */
  var gridPlayhead:FlxSpriteGroup;

  var gridPlayheadScrollArea:FlxSprite;

  /**
   * A sprite used to indicate the note that will be placed on click.
   */
  var gridGhostNote:ChartEditorNoteSprite;

  /**
   * A sprite used to indicate the event that will be placed on click.
   */
  var gridGhostEvent:ChartEditorEventSprite;

  /**
   * The waveform which (optionally) displays over the grid, underneath the notes and playhead.
   */
  var gridSpectrogram:PolygonSpectogram;

  /**
   * The sprite used to display the note preview area.
   * We move this up and down to scroll the preview.
   */
  var notePreview:ChartEditorNotePreview;

  /**
   * The rectangular sprite used for rendering the selection box.
   * Uses a 9-slice to stretch the selection box to the correct size without warping.
   */
  var selectionBoxSprite:FlxSliceSprite;

  /**
   * The opponent's health icon.
   */
  var healthIconDad:HealthIcon;

  /**
   * The player's health icon.
   */
  var healthIconBF:HealthIcon;

  /**
   * The purple background sprite.
   */
  var menuBG:FlxSprite;

  /**
   * The sprite group containing the note graphics.
   * Only displays a subset of the data from `currentSongChartNoteData`,
   * and kills notes that are off-screen to be recycled later.
   */
  var renderedNotes:FlxTypedSpriteGroup<ChartEditorNoteSprite>;

  /**
   * The sprite group containing the hold note graphics.
   * Only displays a subset of the data from `currentSongChartNoteData`,
   * and kills notes that are off-screen to be recycled later.
   */
  var renderedHoldNotes:FlxTypedSpriteGroup<ChartEditorHoldNoteSprite>;

  /**
   * The sprite group containing the song events.
   * Only displays a subset of the data from `currentSongChartEventData`,
   * and kills events that are off-screen to be recycled later.
   */
  var renderedEvents:FlxTypedSpriteGroup<ChartEditorEventSprite>;

  var renderedSelectionSquares:FlxTypedSpriteGroup<FlxSprite>;

  var playbarHead:Slider;

  public function new()
  {
    // Load the HaxeUI XML file.
    super(CHART_EDITOR_LAYOUT);
  }

  override function create():Void
  {
    // super.create() must be called first, the HaxeUI components get created here.
    super.create();
    // Set the z-index of the HaxeUI.
    this.component.zIndex = 100;

    fixCamera();

    // Get rid of any music from the previous state.
    FlxG.sound.music.stop();

    buildDefaultSongData();

    buildBackground();

    currentTheme = ChartEditorTheme.Light;

    buildGrid();
    // buildSpectrogram(audioInstTrack);
    buildNotePreview();
    buildSelectionBox();

    buildAdditionalUI();

    // Setup the onClick listeners for the UI after it's been created.
    setupUIListeners();
    setupTurboKeyHandlers();

    setupAutoSave();

    refresh();

    ChartEditorDialogHandler.openWelcomeDialog(this, false);
  }

  function buildDefaultSongData():Void
  {
    selectedVariation = Constants.DEFAULT_VARIATION;
    selectedDifficulty = Constants.DEFAULT_DIFFICULTY;

    // Initialize the song metadata.
    songMetadata = new Map<String, SongMetadata>();

    // Initialize the song chart data.
    songChartData = new Map<String, SongChartData>();

    audioVocalTrackGroup = new VoicesGroup();
  }

  /**
   * Builds and displays the background sprite.
   */
  function buildBackground():Void
  {
    menuBG = new FlxSprite().loadGraphic(Paths.image('menuDesat'));
    add(menuBG);

    menuBG.setGraphicSize(Std.int(menuBG.width * 1.1));
    menuBG.updateHitbox();
    menuBG.screenCenter();
    menuBG.scrollFactor.set(0, 0);
    menuBG.zIndex = -100;
  }

  /**
   * Builds and displays the chart editor grid, including the playhead and cursor.
   */
  function buildGrid():Void
  {
    gridTiledSprite = new FlxTiledSprite(gridBitmap, gridBitmap.width, 1000, false, true);
    gridTiledSprite.x = FlxG.width / 2 - GRID_SIZE * STRUMLINE_SIZE; // Center the grid.
    gridTiledSprite.y = MENU_BAR_HEIGHT + GRID_TOP_PAD; // Push down to account for the menu bar.
    add(gridTiledSprite);
    gridTiledSprite.zIndex = 10;

    gridGhostNote = new ChartEditorNoteSprite(this);
    gridGhostNote.alpha = 0.6;
    gridGhostNote.noteData = new SongNoteData(0, 0, 0, "");
    gridGhostNote.visible = false;
    add(gridGhostNote);
    gridGhostNote.zIndex = 11;

    gridGhostEvent = new ChartEditorEventSprite(this);
    gridGhostEvent.alpha = 0.6;
    gridGhostEvent.eventData = new SongEventData(-1, '', {});
    gridGhostEvent.visible = false;
    add(gridGhostEvent);
    gridGhostEvent.zIndex = 12;

    buildNoteGroup();

    gridPlayheadScrollArea = new FlxSprite(gridTiledSprite.x - PLAYHEAD_SCROLL_AREA_WIDTH,
      MENU_BAR_HEIGHT).makeGraphic(PLAYHEAD_SCROLL_AREA_WIDTH, FlxG.height - MENU_BAR_HEIGHT, PLAYHEAD_SCROLL_AREA_COLOR);
    add(gridPlayheadScrollArea);
    gridPlayheadScrollArea.zIndex = 25;

    // The playhead that show the current position in the song.
    gridPlayhead = new FlxSpriteGroup();
    add(gridPlayhead);
    gridPlayhead.zIndex = 30;

    var playheadWidth:Int = GRID_SIZE * (STRUMLINE_SIZE * 2 + 1) + (PLAYHEAD_SCROLL_AREA_WIDTH * 2);
    var playheadBaseYPos:Float = MENU_BAR_HEIGHT + GRID_TOP_PAD;
    gridPlayhead.setPosition(gridTiledSprite.x, playheadBaseYPos);
    var playheadSprite:FlxSprite = new FlxSprite().makeGraphic(playheadWidth, PLAYHEAD_HEIGHT, PLAYHEAD_COLOR);
    playheadSprite.x = -PLAYHEAD_SCROLL_AREA_WIDTH;
    playheadSprite.y = 0;
    gridPlayhead.add(playheadSprite);

    var playheadBlock:FlxSprite = ChartEditorThemeHandler.buildPlayheadBlock();
    playheadBlock.x = -PLAYHEAD_SCROLL_AREA_WIDTH;
    playheadBlock.y = -PLAYHEAD_HEIGHT / 2;
    gridPlayhead.add(playheadBlock);

    // Character icons.
    healthIconDad = new HealthIcon('dad');
    healthIconDad.autoUpdate = false;
    healthIconDad.size.set(0.5, 0.5);
    healthIconDad.x = gridTiledSprite.x - 15 - (HealthIcon.HEALTH_ICON_SIZE * 0.5);
    healthIconDad.y = gridTiledSprite.y + 5;
    add(healthIconDad);
    healthIconDad.zIndex = 30;

    healthIconBF = new HealthIcon('bf');
    healthIconBF.autoUpdate = false;
    healthIconBF.size.set(0.5, 0.5);
    healthIconBF.x = gridTiledSprite.x + GRID_SIZE * (STRUMLINE_SIZE * 2 + 1) + 15;
    healthIconBF.y = gridTiledSprite.y + 5;
    healthIconBF.flipX = true;
    add(healthIconBF);
    healthIconBF.zIndex = 30;
  }

  function buildSelectionBox():Void
  {
    selectionBoxSprite.scrollFactor.set(0, 0);
    add(selectionBoxSprite);
    selectionBoxSprite.zIndex = 30;

    setSelectionBoxBounds();
  }

  function setSelectionBoxBounds(bounds:FlxRect = null):Void
  {
    if (bounds == null)
    {
      selectionBoxSprite.visible = false;
      selectionBoxSprite.x = -9999;
      selectionBoxSprite.y = -9999;
    }
    else
    {
      selectionBoxSprite.visible = true;
      selectionBoxSprite.x = bounds.x;
      selectionBoxSprite.y = bounds.y;
      selectionBoxSprite.width = bounds.width;
      selectionBoxSprite.height = bounds.height;
    }
  }

  function buildNotePreview():Void
  {
    var height:Int = FlxG.height - MENU_BAR_HEIGHT - GRID_TOP_PAD - 200;
    notePreview = new ChartEditorNotePreview(height);
    notePreview.y = MENU_BAR_HEIGHT + GRID_TOP_PAD;
    add(notePreview);
  }

  function buildSpectrogram(target:FlxSound):Void
  {
    gridSpectrogram = new PolygonSpectogram(FlxG.sound.music, FlxColor.RED, FlxG.height / 2, Math.floor(FlxG.height / 2));
    gridSpectrogram.x += 170;
    gridSpectrogram.scrollFactor.set();
    gridSpectrogram.waveAmplitude = 50;
    gridSpectrogram.visType = UPDATED;
    add(gridSpectrogram);
  }

  /**
   * Builds the group that will hold all the notes.
   */
  function buildNoteGroup():Void
  {
    renderedHoldNotes = new FlxTypedSpriteGroup<ChartEditorHoldNoteSprite>();
    renderedHoldNotes.setPosition(gridTiledSprite.x, gridTiledSprite.y);
    add(renderedHoldNotes);
    renderedHoldNotes.zIndex = 24;

    renderedNotes = new FlxTypedSpriteGroup<ChartEditorNoteSprite>();
    renderedNotes.setPosition(gridTiledSprite.x, gridTiledSprite.y);
    add(renderedNotes);
    renderedNotes.zIndex = 25;

    renderedEvents = new FlxTypedSpriteGroup<ChartEditorEventSprite>();
    renderedEvents.setPosition(gridTiledSprite.x, gridTiledSprite.y);
    add(renderedEvents);
    renderedNotes.zIndex = 25;

    renderedSelectionSquares = new FlxTypedSpriteGroup<FlxSprite>();
    renderedSelectionSquares.setPosition(gridTiledSprite.x, gridTiledSprite.y);
    add(renderedSelectionSquares);
    renderedNotes.zIndex = 26;
  }

  var playbarHeadLayout:Component;

  function buildAdditionalUI():Void
  {
    playbarHeadLayout = buildComponent(CHART_EDITOR_PLAYBARHEAD_LAYOUT);
    playbarHeadLayout.zIndex = 110;

    playbarHeadLayout.width = FlxG.width - 8;
    playbarHeadLayout.height = 10;
    playbarHeadLayout.x = 4;
    playbarHeadLayout.y = FlxG.height - 48 - 8;

    playbarHead = playbarHeadLayout.findComponent('playbarHead', Slider);
    playbarHead.allowFocus = false;
    playbarHead.width = FlxG.width;
    playbarHead.height = 10;
    playbarHead.styleString = 'padding-left: 0px; padding-right: 0px; border-left: 0px; border-right: 0px;';

    playbarHead.onDragStart = function(_:DragEvent) {
      playbarHeadDragging = true;

      // If we were dragging the playhead while the song was playing, resume playing.
      if (audioInstTrack != null && audioInstTrack.playing)
      {
        playbarHeadDraggingWasPlaying = true;
        stopAudioPlayback();
      }
      else
      {
        playbarHeadDraggingWasPlaying = false;
      }
    }

    playbarHead.onDragEnd = function(_:DragEvent) {
      playbarHeadDragging = false;

      // Set the song position to where the playhead was moved to.
      scrollPositionInPixels = songLengthInPixels * (playbarHead.value / 100);
      // Update the conductor and audio tracks to match.
      moveSongToScrollPosition();

      // If we were dragging the playhead while the song was playing, resume playing.
      if (playbarHeadDraggingWasPlaying)
      {
        playbarHeadDraggingWasPlaying = false;
        // Disabled code to resume song playback on drag.
        // startAudioPlayback();
      }
    }

    add(playbarHeadLayout);

    // Setup notifications.
    @:privateAccess
    // NotificationManager.GUTTER_SIZE = 56;
    NotificationManager.GUTTER_SIZE = 20;
  }

  /**
   * Sets up the onClick listeners for the UI.
   */
  function setupUIListeners():Void
  {
    // Add functionality to the playbar.

    addUIClickListener('playbarPlay', _ -> toggleAudioPlayback());
    addUIClickListener('playbarStart', _ -> playbarButtonPressed = 'playbarStart');
    addUIClickListener('playbarBack', _ -> playbarButtonPressed = 'playbarBack');
    addUIClickListener('playbarForward', _ -> playbarButtonPressed = 'playbarForward');
    addUIClickListener('playbarEnd', _ -> playbarButtonPressed = 'playbarEnd');

    // Add functionality to the menu items.

    addUIClickListener('menubarItemNewChart', _ -> ChartEditorDialogHandler.openWelcomeDialog(this, true));
    addUIClickListener('menubarItemOpenChart', _ -> ChartEditorDialogHandler.openBrowseWizard(this, true));
    addUIClickListener('menubarItemSaveChartAs', _ -> exportAllSongData());
    addUIClickListener('menubarItemLoadInst', _ -> ChartEditorDialogHandler.openUploadInstDialog(this, true));
    addUIClickListener('menubarItemImportChart', _ -> ChartEditorDialogHandler.openImportChartDialog(this, 'legacy', true));

    addUIClickListener('menubarItemUndo', _ -> undoLastCommand());

    addUIClickListener('menubarItemRedo', _ -> redoLastCommand());

    addUIClickListener('menubarItemCopy', function(_) {
      // Doesn't use a command because it's not undoable.

      // Calculate a single time offset for all the notes and events.
      var timeOffset:Null<Int> = currentNoteSelection.length > 0 ? Std.int(currentNoteSelection[0].time) : null;
      if (currentEventSelection.length > 0)
      {
        if (timeOffset == null || currentEventSelection[0].time < timeOffset)
        {
          timeOffset = Std.int(currentEventSelection[0].time);
        }
      }

      SongDataUtils.writeItemsToClipboard(
        {
          notes: SongDataUtils.buildNoteClipboard(currentNoteSelection, timeOffset),
          events: SongDataUtils.buildEventClipboard(currentEventSelection, timeOffset),
        });
    });

    addUIClickListener('menubarItemCut', _ -> performCommand(new CutItemsCommand(currentNoteSelection, currentEventSelection)));

    addUIClickListener('menubarItemPaste', _ -> performCommand(new PasteItemsCommand(scrollPositionInMs + playheadPositionInMs)));

    addUIClickListener('menubarItemDelete', function(_) {
      if (currentNoteSelection.length > 0 && currentEventSelection.length > 0)
      {
        performCommand(new RemoveItemsCommand(currentNoteSelection, currentEventSelection));
      }
      else if (currentNoteSelection.length > 0)
      {
        performCommand(new RemoveNotesCommand(currentNoteSelection));
      }
      else if (currentEventSelection.length > 0)
      {
        performCommand(new RemoveEventsCommand(currentEventSelection));
      }
      else
      {
        // Do nothing???
      }
    });

    addUIClickListener('menubarItemSelectAll', _ -> performCommand(new SelectAllItemsCommand(currentNoteSelection, currentEventSelection)));

    addUIClickListener('menubarItemSelectInverse', _ -> performCommand(new InvertSelectedItemsCommand(currentNoteSelection, currentEventSelection)));

    addUIClickListener('menubarItemSelectNone', _ -> performCommand(new DeselectAllItemsCommand(currentNoteSelection, currentEventSelection)));

    // TODO: Implement these.
    // addUIClickListener('menubarItemSelectRegion', _ -> doSomething());
    // addUIClickListener('menubarItemSelectBeforeCursor', _ -> doSomething());
    // addUIClickListener('menubarItemSelectAfterCursor', _ -> doSomething());

<<<<<<< HEAD
    addUIClickListener('menubarItemPlaytestFull', _ -> testSongInPlayState(false));
    addUIClickListener('menubarItemPlaytestMinimal', _ -> testSongInPlayState(true));
=======
    addUIChangeListener('menubarItemInputStyleGroup', function(event:UIEvent) {
      trace('Change input style: ${event.target}');
    });
>>>>>>> 13c5297c

    addUIClickListener('menubarItemAbout', _ -> ChartEditorDialogHandler.openAboutDialog(this));

    addUIClickListener('menubarItemUserGuide', _ -> ChartEditorDialogHandler.openUserGuideDialog(this));

    addUIChangeListener('menubarItemDownscroll', event -> isViewDownscroll = event.value);
    setUICheckboxSelected('menubarItemDownscroll', isViewDownscroll);

    addUIChangeListener('menubarItemPlaytestStartTime', event -> playtestStartTime = event.value);
    setUICheckboxSelected('menubarItemPlaytestStartTime', playtestStartTime);

    addUIChangeListener('menuBarItemThemeLight', function(event:UIEvent) {
      if (event.target.value) currentTheme = ChartEditorTheme.Light;
    });
    setUICheckboxSelected('menuBarItemThemeLight', currentTheme == ChartEditorTheme.Light);

    addUIChangeListener('menuBarItemThemeDark', function(event:UIEvent) {
      if (event.target.value) currentTheme = ChartEditorTheme.Dark;
    });
    setUICheckboxSelected('menuBarItemThemeDark', currentTheme == ChartEditorTheme.Dark);

    addUIChangeListener('menubarItemMetronomeEnabled', event -> shouldPlayMetronome = event.value);
    setUICheckboxSelected('menubarItemMetronomeEnabled', shouldPlayMetronome);

    addUIChangeListener('menubarItemPlayerHitsounds', event -> hitsoundsEnabledPlayer = event.value);
    setUICheckboxSelected('menubarItemPlayerHitsounds', hitsoundsEnabledPlayer);

    addUIChangeListener('menubarItemOpponentHitsounds', event -> hitsoundsEnabledOpponent = event.value);
    setUICheckboxSelected('menubarItemOpponentHitsounds', hitsoundsEnabledOpponent);

    var instVolumeLabel:Label = findComponent('menubarLabelVolumeInstrumental', Label);
    addUIChangeListener('menubarItemVolumeInstrumental', function(event:UIEvent) {
      var volume:Float = event.value / 100.0;
      if (audioInstTrack != null) audioInstTrack.volume = volume;
      instVolumeLabel.text = 'Instrumental - ${Std.int(event.value)}%';
    });

    var vocalsVolumeLabel:Label = findComponent('menubarLabelVolumeVocals', Label);
    addUIChangeListener('menubarItemVolumeVocals', function(event:UIEvent) {
      var volume:Float = event.value / 100.0;
      if (audioVocalTrackGroup != null) audioVocalTrackGroup.volume = volume;
      vocalsVolumeLabel.text = 'Vocals - ${Std.int(event.value)}%';
    });

    var playbackSpeedLabel:Label = findComponent('menubarLabelPlaybackSpeed', Label);
    addUIChangeListener('menubarItemPlaybackSpeed', function(event:UIEvent) {
      var pitch:Float = event.value * 2.0 / 100.0;
      pitch = Math.floor(pitch / 0.25) * 0.25; // Round to nearest 0.25.
      #if FLX_PITCH
      if (audioInstTrack != null) audioInstTrack.pitch = pitch;
      if (audioVocalTrackGroup != null) audioVocalTrackGroup.pitch = pitch;
      #end
      var pitchDisplay:Float = Std.int(pitch * 100) / 100; // Round to 2 decimal places.
      playbackSpeedLabel.text = 'Playback Speed - ${pitchDisplay}x';
    });

    addUIChangeListener('menubarItemToggleToolboxTools',
      event -> ChartEditorToolboxHandler.setToolboxState(this, CHART_EDITOR_TOOLBOX_TOOLS_LAYOUT, event.value));
    addUIChangeListener('menubarItemToggleToolboxNotes',
      event -> ChartEditorToolboxHandler.setToolboxState(this, CHART_EDITOR_TOOLBOX_NOTEDATA_LAYOUT, event.value));
    addUIChangeListener('menubarItemToggleToolboxEvents',
      event -> ChartEditorToolboxHandler.setToolboxState(this, CHART_EDITOR_TOOLBOX_EVENTDATA_LAYOUT, event.value));
    addUIChangeListener('menubarItemToggleToolboxDifficulty',
      event -> ChartEditorToolboxHandler.setToolboxState(this, CHART_EDITOR_TOOLBOX_DIFFICULTY_LAYOUT, event.value));
    addUIChangeListener('menubarItemToggleToolboxMetadata',
      event -> ChartEditorToolboxHandler.setToolboxState(this, CHART_EDITOR_TOOLBOX_METADATA_LAYOUT, event.value));
    addUIChangeListener('menubarItemToggleToolboxCharacters',
      event -> ChartEditorToolboxHandler.setToolboxState(this, CHART_EDITOR_TOOLBOX_CHARACTERS_LAYOUT, event.value));
    addUIChangeListener('menubarItemToggleToolboxPlayerPreview',
      event -> ChartEditorToolboxHandler.setToolboxState(this, CHART_EDITOR_TOOLBOX_PLAYER_PREVIEW_LAYOUT, event.value));
    addUIChangeListener('menubarItemToggleToolboxOpponentPreview',
      event -> ChartEditorToolboxHandler.setToolboxState(this, CHART_EDITOR_TOOLBOX_OPPONENT_PREVIEW_LAYOUT, event.value));

    // TODO: Pass specific HaxeUI components to add context menus to them.
    registerContextMenu(null, Paths.ui('chart-editor/context/test'));
  }

  /**
   * Initialize TurboKeyHandlers and add them to the state (so `update()` is called)
   * We can then probe `keyHandler.activated` to see if the key combo's action should be taken.
   */
  function setupTurboKeyHandlers():Void
  {
    add(undoKeyHandler);
    add(redoKeyHandler);
    add(upKeyHandler);
    add(downKeyHandler);
    add(pageUpKeyHandler);
    add(pageDownKeyHandler);
  }

  /**
   * Setup timers and listerners to handle auto-save.
   */
  function setupAutoSave():Void
  {
    WindowUtil.windowExit.add(onWindowClose);
    saveDataDirty = false;
  }

  /**
   * Called after 5 minutes without saving.
   */
  function autoSave():Void
  {
    saveDataDirty = false;

    // Auto-save the chart.

    #if html5
    // Auto-save to local storage.
    #else
    // Auto-save to temp file.
    exportAllSongData(true, true);
    #end
  }

  function onWindowClose(exitCode:Int):Void
  {
    trace('Window exited with exit code: $exitCode');
    trace('Should save chart? $saveDataDirty');

    if (saveDataDirty)
    {
      exportAllSongData(true);
    }
  }

  function cleanupAutoSave():Void
  {
    WindowUtil.windowExit.remove(onWindowClose);
  }

  public override function update(elapsed:Float):Void
  {
    // dispatchEvent gets called here.
    super.update(elapsed);

    FlxG.mouse.visible = true;

    // These ones happen even if the modal dialog is open.
    handleMusicPlayback();
    handleNoteDisplay();

    // These ones only happen if the modal dialog is not open.
    handleScrollKeybinds();
    // handleZoom();
    // handleSnap();
    handleCursor();

    handleMenubar();
    handleToolboxes();
    handlePlaybar();
    handlePlayhead();

    handleFileKeybinds();
    handleEditKeybinds();
    handleViewKeybinds();
    handleTestKeybinds();
    handleHelpKeybinds();

    // DEBUG
    #if debug
    if (FlxG.keys.justPressed.E && !isHaxeUIDialogOpen)
    {
      currentSongMetadata.timeChanges[0].timeSignatureNum = (currentSongMetadata.timeChanges[0].timeSignatureNum == 4 ? 3 : 4);
    }
    #end

    // Right align the BF health icon.

    // Base X position to the right of the grid.
    var baseHealthIconXPos:Float = gridTiledSprite.x + GRID_SIZE * (STRUMLINE_SIZE * 2 + 1) + 15;
    // Will be 0 when not bopping. When bopping, will increase to push the icon left.
    var healthIconOffset:Float = healthIconBF.width - (HealthIcon.HEALTH_ICON_SIZE * 0.5);
    healthIconBF.x = baseHealthIconXPos - healthIconOffset;
  }

  /**
   * Beat hit while the song is playing.
   */
  override function beatHit():Bool
  {
    // dispatchEvent gets called here.
    if (!super.beatHit()) return false;

    if (shouldPlayMetronome && (audioInstTrack != null && audioInstTrack.playing))
    {
      playMetronomeTick(Conductor.currentBeat % 4 == 0);
    }

    return true;
  }

  /**
   * Step hit while the song is playing.
   */
  override function stepHit():Bool
  {
    // dispatchEvent gets called here.
    if (!super.stepHit()) return false;

    if (audioInstTrack != null && audioInstTrack.playing)
    {
      healthIconDad.onStepHit(Conductor.currentStep);
      healthIconBF.onStepHit(Conductor.currentStep);
    }

    // Updating these every step keeps it more accurate.
    // playerPreviewDirty = true;
    // opponentPreviewDirty = true;

    return true;
  }

  /**
   * Handle keybinds for scrolling the chart editor grid.
  **/
  function handleScrollKeybinds():Void
  {
    // Don't scroll when the cursor is over the UI.
    if (isCursorOverHaxeUI) return;

    var scrollAmount:Float = 0; // Amount to scroll the grid.
    var playheadAmount:Float = 0; // Amount to scroll the playhead relative to the grid.
    var shouldPause:Bool = false; // Whether to pause the song when scrolling.
    var shouldEase:Bool = false; // Whether to ease the scroll.

    // Up Arrow = Scroll Up
    if (upKeyHandler.activated && currentLiveInputStyle != LiveInputStyle.WASD)
    {
      scrollAmount = -GRID_SIZE * 0.25 * 5.0;
      shouldPause = true;
    }
    // Down Arrow = Scroll Down
    if (downKeyHandler.activated && currentLiveInputStyle != LiveInputStyle.WASD)
    {
      scrollAmount = GRID_SIZE * 0.25 * 5.0;
      shouldPause = true;
    }

    // PAGE UP = Jump up to nearest measure
    if (pageUpKeyHandler.activated)
    {
      var measureHeight:Float = GRID_SIZE * 4 * Conductor.beatsPerMeasure;
      var targetScrollPosition:Float = Math.floor(scrollPositionInPixels / measureHeight) * measureHeight;
      // If we would move less than one grid, instead move to the top of the previous measure.
      if (Math.abs(targetScrollPosition - scrollPositionInPixels) < GRID_SIZE)
      {
        targetScrollPosition -= GRID_SIZE * 4 * Conductor.beatsPerMeasure;
      }
      scrollAmount = targetScrollPosition - scrollPositionInPixels;

      shouldPause = true;
    }
    if (playbarButtonPressed == 'playbarBack')
    {
      playbarButtonPressed = '';
      scrollAmount = -GRID_SIZE * 4 * Conductor.beatsPerMeasure;
      shouldPause = true;
    }

    // PAGE DOWN = Jump down to nearest measure
    if (pageDownKeyHandler.activated)
    {
      var measureHeight:Float = GRID_SIZE * 4 * Conductor.beatsPerMeasure;
      var targetScrollPosition:Float = Math.ceil(scrollPositionInPixels / measureHeight) * measureHeight;
      // If we would move less than one grid, instead move to the top of the next measure.
      if (Math.abs(targetScrollPosition - scrollPositionInPixels) < GRID_SIZE)
      {
        targetScrollPosition += GRID_SIZE * 4 * Conductor.beatsPerMeasure;
      }
      scrollAmount = targetScrollPosition - scrollPositionInPixels;

      shouldPause = true;
    }
    if (playbarButtonPressed == 'playbarForward')
    {
      playbarButtonPressed = '';
      scrollAmount = GRID_SIZE * 4 * Conductor.beatsPerMeasure;
      shouldPause = true;
    }

    // Mouse Wheel = Scroll
    if (FlxG.mouse.wheel != 0 && !FlxG.keys.pressed.CONTROL)
    {
      scrollAmount = -10 * FlxG.mouse.wheel;
      shouldPause = true;
    }

    // Middle Mouse + Drag = Scroll but move the playhead the same amount.
    if (FlxG.mouse.pressedMiddle)
    {
      if (FlxG.mouse.deltaY != 0)
      {
        // Scroll down by the amount dragged.
        scrollAmount += -FlxG.mouse.deltaY;
        // Move the playhead by the same amount in the other direction so it is stationary.
        playheadAmount += FlxG.mouse.deltaY;
      }
    }

    // SHIFT + Scroll = Scroll Fast
    if (FlxG.keys.pressed.SHIFT)
    {
      scrollAmount *= 5;
    }
    // CONTROL + Scroll = Scroll Precise
    if (FlxG.keys.pressed.CONTROL)
    {
      scrollAmount /= 10;
    }

    // ALT = Move playhead instead.
    if (FlxG.keys.pressed.ALT)
    {
      playheadAmount = scrollAmount;
      scrollAmount = 0;
      shouldPause = false;
    }

    // HOME = Scroll to Top
    if (FlxG.keys.justPressed.HOME)
    {
      // Scroll amount is the difference between the current position and the top.
      scrollAmount = 0 - this.scrollPositionInPixels;
      playheadAmount = 0 - this.playheadPositionInPixels;
      shouldPause = true;
    }
    if (playbarButtonPressed == 'playbarStart')
    {
      playbarButtonPressed = '';
      scrollAmount = 0 - this.scrollPositionInPixels;
      playheadAmount = 0 - this.playheadPositionInPixels;
      shouldPause = true;
    }

    // END = Scroll to Bottom
    if (FlxG.keys.justPressed.END)
    {
      // Scroll amount is the difference between the current position and the bottom.
      scrollAmount = this.songLengthInPixels - this.scrollPositionInPixels;
      shouldPause = true;
    }
    if (playbarButtonPressed == 'playbarEnd')
    {
      playbarButtonPressed = '';
      scrollAmount = this.songLengthInPixels - this.scrollPositionInPixels;
      shouldPause = true;
    }

    if (Math.abs(scrollAmount) > GRID_SIZE * 8)
    {
      shouldEase = true;
    }

    // Resync the conductor and audio tracks.
    if (scrollAmount != 0 || playheadAmount != 0)
    {
      this.playheadPositionInPixels += playheadAmount;
      if (shouldEase)
      {
        easeSongToScrollPosition(this.scrollPositionInPixels + scrollAmount);
      }
      else
      {
        // Apply the scroll amount.
        this.scrollPositionInPixels += scrollAmount;
        moveSongToScrollPosition();
      }
    }
    if (shouldPause) stopAudioPlayback();
  }

  function handleZoom():Void
  {
    if (FlxG.keys.justPressed.MINUS)
    {
      currentZoomLevel /= 2;

      // Update the grid.
      ChartEditorThemeHandler.updateTheme(this);
      // Update the note positions.
      noteDisplayDirty = true;
    }

    if (FlxG.keys.justPressed.PLUS)
    {
      currentZoomLevel *= 2;

      // Update the grid.
      ChartEditorThemeHandler.updateTheme(this);
      // Update the note positions.
      noteDisplayDirty = true;
    }
  }

  function handleSnap():Void
  {
    if (FlxG.keys.justPressed.LEFT)
    {
      noteSnapQuantIndex--;
    }

    if (FlxG.keys.justPressed.RIGHT)
    {
      noteSnapQuantIndex++;
    }
  }

  /**
   * Handle display of the mouse cursor.
   */
  function handleCursor():Void
  {
    // Note: If a menu is open in HaxeUI, don't handle cursor behavior.
    var shouldHandleCursor:Bool = !isCursorOverHaxeUI || (selectionBoxStartPos != null);
    var eventColumn:Int = (STRUMLINE_SIZE * 2 + 1) - 1;

    if (shouldHandleCursor)
    {
      var overlapsGrid:Bool = FlxG.mouse.overlaps(gridTiledSprite);

      // Cursor position relative to the grid.
      var cursorX:Float = FlxG.mouse.screenX - gridTiledSprite.x;
      var cursorY:Float = FlxG.mouse.screenY - gridTiledSprite.y;

      var overlapsSelectionBorder:Bool = overlapsGrid
        && (cursorX % 40) < (GRID_SELECTION_BORDER_WIDTH / 2)
          || (cursorX % 40) > (40 - (GRID_SELECTION_BORDER_WIDTH / 2))
            || (cursorY % 40) < (GRID_SELECTION_BORDER_WIDTH / 2) || (cursorY % 40) > (40 - (GRID_SELECTION_BORDER_WIDTH / 2));

      if (FlxG.mouse.justPressed)
      {
        if (FlxG.mouse.overlaps(gridPlayheadScrollArea))
        {
          gridPlayheadScrollAreaPressed = true;
        }
        else if (!overlapsGrid || overlapsSelectionBorder)
        {
          selectionBoxStartPos = new FlxPoint(FlxG.mouse.screenX, FlxG.mouse.screenY);
        }
        else
        {
          trace('Clicked outside grid, deselecting all items.');

          // Deselect all items.
          performCommand(new DeselectAllItemsCommand(currentNoteSelection, currentEventSelection));
        }
      }

      if (gridPlayheadScrollAreaPressed)
      {
        Cursor.cursorMode = Grabbing;
      }
      else if (FlxG.mouse.overlaps(gridPlayheadScrollArea))
      {
        Cursor.cursorMode = Pointer;
      }
      else
      {
        Cursor.cursorMode = Default;
      }

      if (gridPlayheadScrollAreaPressed && FlxG.mouse.released)
      {
        gridPlayheadScrollAreaPressed = false;
      }

      if (gridPlayheadScrollAreaPressed)
      {
        // Clicked on the playhead scroll area.
        // Move the playhead to the cursor position.
        this.playheadPositionInPixels = FlxG.mouse.screenY - MENU_BAR_HEIGHT - GRID_TOP_PAD;
        moveSongToScrollPosition();
      }

      // The song position of the cursor, in steps.
      var cursorFractionalStep:Float = cursorY / GRID_SIZE / (16 / noteSnapQuant);
      var cursorMs:Float = Conductor.getStepTimeInMs(cursorFractionalStep);
      // The direction value for the column at the cursor.
      var cursorColumn:Int = Math.floor(cursorX / GRID_SIZE);
      if (cursorColumn < 0) cursorColumn = 0;
      if (cursorColumn >= (STRUMLINE_SIZE * 2 + 1 - 1))
      {
        // Don't invert the event column.
        cursorColumn = (STRUMLINE_SIZE * 2 + 1 - 1);
      }
      else
      {
        // Invert player and opponent columns.
        if (cursorColumn >= STRUMLINE_SIZE)
        {
          cursorColumn -= STRUMLINE_SIZE;
        }
        else
        {
          cursorColumn += STRUMLINE_SIZE;
        }
      }

      if (selectionBoxStartPos != null)
      {
        var cursorXStart:Float = selectionBoxStartPos.x - gridTiledSprite.x;
        var cursorYStart:Float = selectionBoxStartPos.y - gridTiledSprite.y;

        var hasDraggedMouse:Bool = Math.abs(cursorX - cursorXStart) > DRAG_THRESHOLD || Math.abs(cursorY - cursorYStart) > DRAG_THRESHOLD;

        // Determine if we dragged the mouse at all.
        if (hasDraggedMouse)
        {
          // Handle releasing the selection box.
          if (FlxG.mouse.justReleased)
          {
            // We released the mouse. Select the notes in the box.
            var cursorFractionalStepStart:Float = cursorYStart / GRID_SIZE;
            var cursorStepStart:Int = Math.floor(cursorFractionalStepStart);
            var cursorMsStart:Float = Conductor.getStepTimeInMs(cursorStepStart);
            var cursorColumnBase:Int = Math.floor(cursorX / GRID_SIZE);
            var cursorColumnBaseStart:Int = Math.floor(cursorXStart / GRID_SIZE);

            // Since this selects based on noteData directly,
            // we don't need to specifically exclude sustain pieces.

            // This logic is gross because the columns go 4567-0123-8.
            // We build a list of columns to select.
            var columnStart:Int = Std.int(Math.min(cursorColumnBase, cursorColumnBaseStart));
            var columnEnd:Int = Std.int(Math.max(cursorColumnBase, cursorColumnBaseStart));
            var columns:Array<Int> = [for (i in columnStart...(columnEnd + 1)) i].map(function(i:Int):Int {
              if (i >= eventColumn)
              {
                // Don't invert the event column.
                return eventColumn;
              }
              else if (i >= STRUMLINE_SIZE)
              {
                // Invert the player columns.
                return i - STRUMLINE_SIZE;
              }
              else if (i >= 0)
              {
                // Invert the opponent columns.
                return i + STRUMLINE_SIZE;
              }
              else
              {
                // Minimum of 0.
                return 0;
              }
            });

            if (columns.length > 0)
            {
              var notesToSelect:Array<SongNoteData> = currentSongChartNoteData;
              notesToSelect = SongDataUtils.getNotesInTimeRange(notesToSelect, Math.min(cursorMsStart, cursorMs), Math.max(cursorMsStart, cursorMs));
              notesToSelect = SongDataUtils.getNotesWithData(notesToSelect, columns);

              var eventsToSelect:Array<SongEventData> = [];

              if (columns.indexOf(eventColumn) != -1)
              {
                // The drag selection included the event column.
                eventsToSelect = currentSongChartEventData;
                eventsToSelect = SongDataUtils.getEventsInTimeRange(eventsToSelect, Math.min(cursorMsStart, cursorMs), Math.max(cursorMsStart, cursorMs));
              }

              if (notesToSelect.length > 0 || eventsToSelect.length > 0)
              {
                if (FlxG.keys.pressed.CONTROL)
                {
                  // Add to the selection.
                  performCommand(new SelectItemsCommand(notesToSelect, eventsToSelect));
                }
                else
                {
                  // Set the selection.
                  performCommand(new SetItemSelectionCommand(notesToSelect, eventsToSelect, currentNoteSelection, currentEventSelection));
                }
              }
              else
              {
                // We made a selection box, but it didn't select anything.

                if (!FlxG.keys.pressed.CONTROL)
                {
                  trace('Clicked and dragged outside grid, deselecting all items.');
                  // Deselect all items.
                  performCommand(new DeselectAllItemsCommand(currentNoteSelection, currentEventSelection));
                }
              }
            }
            else
            {
              // We made a selection box, but it didn't select any columns.
            }

            // Clear the selection box.
            selectionBoxStartPos = null;
            setSelectionBoxBounds();
          }
          else
          {
            // Scroll the screen if the mouse is above or below the grid.
            if (FlxG.mouse.screenY < MENU_BAR_HEIGHT)
            {
              // Scroll up.
              var diff:Float = MENU_BAR_HEIGHT - FlxG.mouse.screenY;
              scrollPositionInPixels -= diff * 0.5; // Too fast!
              trace('Scroll up: ' + diff);
              moveSongToScrollPosition();
            }
            else if (FlxG.mouse.screenY > playbarHeadLayout.y)
            {
              // Scroll down.
              var diff:Float = FlxG.mouse.screenY - playbarHeadLayout.y;
              scrollPositionInPixels += diff * 0.5; // Too fast!
              trace('Scroll down: ' + diff);
              moveSongToScrollPosition();
            }

            // Render the selection box.
            var selectionRect:FlxRect = new FlxRect();
            selectionRect.x = Math.min(FlxG.mouse.screenX, selectionBoxStartPos.x);
            selectionRect.y = Math.min(FlxG.mouse.screenY, selectionBoxStartPos.y);
            selectionRect.width = Math.abs(FlxG.mouse.screenX - selectionBoxStartPos.x);
            selectionRect.height = Math.abs(FlxG.mouse.screenY - selectionBoxStartPos.y);
            setSelectionBoxBounds(selectionRect);
          }
        }
        else if (FlxG.mouse.justReleased)
        {
          // Clear the selection box.
          selectionBoxStartPos = null;
          setSelectionBoxBounds();

          if (overlapsGrid)
          {
            // We clicked on the grid without moving the mouse.

            // Find the first note that is at the cursor position.
            var highlightedNote:ChartEditorNoteSprite = renderedNotes.members.find(function(note:ChartEditorNoteSprite):Bool {
              // If note.alive is false, the note is dead and awaiting recycling.
              return note.alive && FlxG.mouse.overlaps(note);
            });
            var highlightedEvent:ChartEditorEventSprite = null;
            if (highlightedNote == null)
            {
              highlightedEvent = renderedEvents.members.find(function(event:ChartEditorEventSprite):Bool {
                return event.alive && FlxG.mouse.overlaps(event);
              });
            }

            if (FlxG.keys.pressed.CONTROL)
            {
              if (highlightedNote != null)
              {
                // TODO: Handle the case of clicking on a sustain piece.
                // Control click to select/deselect an individual note.
                if (isNoteSelected(highlightedNote.noteData))
                {
                  performCommand(new DeselectItemsCommand([highlightedNote.noteData], []));
                }
                else
                {
                  performCommand(new SelectItemsCommand([highlightedNote.noteData], []));
                }
              }
              else if (highlightedEvent != null)
              {
                // Control click to select/deselect an individual note.
                if (isEventSelected(highlightedEvent.eventData))
                {
                  performCommand(new DeselectItemsCommand([], [highlightedEvent.eventData]));
                }
                else
                {
                  performCommand(new SelectItemsCommand([], [highlightedEvent.eventData]));
                }
              }
              else
              {
                // Do nothing if you control-clicked on an empty space.
              }
            }
            else
            {
              if (highlightedNote != null)
              {
                // Click a note to select it.
                performCommand(new SetItemSelectionCommand([highlightedNote.noteData], [], currentNoteSelection, currentEventSelection));
              }
              else if (highlightedEvent != null)
              {
                // Click an event to select it.
                performCommand(new SetItemSelectionCommand([], [highlightedEvent.eventData], currentNoteSelection, currentEventSelection));
              }
              else
              {
                // Click on an empty space to deselect everything.
                performCommand(new DeselectAllItemsCommand(currentNoteSelection, currentEventSelection));
              }
            }
          }
          else
          {
            // If we clicked and released outside the grid.

            if (!FlxG.keys.pressed.CONTROL)
            {
              trace('Clicked outside grid, deselecting all items.');
              // Deselect all items.
              performCommand(new DeselectAllItemsCommand(currentNoteSelection, currentEventSelection));
            }
          }
        }
      }
      else if (currentPlaceNoteData != null)
      {
        // Handle extending the note as you drag.

        // TODO: This should be beat snapped?
        var dragLengthSteps:Float = Conductor.getTimeInSteps(cursorMs) - currentPlaceNoteData.stepTime;

        // Without this, the newly placed note feels too short compared to the user's input.
        var INCREMENT:Float = 1.0;
        // TODO: Make this not busted with BPM changes
        var dragLengthMs:Float = Math.floor(dragLengthSteps + INCREMENT) * Conductor.stepLengthMs;

        // TODO: Add and update some sort of preview?

        if (FlxG.mouse.justReleased)
        {
          if (dragLengthSteps > 0)
          {
            // Apply the new length.
            performCommand(new ExtendNoteLengthCommand(currentPlaceNoteData, dragLengthMs));
          }

          // Finished dragging. Release the note.
          currentPlaceNoteData = null;
        }
      }
      else
      {
        if (FlxG.mouse.justPressed)
        {
          // Just clicked to place a note.
          if (overlapsGrid && !overlapsSelectionBorder)
          {
            // We clicked on the grid without moving the mouse.

            // Find the first note that is at the cursor position.
            var highlightedNote:ChartEditorNoteSprite = renderedNotes.members.find(function(note:ChartEditorNoteSprite):Bool {
              // If note.alive is false, the note is dead and awaiting recycling.
              return note.alive && FlxG.mouse.overlaps(note);
            });
            var highlightedEvent:ChartEditorEventSprite = null;
            if (highlightedNote == null)
            {
              highlightedEvent = renderedEvents.members.find(function(event:ChartEditorEventSprite):Bool {
                // If event.alive is false, the event is dead and awaiting recycling.
                return event.alive && FlxG.mouse.overlaps(event);
              });
            }

            if (FlxG.keys.pressed.CONTROL)
            {
              // Control click to select/deselect an individual note.
              if (highlightedNote != null)
              {
                if (isNoteSelected(highlightedNote.noteData))
                {
                  performCommand(new DeselectItemsCommand([highlightedNote.noteData], []));
                }
                else
                {
                  performCommand(new SelectItemsCommand([highlightedNote.noteData], []));
                }
              }
              else if (highlightedEvent != null)
              {
                if (isEventSelected(highlightedEvent.eventData))
                {
                  performCommand(new DeselectItemsCommand([], [highlightedEvent.eventData]));
                }
                else
                {
                  performCommand(new SelectItemsCommand([], [highlightedEvent.eventData]));
                }
              }
              else
              {
                // Do nothing when control clicking nothing.
              }
            }
            else
            {
              if (highlightedNote != null)
              {
                // Click a note to select it.
                performCommand(new SetItemSelectionCommand([highlightedNote.noteData], [], currentNoteSelection, currentEventSelection));
              }
              else if (highlightedEvent != null)
              {
                // Click an event to select it.
                performCommand(new SetItemSelectionCommand([], [highlightedEvent.eventData], currentNoteSelection, currentEventSelection));
              }
              else
              {
                // Click a blank space to place a note and select it.

                if (cursorColumn == eventColumn)
                {
                  // Create an event and place it in the chart.
                  // TODO: Figure out configuring event data.
                  var newEventData:SongEventData = new SongEventData(cursorMs, selectedEventKind, selectedEventData);

                  performCommand(new AddEventsCommand([newEventData], FlxG.keys.pressed.CONTROL));
                }
                else
                {
                  // Create a note and place it in the chart.
                  var newNoteData:SongNoteData = new SongNoteData(cursorMs, cursorColumn, 0, selectedNoteKind);

                  performCommand(new AddNotesCommand([newNoteData], FlxG.keys.pressed.CONTROL));

                  currentPlaceNoteData = newNoteData;
                }
              }
            }
          }
          else
          {
            // If we clicked and released outside the grid, do nothing.
          }
        }

        var rightMouseUpdated:Bool = (FlxG.mouse.justPressedRight)
          || (FlxG.mouse.pressedRight && (FlxG.mouse.deltaX > 0 || FlxG.mouse.deltaY > 0));
        if (rightMouseUpdated && overlapsGrid)
        {
          // We right clicked on the grid.

          // Find the first note that is at the cursor position.
          var highlightedNote:ChartEditorNoteSprite = renderedNotes.members.find(function(note:ChartEditorNoteSprite):Bool {
            // If note.alive is false, the note is dead and awaiting recycling.
            return note.alive && FlxG.mouse.overlaps(note);
          });
          var highlightedEvent:ChartEditorEventSprite = null;
          if (highlightedNote == null)
          {
            highlightedEvent = renderedEvents.members.find(function(event:ChartEditorEventSprite):Bool {
              // If event.alive is false, the event is dead and awaiting recycling.
              return event.alive && FlxG.mouse.overlaps(event);
            });
          }

          if (highlightedNote != null)
          {
            // TODO: Handle the case of clicking on a sustain piece.
            // Remove the note.
            performCommand(new RemoveNotesCommand([highlightedNote.noteData]));
          }
          else if (highlightedEvent != null)
          {
            // Remove the event.
            performCommand(new RemoveEventsCommand([highlightedEvent.eventData]));
          }
          else
          {
            // Right clicked on nothing.
          }
        }

        // Handle grid cursor.
        if (overlapsGrid && !overlapsSelectionBorder && !gridPlayheadScrollAreaPressed)
        {
          Cursor.cursorMode = Pointer;

          // Indicate that we can place a note here.

          if (cursorColumn == eventColumn)
          {
            gridGhostEvent.visible = true;
            gridGhostNote.visible = false;

            if (selectedEventKind != gridGhostEvent.eventData.event)
            {
              gridGhostEvent.eventData.event = selectedEventKind;
            }

            gridGhostEvent.eventData.time = cursorMs;
            gridGhostEvent.updateEventPosition(renderedEvents);
          }
          else
          {
            gridGhostEvent.visible = false;
            gridGhostNote.visible = true;

            if (cursorColumn != gridGhostNote.noteData.data || selectedNoteKind != gridGhostNote.noteData.kind)
            {
              gridGhostNote.noteData.kind = selectedNoteKind;
              gridGhostNote.noteData.data = cursorColumn;
              gridGhostNote.playNoteAnimation();
            }

            gridGhostNote.noteData.time = cursorMs;
            gridGhostNote.updateNotePosition(renderedNotes);
          }

          // gridCursor.visible = true;
          // // X and Y are the cursor position relative to the grid, snapped to the top left of the grid square.
          // gridCursor.x = Math.floor(cursorX / GRID_SIZE) * GRID_SIZE + gridTiledSprite.x + (GRID_SELECTION_BORDER_WIDTH / 2);
          // gridCursor.y = cursorStep * GRID_SIZE + gridTiledSprite.y + (GRID_SELECTION_BORDER_WIDTH / 2);
        }
        else
        {
          gridGhostNote.visible = false;
          gridGhostEvent.visible = false;
          Cursor.cursorMode = Default;
        }
      }
    }
    else
    {
      gridGhostNote.visible = false;
      gridGhostEvent.visible = false;
    }

    if (isCursorOverHaxeUIButton && Cursor.cursorMode == Default)
    {
      Cursor.cursorMode = Pointer;
    }
  }

  /**
   * Handle using `renderedNotes` to display notes from `currentSongChartNoteData`.
   */
  function handleNoteDisplay():Void
  {
    if (noteDisplayDirty)
    {
      noteDisplayDirty = false;

      // Update for whether downscroll is enabled.
      renderedNotes.flipX = (isViewDownscroll);

      // Calculate the top and bottom of the view area.
      var viewAreaTopPixels:Float = MENU_BAR_HEIGHT;
      var visibleGridHeightPixels:Float = FlxG.height - MENU_BAR_HEIGHT - PLAYBAR_HEIGHT; // The area underneath the menu bar and playbar is not visible.
      var viewAreaBottomPixels:Float = viewAreaTopPixels + visibleGridHeightPixels;

      // Remove notes that are no longer visible and list the ones that are.
      var displayedNoteData:Array<SongNoteData> = [];
      for (noteSprite in renderedNotes.members)
      {
        if (noteSprite == null || !noteSprite.exists || !noteSprite.visible) continue;

        if (!noteSprite.isNoteVisible(viewAreaBottomPixels, viewAreaTopPixels))
        {
          // This sprite is off-screen.
          // Kill the note sprite and recycle it.
          noteSprite.noteData = null;
        }
        else if (currentSongChartNoteData.indexOf(noteSprite.noteData) == -1)
        {
          // This note was deleted.
          // Kill the note sprite and recycle it.
          noteSprite.noteData = null;
        }
        else
        {
          // Note is already displayed and should remain displayed.
          displayedNoteData.push(noteSprite.noteData);

          // Update the note sprite's position.
          noteSprite.updateNotePosition(renderedNotes);
        }
      }

      var displayedHoldNoteData:Array<SongNoteData> = [];
      for (holdNoteSprite in renderedHoldNotes.members)
      {
        if (holdNoteSprite == null || !holdNoteSprite.exists || !holdNoteSprite.visible) continue;

        if (!holdNoteSprite.isHoldNoteVisible(FlxG.height - MENU_BAR_HEIGHT, GRID_TOP_PAD))
        {
          holdNoteSprite.kill();
        }
        else if (currentSongChartNoteData.indexOf(holdNoteSprite.noteData) == -1 || holdNoteSprite.noteData.length == 0)
        {
          // This hold note was deleted.
          // Kill the hold note sprite and recycle it.
          holdNoteSprite.kill();
        }
        else if (displayedHoldNoteData.indexOf(holdNoteSprite.noteData) != -1)
        {
          // This hold note is a duplicate.
          // Kill the hold note sprite and recycle it.
          holdNoteSprite.kill();
        }
        else
        {
          displayedHoldNoteData.push(holdNoteSprite.noteData);
          // Update the event sprite's position.
          holdNoteSprite.updateHoldNotePosition(renderedNotes);
        }
      }

      // Remove events that are no longer visible and list the ones that are.
      var displayedEventData:Array<SongEventData> = [];
      for (eventSprite in renderedEvents.members)
      {
        if (eventSprite == null || !eventSprite.exists || !eventSprite.visible) continue;

        if (!eventSprite.isEventVisible(FlxG.height - MENU_BAR_HEIGHT, GRID_TOP_PAD))
        {
          // This sprite is off-screen.
          // Kill the event sprite and recycle it.
          eventSprite.eventData = null;
        }
        else if (currentSongChartEventData.indexOf(eventSprite.eventData) == -1)
        {
          // This event was deleted.
          // Kill the event sprite and recycle it.
          eventSprite.eventData = null;
        }
        else
        {
          // Event is already displayed and should remain displayed.
          displayedEventData.push(eventSprite.eventData);

          // Update the event sprite's position.
          eventSprite.updateEventPosition(renderedEvents);
        }
      }

      // Add notes that are now visible.
      for (noteData in currentSongChartNoteData)
      {
        // Remember if we are already displaying this note.
        if (displayedNoteData.indexOf(noteData) != -1)
        {
          continue;
        }

        if (!ChartEditorNoteSprite.wouldNoteBeVisible(viewAreaBottomPixels, viewAreaTopPixels, noteData,
          renderedNotes)) continue; // Else, this note is visible and we need to render it!

        // Get a note sprite from the pool.
        // If we can reuse a deleted note, do so.
        // If a new note is needed, call buildNoteSprite.
        var noteSprite:ChartEditorNoteSprite = renderedNotes.recycle(() -> new ChartEditorNoteSprite(this));
        trace('Creating new Note... (${renderedNotes.members.length})');
        noteSprite.parentState = this;

        // The note sprite handles animation playback and positioning.
        noteSprite.noteData = noteData;

        // Setting note data resets position relative to the grid so we fix that.
        noteSprite.updateNotePosition(renderedNotes);

        // Add hold notes that are now visible (and not already displayed).
        if (noteSprite.noteData.length > 0 && displayedHoldNoteData.indexOf(noteData) == -1)
        {
          var holdNoteSprite:ChartEditorHoldNoteSprite = renderedHoldNotes.recycle(() -> new ChartEditorHoldNoteSprite(this));
          trace('Creating new HoldNote... (${renderedHoldNotes.members.length})');

          var noteLengthPixels:Float = noteSprite.noteData.stepLength * GRID_SIZE;

          holdNoteSprite.noteData = noteSprite.noteData;
          holdNoteSprite.noteDirection = noteSprite.noteData.getDirection();

          holdNoteSprite.setHeightDirectly(noteLengthPixels);

          holdNoteSprite.updateHoldNotePosition(renderedHoldNotes);
        }
      }

      // Add events that are now visible.
      for (eventData in currentSongChartEventData)
      {
        // Remember if we are already displaying this event.
        if (displayedEventData.indexOf(eventData) != -1)
        {
          continue;
        }

        if (!ChartEditorEventSprite.wouldEventBeVisible(viewAreaBottomPixels, viewAreaTopPixels, eventData, renderedNotes)) continue;

        // Else, this event is visible and we need to render it!

        // Get an event sprite from the pool.
        // If we can reuse a deleted event, do so.
        // If a new event is needed, call buildEventSprite.
        var eventSprite:ChartEditorEventSprite = renderedEvents.recycle(() -> new ChartEditorEventSprite(this), false, true);
        eventSprite.parentState = this;
        trace('Creating new Event... (${renderedEvents.members.length})');

        // The event sprite handles animation playback and positioning.
        eventSprite.eventData = eventData;

        // Setting event data resets position relative to the grid so we fix that.
        eventSprite.x += renderedEvents.x;
        eventSprite.y += renderedEvents.y;
      }

      // Add hold notes that have been made visible (but not their parents)
      for (noteData in currentSongChartNoteData)
      {
        // Is the note a hold note?
        if (noteData.length <= 0) continue;

        // Is the hold note rendered already?
        if (displayedHoldNoteData.indexOf(noteData) != -1) continue;

        // Is the hold note offscreen?
        if (!ChartEditorHoldNoteSprite.wouldHoldNoteBeVisible(viewAreaBottomPixels, viewAreaTopPixels, noteData, renderedHoldNotes)) continue;

        // Hold note should be rendered.
        var holdNoteFactory = function() {
          // TODO: Print some kind of warning if `renderedHoldNotes.members` is too high?
          return new ChartEditorHoldNoteSprite(this);
        }
        var holdNoteSprite:ChartEditorHoldNoteSprite = renderedHoldNotes.recycle(holdNoteFactory);

        var noteLengthPixels:Float = noteData.stepLength * GRID_SIZE;

        holdNoteSprite.noteData = noteData;
        holdNoteSprite.noteDirection = noteData.getDirection();

        holdNoteSprite.setHeightDirectly(noteLengthPixels);

        holdNoteSprite.updateHoldNotePosition(renderedHoldNotes);

        displayedHoldNoteData.push(noteData);
      }

      // Destroy all existing selection squares.
      for (member in renderedSelectionSquares.members)
      {
        // Killing the sprite is cheap because we can recycle it.
        member.kill();
      }

      // Readd selection squares for selected notes.
      // Recycle selection squares if possible.
      for (noteSprite in renderedNotes.members)
      {
        // TODO: Handle selection of hold notes.
        if (isNoteSelected(noteSprite.noteData))
        {
          var selectionSquare:FlxSprite = renderedSelectionSquares.recycle(buildSelectionSquare);

          // Set the position and size (because we might be recycling one with bad values).
          selectionSquare.x = noteSprite.x;
          selectionSquare.y = noteSprite.y;
          selectionSquare.width = noteSprite.width;
          selectionSquare.height = noteSprite.height;
        }
      }

      for (eventSprite in renderedEvents.members)
      {
        if (isEventSelected(eventSprite.eventData))
        {
          var selectionSquare:FlxSprite = renderedSelectionSquares.recycle(buildSelectionSquare);

          // Set the position and size (because we might be recycling one with bad values).
          selectionSquare.x = eventSprite.x;
          selectionSquare.y = eventSprite.y;
          selectionSquare.width = eventSprite.width;
          selectionSquare.height = eventSprite.height;
        }
      }

      // Sort the notes DESCENDING. This keeps the sustain behind the associated note.
      renderedNotes.sort(FlxSort.byY, FlxSort.DESCENDING);

      // Sort the events DESCENDING. This keeps the sustain behind the associated note.
      renderedEvents.sort(FlxSort.byY, FlxSort.DESCENDING);
    }

    // Add a debug value which displays the current size of the note pool.
    // The pool will grow as more notes need to be rendered at once.
    // If this gets too big, something needs to be optimized somewhere! -Eric
    FlxG.watch.addQuick("tapNotesRendered", renderedNotes.members.length);
    FlxG.watch.addQuick("holdNotesRendered", renderedHoldNotes.members.length);
  }

  function buildSelectionSquare():FlxSprite
  {
    return new FlxSprite().loadGraphic(selectionSquareBitmap);
  }

  /**
   * Handles display elements for the playbar at the bottom.
   */
  function handlePlaybar():Void
  {
    // Make sure the playbar is never nudged out of the correct spot.
    playbarHeadLayout.x = 4;
    playbarHeadLayout.y = FlxG.height - 48 - 8;

    var songPos:Float = Conductor.songPosition;
    var songRemaining:Float = Math.max(songLengthInMs - songPos, 0.0);

    // Move the playhead to match the song position, if we aren't dragging it.
    if (!playbarHeadDragging)
    {
      var songPosPercent:Float = songPos / songLengthInMs;
      playbarHead.value = songPosPercent * 100;
    }

    var songPosSeconds:String = Std.string(Math.floor((songPos / 1000) % 60)).lpad('0', 2);
    var songPosMinutes:String = Std.string(Math.floor((songPos / 1000) / 60)).lpad('0', 2);
    var songPosString:String = '${songPosMinutes}:${songPosSeconds}';

    setUIValue('playbarSongPos', songPosString);

    var songRemainingSeconds:String = Std.string(Math.floor((songRemaining / 1000) % 60)).lpad('0', 2);
    var songRemainingMinutes:String = Std.string(Math.floor((songRemaining / 1000) / 60)).lpad('0', 2);
    var songRemainingString:String = '-${songRemainingMinutes}:${songRemainingSeconds}';

    setUIValue('playbarSongRemaining', songRemainingString);
  }

  /**
   * Handle keybinds for File menu items.
   */
  function handleFileKeybinds():Void
  {
    // CTRL + Q = Quit to Menu
    if (FlxG.keys.pressed.CONTROL && FlxG.keys.justPressed.Q)
    {
      FlxG.switchState(new MainMenuState());
    }
  }

  /**
   * Handle keybinds for edit menu items.
   */
  function handleEditKeybinds():Void
  {
    // CTRL + Z = Undo
    if (undoKeyHandler.activated)
    {
      undoLastCommand();
    }

    // CTRL + Y = Redo
    if (redoKeyHandler.activated)
    {
      redoLastCommand();
    }

    // CTRL + C = Copy
    if (FlxG.keys.pressed.CONTROL && FlxG.keys.justPressed.C)
    {
      // Copy selected notes.
      // We don't need a command for this since we can't undo it.
      SongDataUtils.writeItemsToClipboard(
        {
          notes: SongDataUtils.buildNoteClipboard(currentNoteSelection),
          events: SongDataUtils.buildEventClipboard(currentEventSelection),
        });
    }

    // CTRL + X = Cut
    if (FlxG.keys.pressed.CONTROL && FlxG.keys.justPressed.X)
    {
      // Cut selected notes.
      performCommand(new CutItemsCommand(currentNoteSelection, currentEventSelection));
    }

    // CTRL + V = Paste
    if (FlxG.keys.pressed.CONTROL && FlxG.keys.justPressed.V)
    {
      // Paste notes from clipboard, at the playhead.
      performCommand(new PasteItemsCommand(scrollPositionInMs + playheadPositionInMs));
    }

    // DELETE = Delete
    if (FlxG.keys.justPressed.DELETE)
    {
      // Delete selected items.
      if (currentNoteSelection.length > 0 && currentEventSelection.length > 0)
      {
        performCommand(new RemoveItemsCommand(currentNoteSelection, currentEventSelection));
      }
      else if (currentNoteSelection.length > 0)
      {
        performCommand(new RemoveNotesCommand(currentNoteSelection));
      }
      else if (currentEventSelection.length > 0)
      {
        performCommand(new RemoveEventsCommand(currentEventSelection));
      }
    }

    // CTRL + A = Select All
    if (FlxG.keys.pressed.CONTROL && FlxG.keys.justPressed.A)
    {
      // Select all items.
      performCommand(new SelectAllItemsCommand(currentNoteSelection, currentEventSelection));
    }

    // CTRL + I = Select Inverse
    if (FlxG.keys.pressed.CONTROL && FlxG.keys.justPressed.I)
    {
      // Select unselected items and deselect selected items.
      performCommand(new InvertSelectedItemsCommand(currentNoteSelection, currentEventSelection));
    }

    // CTRL + D = Select None
    if (FlxG.keys.pressed.CONTROL && FlxG.keys.justPressed.D)
    {
      // Deselect all items.
      performCommand(new DeselectAllItemsCommand(currentNoteSelection, currentEventSelection));
    }
  }

  /**
   * Handle keybinds for View menu items.
   */
  function handleViewKeybinds():Void {}

  /**
   * Handle keybinds for the Test menu items.
   */
  function handleTestKeybinds():Void
  {
    if (FlxG.keys.justPressed.ENTER)
    {
      var minimal = FlxG.keys.pressed.SHIFT;
      testSongInPlayState(minimal);
    }
  }

  /**
   * Handle keybinds for Help menu items.
   */
  function handleHelpKeybinds():Void
  {
    // F1 = Open Help
    if (FlxG.keys.justPressed.F1) ChartEditorDialogHandler.openUserGuideDialog(this);
  }

  function handleToolboxes():Void
  {
    handleDifficultyToolbox();
    handlePlayerPreviewToolbox();
    handleOpponentPreviewToolbox();
  }

  function handleDifficultyToolbox():Void
  {
    if (difficultySelectDirty)
    {
      difficultySelectDirty = false;

      // Manage the Select Difficulty tree view.
      var difficultyToolbox:CollapsibleDialog = ChartEditorToolboxHandler.getToolbox(this, CHART_EDITOR_TOOLBOX_DIFFICULTY_LAYOUT);
      if (difficultyToolbox == null) return;

      var treeView:TreeView = difficultyToolbox.findComponent('difficultyToolboxTree');
      if (treeView == null) return;

      // Clear the tree view so we can rebuild it.
      treeView.clearNodes();

      var treeSong:TreeViewNode = treeView.addNode({id: 'stv_song', text: 'S: $currentSongName', icon: 'haxeui-core/styles/default/haxeui_tiny.png'});
      treeSong.expanded = true;

      for (curVariation in availableVariations)
      {
        var variationMetadata:SongMetadata = songMetadata.get(curVariation);

        var treeVariation:TreeViewNode = treeSong.addNode(
          {
            id: 'stv_variation_$curVariation',
            text: 'V: ${curVariation.toTitleCase()}'
          });
        treeVariation.expanded = true;

        var difficultyList:Array<String> = variationMetadata.playData.difficulties;

        for (difficulty in difficultyList)
        {
          var _treeDifficulty:TreeViewNode = treeVariation.addNode(
            {
              id: 'stv_difficulty_${curVariation}_$difficulty',
              text: 'D: ${difficulty.toTitleCase()}'
            });
        }
      }

      treeView.onChange = onChangeTreeDifficulty;
      treeView.selectedNode = getCurrentTreeDifficultyNode();
    }
  }

  function handlePlayerPreviewToolbox():Void
  {
    // Manage the Select Difficulty tree view.
    var charPreviewToolbox:CollapsibleDialog = ChartEditorToolboxHandler.getToolbox(this, CHART_EDITOR_TOOLBOX_PLAYER_PREVIEW_LAYOUT);
    if (charPreviewToolbox == null) return;

    var charPlayer:CharacterPlayer = charPreviewToolbox.findComponent('charPlayer');
    if (charPlayer == null) return;

    currentPlayerCharacterPlayer = charPlayer;

    if (playerPreviewDirty)
    {
      playerPreviewDirty = false;

      if (currentSongCharacterPlayer != charPlayer.charId)
      {
        healthIconBF.characterId = currentSongCharacterPlayer;

        charPlayer.loadCharacter(currentSongCharacterPlayer);
        charPlayer.characterType = CharacterType.BF;
        charPlayer.flip = true;
        charPlayer.targetScale = 0.5;

        charPreviewToolbox.title = 'Player Preview - ${charPlayer.charName}';
      }

      if (charPreviewToolbox != null && !charPreviewToolbox.minimized)
      {
        charPreviewToolbox.width = charPlayer.width + 32;
        charPreviewToolbox.height = charPlayer.height + 64;
      }
    }
  }

  function handleOpponentPreviewToolbox():Void
  {
    // Manage the Select Difficulty tree view.
    var charPreviewToolbox:CollapsibleDialog = ChartEditorToolboxHandler.getToolbox(this, CHART_EDITOR_TOOLBOX_OPPONENT_PREVIEW_LAYOUT);
    if (charPreviewToolbox == null) return;

    var charPlayer:CharacterPlayer = charPreviewToolbox.findComponent('charPlayer');
    if (charPlayer == null) return;

    currentOpponentCharacterPlayer = charPlayer;

    if (opponentPreviewDirty)
    {
      opponentPreviewDirty = false;

      if (currentSongCharacterOpponent != charPlayer.charId)
      {
        healthIconDad.characterId = currentSongCharacterOpponent;

        charPlayer.loadCharacter(currentSongCharacterOpponent);
        charPlayer.characterType = CharacterType.DAD;
        charPlayer.flip = false;
        charPlayer.targetScale = 0.5;

        charPreviewToolbox.title = 'Opponent Preview - ${charPlayer.charName}';
      }

      if (charPreviewToolbox != null && !charPreviewToolbox.minimized)
      {
        charPreviewToolbox.width = charPlayer.width + 32;
        charPreviewToolbox.height = charPlayer.height + 64;
      }
    }
  }

  public override function dispatchEvent(event:ScriptEvent):Void
  {
    super.dispatchEvent(event);

    // We can't use the ScriptedEventDispatcher with currentCharPlayer because we can't use the IScriptedClass interface on it.
    if (currentPlayerCharacterPlayer != null)
    {
      switch (event.type)
      {
        case ScriptEvent.UPDATE:
          currentPlayerCharacterPlayer.onUpdate(cast event);
        case ScriptEvent.SONG_BEAT_HIT:
          currentPlayerCharacterPlayer.onBeatHit(cast event);
        case ScriptEvent.SONG_STEP_HIT:
          currentPlayerCharacterPlayer.onStepHit(cast event);
        case ScriptEvent.NOTE_HIT:
          currentPlayerCharacterPlayer.onNoteHit(cast event);
      }
    }

    if (currentOpponentCharacterPlayer != null)
    {
      switch (event.type)
      {
        case ScriptEvent.UPDATE:
          currentOpponentCharacterPlayer.onUpdate(cast event);
        case ScriptEvent.SONG_BEAT_HIT:
          currentOpponentCharacterPlayer.onBeatHit(cast event);
        case ScriptEvent.SONG_STEP_HIT:
          currentOpponentCharacterPlayer.onStepHit(cast event);
        case ScriptEvent.NOTE_HIT:
          currentOpponentCharacterPlayer.onNoteHit(cast event);
      }
    }
  }

  function getCurrentTreeDifficultyNode():TreeViewNode
  {
    var treeView:TreeView = findComponent('difficultyToolboxTree');

    if (treeView == null) return null;

    var result:TreeViewNode = treeView.findNodeByPath('stv_song/stv_variation_$selectedVariation/stv_difficulty_${selectedVariation}_$selectedDifficulty',
      'id');

    if (result == null) return null;

    return result;
  }

  function onChangeTreeDifficulty(event:UIEvent):Void
  {
    // Get the newly selected node.
    var treeView:TreeView = cast event.target;
    var targetNode:TreeViewNode = treeView.selectedNode;

    if (targetNode == null)
    {
      trace('No target node!');
      // Reset the user's selection.
      treeView.selectedNode = getCurrentTreeDifficultyNode();
      return;
    }

    switch (targetNode.data.id.split('_')[1])
    {
      case 'difficulty':
        var variation:String = targetNode.data.id.split('_')[2];
        var difficulty:String = targetNode.data.id.split('_')[3];

        if (variation != null && difficulty != null)
        {
          trace('Changing difficulty to $variation:$difficulty');
          selectedVariation = variation;
          selectedDifficulty = difficulty;
        }
      // case 'song':
      // case 'variation':
      default:
        // Reset the user's selection.
        trace('Selected wrong node type, resetting selection.');
        treeView.selectedNode = getCurrentTreeDifficultyNode();
    }
  }

  function addDifficulty(variation:String):Void {}

  function addVariation(variationId:String):Void
  {
    // Create a new variation with the specified ID.
    songMetadata.set(variationId, currentSongMetadata.clone(variationId));
    // Switch to the new variation.
    selectedVariation = variationId;
  }

  /**
   * Handle the player preview/gameplay test area on the left side.
   */
  function handlePlayerDisplay():Void {}

  /**
   * Handles the note preview/scroll area on the right side.
   * Notes are rendered here as small bars.
   * This function also handles:
   * - Moving the viewport preview box around based on its current position.
   * - Scrolling the note preview area down if the note preview is taller than the screen,
   *   and the viewport nears the end of the visible area.
   */
  function handleNotePreview():Void
  {
    // TODO: Finish this.
    if (notePreviewDirty)
    {
      notePreviewDirty = false;

      // TODO: Only update the notes that have changed.
      notePreview.erase();
      notePreview.addNotes(currentSongChartNoteData, Std.int(songLengthInMs));
      notePreview.addEvents(currentSongChartEventData, Std.int(songLengthInMs));
    }
  }

  /**
   * Perform a spot update on the note preview, by editing the note preview
   * only where necessary. More efficient than a full update.
   */
  function updateNotePreview(note:SongNoteData, ?deleteNote:Bool = false):Void {}

  /**
   * Handles passive behavior of the menu bar, such as updating labels or enabled/disabled status.
   * Does not handle onClick ACTIONS of the menubar.
   */
  function handleMenubar():Void
  {
    if (commandHistoryDirty)
    {
      commandHistoryDirty = false;

      // Update the Undo and Redo buttons.
      var undoButton:MenuItem = findComponent('menubarItemUndo', MenuItem);

      if (undoButton != null)
      {
        if (undoHistory.length == 0)
        {
          // Disable the Undo button.
          undoButton.disabled = true;
          undoButton.text = 'Undo';
        }
        else
        {
          // Change the label to the last command.
          undoButton.disabled = false;
          undoButton.text = 'Undo ${undoHistory[undoHistory.length - 1].toString()}';
        }
      }
      else
      {
        trace('undoButton is null');
      }

      var redoButton:MenuItem = findComponent('menubarItemRedo', MenuItem);

      if (redoButton != null)
      {
        if (redoHistory.length == 0)
        {
          // Disable the Redo button.
          redoButton.disabled = true;
          redoButton.text = 'Redo';
        }
        else
        {
          // Change the label to the last command.
          redoButton.disabled = false;
          redoButton.text = 'Redo ${redoHistory[redoHistory.length - 1].toString()}';
        }
      }
      else
      {
        trace('redoButton is null');
      }
    }
  }

  /**
   * Handle syncronizing the conductor with the music playback.
   */
  function handleMusicPlayback():Void
  {
    if (audioInstTrack != null && audioInstTrack.playing)
    {
      if (FlxG.mouse.pressedMiddle)
      {
        // If middle mouse panning during song playback, we move ONLY the playhead, without scrolling. Neat!

        var oldStepTime:Float = Conductor.currentStepTime;
        var oldSongPosition:Float = Conductor.songPosition;
        Conductor.update(audioInstTrack.time);
        handleHitsounds(oldSongPosition, Conductor.songPosition);
        // Resync vocals.
        if (audioVocalTrackGroup != null && Math.abs(audioInstTrack.time - audioVocalTrackGroup.time) > 100)
        {
          audioVocalTrackGroup.time = audioInstTrack.time;
        }
        var diffStepTime:Float = Conductor.currentStepTime - oldStepTime;

        // Move the playhead.
        playheadPositionInPixels += diffStepTime * GRID_SIZE;

        // We don't move the song to scroll position, or update the note sprites.
      }
      else
      {
        // Else, move the entire view.
        var oldSongPosition:Float = Conductor.songPosition;
        Conductor.update(audioInstTrack.time);
        handleHitsounds(oldSongPosition, Conductor.songPosition);
        // Resync vocals.
        if (audioVocalTrackGroup != null && Math.abs(audioInstTrack.time - audioVocalTrackGroup.time) > 100)
        {
          audioVocalTrackGroup.time = audioInstTrack.time;
        }

        // We need time in fractional steps here to allow the song to actually play.
        // Also account for a potentially offset playhead.
        scrollPositionInPixels = Conductor.currentStepTime * GRID_SIZE - playheadPositionInPixels;

        // DO NOT move song to scroll position here specifically.

        // We need to update the note sprites.
        noteDisplayDirty = true;
      }
    }

    if (FlxG.keys.justPressed.SPACE && !isHaxeUIDialogOpen)
    {
      toggleAudioPlayback();
    }
  }

  /**
   * Handle the playback of hitsounds.
   */
  function handleHitsounds(oldSongPosition:Float, newSongPosition:Float):Void
  {
    if (!hitsoundsEnabled) return;

    // Assume notes are sorted by time.
    for (noteData in currentSongChartNoteData)
    {
      // Check for notes between the old and new song positions.

      if (noteData.time < oldSongPosition) // Note is in the past.
        continue;

      if (noteData.time > newSongPosition) // Note is in the future.
        return; // Assume all notes are also in the future.

      // Note was just hit.

      // Character preview.

      // NoteScriptEvent takes a sprite, ehe. Need to rework that.
      var tempNote:NoteSprite = new NoteSprite(NoteStyleRegistry.instance.fetchDefault());
      tempNote.noteData = noteData;
      tempNote.scrollFactor.set(0, 0);
      var event:NoteScriptEvent = new NoteScriptEvent(ScriptEvent.NOTE_HIT, tempNote, 1, true);
      dispatchEvent(event);

      // Calling event.cancelEvent() skips all the other logic! Neat!
      if (event.eventCanceled) continue;

      // Hitsounds.
      switch (noteData.getStrumlineIndex())
      {
        case 0: // Player
          if (hitsoundsEnabledPlayer) playSound(Paths.sound('funnyNoise/funnyNoise-09'));
        case 1: // Opponent
          if (hitsoundsEnabledOpponent) playSound(Paths.sound('funnyNoise/funnyNoise-010'));
      }
    }
  }

  function startAudioPlayback():Void
  {
<<<<<<< HEAD
    if (audioInstTrack != null) audioInstTrack.play(false, audioInstTrack.time);
    if (audioVocalTrackGroup != null) audioVocalTrackGroup.play(false, audioInstTrack.time);
    if (audioVocalTrackGroup != null) audioVocalTrackGroup.play(false, audioInstTrack.time);
=======
    if (audioInstTrack != null) audioInstTrack.play();
    if (audioVocalTrackGroup != null) audioVocalTrackGroup.play();
>>>>>>> 13c5297c

    setComponentText('playbarPlay', '||');
  }

  function stopAudioPlayback():Void
  {
    if (audioInstTrack != null) audioInstTrack.pause();
    if (audioVocalTrackGroup != null) audioVocalTrackGroup.pause();

    setComponentText('playbarPlay', '>');
  }

  function toggleAudioPlayback():Void
  {
    if (audioInstTrack == null) return;

    if (audioInstTrack.playing)
    {
      stopAudioPlayback();
    }
    else
    {
      startAudioPlayback();
    }
  }

  function handlePlayhead():Void
  {
    // Place notes at the playhead.
    switch (currentLiveInputStyle)
    {
      case LiveInputStyle.WASD:
        if (FlxG.keys.justPressed.A) placeNoteAtPlayhead(0);
        if (FlxG.keys.justPressed.S) placeNoteAtPlayhead(1);
        if (FlxG.keys.justPressed.W) placeNoteAtPlayhead(2);
        if (FlxG.keys.justPressed.D) placeNoteAtPlayhead(3);

        if (FlxG.keys.justPressed.LEFT) placeNoteAtPlayhead(4);
        if (FlxG.keys.justPressed.DOWN) placeNoteAtPlayhead(5);
        if (FlxG.keys.justPressed.UP) placeNoteAtPlayhead(6);
        if (FlxG.keys.justPressed.RIGHT) placeNoteAtPlayhead(7);
      case LiveInputStyle.NumberKeys:
        if (FlxG.keys.justPressed.ONE) placeNoteAtPlayhead(0);
        if (FlxG.keys.justPressed.TWO) placeNoteAtPlayhead(1);
        if (FlxG.keys.justPressed.THREE) placeNoteAtPlayhead(2);
        if (FlxG.keys.justPressed.FOUR) placeNoteAtPlayhead(3);

        if (FlxG.keys.justPressed.FIVE) placeNoteAtPlayhead(4);
        if (FlxG.keys.justPressed.SIX) placeNoteAtPlayhead(5);
        if (FlxG.keys.justPressed.SEVEN) placeNoteAtPlayhead(6);
        if (FlxG.keys.justPressed.EIGHT) placeNoteAtPlayhead(7);
      case LiveInputStyle.None:
        // Do nothing.
    }
  }

  function placeNoteAtPlayhead(column:Int):Void
  {
    var playheadPos:Float = scrollPositionInPixels + playheadPositionInPixels;
    var playheadPosFractionalStep:Float = playheadPos / GRID_SIZE / (16 / noteSnapQuant);
    var playheadPosStep:Int = Std.int(Math.floor(playheadPosFractionalStep));
    var playheadPosMs:Float = playheadPosStep * Conductor.stepLengthMs * (16 / noteSnapQuant);

    var newNoteData:SongNoteData = new SongNoteData(playheadPosMs, column, 0, selectedNoteKind);
    performCommand(new AddNotesCommand([newNoteData], FlxG.keys.pressed.CONTROL));
  }

  function set_scrollPositionInPixels(value:Float):Float
  {
    if (value < 0)
    {
      // If we're scrolling up, and we hit the top,
      // but the playhead is in the middle, move the playhead up.
      if (playheadPositionInPixels > 0)
      {
        var amount:Float = scrollPositionInPixels - value;
        playheadPositionInPixels -= amount;
      }

      value = 0;
    }

    if (value > songLengthInPixels) value = songLengthInPixels;

    if (value == scrollPositionInPixels) return value;

    // Difference in pixels.
    var diff:Float = value - scrollPositionInPixels;

    this.scrollPositionInPixels = value;

    // Move the grid sprite to the correct position.
    if (isViewDownscroll)
    {
      gridTiledSprite.y = -scrollPositionInPixels + (MENU_BAR_HEIGHT + GRID_TOP_PAD);
    }
    else
    {
      gridTiledSprite.y = -scrollPositionInPixels + (MENU_BAR_HEIGHT + GRID_TOP_PAD);
    }
    // Move the rendered notes to the correct position.
    renderedNotes.setPosition(gridTiledSprite.x, gridTiledSprite.y);
    renderedHoldNotes.setPosition(gridTiledSprite.x, gridTiledSprite.y);
    renderedEvents.setPosition(gridTiledSprite.x, gridTiledSprite.y);
    renderedSelectionSquares.setPosition(gridTiledSprite.x, gridTiledSprite.y);

    // Offset the selection box start position, if we are dragging.
    if (selectionBoxStartPos != null) selectionBoxStartPos.y -= diff;

    return this.scrollPositionInPixels;
  }

  /**
   * Transitions to the Play State to test the song
   */
  public function testSongInPlayState(?minimal:Bool = false):Void
  {
    var startTimestamp:Float = 0;
    if (playtestStartTime) startTimestamp = scrollPositionInMs + playheadPositionInMs;

    var targetSong:Song = Song.buildRaw(currentSongId, songMetadata.values(), availableVariations, songChartData, false);

    subStateClosed.add(fixCamera);
    subStateClosed.add(updateConductor);

    openSubState(new PlayState(
      {
        targetSong: targetSong,
        targetDifficulty: selectedDifficulty,
        // TODO: Add this.
        // targetCharacter: targetCharacter,
        practiceMode: true,
        minimalMode: minimal,
        startTimestamp: startTimestamp,
      }));
  }

  function fixCamera(_:FlxSubState = null):Void
  {
    FlxG.cameras.reset(new FlxCamera());
    FlxG.camera.focusOn(new FlxPoint(FlxG.width / 2, FlxG.height / 2));
    FlxG.camera.zoom = 1.0;

    add(this.component);
  }

  function updateConductor(_:FlxSubState = null):Void
  {
    var targetPos = scrollPositionInMs;
    Conductor.update(targetPos);
  }

  /**
   * Loads an instrumental from an absolute file path, replacing the current instrumental.
   *
   * @param path The absolute path to the audio file.
   *
   * @return Success or failure.
   */
  public function loadInstrumentalFromPath(path:Path):Bool
  {
    #if sys
    // Validate file extension.
    if (!SUPPORTED_MUSIC_FORMATS.contains(path.ext))
    {
      return false;
    }

    var fileBytes:haxe.io.Bytes = sys.io.File.getBytes(path.toString());
    return loadInstrumentalFromBytes(fileBytes, '${path.file}.${path.ext}');
    #else
    trace("[WARN] This platform can't load audio from a file path, you'll need to fetch the bytes some other way.");
    return false;
    #end
  }

  /**
   * Loads an instrumental from audio byte data, replacing the current instrumental.
   * @param bytes The audio byte data.
   * @param fileName The name of the file, if available. Used for notifications.
   * @return Success or failure.
   */
  public function loadInstrumentalFromBytes(bytes:haxe.io.Bytes, fileName:String = null):Bool
  {
    if (bytes == null)
    {
      return false;
    }

    var openflSound:openfl.media.Sound = new openfl.media.Sound();
    openflSound.loadCompressedDataFromByteArray(openfl.utils.ByteArray.fromBytes(bytes), bytes.length);
    audioInstTrack = FlxG.sound.load(openflSound, 1.0, false);
    audioInstTrack.autoDestroy = false;
    audioInstTrack.pause();

    audioInstTrackData = bytes;

    postLoadInstrumental();

    return true;
  }

  /**
   * Loads an instrumental from an OpenFL asset, replacing the current instrumental.
   * @param path The path to the asset. Use `Paths` to build this.
   * @return Success or failure.
   */
  public function loadInstrumentalFromAsset(path:String):Bool
  {
    var instTrack:FlxSound = FlxG.sound.load(path, 1.0, false);
    if (instTrack != null)
    {
      audioInstTrack = instTrack;

      audioInstTrackData = Assets.getBytes(path);

      postLoadInstrumental();
      return true;
    }

    return false;
  }

  public function postLoadInstrumental():Void
  {
    // Prevent the time from skipping back to 0 when the song ends.
    audioInstTrack.onComplete = function() {
      if (audioInstTrack != null) audioInstTrack.pause();
      if (audioVocalTrackGroup != null) audioVocalTrackGroup.pause();
    };

    songLengthInMs = audioInstTrack.length;

    gridTiledSprite.height = songLengthInPixels;

    buildSpectrogram(audioInstTrack);

    scrollPositionInPixels = 0;
    playheadPositionInPixels = 0;
    moveSongToScrollPosition();
  }

  /**
   * Loads a vocal track from an absolute file path.
   * @param path The absolute path to the audio file.
   * @param charKey The character to load the vocal track for.
   * @return Success or failure.
   */
  public function loadVocalsFromPath(path:Path, charKey:String = 'default'):Bool
  {
    #if sys
    var fileBytes:haxe.io.Bytes = sys.io.File.getBytes(path.toString());
    return loadVocalsFromBytes(fileBytes, charKey);
    #else
    trace("[WARN] This platform can't load audio from a file path, you'll need to fetch the bytes some other way.");
    return false;
    #end
  }

  /**
   * Clear the voices group.
   */
  public function clearVocals():Void
  {
    audioVocalTrackGroup.clear();
  }

  /**
   * Load a vocal track for a given song and character and add it to the voices group.
   *
   * @param path ID of the asset.
   * @param charKey Character to load the vocal track for.
   * @return Success or failure.
   */
  public function loadVocalsFromAsset(path:String, charKey:String = 'default'):Bool
  {
    var vocalTrack:FlxSound = FlxG.sound.load(path, 1.0, false);
    if (vocalTrack != null)
    {
      audioVocalTrackGroup.add(vocalTrack);

      audioVocalTrackData.set(charKey, Assets.getBytes(path));

      return true;
    }
    return false;
  }

  /**
   * Loads a vocal track from audio byte data.
   */
  public function loadVocalsFromBytes(bytes:haxe.io.Bytes, charKey:String = null):Bool
  {
    var openflSound:openfl.media.Sound = new openfl.media.Sound();
    openflSound.loadCompressedDataFromByteArray(openfl.utils.ByteArray.fromBytes(bytes), bytes.length);
    var vocalTrack:FlxSound = FlxG.sound.load(openflSound, 1.0, false);
    audioVocalTrackGroup.add(vocalTrack);
    audioVocalTrackData.set(charKey, bytes);
    return true;
  }

  /**
   * Fetch's a song's existing chart and audio and loads it, replacing the current song.
   */
  public function loadSongAsTemplate(songId:String):Void
  {
    var song:Song = SongDataParser.fetchSong(songId);

    if (song == null)
    {
      return;
    }

    // Load the song metadata.
    var rawSongMetadata:Array<SongMetadata> = song.getRawMetadata();
    var songMetadata:Map<String, SongMetadata> = [];
    var songChartData:Map<String, SongChartData> = [];

    for (metadata in rawSongMetadata)
    {
      var variation = (metadata.variation == null || metadata.variation == '') ? 'default' : metadata.variation;
      songMetadata.set(variation, Reflect.copy(metadata));
      songChartData.set(variation, SongDataParser.parseSongChartData(songId, metadata.variation));
    }

    loadSong(songMetadata, songChartData);

    if (audioInstTrack != null)
    {
      audioInstTrack.stop();
      audioInstTrack = null;
    }

    Conductor.forceBPM(null); // Disable the forced BPM.
    Conductor.mapTimeChanges(currentSongMetadata.timeChanges);

    sortChartData();

    clearVocals();

    loadInstrumentalFromAsset(Paths.inst(songId));

    var voiceList:Array<String> = song.getDifficulty(selectedDifficulty).buildVoiceList();
    for (voicePath in voiceList)
    {
      loadVocalsFromAsset(voicePath);
    }

    NotificationManager.instance.addNotification(
      {
        title: 'Success',
        body: 'Loaded song (${rawSongMetadata[0].songName})',
        type: NotificationType.Success,
        expiryMs: ChartEditorState.NOTIFICATION_DISMISS_TIME
      });
  }

  /**
   * Loads song metadata and chart data into the editor.
   * @param newSongMetadata The song metadata to load.
   * @param newSongChartData The song chart data to load.
   */
  public function loadSong(newSongMetadata:Map<String, SongMetadata>, newSongChartData:Map<String, SongChartData>):Void
  {
    this.songMetadata = newSongMetadata;
    this.songChartData = newSongChartData;

    Conductor.forceBPM(null); // Disable the forced BPM.
    Conductor.mapTimeChanges(currentSongMetadata.timeChanges);

    difficultySelectDirty = true;
    opponentPreviewDirty = true;
    playerPreviewDirty = true;

    // Remove instrumental and vocal tracks, they will be loaded next.
    if (audioInstTrack != null)
    {
      audioInstTrack.stop();
      audioInstTrack = null;
    }
    if (audioVocalTrackGroup != null)
    {
      audioVocalTrackGroup.stop();
      audioVocalTrackGroup.clear();
    }
  }

  /**
   * When setting the scroll position, except when automatically scrolling during song playback,
   * we need to update the conductor's current step time and the timestamp of the audio tracks.
   */
  function moveSongToScrollPosition():Void
  {
    // Update the songPosition in the Conductor.
    var targetPos = scrollPositionInMs;
    Conductor.update(targetPos);

    // Update the songPosition in the audio tracks.
    if (audioInstTrack != null) audioInstTrack.time = scrollPositionInMs + playheadPositionInMs;
    if (audioVocalTrackGroup != null) audioVocalTrackGroup.time = scrollPositionInMs + playheadPositionInMs;

    // We need to update the note sprites because we changed the scroll position.
    noteDisplayDirty = true;
  }

  var currentScrollEase:VarTween;

  function easeSongToScrollPosition(targetScrollPosition:Float):Void
  {
    if (currentScrollEase != null) cancelScrollEase(currentScrollEase);

    currentScrollEase = FlxTween.tween(this, {scrollPositionInPixels: targetScrollPosition}, SCROLL_EASE_DURATION,
      {
        ease: FlxEase.quintInOut,
        onUpdate: this.onScrollEaseUpdate,
        onComplete: this.cancelScrollEase,
        type: ONESHOT
      });
  }

  function onScrollEaseUpdate(_:FlxTween):Void
  {
    moveSongToScrollPosition();
  }

  function cancelScrollEase(_:FlxTween):Void
  {
    if (currentScrollEase != null)
    {
      @:privateAccess
      var targetScrollPosition:Float = currentScrollEase._properties.scrollPositionInPixels;

      currentScrollEase.cancel();
      currentScrollEase = null;
      this.scrollPositionInPixels = targetScrollPosition;
    }
  }

  /**
   * Perform (or redo) a command, then add it to the undo stack.
   *
   * @param command The command to perform.
   * @param purgeRedoStack If true, the redo stack will be cleared.
   */
  function performCommand(command:ChartEditorCommand, ?purgeRedoStack:Bool = true):Void
  {
    command.execute(this);
    undoHistory.push(command);
    commandHistoryDirty = true;
    if (purgeRedoStack) redoHistory = [];
  }

  /**
   * Undo a command, then add it to the redo stack.
   * @param command The command to undo.
   */
  function undoCommand(command:ChartEditorCommand):Void
  {
    command.undo(this);
    redoHistory.push(command);
    commandHistoryDirty = true;
  }

  /**
   * Undo the last command in the undo stack, then add it to the redo stack.
   */
  function undoLastCommand():Void
  {
    if (undoHistory.length == 0)
    {
      trace('No actions to undo.');
      return;
    }

    var command:ChartEditorCommand = undoHistory.pop();
    undoCommand(command);
  }

  /**
   * Redo the last command in the redo stack, then add it to the undo stack.
   */
  function redoLastCommand():Void
  {
    if (redoHistory.length == 0)
    {
      trace('No actions to redo.');
      return;
    }

    var command:ChartEditorCommand = redoHistory.pop();
    performCommand(command, false);
  }

  function sortChartData():Void
  {
    currentSongChartNoteData.sort(function(a:SongNoteData, b:SongNoteData):Int {
      return FlxSort.byValues(FlxSort.ASCENDING, a.time, b.time);
    });

    currentSongChartEventData.sort(function(a:SongEventData, b:SongEventData):Int {
      return FlxSort.byValues(FlxSort.ASCENDING, a.time, b.time);
    });
  }

  function playMetronomeTick(?high:Bool = false):Void
  {
    playSound(Paths.sound('pianoStuff/piano-${high ? '001' : '008'}'));
  }

  function isNoteSelected(note:SongNoteData):Bool
  {
    return currentNoteSelection.indexOf(note) != -1;
  }

  function isEventSelected(event:SongEventData):Bool
  {
    return currentEventSelection.indexOf(event) != -1;
  }

  /**
   * Play a sound effect.
   * Automatically cleans up after itself and recycles previous FlxSound instances if available, for performance.
   */
  function playSound(path:String):Void
  {
    var snd:FlxSound = FlxG.sound.list.recycle(FlxSound);
    snd.loadEmbedded(FlxG.sound.cache(path));
    snd.autoDestroy = true;
    FlxG.sound.list.add(snd);
    snd.play();
  }

  override function destroy():Void
  {
    super.destroy();

    cleanupAutoSave();

    @:privateAccess
    ChartEditorNoteSprite.noteFrameCollection = null;
  }

  /**
   * Dismiss any existing notifications, if there are any.
   */
  function dismissNotifications():Void
  {
    NotificationManager.instance.clearNotifications();
  }

  /**
   * @param force Whether to force the export without prompting the user for a file location.
   * @param tmp If true, save to the temporary directory instead of the local `backup` directory.
   */
  public function exportAllSongData(?force:Bool = false, ?tmp:Bool = false):Void
  {
    var zipEntries:Array<haxe.zip.Entry> = [];

    for (variation in availableVariations)
    {
      var variationId:String = variation;
      if (variation == '' || variation == 'default' || variation == 'normal')
      {
        variationId = '';
      }

      if (variationId == '')
      {
        var variationMetadata:SongMetadata = songMetadata.get(variation);
        zipEntries.push(FileUtil.makeZIPEntry('$currentSongId-metadata.json', SerializerUtil.toJSON(variationMetadata)));
        var variationChart:SongChartData = songChartData.get(variation);
        zipEntries.push(FileUtil.makeZIPEntry('$currentSongId-chart.json', SerializerUtil.toJSON(variationChart)));
      }
      else
      {
        var variationMetadata:SongMetadata = songMetadata.get(variation);
        zipEntries.push(FileUtil.makeZIPEntry('$currentSongId-metadata-$variationId.json', SerializerUtil.toJSON(variationMetadata)));
        var variationChart:SongChartData = songChartData.get(variation);
        zipEntries.push(FileUtil.makeZIPEntry('$currentSongId-chart-$variationId.json', SerializerUtil.toJSON(variationChart)));
      }
    }

    zipEntries.push(FileUtil.makeZIPEntryFromBytes('Inst.ogg', audioInstTrackData));
    for (charId in audioVocalTrackData.keys())
    {
      zipEntries.push(FileUtil.makeZIPEntryFromBytes('Vocals-$charId.ogg', audioVocalTrackData.get(charId)));
    }

    trace('Exporting ${zipEntries.length} files to ZIP...');

    if (force)
    {
      var targetPath:String = if (tmp)
      {
        Path.join([FileUtil.getTempDir(), 'chart-editor-exit-${DateUtil.generateTimestamp()}.zip']);
      }
      else
      {
        Path.join(['./backups/', 'chart-editor-exit-${DateUtil.generateTimestamp()}.zip']);
      }

      // We have to force write because the program will die before the save dialog is closed.
      trace('Force exporting to $targetPath...');
      FileUtil.saveFilesAsZIPToPath(zipEntries, targetPath);
      return;
    }

    // Prompt and save.
    var onSave:Array<String>->Void = function(paths:Array<String>) {
      trace('Successfully exported files.');
    };

    var onCancel:Void->Void = function() {
      trace('Export cancelled.');
    };

    FileUtil.saveMultipleFiles(zipEntries, onSave, onCancel, '$currentSongId-chart.zip');
  }
}

enum LiveInputStyle
{
  None;
  NumberKeys;
  WASD;
}<|MERGE_RESOLUTION|>--- conflicted
+++ resolved
@@ -1422,14 +1422,12 @@
     // addUIClickListener('menubarItemSelectBeforeCursor', _ -> doSomething());
     // addUIClickListener('menubarItemSelectAfterCursor', _ -> doSomething());
 
-<<<<<<< HEAD
     addUIClickListener('menubarItemPlaytestFull', _ -> testSongInPlayState(false));
     addUIClickListener('menubarItemPlaytestMinimal', _ -> testSongInPlayState(true));
-=======
+
     addUIChangeListener('menubarItemInputStyleGroup', function(event:UIEvent) {
       trace('Change input style: ${event.target}');
     });
->>>>>>> 13c5297c
 
     addUIClickListener('menubarItemAbout', _ -> ChartEditorDialogHandler.openAboutDialog(this));
 
@@ -3188,14 +3186,8 @@
 
   function startAudioPlayback():Void
   {
-<<<<<<< HEAD
     if (audioInstTrack != null) audioInstTrack.play(false, audioInstTrack.time);
     if (audioVocalTrackGroup != null) audioVocalTrackGroup.play(false, audioInstTrack.time);
-    if (audioVocalTrackGroup != null) audioVocalTrackGroup.play(false, audioInstTrack.time);
-=======
-    if (audioInstTrack != null) audioInstTrack.play();
-    if (audioVocalTrackGroup != null) audioVocalTrackGroup.play();
->>>>>>> 13c5297c
 
     setComponentText('playbarPlay', '||');
   }

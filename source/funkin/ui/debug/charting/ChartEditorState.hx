--- conflicted
+++ resolved
@@ -3179,11 +3179,7 @@
       {
         if (holdNoteSprite == null || holdNoteSprite.noteData == null || !holdNoteSprite.exists || !holdNoteSprite.visible) continue;
 
-<<<<<<< HEAD
         if (holdNoteSprite.noteData == currentPlaceNoteData)
-=======
-        if (!holdNoteSprite.isHoldNoteVisible(FlxG.height - PLAYBAR_HEIGHT, MENU_BAR_HEIGHT))
->>>>>>> a419cd23
         {
           // This hold note is for the note we are currently dragging.
           // It will be displayed by gridGhostHoldNoteSprite instead.
@@ -4030,7 +4026,7 @@
               else if (highlightedHoldNote != null && highlightedHoldNote.noteData != null)
               {
                 // Click a hold note to select it.
-                performCommand(new SetItemSelectionCommand([highlightedHoldNote.noteData], [], currentNoteSelection, currentEventSelection));
+                performCommand(new SetItemSelectionCommand([highlightedHoldNote.noteData], []));
               }
               else
               {

--- conflicted
+++ resolved
@@ -2223,14 +2223,9 @@
     #if sys
     menubarItemGoToBackupsFolder.onClick = _ -> this.openBackupsFolder();
     #else
-
     // Disable the menu item if we're not on a desktop platform.
     var menubarItemGoToBackupsFolder = findComponent('menubarItemGoToBackupsFolder', MenuItem);
     if (menubarItemGoToBackupsFolder != null) menubarItemGoToBackupsFolder.disabled = true;
-<<<<<<< HEAD
-=======
-
->>>>>>> 0899c60e
     #end
 
     menubarItemUserGuide.onClick = _ -> this.openUserGuideDialog();
@@ -2379,11 +2374,8 @@
     // TODO: Is there a way to open a folder and highlight a file in it?
     var absoluteBackupsPath:String = Path.join([Sys.getCwd(), ChartEditorImportExportHandler.BACKUPS_PATH]);
     WindowUtil.openFolder(absoluteBackupsPath);
-<<<<<<< HEAD
-=======
     #else
     trace('No file system access, cannot open backups folder.');
->>>>>>> 0899c60e
     #end
   }
 
@@ -4404,13 +4396,10 @@
     // Override music.
     if (audioInstTrack != null) FlxG.sound.music = audioInstTrack;
     if (audioVocalTrackGroup != null) targetState.vocals = audioVocalTrackGroup;
-<<<<<<< HEAD
 
     this.persistentUpdate = false;
     this.persistentDraw = false;
-=======
     stopWelcomeMusic();
->>>>>>> 0899c60e
     openSubState(targetState);
   }
 

--- conflicted
+++ resolved
@@ -2051,21 +2051,6 @@
     #end
   }
 
-  function handleQuickWatch():Void
-  {
-    FlxG.watch.addQuick('scrollPosInPixels', scrollPositionInPixels);
-    FlxG.watch.addQuick('playheadPosInPixels', playheadPositionInPixels);
-
-    // Add a debug value which displays the current size of the note pool.
-    // The pool will grow as more notes need to be rendered at once.
-    // If this gets too big, something needs to be optimized somewhere! -Eric
-    if (renderedNotes != null && renderedNotes.members != null) FlxG.watch.addQuick("tapNotesRendered", renderedNotes.members.length);
-    if (renderedHoldNotes != null && renderedHoldNotes.members != null) FlxG.watch.addQuick("holdNotesRendered", renderedHoldNotes.members.length);
-    if (renderedEvents != null && renderedEvents.members != null) FlxG.watch.addQuick("eventsRendered", renderedEvents.members.length);
-    if (currentNoteSelection != null) FlxG.watch.addQuick("notesSelected", currentNoteSelection.length);
-    if (currentEventSelection != null) FlxG.watch.addQuick("eventsSelected", currentEventSelection.length);
-  }
-
   /**
    * Beat hit while the song is playing.
    */
@@ -3999,8 +3984,6 @@
     if (FlxG.keys.justPressed.F1) this.openUserGuideDialog();
   }
 
-<<<<<<< HEAD
-=======
   override function handleQuickWatch():Void
   {
     super.handleQuickWatch();
@@ -4015,7 +3998,6 @@
     FlxG.watch.addQuick("eventsSelected", currentEventSelection.length);
   }
 
->>>>>>> 284400f0
   /**
    * PLAYTEST FUNCTIONS
    */

package funkin.ui.debug.charting;

import funkin.play.stage.StageData;
import funkin.play.character.CharacterData.CharacterDataParser;
import funkin.play.character.CharacterData;
import flixel.system.FlxAssets.FlxSoundAsset;
import flixel.math.FlxMath;
import haxe.ui.components.TextField;
import haxe.ui.components.DropDown;
import haxe.ui.components.NumberStepper;
import haxe.ui.containers.Frame;
import flixel.addons.display.FlxSliceSprite;
import flixel.addons.display.FlxTiledSprite;
import flixel.FlxCamera;
import flixel.FlxSprite;
import flixel.FlxSubState;
import flixel.group.FlxSpriteGroup;
import flixel.addons.transition.FlxTransitionableState;
import flixel.input.keyboard.FlxKey;
import flixel.math.FlxPoint;
import flixel.math.FlxRect;
import flixel.sound.FlxSound;
import flixel.tweens.FlxEase;
import flixel.tweens.FlxTween;
import flixel.tweens.misc.VarTween;
import flixel.util.FlxColor;
import flixel.util.FlxSort;
import flixel.util.FlxTimer;
import funkin.audio.visualize.PolygonSpectogram;
import funkin.audio.VoicesGroup;
import funkin.data.notestyle.NoteStyleRegistry;
import funkin.data.notestyle.NoteStyleRegistry;
import funkin.input.Cursor;
import funkin.input.TurboKeyHandler;
import funkin.modding.events.ScriptEvent;
import funkin.play.character.BaseCharacter.CharacterType;
import funkin.play.HealthIcon;
import funkin.play.notes.NoteSprite;
import funkin.play.notes.Strumline;
import funkin.play.PlayState;
import funkin.play.song.Song;
import funkin.data.song.SongData.SongChartData;
import funkin.data.song.SongRegistry;
import funkin.data.song.SongData.SongEventData;
import funkin.data.song.SongData.SongMetadata;
import funkin.data.song.SongData.SongNoteData;
import funkin.data.song.SongData.SongCharacterData;
import funkin.data.song.SongDataUtils;
import funkin.ui.debug.charting.ChartEditorCommand;
import funkin.ui.debug.charting.ChartEditorCommand;
import funkin.ui.debug.charting.ChartEditorThemeHandler.ChartEditorTheme;
import funkin.ui.debug.charting.ChartEditorToolboxHandler.ChartEditorToolMode;
import funkin.ui.haxeui.components.CharacterPlayer;
import funkin.ui.haxeui.HaxeUIState;
import funkin.util.Constants;
import funkin.util.DateUtil;
import funkin.util.FileUtil;
import funkin.util.SerializerUtil;
import funkin.util.SortUtil;
import funkin.util.WindowUtil;
import haxe.DynamicAccess;
import haxe.io.Bytes;
import haxe.io.Path;
import haxe.ui.components.Label;
import haxe.ui.components.Slider;
import haxe.ui.containers.dialogs.CollapsibleDialog;
import haxe.ui.containers.menus.MenuItem;
import haxe.ui.containers.TreeView;
import haxe.ui.containers.TreeViewNode;
import haxe.ui.core.Component;
import haxe.ui.core.Screen;
import haxe.ui.events.DragEvent;
import haxe.ui.events.UIEvent;
import haxe.ui.notifications.NotificationManager;
import haxe.ui.notifications.NotificationType;
import openfl.Assets;
import openfl.display.BitmapData;
import openfl.geom.Rectangle;

using Lambda;

/**
 * A state dedicated to allowing the user to create and edit song charts.
 * Built with HaxeUI for use by both developers and modders.
 *
 * Some functionality is moved to other classes to help maintain my sanity.
 *
 * @author MasterEric
 */
@:nullSafety
// Give other classes access to private instance fields
@:allow(funkin.ui.debug.charting.ChartEditorCommand)
@:allow(funkin.ui.debug.charting.ChartEditorDropdowns)
@:allow(funkin.ui.debug.charting.ChartEditorDialogHandler)
@:allow(funkin.ui.debug.charting.ChartEditorThemeHandler)
@:allow(funkin.ui.debug.charting.ChartEditorAudioHandler)
@:allow(funkin.ui.debug.charting.ChartEditorImportExportHandler)
@:allow(funkin.ui.debug.charting.ChartEditorToolboxHandler)
class ChartEditorState extends HaxeUIState
{
  /**
   * CONSTANTS
   */
  // ==============================
  // XML Layouts
  static final CHART_EDITOR_LAYOUT:String = Paths.ui('chart-editor/main-view');

  static final CHART_EDITOR_NOTIFBAR_LAYOUT:String = Paths.ui('chart-editor/components/notifbar');
  static final CHART_EDITOR_PLAYBARHEAD_LAYOUT:String = Paths.ui('chart-editor/components/playbar-head');

  static final CHART_EDITOR_TOOLBOX_TOOLS_LAYOUT:String = Paths.ui('chart-editor/toolbox/tools');
  static final CHART_EDITOR_TOOLBOX_NOTEDATA_LAYOUT:String = Paths.ui('chart-editor/toolbox/notedata');
  static final CHART_EDITOR_TOOLBOX_EVENTDATA_LAYOUT:String = Paths.ui('chart-editor/toolbox/eventdata');
  static final CHART_EDITOR_TOOLBOX_METADATA_LAYOUT:String = Paths.ui('chart-editor/toolbox/metadata');
  static final CHART_EDITOR_TOOLBOX_DIFFICULTY_LAYOUT:String = Paths.ui('chart-editor/toolbox/difficulty');
  static final CHART_EDITOR_TOOLBOX_PLAYER_PREVIEW_LAYOUT:String = Paths.ui('chart-editor/toolbox/player-preview');
  static final CHART_EDITOR_TOOLBOX_OPPONENT_PREVIEW_LAYOUT:String = Paths.ui('chart-editor/toolbox/opponent-preview');

  // Validation
  static final SUPPORTED_MUSIC_FORMATS:Array<String> = ['ogg'];

  /**
   * The base grid size for the chart editor.
   */
  public static final GRID_SIZE:Int = 40;

  public static final PLAYHEAD_SCROLL_AREA_WIDTH:Int = 12;

  public static final PLAYHEAD_HEIGHT:Int = Std.int(GRID_SIZE / 8);

  public static final GRID_SELECTION_BORDER_WIDTH:Int = 6;

  /**
   * Number of notes in each player's strumline.
   */
  public static final STRUMLINE_SIZE:Int = 4;

  /**
   * The height of the menu bar in the layout.
   */
  static final MENU_BAR_HEIGHT:Int = 32;

  /**
   * The height of the playbar in the layout.
   */
  static final PLAYBAR_HEIGHT:Int = 48;

  /**
   * Duration to wait before autosaving the chart.
   */
  static final AUTOSAVE_TIMER_DELAY:Float = 60.0 * 5.0;

  /**
   * The amount of padding between the menu bar and the chart grid when fully scrolled up.
   */
  static final GRID_TOP_PAD:Int = 8;

  /**
   * Duration, in milliseconds, until toast notifications are automatically hidden.
   */
  static final NOTIFICATION_DISMISS_TIME:Int = 5000;

  /**
   * Duration, in seconds, for the scroll easing animation.
   */
  static final SCROLL_EASE_DURATION:Float = 0.2;

  // UI Element Colors
  // Background color tint.
  static final CURSOR_COLOR:FlxColor = 0xE0FFFFFF;
  static final PREVIEW_BG_COLOR:FlxColor = 0xFF303030;
  static final PLAYHEAD_SCROLL_AREA_COLOR:FlxColor = 0xFF682B2F;
  static final SPECTROGRAM_COLOR:FlxColor = 0xFFFF0000;
  static final PLAYHEAD_COLOR:FlxColor = 0xC0BD0231;

  /**
   * How many pixels far the user needs to move the mouse before the cursor is considered to be dragged rather than clicked.
   */
  static final DRAG_THRESHOLD:Float = 16.0;

  /**
   * Types of notes you can snap to.
   */
  static final SNAP_QUANTS:Array<Int> = [4, 8, 12, 16, 20, 24, 32, 48, 64, 96, 192];

  static final BASE_QUANT:Int = 16;

  /**
   * INSTANCE DATA
   */
  // ==============================

  /**
   * The internal index of what note snapping value is in use.
   * Increment to make placement more preceise and decrement to make placement less precise.
   */
  var noteSnapQuantIndex:Int = 3; // default is 16

  /**
   * The current note snapping value.
   * For example, `32` when snapping to 32nd notes.
   */
  public var noteSnapQuant(get, never):Int;

  function get_noteSnapQuant():Int
  {
    return SNAP_QUANTS[noteSnapQuantIndex];
  }

  /**
   * The ratio of the current note snapping value to the default.
   * For example, `32` becomes `0.5` when snapping to 16th notes.
   */
  public var noteSnapRatio(get, never):Float;

  function get_noteSnapRatio():Float
  {
    return BASE_QUANT / noteSnapQuant;
  }

  /**
   * scrollPosition is the current position in the song, in pixels.
   * One pixel is 1/40 of 1 step, and 1/160 of 1 beat.
   */
  var scrollPositionInPixels(default, set):Float = -1.0;

  /**
   * scrollPosition, converted to steps.
   * NOT dependant on BPM, because the size of a grid square does not change with BPM.
   */
  var scrollPositionInSteps(get, set):Float;

  function get_scrollPositionInSteps():Float
  {
    return scrollPositionInPixels / GRID_SIZE;
  }

  function set_scrollPositionInSteps(value:Float):Float
  {
    scrollPositionInPixels = value * GRID_SIZE;
    return value;
  }

  /**
   * scrollPosition, converted to milliseconds.
   * DEPENDANT on BPM, because the duration of a grid square changes with BPM.
   */
  var scrollPositionInMs(get, set):Float;

  function get_scrollPositionInMs():Float
  {
    return Conductor.getStepTimeInMs(scrollPositionInSteps);
  }

  function set_scrollPositionInMs(value:Float):Float
  {
    scrollPositionInSteps = Conductor.getTimeInSteps(value);
    return value;
  }

  /**
   * The position of the playhead, in pixels, relative to the scrollPosition.
   * 0 means playhead is at the top of the grid.
   * 40 means the playhead is 1 grid length below the base position.
   * -40 means the playhead is 1 grid length above the base position.
   */
  var playheadPositionInPixels(default, set):Float = 0.0;

  function set_playheadPositionInPixels(value:Float):Float
  {
    // Make sure playhead doesn't go outside the song.
    if (value + scrollPositionInPixels < 0) value = -scrollPositionInPixels;
    if (value + scrollPositionInPixels > songLengthInPixels) value = songLengthInPixels - scrollPositionInPixels;

    this.playheadPositionInPixels = value;

    // Move the playhead sprite to the correct position.
    gridPlayhead.y = this.playheadPositionInPixels + (MENU_BAR_HEIGHT + GRID_TOP_PAD);

    return this.playheadPositionInPixels;
  }

  /**
   * playheadPosition, converted to steps.
   * NOT dependant on BPM, because the size of a grid square does not change with BPM.
   */
  var playheadPositionInSteps(get, set):Float;

  function get_playheadPositionInSteps():Float
  {
    return playheadPositionInPixels / GRID_SIZE;
  }

  function set_playheadPositionInSteps(value:Float):Float
  {
    playheadPositionInPixels = value * GRID_SIZE;
    return value;
  }

  /**
   * playheadPosition, converted to milliseconds.
   * DEPENDANT on BPM, because the duration of a grid square changes with BPM.
   */
  var playheadPositionInMs(get, set):Float;

  function get_playheadPositionInMs():Float
  {
    return Conductor.getStepTimeInMs(playheadPositionInSteps);
  }

  function set_playheadPositionInMs(value:Float):Float
  {
    playheadPositionInSteps = Conductor.getTimeInSteps(value);
    return value;
  }

  /**
   * songLength, in milliseconds.
   */
  @:isVar var songLengthInMs(get, set):Float = 0;

  function get_songLengthInMs():Float
  {
    if (songLengthInMs <= 0) return 1000;
    return songLengthInMs;
  }

  function set_songLengthInMs(value:Float):Float
  {
    this.songLengthInMs = value;

    // Make sure playhead doesn't go outside the song.
    if (playheadPositionInMs > songLengthInMs) playheadPositionInMs = songLengthInMs;

    return this.songLengthInMs;
  }

  /**
   * songLength, converted to steps.
   * Dependant on BPM, because the size of a grid square does not change with BPM but the length of a beat does.
   */
  var songLengthInSteps(get, set):Float;

  function get_songLengthInSteps():Float
  {
    return Conductor.getTimeInSteps(songLengthInMs);
  }

  function set_songLengthInSteps(value:Float):Float
  {
    // Getting a reasonable result from setting songLengthInSteps requires that Conductor.mapBPMChanges be called first.
    songLengthInMs = Conductor.getStepTimeInMs(value);
    return value;
  }

  /**
   * This is the song's length in PIXELS, same format as scrollPosition.
   * Dependant on BPM, because the size of a grid square does not change with BPM but the length of a beat does.
   */
  var songLengthInPixels(get, set):Int;

  function get_songLengthInPixels():Int
  {
    return Std.int(songLengthInSteps * GRID_SIZE);
  }

  function set_songLengthInPixels(value:Int):Int
  {
    songLengthInSteps = value / GRID_SIZE;
    return value;
  }

  /**
   * The current theme used by the editor.
   * Dictates the appearance of many UI elements.
   * Currently hardcoded to just Light and Dark.
   */
  var currentTheme(default, set):ChartEditorTheme = ChartEditorTheme.Light;

  function set_currentTheme(value:ChartEditorTheme):ChartEditorTheme
  {
    if (value == null || value == currentTheme) return currentTheme;

    currentTheme = value;
    ChartEditorThemeHandler.updateTheme(this);
    return value;
  }

  /**
   * Whether a skip button has been pressed on the playbar, and which one.
   * `null` if no button has been pressed.
   * This will be used to update the scrollPosition (in the same function that handles the scroll wheel), then cleared.
   */
  var playbarButtonPressed:Null<String> = null;

  /**
   * Whether the head of the playbar is currently being dragged with the mouse by the user.
   */
  var playbarHeadDragging:Bool = false;

  /**
   * Whether music was playing before we started dragging the playbar head.
   * If so, then when we stop dragging the playbar head, we should resume song playback.
   */
  var playbarHeadDraggingWasPlaying:Bool = false;

  /**
   * The note kind to use for notes being placed in the chart. Defaults to `''`.
   */
  var selectedNoteKind:String = '';

  /**
   * The note kind to use for notes being placed in the chart. Defaults to `''`.
   */
  var selectedEventKind:String = 'FocusCamera';

  /**
   * The note data as a struct.
   */
  var selectedEventData:DynamicAccess<Dynamic> = {};

  /**
   * Whether to play a metronome sound while the playhead is moving.
   */
  var isMetronomeEnabled:Bool = true;

  /**
   * Use the tool window to affect how the user interacts with the program.
   */
  var currentToolMode:ChartEditorToolMode = ChartEditorToolMode.Select;

  /**
   * The character sprite in the Player Preview window.
   * `null` until accessed.
   */
  var currentPlayerCharacterPlayer:Null<CharacterPlayer> = null;

  /**
   * The character sprite in the Opponent Preview window.
   * `null` until accessed.
   */
  var currentOpponentCharacterPlayer:Null<CharacterPlayer> = null;

  /**
   * The currently selected live input style.
   */
  var currentLiveInputStyle:LiveInputStyle = LiveInputStyle.None;

  /**
   * Whether the current view is in downscroll mode.
   */
  var isViewDownscroll(default, set):Bool = false;

  function set_isViewDownscroll(value:Bool):Bool
  {
    isViewDownscroll = value;

    // Make sure view is updated when we change view modes.
    noteDisplayDirty = true;
    notePreviewDirty = true;
    notePreviewViewportBoundsDirty = true;
    this.scrollPositionInPixels = this.scrollPositionInPixels;
    // Characters have probably changed too.
    healthIconsDirty = true;

    return isViewDownscroll;
  }

  /**
   * If true, playtesting a chart will skip to the current playhead position.
   */
  var playtestStartTime:Bool = false;

  /**
   * Whether hitsounds are enabled for at least one character.
   */
  var hitsoundsEnabled(get, never):Bool;

  function get_hitsoundsEnabled():Bool
  {
    return hitsoundsEnabledPlayer || hitsoundsEnabledOpponent;
  }

  /**
   * Whether hitsounds are enabled for the player.
   */
  var hitsoundsEnabledPlayer:Bool = true;

  /**
   * Whether hitsounds are enabled for the opponent.
   */
  var hitsoundsEnabledOpponent:Bool = true;

  /**
   * Whether the user's mouse cursor is hovering over a SOLID component of the HaxeUI.
   * If so, ignore mouse events underneath.
   */
  var isCursorOverHaxeUI(get, never):Bool;

  function get_isCursorOverHaxeUI():Bool
  {
    return Screen.instance.hasSolidComponentUnderPoint(FlxG.mouse.screenX, FlxG.mouse.screenY);
  }

  var isCursorOverHaxeUIButton(get, never):Bool;

  function get_isCursorOverHaxeUIButton():Bool
  {
    return Screen.instance.hasSolidComponentUnderPoint(FlxG.mouse.screenX, FlxG.mouse.screenY, haxe.ui.components.Button)
      || Screen.instance.hasSolidComponentUnderPoint(FlxG.mouse.screenX, FlxG.mouse.screenY, haxe.ui.components.Link);
  }

  /**
   * Set by ChartEditorDialogHandler, used to prevent background interaction while the dialog is open.
   */
  public var isHaxeUIDialogOpen:Bool = false;

  /**
   * The variation ID for the difficulty which is currently being edited.
   */
  var selectedVariation(default, set):String = Constants.DEFAULT_VARIATION;

  /**
   * Setter called when we are switching variations.
   * We will likely need to switch instrumentals as well.
   */
  function set_selectedVariation(value:String):String
  {
    // Don't update if we're already on the variation.
    if (selectedVariation == value) return selectedVariation;
    selectedVariation = value;

    // Make sure view is updated when the variation changes.
    noteDisplayDirty = true;
    notePreviewDirty = true;
    notePreviewViewportBoundsDirty = true;

    switchToCurrentInstrumental();

    return selectedVariation;
  }

  /**
   * The difficulty ID for the difficulty which is currently being edited.
   */
  var selectedDifficulty(default, set):String = Constants.DEFAULT_DIFFICULTY;

  function set_selectedDifficulty(value:String):String
  {
    selectedDifficulty = value;

    // Make sure view is updated when the difficulty changes.
    noteDisplayDirty = true;
    notePreviewDirty = true;
    notePreviewViewportBoundsDirty = true;

    return selectedDifficulty;
  }

  /**
   * The instrumental ID which is currently selected.
   */
  var currentInstrumentalId(get, set):String;

  function get_currentInstrumentalId():String
  {
    var instId:Null<String> = currentSongMetadata.playData.characters.instrumental;
    if (instId == null || instId == '') instId = (selectedVariation == Constants.DEFAULT_VARIATION) ? '' : selectedVariation;
    return instId;
  }

  function set_currentInstrumentalId(value:String):String
  {
    return currentSongMetadata.playData.characters.instrumental = value;
  }

  /**
   * The character ID for the character which is currently selected.
   */
  var selectedCharacter(default, set):String = Constants.DEFAULT_CHARACTER;

  function set_selectedCharacter(value:String):String
  {
    selectedCharacter = value;

    // Make sure view is updated when the character changes.
    noteDisplayDirty = true;
    notePreviewDirty = true;
    notePreviewViewportBoundsDirty = true;

    return selectedCharacter;
  }

  /**
   * Whether the user is currently in Pattern Mode.
   * This overrides the chart editor's normal behavior.
   */
  var isInPatternMode(default, set):Bool = false;

  function set_isInPatternMode(value:Bool):Bool
  {
    isInPatternMode = value;

    // Make sure view is updated when we change modes.
    noteDisplayDirty = true;
    notePreviewDirty = true;
    notePreviewViewportBoundsDirty = true;
    this.scrollPositionInPixels = 0;

    return isInPatternMode;
  }

  var currentPattern:String = '';

  /**
   * Whether the note display render group has been modified and needs to be updated.
   * This happens when we scroll or add/remove notes, and need to update what notes are displayed and where.
   */
  var noteDisplayDirty:Bool = true;

  /**
   * Whether the selected charactesr have been modified and the health icons need to be updated.
   */
  var healthIconsDirty:Bool = true;

  /**
   * Whether the note preview graphic needs to be FULLY rebuilt.
   */
  var notePreviewDirty(default, set):Bool = true;

  function set_notePreviewDirty(value:Bool):Bool
  {
    trace('Note preview dirtied!');
    return notePreviewDirty = value;
  }

  var notePreviewViewportBoundsDirty:Bool = true;

  /**
   * Whether the chart has been modified since it was last saved.
   * Used to determine whether to auto-save, etc.
   */
  var saveDataDirty(default, set):Bool = false;

  function set_saveDataDirty(value:Bool):Bool
  {
    if (value == saveDataDirty) return value;

    if (value)
    {
      // Start the auto-save timer.
      autoSaveTimer = new FlxTimer().start(AUTOSAVE_TIMER_DELAY, (_) -> autoSave());
    }
    else
    {
      if (autoSaveTimer != null)
      {
        // Stop the auto-save timer.
        autoSaveTimer.cancel();
        autoSaveTimer.destroy();
        autoSaveTimer = null;
      }
    }

    return saveDataDirty = value;
  }

  /**
   * A timer used to auto-save the chart after a period of inactivity.
   */
  var autoSaveTimer:Null<FlxTimer> = null;

  /**
   * Whether the difficulty tree view in the toolbox has been modified and needs to be updated.
   * This happens when we add/remove difficulties.
   */
  var difficultySelectDirty:Bool = true;

  /**
   * Whether the character select view in the toolbox has been modified and needs to be updated.
   * This happens when we add/remove characters.
   */
  var characterSelectDirty:Bool = true;

  /**
   * Whether the player preview toolbox have been modified and need to be updated.
   * This happens when we switch characters.
   */
  var playerPreviewDirty:Bool = true;

  /**
   * Whether the opponent preview toolbox have been modified and need to be updated.
   * This happens when we switch characters.
   */
  var opponentPreviewDirty:Bool = true;

  var isInPlaytestMode:Bool = false;

  /**
   * The list of command previously performed. Used for undoing previous actions.
   */
  var undoHistory:Array<ChartEditorCommand> = [];

  /**
   * The list of commands that have been undone. Used for redoing previous actions.
   */
  var redoHistory:Array<ChartEditorCommand> = [];

  /**
   * Handler used to track how long the user has been holding the undo keybind.
   */
  var undoKeyHandler:TurboKeyHandler = TurboKeyHandler.build([FlxKey.CONTROL, FlxKey.Z]);

  /**
   * Variable used to track how long the user has been holding the redo keybind.
   */
  var redoKeyHandler:TurboKeyHandler = TurboKeyHandler.build([FlxKey.CONTROL, FlxKey.Y]);

  /**
   * Variable used to track how long the user has been holding the up keybind.
   */
  var upKeyHandler:TurboKeyHandler = TurboKeyHandler.build(FlxKey.UP);

  /**
   * Variable used to track how long the user has been holding the down keybind.
   */
  var downKeyHandler:TurboKeyHandler = TurboKeyHandler.build(FlxKey.DOWN);

  /**
   * Variable used to track how long the user has been holding the W keybind.
   */
  var wKeyHandler:TurboKeyHandler = TurboKeyHandler.build(FlxKey.W);

  /**
   * Variable used to track how long the user has been holding the S keybind.
   */
  var sKeyHandler:TurboKeyHandler = TurboKeyHandler.build(FlxKey.S);

  /**
   * Variable used to track how long the user has been holding the page-up keybind.
   */
  var pageUpKeyHandler:TurboKeyHandler = TurboKeyHandler.build(FlxKey.PAGEUP);

  /**
   * Variable used to track how long the user has been holding the page-down keybind.
   */
  var pageDownKeyHandler:TurboKeyHandler = TurboKeyHandler.build(FlxKey.PAGEDOWN);

  /**
   * Whether the undo/redo histories have changed since the last time the UI was updated.
   */
  var commandHistoryDirty:Bool = true;

  /**
   * The notes which are currently in the user's selection.
   */
  var currentNoteSelection:Array<SongNoteData> = [];

  /**
   * The events which are currently in the user's selection.
   */
  var currentEventSelection:Array<SongEventData> = [];

  /**
   * The position where the user clicked to start a selection.
   * `null` if the user isn't currently selecting anything.
   * The selection box extends from this point to the current mouse position.
   */
  var selectionBoxStartPos:Null<FlxPoint> = null;

  /**
   * Whether the user's last mouse click was on the playhead scroll area.
   */
  var gridPlayheadScrollAreaPressed:Bool = false;

  /**
   * Where the user's last mouse click was on the note preview scroll area.
   * `null` if the user isn't clicking on the note preview.
   */
  var notePreviewScrollAreaStartPos:Null<FlxPoint> = null;

  /**
   * The SongNoteData which is currently being placed.
   * `null` if the user isn't currently placing a note.
   * As the user drags, we will update this note's sustain length.
   */
  var currentPlaceNoteData:Null<SongNoteData> = null;

  /**
   * The Dialog components representing the currently available tool windows.
   * Dialogs are retained here even when collapsed or hidden.
   */
  var activeToolboxes:Map<String, CollapsibleDialog> = new Map<String, CollapsibleDialog>();

  /**
   * AUDIO AND SOUND DATA
   */
  // ==============================

  /**
   * The chill audio track that plays when you open the Chart Editor.
   */
  public var welcomeMusic:FlxSound = new FlxSound();

  /**
   * The audio track for the instrumental.
   * Replaced when switching instrumentals.
   * `null` until an instrumental track is loaded.
   */
  var audioInstTrack:Null<FlxSound> = null;

  /**
   * The raw byte data for the instrumental audio tracks.
   * Key is the instrumental name.
   * `null` until an instrumental track is loaded.
   */
  var audioInstTrackData:Map<String, Bytes> = [];

  /**
   * The audio track for the vocals.
   * `null` until vocal track(s) are loaded.
   * When switching characters, the elements of the VoicesGroup will be swapped to match the new character.
   */
  var audioVocalTrackGroup:Null<VoicesGroup> = null;

  /**
   * A map of the audio tracks for each character's vocals.
   * - Keys are `characterId-variation` (with `characterId` being the default variation).
   * - Values are the byte data for the audio track.
   */
  var audioVocalTrackData:Map<String, Bytes> = [];

  /**
   * CHART DATA
   */
  // ==============================

  /**
   * The song metadata.
   * - Keys are the variation IDs. At least one (`default`) must exist.
   * - Values are the relevant metadata, ready to be serialized to JSON.
   */
  var songMetadata:Map<String, SongMetadata> = [];

  /**
   * Retrieves the list of variations for the current song.
   */
  var availableVariations(get, never):Array<String>;

  function get_availableVariations():Array<String>
  {
    var variations:Array<String> = [for (x in songMetadata.keys()) x];
    variations.sort(SortUtil.defaultThenAlphabetically.bind('default'));
    return variations;
  }

  /**
   * Retrieves the list of difficulties for the current variation of the current song.
   * ONLY CONTAINS DIFFICULTIES FOR THE CURRENT VARIATION so if on the default variation, erect/nightmare won't be included.
   */
  var availableDifficulties(get, never):Array<String>;

  function get_availableDifficulties():Array<String>
  {
    var m:Null<SongMetadata> = songMetadata.get(selectedVariation);
    return m?.playData?.difficulties ?? [];
  }

  /**
   * Retrieves the list of difficulties for ALL variations of the current song.
   */
  var allDifficulties(get, never):Array<String>;

  function get_allDifficulties():Array<String>
  {
    var result:Array<Array<String>> = [
      for (x in availableVariations)
      {
        var m:Null<SongMetadata> = songMetadata.get(x);
        m?.playData?.difficulties ?? [];
      }
    ];
    return result.flatten();
  }

  /**
   * The song chart data.
   * - Keys are the variation IDs. At least one (`default`) must exist.
   * - Values are the relevant chart data, ready to be serialized to JSON.
   */
  var songChartData:Map<String, SongChartData> = [];

  /**
   * Convenience property to get the chart data for the current variation.
   */
  var currentSongMetadata(get, set):SongMetadata;

  function get_currentSongMetadata():SongMetadata
  {
    var result:Null<SongMetadata> = songMetadata.get(selectedVariation);
    if (result == null)
    {
      result = new SongMetadata('Dad Battle', 'Kawai Sprite', selectedVariation);
      songMetadata.set(selectedVariation, result);
    }
    return result;
  }

  function set_currentSongMetadata(value:SongMetadata):SongMetadata
  {
    songMetadata.set(selectedVariation, value);
    return value;
  }

  /**
   * Convenience property to get the chart data for the current variation.
   */
  var currentSongChartData(get, set):SongChartData;

  function get_currentSongChartData():SongChartData
  {
    var result:Null<SongChartData> = songChartData.get(selectedVariation);
    if (result == null)
    {
      result = new SongChartData(["normal" => 1.0], [], ["normal" => []]);
      songChartData.set(selectedVariation, result);
    }
    return result;
  }

  function set_currentSongChartData(value:SongChartData):SongChartData
  {
    songChartData.set(selectedVariation, value);
    return value;
  }

  /**
   * Convenience property to get (and set) the scroll speed for the current difficulty.
   */
  var currentSongChartScrollSpeed(get, set):Float;

  function get_currentSongChartScrollSpeed():Float
  {
    var result:Null<Float> = currentSongChartData.scrollSpeed.get(selectedDifficulty);
    if (result == null)
    {
      // Initialize to the default value if not set.
      currentSongChartData.scrollSpeed.set(selectedDifficulty, 1.0);
      return 1.0;
    }
    return result;
  }

  function set_currentSongChartScrollSpeed(value:Float):Float
  {
    currentSongChartData.scrollSpeed.set(selectedDifficulty, value);
    return value;
  }

  /**
   * Convenience property to get the note data for the current difficulty.
   */
  var currentSongChartNoteData(get, set):Array<SongNoteData>;

  function get_currentSongChartNoteData():Array<SongNoteData>
  {
    var result:Null<Array<SongNoteData>> = currentSongChartData.notes.get(selectedDifficulty);
    if (result == null)
    {
      // Initialize to the default value if not set.
      result = [];
      trace('Initializing blank note data for difficulty ' + selectedDifficulty);
      currentSongChartData.notes.set(selectedDifficulty, result);
      return result;
    }
    return result;
  }

  function set_currentSongChartNoteData(value:Array<SongNoteData>):Array<SongNoteData>
  {
    currentSongChartData.notes.set(selectedDifficulty, value);
    return value;
  }

  /**
   * Convenience property to get the event data for the current difficulty.
   */
  var currentSongChartEventData(get, set):Array<SongEventData>;

  function get_currentSongChartEventData():Array<SongEventData>
  {
    if (currentSongChartData.events == null)
    {
      // Initialize to the default value if not set.
      currentSongChartData.events = [];
    }
    return currentSongChartData.events;
  }

  function set_currentSongChartEventData(value:Array<SongEventData>):Array<SongEventData>
  {
    return currentSongChartData.events = value;
  }

  public var currentSongNoteStyle(get, set):String;

  function get_currentSongNoteStyle():String
  {
    if (currentSongMetadata.playData.noteSkin == null)
    {
      // Initialize to the default value if not set.
      currentSongMetadata.playData.noteSkin = 'funkin';
    }
    return currentSongMetadata.playData.noteSkin;
  }

  function set_currentSongNoteStyle(value:String):String
  {
    return currentSongMetadata.playData.noteSkin = value;
  }

  var currentSongStage(get, set):String;

  function get_currentSongStage():String
  {
    if (currentSongMetadata.playData.stage == null)
    {
      // Initialize to the default value if not set.
      currentSongMetadata.playData.stage = 'mainStage';
    }
    return currentSongMetadata.playData.stage;
  }

  function set_currentSongStage(value:String):String
  {
    return currentSongMetadata.playData.stage = value;
  }

  var currentSongName(get, set):String;

  function get_currentSongName():String
  {
    if (currentSongMetadata.songName == null)
    {
      // Initialize to the default value if not set.
      currentSongMetadata.songName = 'New Song';
    }
    return currentSongMetadata.songName;
  }

  function set_currentSongName(value:String):String
  {
    return currentSongMetadata.songName = value;
  }

  var currentSongId(get, never):String;

  function get_currentSongId():String
  {
    return currentSongName.toLowerKebabCase().replace('.', '').replace(' ', '-');
  }

  var currentSongArtist(get, set):String;

  function get_currentSongArtist():String
  {
    if (currentSongMetadata.artist == null)
    {
      // Initialize to the default value if not set.
      currentSongMetadata.artist = 'Unknown';
    }
    return currentSongMetadata.artist;
  }

  function set_currentSongArtist(value:String):String
  {
    return currentSongMetadata.artist = value;
  }

  /**
   * SIGNALS
   */
  // ==============================
  // public var onDifficultyChange(default, never):FlxTypedSignal<ChartEditorState->Void> = new FlxTypedSignal<ChartEditorState->Void>();
  /**
   * RENDER OBJECTS
   */
  // ==============================

  /**
   * The IMAGE used for the grid. Updated by ChartEditorThemeHandler.
   */
  var gridBitmap:Null<BitmapData> = null;

  /**
   * The IMAGE used for the selection squares. Updated by ChartEditorThemeHandler.
   * Used two ways:
   * 1. A sprite is given this bitmap and placed over selected notes.
   * 2. The image is split and used for a 9-slice sprite for the selection box.
   */
  var selectionSquareBitmap:Null<BitmapData> = null;

  /**
   * The IMAGE used for the note preview bitmap. Updated by ChartEditorThemeHandler.
   * The image is split and used for a 9-slice sprite for the box over the note preview.
   */
  var notePreviewViewportBitmap:Null<BitmapData> = null;

  /**
   * The tiled sprite used to display the grid.
   * The height is the length of the song, and scrolling is done by simply the sprite.
   */
  var gridTiledSprite:Null<FlxSprite> = null;

  /**
   * The playhead representing the current position in the song.
   * Can move around on the grid independently of the view.
   */
  var gridPlayhead:FlxSpriteGroup = new FlxSpriteGroup();

  var gridPlayheadScrollArea:Null<FlxSprite> = null;

  /**
   * A sprite used to indicate the note that will be placed on click.
   */
  var gridGhostNote:Null<ChartEditorNoteSprite> = null;

  /**
   * A sprite used to indicate the note that will be placed on click.
   */
  var gridGhostHoldNote:Null<ChartEditorHoldNoteSprite> = null;

  /**
   * A sprite used to indicate the event that will be placed on click.
   */
  var gridGhostEvent:Null<ChartEditorEventSprite> = null;

  /**
   * The waveform which (optionally) displays over the grid, underneath the notes and playhead.
   */
  var gridSpectrogram:Null<PolygonSpectogram> = null;

  /**
   * The sprite used to display the note preview area.
   * We move this up and down to scroll the preview.
   */
  var notePreview:Null<ChartEditorNotePreview> = null;

  /**
   * The rectangular sprite used for representing the current viewport on the note preview.
   * We move this up and down and resize it to represent the visible area.
   */
  var notePreviewViewport:Null<FlxSliceSprite> = null;

  /**
   * The rectangular sprite used for rendering the selection box.
   * Uses a 9-slice to stretch the selection box to the correct size without warping.
   */
  var selectionBoxSprite:Null<FlxSliceSprite> = null;

  /**
   * The opponent's health icon.
   */
  var healthIconDad:Null<HealthIcon> = null;

  /**
   * The player's health icon.
   */
  var healthIconBF:Null<HealthIcon> = null;

  /**
   * The purple background sprite.
   */
  var menuBG:Null<FlxSprite> = null;

  /**
   * The layout containing the playbar head slider.
   */
  var playbarHeadLayout:Null<Component> = null;

  /**
   * The playbar head slider.
   */
  var playbarHead:Null<Slider> = null;

  /**
   * The label by the playbar telling the song position.
   */
  var playbarSongPos:Null<Label> = null;

  /**
   * The label by the playbar telling the song time remaining.
   */
  var playbarSongRemaining:Null<Label> = null;

  /**
   * The label by the playbar telling the note snap.
   */
  var playbarNoteSnap:Null<Label> = null;

  /**
   * The current process that is lerping the scroll position.
   * Used to cancel the previous lerp if the user scrolls again.
   */
  var currentScrollEase:Null<VarTween>;

  /**
   * The sprite group containing the note graphics.
   * Only displays a subset of the data from `currentSongChartNoteData`,
   * and kills notes that are off-screen to be recycled later.
   */
  var renderedNotes:FlxTypedSpriteGroup<ChartEditorNoteSprite> = new FlxTypedSpriteGroup<ChartEditorNoteSprite>();

  /**
   * The sprite group containing the hold note graphics.
   * Only displays a subset of the data from `currentSongChartNoteData`,
   * and kills notes that are off-screen to be recycled later.
   */
  var renderedHoldNotes:FlxTypedSpriteGroup<ChartEditorHoldNoteSprite> = new FlxTypedSpriteGroup<ChartEditorHoldNoteSprite>();

  /**
   * The sprite group containing the song events.
   * Only displays a subset of the data from `currentSongChartEventData`,
   * and kills events that are off-screen to be recycled later.
   */
  var renderedEvents:FlxTypedSpriteGroup<ChartEditorEventSprite> = new FlxTypedSpriteGroup<ChartEditorEventSprite>();

  var renderedSelectionSquares:FlxTypedSpriteGroup<FlxSprite> = new FlxTypedSpriteGroup<FlxSprite>();

  public function new()
  {
    // Load the HaxeUI XML file.
    super(CHART_EDITOR_LAYOUT);
  }

  override function create():Void
  {
    // super.create() must be called first, the HaxeUI components get created here.
    super.create();
    // Set the z-index of the HaxeUI.
    this.component.zIndex = 100;

    // Show the mouse cursor.
    Cursor.show();

    fixCamera();

    // Get rid of any music from the previous state.
    FlxG.sound.music.stop();

    // Play the welcome music.
    setupWelcomeMusic();

    buildDefaultSongData();

    buildBackground();

    ChartEditorThemeHandler.updateTheme(this);

    buildGrid();
    // buildSpectrogram(audioInstTrack);
    buildNotePreview();
    buildSelectionBox();

    buildAdditionalUI();

    // Setup the onClick listeners for the UI after it's been created.
    setupUIListeners();
    setupTurboKeyHandlers();

    setupAutoSave();

    refresh();

    ChartEditorDialogHandler.openWelcomeDialog(this, false);
  }

  function setupWelcomeMusic()
  {
    this.welcomeMusic.loadEmbedded(Paths.music('chartEditorLoop/chartEditorLoop'));
    this.welcomeMusic.looped = true;
    // this.welcomeMusic.play();
    // fadeInWelcomeMusic();
  }

  public function fadeInWelcomeMusic():Void
  {
    this.welcomeMusic.play();
    this.welcomeMusic.fadeIn(4, 0, 1.0);
  }

  public function stopWelcomeMusic():Void
  {
    // this.welcomeMusic.fadeOut(4, 0);
    this.welcomeMusic.pause();
  }

  function buildDefaultSongData():Void
  {
    selectedVariation = Constants.DEFAULT_VARIATION;
    selectedDifficulty = Constants.DEFAULT_DIFFICULTY;

    // Initialize the song metadata.
    songMetadata = new Map<String, SongMetadata>();

    // Initialize the song chart data.
    songChartData = new Map<String, SongChartData>();

    audioVocalTrackGroup = new VoicesGroup();
  }

  /**
   * Builds and displays the background sprite.
   */
  function buildBackground():Void
  {
    menuBG = new FlxSprite().loadGraphic(Paths.image('menuDesat'));
    add(menuBG);

    menuBG.setGraphicSize(Std.int(menuBG.width * 1.1));
    menuBG.updateHitbox();
    menuBG.screenCenter();
    menuBG.scrollFactor.set(0, 0);
    menuBG.zIndex = -100;
  }

  /**
   * Builds and displays the chart editor grid, including the playhead and cursor.
   */
  function buildGrid():Void
  {
    if (gridBitmap == null) throw 'ERROR: Tried to build grid, but gridBitmap is null! Check ChartEditorThemeHandler.updateTheme().';

    gridTiledSprite = new FlxTiledSprite(gridBitmap, gridBitmap.width, 1000, false, true);
    gridTiledSprite.x = FlxG.width / 2 - GRID_SIZE * STRUMLINE_SIZE; // Center the grid.
    gridTiledSprite.y = MENU_BAR_HEIGHT + GRID_TOP_PAD; // Push down to account for the menu bar.
    add(gridTiledSprite);
    gridTiledSprite.zIndex = 10;

    gridGhostNote = new ChartEditorNoteSprite(this);
    gridGhostNote.alpha = 0.6;
    gridGhostNote.noteData = new SongNoteData(0, 0, 0, "");
    gridGhostNote.visible = false;
    add(gridGhostNote);
    gridGhostNote.zIndex = 11;

    gridGhostHoldNote = new ChartEditorHoldNoteSprite(this);
    gridGhostHoldNote.alpha = 0.6;
    gridGhostHoldNote.noteData = new SongNoteData(0, 0, 0, "");
    gridGhostHoldNote.visible = false;
    add(gridGhostHoldNote);
    gridGhostHoldNote.zIndex = 11;

    gridGhostEvent = new ChartEditorEventSprite(this);
    gridGhostEvent.alpha = 0.6;
    gridGhostEvent.eventData = new SongEventData(-1, '', {});
    gridGhostEvent.visible = false;
    add(gridGhostEvent);
    gridGhostEvent.zIndex = 12;

    buildNoteGroup();

    gridPlayheadScrollArea = new FlxSprite(0, 0);
    gridPlayheadScrollArea.makeGraphic(10, 10, PLAYHEAD_SCROLL_AREA_COLOR); // Make it 10x10px and then scale it as needed.
    add(gridPlayheadScrollArea);
    gridPlayheadScrollArea.setGraphicSize(PLAYHEAD_SCROLL_AREA_WIDTH, 3000);
    gridPlayheadScrollArea.updateHitbox();
    gridPlayheadScrollArea.x = gridTiledSprite.x - PLAYHEAD_SCROLL_AREA_WIDTH;
    gridPlayheadScrollArea.y = MENU_BAR_HEIGHT + GRID_TOP_PAD;
    gridPlayheadScrollArea.zIndex = 25;

    // The playhead that show the current position in the song.
    add(gridPlayhead);
    gridPlayhead.zIndex = 30;

    var playheadWidth:Int = GRID_SIZE * (STRUMLINE_SIZE * 2 + 1) + (PLAYHEAD_SCROLL_AREA_WIDTH * 2);
    var playheadBaseYPos:Float = MENU_BAR_HEIGHT + GRID_TOP_PAD;
    gridPlayhead.setPosition(gridTiledSprite.x, playheadBaseYPos);
    var playheadSprite:FlxSprite = new FlxSprite().makeGraphic(playheadWidth, PLAYHEAD_HEIGHT, PLAYHEAD_COLOR);
    playheadSprite.x = -PLAYHEAD_SCROLL_AREA_WIDTH;
    playheadSprite.y = 0;
    gridPlayhead.add(playheadSprite);

    var playheadBlock:FlxSprite = ChartEditorThemeHandler.buildPlayheadBlock();
    playheadBlock.x = -PLAYHEAD_SCROLL_AREA_WIDTH;
    playheadBlock.y = -PLAYHEAD_HEIGHT / 2;
    gridPlayhead.add(playheadBlock);

    // Character icons.
    healthIconDad = new HealthIcon(currentSongMetadata.playData.characters.opponent);
    healthIconDad.autoUpdate = false;
    healthIconDad.size.set(0.5, 0.5);
    add(healthIconDad);
    healthIconDad.zIndex = 30;

    healthIconBF = new HealthIcon(currentSongMetadata.playData.characters.player);
    healthIconBF.autoUpdate = false;
    healthIconBF.size.set(0.5, 0.5);
    healthIconBF.flipX = true;
    add(healthIconBF);
    healthIconBF.zIndex = 30;
  }

  function buildSelectionBox():Void
  {
    if (selectionBoxSprite == null) throw 'ERROR: Tried to build selection box, but selectionBoxSprite is null! Check ChartEditorThemeHandler.updateTheme().';

    selectionBoxSprite.scrollFactor.set(0, 0);
    add(selectionBoxSprite);
    selectionBoxSprite.zIndex = 30;

    setSelectionBoxBounds();
  }

  function setSelectionBoxBounds(bounds:FlxRect = null):Void
  {
    if (selectionBoxSprite == null)
      throw 'ERROR: Tried to set selection box bounds, but selectionBoxSprite is null! Check ChartEditorThemeHandler.updateTheme().';

    if (bounds == null)
    {
      selectionBoxSprite.visible = false;
      selectionBoxSprite.x = -9999;
      selectionBoxSprite.y = -9999;
    }
    else
    {
      selectionBoxSprite.visible = true;
      selectionBoxSprite.x = bounds.x;
      selectionBoxSprite.y = bounds.y;
      selectionBoxSprite.width = bounds.width;
      selectionBoxSprite.height = bounds.height;
    }
  }

  function buildNotePreview():Void
  {
    var height:Int = FlxG.height - MENU_BAR_HEIGHT - GRID_TOP_PAD - PLAYBAR_HEIGHT - GRID_TOP_PAD - GRID_TOP_PAD;
    notePreview = new ChartEditorNotePreview(height);
    notePreview.x = 350;
    notePreview.y = MENU_BAR_HEIGHT + GRID_TOP_PAD;
    add(notePreview);

    if (notePreviewViewport == null) throw 'ERROR: Tried to build note preview, but notePreviewViewport is null! Check ChartEditorThemeHandler.updateTheme().';

    notePreviewViewport.scrollFactor.set(0, 0);
    add(notePreviewViewport);
    notePreviewViewport.zIndex = 30;

    setNotePreviewViewportBounds(calculateNotePreviewViewportBounds());
  }

  function calculateNotePreviewViewportBounds():FlxRect
  {
    var bounds:FlxRect = new FlxRect();

    // Return 0, 0, 0, 0 if the note preview doesn't exist for some reason.
    if (notePreview == null) return bounds;

    // Horizontal position and width are constant.
    bounds.x = notePreview.x;
    bounds.width = notePreview.width;

    // Vertical position depends on scroll position.
    bounds.y = notePreview.y + (notePreview.height * (scrollPositionInPixels / songLengthInPixels));

    // Height depends on the viewport size.
    bounds.height = notePreview.height * (FlxG.height / songLengthInPixels);

    // Make sure the viewport doesn't go off the top or bottom of the note preview.
    if (bounds.y < notePreview.y)
    {
      bounds.height -= notePreview.y - bounds.y;
      bounds.y = notePreview.y;
    }
    else if (bounds.y + bounds.height > notePreview.y + notePreview.height)
    {
      bounds.height -= (bounds.y + bounds.height) - (notePreview.y + notePreview.height);
    }

    var MIN_HEIGHT:Int = 8;
    if (bounds.height < MIN_HEIGHT)
    {
      bounds.y -= MIN_HEIGHT - bounds.height;
      bounds.height = MIN_HEIGHT;
    }

    return bounds;
  }

  public function switchToCurrentInstrumental():Void
  {
    ChartEditorAudioHandler.switchToInstrumental(this, currentInstrumentalId, currentSongMetadata.playData.characters.player,
      currentSongMetadata.playData.characters.opponent);
  }

  function setNotePreviewViewportBounds(bounds:FlxRect = null):Void
  {
    if (notePreviewViewport == null)
      throw 'ERROR: Tried to set note preview viewport bounds, but notePreviewViewport is null! Check ChartEditorThemeHandler.updateTheme().';

    if (bounds == null)
    {
      notePreviewViewport.visible = false;
      notePreviewViewport.x = -9999;
      notePreviewViewport.y = -9999;
    }
    else
    {
      notePreviewViewport.visible = true;
      notePreviewViewport.x = bounds.x;
      notePreviewViewport.y = bounds.y;
      notePreviewViewport.width = bounds.width;
      notePreviewViewport.height = bounds.height;
    }
  }

  function buildSpectrogram(target:FlxSound):Void
  {
    gridSpectrogram = new PolygonSpectogram(FlxG.sound.music, FlxColor.RED, FlxG.height / 2, Math.floor(FlxG.height / 2));
    gridSpectrogram.x += 170;
    gridSpectrogram.scrollFactor.set();
    gridSpectrogram.waveAmplitude = 50;
    gridSpectrogram.visType = UPDATED;
    add(gridSpectrogram);
  }

  /**
   * Builds the group that will hold all the notes.
   */
  function buildNoteGroup():Void
  {
    if (gridTiledSprite == null) throw 'ERROR: Tried to build note groups, but gridTiledSprite is null! Check ChartEditorState.buildGrid().';

    renderedHoldNotes.setPosition(gridTiledSprite.x, gridTiledSprite.y);
    add(renderedHoldNotes);
    renderedHoldNotes.zIndex = 24;

    renderedNotes.setPosition(gridTiledSprite.x, gridTiledSprite.y);
    add(renderedNotes);
    renderedNotes.zIndex = 25;

    renderedEvents.setPosition(gridTiledSprite.x, gridTiledSprite.y);
    add(renderedEvents);
    renderedEvents.zIndex = 25;

    renderedSelectionSquares.setPosition(gridTiledSprite.x, gridTiledSprite.y);
    add(renderedSelectionSquares);
    renderedSelectionSquares.zIndex = 26;
  }

  function buildAdditionalUI():Void
  {
    playbarHeadLayout = buildComponent(CHART_EDITOR_PLAYBARHEAD_LAYOUT);

    if (playbarHeadLayout == null) throw 'ERROR: Failed to construct playbarHeadLayout! Check "${CHART_EDITOR_PLAYBARHEAD_LAYOUT}".';

    playbarHeadLayout.zIndex = 110;

    playbarHeadLayout.width = FlxG.width - 8;
    playbarHeadLayout.height = 10;
    playbarHeadLayout.x = 4;
    playbarHeadLayout.y = FlxG.height - 48 - 8;

    playbarHead = playbarHeadLayout.findComponent('playbarHead', Slider);
    if (playbarHead == null) throw 'ERROR: Failed to fetch playbarHead from playbarHeadLayout! Check "${CHART_EDITOR_PLAYBARHEAD_LAYOUT}".';
    playbarHead.allowFocus = false;
    playbarHead.width = FlxG.width;
    playbarHead.height = 10;
    playbarHead.styleString = 'padding-left: 0px; padding-right: 0px; border-left: 0px; border-right: 0px;';

    playbarHead.onDragStart = function(_:DragEvent) {
      playbarHeadDragging = true;

      // If we were dragging the playhead while the song was playing, resume playing.
      if (audioInstTrack != null && audioInstTrack.playing)
      {
        playbarHeadDraggingWasPlaying = true;
        stopAudioPlayback();
      }
      else
      {
        playbarHeadDraggingWasPlaying = false;
      }
    }

    playbarHead.onDragEnd = function(_:DragEvent) {
      playbarHeadDragging = false;

      // Set the song position to where the playhead was moved to.
      scrollPositionInPixels = songLengthInPixels * (playbarHead?.value ?? 0 / 100);
      // Update the conductor and audio tracks to match.
      moveSongToScrollPosition();

      // If we were dragging the playhead while the song was playing, resume playing.
      if (playbarHeadDraggingWasPlaying)
      {
        playbarHeadDraggingWasPlaying = false;
        // Disabled code to resume song playback on drag.
        // startAudioPlayback();
      }
    }

    add(playbarHeadLayout);

    // Setup notifications.
    @:privateAccess
    // NotificationManager.GUTTER_SIZE = 56;
    NotificationManager.GUTTER_SIZE = 20;
  }

  /**
   * Sets up the onClick listeners for the UI.
   */
  function setupUIListeners():Void
  {
    // Add functionality to the playbar.

    addUIClickListener('playbarPlay', _ -> toggleAudioPlayback());
    addUIClickListener('playbarStart', _ -> playbarButtonPressed = 'playbarStart');
    addUIClickListener('playbarBack', _ -> playbarButtonPressed = 'playbarBack');
    addUIClickListener('playbarForward', _ -> playbarButtonPressed = 'playbarForward');
    addUIClickListener('playbarEnd', _ -> playbarButtonPressed = 'playbarEnd');

    // Cycle note snap quant.
    addUIClickListener('playbarNoteSnap', function(_) {
      noteSnapQuantIndex++;
      if (noteSnapQuantIndex >= SNAP_QUANTS.length) noteSnapQuantIndex = 0;
    });

    // Add functionality to the menu items.

    addUIClickListener('menubarItemNewChart', _ -> ChartEditorDialogHandler.openWelcomeDialog(this, true));
    addUIClickListener('menubarItemOpenChart', _ -> ChartEditorDialogHandler.openBrowseWizard(this, true));
    addUIClickListener('menubarItemSaveChartAs', _ -> ChartEditorImportExportHandler.exportAllSongData(this));
    addUIClickListener('menubarItemLoadInst', _ -> ChartEditorDialogHandler.openUploadInstDialog(this, true));
    addUIClickListener('menubarItemImportChart', _ -> ChartEditorDialogHandler.openImportChartDialog(this, 'legacy', true));
    addUIClickListener('menubarItemExit', _ -> quitChartEditor());

    addUIClickListener('menubarItemUndo', _ -> undoLastCommand());

    addUIClickListener('menubarItemRedo', _ -> redoLastCommand());

    addUIClickListener('menubarItemCopy', function(_) {
      // Doesn't use a command because it's not undoable.

      // Calculate a single time offset for all the notes and events.
      var timeOffset:Null<Int> = currentNoteSelection.length > 0 ? Std.int(currentNoteSelection[0].time) : null;
      if (currentEventSelection.length > 0)
      {
        if (timeOffset == null || currentEventSelection[0].time < timeOffset)
        {
          timeOffset = Std.int(currentEventSelection[0].time);
        }
      }

      SongDataUtils.writeItemsToClipboard(
        {
          notes: SongDataUtils.buildNoteClipboard(currentNoteSelection, timeOffset),
          events: SongDataUtils.buildEventClipboard(currentEventSelection, timeOffset),
        });
    });

    addUIClickListener('menubarItemCut', _ -> performCommand(new CutItemsCommand(currentNoteSelection, currentEventSelection)));

    addUIClickListener('menubarItemPaste', _ -> {
      var targetMs:Float = scrollPositionInMs + playheadPositionInMs;
      var targetStep:Float = Conductor.getTimeInSteps(targetMs);
      var targetSnappedStep:Float = Math.floor(targetStep / noteSnapRatio) * noteSnapRatio;
      var targetSnappedMs:Float = Conductor.getStepTimeInMs(targetSnappedStep);
      performCommand(new PasteItemsCommand(targetSnappedMs));
    });

    addUIClickListener('menubarItemPasteUnsnapped', _ -> {
      var targetMs:Float = scrollPositionInMs + playheadPositionInMs;
      performCommand(new PasteItemsCommand(targetMs));
    });

    addUIClickListener('menubarItemDelete', function(_) {
      if (currentNoteSelection.length > 0 && currentEventSelection.length > 0)
      {
        performCommand(new RemoveItemsCommand(currentNoteSelection, currentEventSelection));
      }
      else if (currentNoteSelection.length > 0)
      {
        performCommand(new RemoveNotesCommand(currentNoteSelection));
      }
      else if (currentEventSelection.length > 0)
      {
        performCommand(new RemoveEventsCommand(currentEventSelection));
      }
      else
      {
        // Do nothing???
      }
    });

    addUIClickListener('menubarItemSelectAll', _ -> performCommand(new SelectAllItemsCommand(currentNoteSelection, currentEventSelection)));

    addUIClickListener('menubarItemSelectInverse', _ -> performCommand(new InvertSelectedItemsCommand(currentNoteSelection, currentEventSelection)));

    addUIClickListener('menubarItemSelectNone', _ -> performCommand(new DeselectAllItemsCommand(currentNoteSelection, currentEventSelection)));

    addUIClickListener('menubarItemPlaytestFull', _ -> testSongInPlayState(false));
    addUIClickListener('menubarItemPlaytestMinimal', _ -> testSongInPlayState(true));

    addUIClickListener('menuBarItemNoteSnapDecrease', _ -> noteSnapQuantIndex--);
    addUIClickListener('menuBarItemNoteSnapIncrease', _ -> noteSnapQuantIndex++);

    addUIChangeListener('menuBarItemInputStyleNone', function(event:UIEvent) {
      currentLiveInputStyle = None;
    });
    addUIChangeListener('menuBarItemInputStyleNumberKeys', function(event:UIEvent) {
      currentLiveInputStyle = NumberKeys;
    });
    addUIChangeListener('menuBarItemInputStyleWASD', function(event:UIEvent) {
      currentLiveInputStyle = WASD;
    });

    addUIClickListener('menubarItemAbout', _ -> ChartEditorDialogHandler.openAboutDialog(this));
    addUIClickListener('menubarItemWelcomeDialog', _ -> ChartEditorDialogHandler.openWelcomeDialog(this, true));

    addUIClickListener('menubarItemUserGuide', _ -> ChartEditorDialogHandler.openUserGuideDialog(this));

    addUIChangeListener('menubarItemDownscroll', event -> isViewDownscroll = event.value);
    setUICheckboxSelected('menubarItemDownscroll', isViewDownscroll);

    addUIClickListener('menubarItemDifficultyUp', _ -> incrementDifficulty(1));
    addUIClickListener('menubarItemDifficultyDown', _ -> incrementDifficulty(-1));

    addUIChangeListener('menubarItemPlaytestStartTime', event -> playtestStartTime = event.value);
    setUICheckboxSelected('menubarItemPlaytestStartTime', playtestStartTime);

    addUIChangeListener('menuBarItemThemeLight', function(event:UIEvent) {
      if (event.target.value) currentTheme = ChartEditorTheme.Light;
    });
    setUICheckboxSelected('menuBarItemThemeLight', currentTheme == ChartEditorTheme.Light);

    addUIChangeListener('menuBarItemThemeDark', function(event:UIEvent) {
      if (event.target.value) currentTheme = ChartEditorTheme.Dark;
    });
    setUICheckboxSelected('menuBarItemThemeDark', currentTheme == ChartEditorTheme.Dark);

    addUIClickListener('menubarItemPlayPause', _ -> toggleAudioPlayback());

    addUIClickListener('menubarItemLoadInstrumental', _ -> ChartEditorDialogHandler.openUploadInstDialog(this, true));
    addUIClickListener('menubarItemLoadVocals', _ -> ChartEditorDialogHandler.openUploadVocalsDialog(this, true));

    addUIChangeListener('menubarItemMetronomeEnabled', event -> isMetronomeEnabled = event.value);
    setUICheckboxSelected('menubarItemMetronomeEnabled', isMetronomeEnabled);

    addUIChangeListener('menubarItemPlayerHitsounds', event -> hitsoundsEnabledPlayer = event.value);
    setUICheckboxSelected('menubarItemPlayerHitsounds', hitsoundsEnabledPlayer);

    addUIChangeListener('menubarItemOpponentHitsounds', event -> hitsoundsEnabledOpponent = event.value);
    setUICheckboxSelected('menubarItemOpponentHitsounds', hitsoundsEnabledOpponent);

    var instVolumeLabel:Null<Label> = findComponent('menubarLabelVolumeInstrumental', Label);
    if (instVolumeLabel != null)
    {
      addUIChangeListener('menubarItemVolumeInstrumental', function(event:UIEvent) {
        var volume:Float = (event?.value ?? 0) / 100.0;
        if (audioInstTrack != null) audioInstTrack.volume = volume;
        instVolumeLabel.text = 'Instrumental - ${Std.int(event.value)}%';
      });
    }

    var vocalsVolumeLabel:Null<Label> = findComponent('menubarLabelVolumeVocals', Label);
    if (vocalsVolumeLabel != null)
    {
      addUIChangeListener('menubarItemVolumeVocals', function(event:UIEvent) {
        var volume:Float = (event?.value ?? 0) / 100.0;
        if (audioVocalTrackGroup != null) audioVocalTrackGroup.volume = volume;
        vocalsVolumeLabel.text = 'Vocals - ${Std.int(event.value)}%';
      });
    }

    var playbackSpeedLabel:Null<Label> = findComponent('menubarLabelPlaybackSpeed', Label);
    if (playbackSpeedLabel != null)
    {
      addUIChangeListener('menubarItemPlaybackSpeed', function(event:UIEvent) {
        var pitch:Float = event.value * 2.0 / 100.0;
        pitch = Math.floor(pitch / 0.25) * 0.25; // Round to nearest 0.25.
        #if FLX_PITCH
        if (audioInstTrack != null) audioInstTrack.pitch = pitch;
        if (audioVocalTrackGroup != null) audioVocalTrackGroup.pitch = pitch;
        #end
        var pitchDisplay:Float = Std.int(pitch * 100) / 100; // Round to 2 decimal places.
        playbackSpeedLabel.text = 'Playback Speed - ${pitchDisplay}x';
      });
    }

    addUIChangeListener('menubarItemToggleToolboxDifficulty',
      event -> ChartEditorToolboxHandler.setToolboxState(this, CHART_EDITOR_TOOLBOX_DIFFICULTY_LAYOUT, event.value));
    addUIChangeListener('menubarItemToggleToolboxMetadata',
      event -> ChartEditorToolboxHandler.setToolboxState(this, CHART_EDITOR_TOOLBOX_METADATA_LAYOUT, event.value));
    addUIChangeListener('menubarItemToggleToolboxNotes',
      event -> ChartEditorToolboxHandler.setToolboxState(this, CHART_EDITOR_TOOLBOX_NOTEDATA_LAYOUT, event.value));
    addUIChangeListener('menubarItemToggleToolboxEvents',
      event -> ChartEditorToolboxHandler.setToolboxState(this, CHART_EDITOR_TOOLBOX_EVENTDATA_LAYOUT, event.value));
    addUIChangeListener('menubarItemToggleToolboxPlayerPreview',
      event -> ChartEditorToolboxHandler.setToolboxState(this, CHART_EDITOR_TOOLBOX_PLAYER_PREVIEW_LAYOUT, event.value));
    addUIChangeListener('menubarItemToggleToolboxOpponentPreview',
      event -> ChartEditorToolboxHandler.setToolboxState(this, CHART_EDITOR_TOOLBOX_OPPONENT_PREVIEW_LAYOUT, event.value));

    // TODO: Pass specific HaxeUI components to add context menus to them.
    registerContextMenu(null, Paths.ui('chart-editor/context/test'));
  }

  /**
   * Initialize TurboKeyHandlers and add them to the state (so `update()` is called)
   * We can then probe `keyHandler.activated` to see if the key combo's action should be taken.
   */
  function setupTurboKeyHandlers():Void
  {
    add(undoKeyHandler);
    add(redoKeyHandler);
    add(upKeyHandler);
    add(downKeyHandler);
    add(wKeyHandler);
    add(sKeyHandler);
    add(pageUpKeyHandler);
    add(pageDownKeyHandler);
  }

  /**
   * Setup timers and listerners to handle auto-save.
   */
  function setupAutoSave():Void
  {
    WindowUtil.windowExit.add(onWindowClose);
    saveDataDirty = false;
  }

  /**
   * Called after 5 minutes without saving.
   */
  function autoSave():Void
  {
    saveDataDirty = false;

    // Auto-save the chart.

    #if html5
    // Auto-save to local storage.
    #else
    // Auto-save to temp file.
    ChartEditorImportExportHandler.exportAllSongData(this, true);
    #end
  }

  function onWindowClose(exitCode:Int):Void
  {
    trace('Window exited with exit code: $exitCode');
    trace('Should save chart? $saveDataDirty');

    if (saveDataDirty)
    {
      ChartEditorImportExportHandler.exportAllSongData(this, true);
    }
  }

  function cleanupAutoSave():Void
  {
    WindowUtil.windowExit.remove(onWindowClose);
  }

  public override function update(elapsed:Float):Void
  {
    // Override F4 behavior to include the autosave.
    if (FlxG.keys.justPressed.F4)
    {
      quitChartEditor();
      return;
    }

    // dispatchEvent gets called here.
    super.update(elapsed);

    // These ones happen even if the modal dialog is open.
    handleMusicPlayback();
    handleNoteDisplay();

    // These ones only happen if the modal dialog is not open.
    handleScrollKeybinds();
    handleSnap();
    handleCursor();

    handleMenubar();
    handleToolboxes();
    handlePlaybar();
    handlePlayhead();
    handleNotePreview();
    handleHealthIcons();

    handleFileKeybinds();
    handleEditKeybinds();
    handleViewKeybinds();
    handleTestKeybinds();
    handleHelpKeybinds();

    #if debug
    handleQuickWatch();
    #end
  }

  function handleQuickWatch():Void
  {
    FlxG.watch.addQuick('scrollPosInPixels', scrollPositionInPixels);
    FlxG.watch.addQuick('playheadPosInPixels', playheadPositionInPixels);
  }

  /**
   * Beat hit while the song is playing.
   */
  override function beatHit():Bool
  {
    // dispatchEvent gets called here.
    if (!super.beatHit()) return false;

    if (isMetronomeEnabled && this.subState == null && (audioInstTrack != null && audioInstTrack.playing))
    {
      playMetronomeTick(Conductor.currentBeat % 4 == 0);
    }

    return true;
  }

  /**
   * Step hit while the song is playing.
   */
  override function stepHit():Bool
  {
    // dispatchEvent gets called here.
    if (!super.stepHit()) return false;

    if (audioInstTrack != null && audioInstTrack.playing)
    {
      if (healthIconDad != null) healthIconDad.onStepHit(Conductor.currentStep);
      if (healthIconBF != null) healthIconBF.onStepHit(Conductor.currentStep);
    }

    // Updating these every step keeps it more accurate.
    // playerPreviewDirty = true;
    // opponentPreviewDirty = true;

    return true;
  }

  /**
   * Handle keybinds for scrolling the chart editor grid.
  **/
  function handleScrollKeybinds():Void
  {
    // Don't scroll when the cursor is over the UI, unless a playbar button (the << >> ones) is pressed.
    if (isCursorOverHaxeUI && playbarButtonPressed == null) return;

    var scrollAmount:Float = 0; // Amount to scroll the grid.
    var playheadAmount:Float = 0; // Amount to scroll the playhead relative to the grid.
    var shouldPause:Bool = false; // Whether to pause the song when scrolling.
    var shouldEase:Bool = false; // Whether to ease the scroll.

    // Mouse Wheel = Scroll
    if (FlxG.mouse.wheel != 0 && !FlxG.keys.pressed.CONTROL)
    {
      scrollAmount = -50 * FlxG.mouse.wheel;
      shouldPause = true;
    }

    // Up Arrow = Scroll Up
    if (upKeyHandler.activated && currentLiveInputStyle == None)
    {
      scrollAmount = -GRID_SIZE * 0.25 * 25.0;
      shouldPause = true;
    }
    // Down Arrow = Scroll Down
    if (downKeyHandler.activated && currentLiveInputStyle == None)
    {
      scrollAmount = GRID_SIZE * 0.25 * 25.0;
      shouldPause = true;
    }

    // W = Scroll Up (doesn't work with Ctrl+Scroll)
    if (wKeyHandler.activated && currentLiveInputStyle == None && !FlxG.keys.pressed.CONTROL)
    {
      scrollAmount = -GRID_SIZE * 0.25 * 25.0;
      shouldPause = true;
    }
    // S = Scroll Down (doesn't work with Ctrl+Scroll)
    if (sKeyHandler.activated && currentLiveInputStyle == None && !FlxG.keys.pressed.CONTROL)
    {
      scrollAmount = GRID_SIZE * 0.25 * 25.0;
      shouldPause = true;
    }

    // PAGE UP = Jump up to nearest measure
    if (pageUpKeyHandler.activated)
    {
      var measureHeight:Float = GRID_SIZE * 4 * Conductor.beatsPerMeasure;
      var playheadPos:Float = scrollPositionInPixels + playheadPositionInPixels;
      var targetScrollPosition:Float = Math.floor(playheadPos / measureHeight) * measureHeight;
      // If we would move less than one grid, instead move to the top of the previous measure.
      var targetScrollAmount = Math.abs(targetScrollPosition - playheadPos);
      if (targetScrollAmount < GRID_SIZE)
      {
        targetScrollPosition -= GRID_SIZE * Constants.STEPS_PER_BEAT * Conductor.beatsPerMeasure;
      }
      scrollAmount = targetScrollPosition - playheadPos;

      shouldPause = true;
    }
    if (playbarButtonPressed == 'playbarBack')
    {
      playbarButtonPressed = '';
      scrollAmount = -GRID_SIZE * 4 * Conductor.beatsPerMeasure;
      shouldPause = true;
    }

    // PAGE DOWN = Jump down to nearest measure
    if (pageDownKeyHandler.activated)
    {
      var measureHeight:Float = GRID_SIZE * 4 * Conductor.beatsPerMeasure;
      var playheadPos:Float = scrollPositionInPixels + playheadPositionInPixels;
      var targetScrollPosition:Float = Math.ceil(playheadPos / measureHeight) * measureHeight;
      // If we would move less than one grid, instead move to the top of the next measure.
      var targetScrollAmount = Math.abs(targetScrollPosition - playheadPos);
      if (targetScrollAmount < GRID_SIZE)
      {
        targetScrollPosition += GRID_SIZE * Constants.STEPS_PER_BEAT * Conductor.beatsPerMeasure;
      }
      scrollAmount = targetScrollPosition - playheadPos;

      shouldPause = true;
    }
    if (playbarButtonPressed == 'playbarForward')
    {
      playbarButtonPressed = '';
      scrollAmount = GRID_SIZE * 4 * Conductor.beatsPerMeasure;
      shouldPause = true;
    }

    // Middle Mouse + Drag = Scroll but move the playhead the same amount.
    if (FlxG.mouse.pressedMiddle)
    {
      if (FlxG.mouse.deltaY != 0)
      {
        // Scroll down by the amount dragged.
        scrollAmount += -FlxG.mouse.deltaY;
        // Move the playhead by the same amount in the other direction so it is stationary.
        playheadAmount += FlxG.mouse.deltaY;
      }
    }

    // SHIFT + Scroll = Scroll Fast
    if (FlxG.keys.pressed.SHIFT)
    {
      scrollAmount *= 2;
    }
    // CONTROL + Scroll = Scroll Precise
    if (FlxG.keys.pressed.CONTROL)
    {
      scrollAmount /= 10;
    }

    // ALT = Move playhead instead.
    if (FlxG.keys.pressed.ALT)
    {
      playheadAmount = scrollAmount;
      scrollAmount = 0;
      shouldPause = false;
    }

    // HOME = Scroll to Top
    if (FlxG.keys.justPressed.HOME)
    {
      // Scroll amount is the difference between the current position and the top.
      scrollAmount = 0 - this.scrollPositionInPixels;
      playheadAmount = 0 - this.playheadPositionInPixels;
      shouldPause = true;
    }
    if (playbarButtonPressed == 'playbarStart')
    {
      playbarButtonPressed = '';
      scrollAmount = 0 - this.scrollPositionInPixels;
      playheadAmount = 0 - this.playheadPositionInPixels;
      shouldPause = true;
    }

    // END = Scroll to Bottom
    if (FlxG.keys.justPressed.END)
    {
      // Scroll amount is the difference between the current position and the bottom.
      scrollAmount = this.songLengthInPixels - this.scrollPositionInPixels;
      shouldPause = true;
    }
    if (playbarButtonPressed == 'playbarEnd')
    {
      playbarButtonPressed = '';
      scrollAmount = this.songLengthInPixels - this.scrollPositionInPixels;
      shouldPause = true;
    }

    if (Math.abs(scrollAmount) > GRID_SIZE * 8)
    {
      shouldEase = true;
    }

    // Resync the conductor and audio tracks.
    if (scrollAmount != 0 || playheadAmount != 0)
    {
      this.playheadPositionInPixels += playheadAmount;
      if (shouldEase)
      {
        easeSongToScrollPosition(this.scrollPositionInPixels + scrollAmount);
      }
      else
      {
        // Apply the scroll amount.
        this.scrollPositionInPixels += scrollAmount;
        moveSongToScrollPosition();
      }
    }
    if (shouldPause) stopAudioPlayback();
  }

  function handleSnap():Void
  {
    if (currentLiveInputStyle == None)
    {
      if (FlxG.keys.justPressed.LEFT && !FlxG.keys.pressed.CONTROL)
      {
        noteSnapQuantIndex--;
      }

      if (FlxG.keys.justPressed.RIGHT && !FlxG.keys.pressed.CONTROL)
      {
        noteSnapQuantIndex++;
      }
    }
  }

  var dragLengthCurrent:Float = 0;
  var stretchySounds:Bool = false;

  /**
   * Handle display of the mouse cursor.
   */
  function handleCursor():Void
  {
    // Mouse sounds
    if (FlxG.mouse.justPressed) FlxG.sound.play(Paths.sound("chartingSounds/ClickDown"));
    if (FlxG.mouse.justReleased) FlxG.sound.play(Paths.sound("chartingSounds/ClickUp"));

    // Note: If a menu is open in HaxeUI, don't handle cursor behavior.
    var shouldHandleCursor:Bool = !isCursorOverHaxeUI || (selectionBoxStartPos != null);
    var eventColumn:Int = (STRUMLINE_SIZE * 2 + 1) - 1;

    if (shouldHandleCursor)
    {
      // Over the course of this big conditional block,
      // we determine what the cursor should look like,
      // and fall back to the default cursor if none of the conditions are met.
      var targetCursorMode:Null<CursorMode> = null;

      if (gridTiledSprite == null) throw "ERROR: Tried to handle cursor, but gridTiledSprite is null! Check ChartEditorState.buildGrid()";

      var overlapsGrid:Bool = FlxG.mouse.overlaps(gridTiledSprite);

      // Cursor position relative to the grid.
      var cursorX:Float = FlxG.mouse.screenX - gridTiledSprite.x;
      var cursorY:Float = FlxG.mouse.screenY - gridTiledSprite.y;

      var overlapsSelectionBorder:Bool = overlapsGrid
        && ((cursorX % 40) < (GRID_SELECTION_BORDER_WIDTH / 2)
          || (cursorX % 40) > (40 - (GRID_SELECTION_BORDER_WIDTH / 2))
            || (cursorY % 40) < (GRID_SELECTION_BORDER_WIDTH / 2) || (cursorY % 40) > (40 - (GRID_SELECTION_BORDER_WIDTH / 2)));

      if (FlxG.mouse.justPressed)
      {
        if (gridPlayheadScrollArea != null && FlxG.mouse.overlaps(gridPlayheadScrollArea))
        {
          gridPlayheadScrollAreaPressed = true;
        }
        else if (notePreview != null && FlxG.mouse.overlaps(notePreview))
        {
          // Clicked note preview
          notePreviewScrollAreaStartPos = new FlxPoint(FlxG.mouse.screenX, FlxG.mouse.screenY);
        }
        else if (!overlapsGrid || overlapsSelectionBorder)
        {
          selectionBoxStartPos = new FlxPoint(FlxG.mouse.screenX, FlxG.mouse.screenY);
          // Drawing selection box.
          targetCursorMode = Crosshair;
        }
        else
        {
          // Deselect all items.
          if (currentNoteSelection.length > 0 || currentEventSelection.length > 0)
          {
            trace('Clicked outside grid, deselecting all items.');
            performCommand(new DeselectAllItemsCommand(currentNoteSelection, currentEventSelection));
          }
        }
      }

      if (gridPlayheadScrollAreaPressed && FlxG.mouse.released)
      {
        gridPlayheadScrollAreaPressed = false;
      }

      if (notePreviewScrollAreaStartPos != null && FlxG.mouse.released)
      {
        notePreviewScrollAreaStartPos = null;
      }

      if (gridPlayheadScrollAreaPressed)
      {
        // Clicked on the playhead scroll area.
        // Move the playhead to the cursor position.
        this.playheadPositionInPixels = FlxG.mouse.screenY - MENU_BAR_HEIGHT - GRID_TOP_PAD;
        moveSongToScrollPosition();

        // Cursor should be a grabby hand.
        if (targetCursorMode == null) targetCursorMode = Grabbing;
      }

      // The song position of the cursor, in steps.
      var cursorFractionalStep:Float = cursorY / GRID_SIZE;
      var cursorMs:Float = Conductor.getStepTimeInMs(cursorFractionalStep);
      // Round the cursor step to the nearest snap quant.
      var cursorSnappedStep:Float = Math.floor(cursorFractionalStep / noteSnapRatio) * noteSnapRatio;
      var cursorSnappedMs:Float = Conductor.getStepTimeInMs(cursorSnappedStep);

      // The direction value for the column at the cursor.
      var cursorColumn:Int = Math.floor(cursorX / GRID_SIZE);
      if (cursorColumn < 0) cursorColumn = 0;
      if (cursorColumn >= (STRUMLINE_SIZE * 2 + 1 - 1))
      {
        // Don't invert the event column.
        cursorColumn = (STRUMLINE_SIZE * 2 + 1 - 1);
      }
      else
      {
        // Invert player and opponent columns.
        if (cursorColumn >= STRUMLINE_SIZE)
        {
          cursorColumn -= STRUMLINE_SIZE;
        }
        else
        {
          cursorColumn += STRUMLINE_SIZE;
        }
      }

      if (selectionBoxStartPos != null)
      {
        var cursorXStart:Float = selectionBoxStartPos.x - gridTiledSprite.x;
        var cursorYStart:Float = selectionBoxStartPos.y - gridTiledSprite.y;

        var hasDraggedMouse:Bool = Math.abs(cursorX - cursorXStart) > DRAG_THRESHOLD || Math.abs(cursorY - cursorYStart) > DRAG_THRESHOLD;

        // Determine if we dragged the mouse at all.
        if (hasDraggedMouse)
        {
          // Handle releasing the selection box.
          if (FlxG.mouse.justReleased)
          {
            // We released the mouse. Select the notes in the box.
            var cursorFractionalStepStart:Float = cursorYStart / GRID_SIZE;
            var cursorStepStart:Int = Math.floor(cursorFractionalStepStart);
            var cursorMsStart:Float = Conductor.getStepTimeInMs(cursorStepStart);
            var cursorColumnBase:Int = Math.floor(cursorX / GRID_SIZE);
            var cursorColumnBaseStart:Int = Math.floor(cursorXStart / GRID_SIZE);

            // Since this selects based on noteData directly,
            // we don't need to specifically exclude sustain pieces.

            // This logic is gross because the columns go 4567-0123-8.
            // We build a list of columns to select.
            var columnStart:Int = Std.int(Math.min(cursorColumnBase, cursorColumnBaseStart));
            var columnEnd:Int = Std.int(Math.max(cursorColumnBase, cursorColumnBaseStart));
            var columns:Array<Int> = [for (i in columnStart...(columnEnd + 1)) i].map(function(i:Int):Int {
              if (i >= eventColumn)
              {
                // Don't invert the event column.
                return eventColumn;
              }
              else if (i >= STRUMLINE_SIZE)
              {
                // Invert the player columns.
                return i - STRUMLINE_SIZE;
              }
              else if (i >= 0)
              {
                // Invert the opponent columns.
                return i + STRUMLINE_SIZE;
              }
              else
              {
                // Minimum of 0.
                return 0;
              }
            });

            if (columns.length > 0)
            {
              var notesToSelect:Array<SongNoteData> = currentSongChartNoteData;
              notesToSelect = SongDataUtils.getNotesInTimeRange(notesToSelect, Math.min(cursorMsStart, cursorMs), Math.max(cursorMsStart, cursorMs));
              notesToSelect = SongDataUtils.getNotesWithData(notesToSelect, columns);

              var eventsToSelect:Array<SongEventData> = [];

              if (columns.indexOf(eventColumn) != -1)
              {
                // The drag selection included the event column.
                eventsToSelect = currentSongChartEventData;
                eventsToSelect = SongDataUtils.getEventsInTimeRange(eventsToSelect, Math.min(cursorMsStart, cursorMs), Math.max(cursorMsStart, cursorMs));
              }

              if (notesToSelect.length > 0 || eventsToSelect.length > 0)
              {
                if (FlxG.keys.pressed.CONTROL)
                {
                  // Add to the selection.
                  performCommand(new SelectItemsCommand(notesToSelect, eventsToSelect));
                }
                else
                {
                  // Set the selection.
                  performCommand(new SetItemSelectionCommand(notesToSelect, eventsToSelect, currentNoteSelection, currentEventSelection));
                }
              }
              else
              {
                // We made a selection box, but it didn't select anything.

                if (!FlxG.keys.pressed.CONTROL)
                {
                  // Deselect all items.
                  if (currentNoteSelection.length > 0 || currentEventSelection.length > 0)
                  {
                    trace('Clicked and dragged outside grid, deselecting all items.');
                    performCommand(new DeselectAllItemsCommand(currentNoteSelection, currentEventSelection));
                  }
                }
              }
            }
            else
            {
              // We made a selection box, but it didn't select any columns.
            }

            // Clear the selection box.
            selectionBoxStartPos = null;
            setSelectionBoxBounds();
          }
          else
          {
            // Clicking and dragging.

            // Scroll the screen if the mouse is above or below the grid.
            if (FlxG.mouse.screenY < MENU_BAR_HEIGHT)
            {
              // Scroll up.
              var diff:Float = MENU_BAR_HEIGHT - FlxG.mouse.screenY;
              scrollPositionInPixels -= diff * 0.5; // Too fast!
              moveSongToScrollPosition();
            }
            else if (FlxG.mouse.screenY > (playbarHeadLayout?.y ?? 0.0))
            {
              // Scroll down.
              var diff:Float = FlxG.mouse.screenY - (playbarHeadLayout?.y ?? 0.0);
              scrollPositionInPixels += diff * 0.5; // Too fast!
              moveSongToScrollPosition();
            }

            // Render the selection box.
            var selectionRect:FlxRect = new FlxRect();
            selectionRect.x = Math.min(FlxG.mouse.screenX, selectionBoxStartPos.x);
            selectionRect.y = Math.min(FlxG.mouse.screenY, selectionBoxStartPos.y);
            selectionRect.width = Math.abs(FlxG.mouse.screenX - selectionBoxStartPos.x);
            selectionRect.height = Math.abs(FlxG.mouse.screenY - selectionBoxStartPos.y);
            setSelectionBoxBounds(selectionRect);

            targetCursorMode = Crosshair;
          }
        }
        else if (FlxG.mouse.justReleased)
        {
          // Clear the selection box.
          selectionBoxStartPos = null;
          setSelectionBoxBounds();

          if (overlapsGrid)
          {
            // We clicked on the grid without moving the mouse.

            // Find the first note that is at the cursor position.
            var highlightedNote:Null<ChartEditorNoteSprite> = renderedNotes.members.find(function(note:ChartEditorNoteSprite):Bool {
              // If note.alive is false, the note is dead and awaiting recycling.
              return note.alive && FlxG.mouse.overlaps(note);
            });
            var highlightedEvent:Null<ChartEditorEventSprite> = null;
            if (highlightedNote == null)
            {
              highlightedEvent = renderedEvents.members.find(function(event:ChartEditorEventSprite):Bool {
                return event.alive && FlxG.mouse.overlaps(event);
              });
            }

            if (FlxG.keys.pressed.CONTROL)
            {
              if (highlightedNote != null && highlightedNote.noteData != null)
              {
                // TODO: Handle the case of clicking on a sustain piece.
                // Control click to select/deselect an individual note.
                if (isNoteSelected(highlightedNote.noteData))
                {
                  performCommand(new DeselectItemsCommand([highlightedNote.noteData], []));
                }
                else
                {
                  performCommand(new SelectItemsCommand([highlightedNote.noteData], []));
                }
              }
              else if (highlightedEvent != null && highlightedEvent.eventData != null)
              {
                // Control click to select/deselect an individual note.
                if (isEventSelected(highlightedEvent.eventData))
                {
                  performCommand(new DeselectItemsCommand([], [highlightedEvent.eventData]));
                }
                else
                {
                  performCommand(new SelectItemsCommand([], [highlightedEvent.eventData]));
                }
              }
              else
              {
                // Do nothing if you control-clicked on an empty space.
              }
            }
            else
            {
              if (highlightedNote != null && highlightedNote.noteData != null)
              {
                // Click a note to select it.
                performCommand(new SetItemSelectionCommand([highlightedNote.noteData], [], currentNoteSelection, currentEventSelection));
              }
              else if (highlightedEvent != null && highlightedEvent.eventData != null)
              {
                // Click an event to select it.
                performCommand(new SetItemSelectionCommand([], [highlightedEvent.eventData], currentNoteSelection, currentEventSelection));
              }
              else
              {
                // Click on an empty space to deselect everything.
                performCommand(new DeselectAllItemsCommand(currentNoteSelection, currentEventSelection));
              }
            }
          }
          else
          {
            // If we clicked and released outside the grid.

            if (!FlxG.keys.pressed.CONTROL)
            {
              // Deselect all items.
              if (currentNoteSelection.length > 0 || currentEventSelection.length > 0)
              {
                trace('Clicked outside grid, deselecting all items.');
                performCommand(new DeselectAllItemsCommand(currentNoteSelection, currentEventSelection));
              }
            }
          }
        }
      }
      else if (notePreviewScrollAreaStartPos != null)
      {
        // Player is clicking and holding on note preview to scrub around.
        targetCursorMode = Grabbing;

        var clickedPosInPixels:Float = FlxMath.remapToRange(FlxG.mouse.screenY, (notePreview?.y ?? 0.0),
          (notePreview?.y ?? 0.0) + (notePreview?.height ?? 0.0), 0, songLengthInPixels);

        scrollPositionInPixels = clickedPosInPixels;
        moveSongToScrollPosition();
      }
      else if (currentPlaceNoteData != null)
      {
        // Handle extending the note as you drag.

        var stepTime:Float = inline currentPlaceNoteData.getStepTime();
        var dragLengthSteps:Float = Conductor.getTimeInSteps(cursorSnappedMs) - stepTime;
        var dragLengthMs:Float = dragLengthSteps * Conductor.stepLengthMs;
        var dragLengthPixels:Float = dragLengthSteps * GRID_SIZE;

        if (gridGhostNote != null && gridGhostNote.noteData != null && gridGhostHoldNote != null)
        {
<<<<<<< HEAD
          if (dragLengthSteps > 0)
          {
            gridGhostHoldNote.visible = true;
            gridGhostHoldNote.noteData = gridGhostNote.noteData;
            gridGhostHoldNote.noteDirection = gridGhostNote.noteData.getDirection();
=======
          if (dragLengthCurrent != dragLengthSteps)
          {
            stretchySounds = !stretchySounds;
            ChartEditorAudioHandler.playSound(Paths.sound('chartingSounds/stretch' + (stretchySounds ? '1' : '2') + '_UI'));

            dragLengthCurrent = dragLengthSteps;
          }

          gridGhostHoldNote.visible = true;
          gridGhostHoldNote.noteData = gridGhostNote.noteData;
          gridGhostHoldNote.noteDirection = gridGhostNote.noteData.getDirection();
>>>>>>> 58f3c5c1

            gridGhostHoldNote.setHeightDirectly(dragLengthPixels);

            gridGhostHoldNote.updateHoldNotePosition(renderedHoldNotes);
          }
          else
          {
            gridGhostHoldNote.visible = false;
          }
        }

        if (FlxG.mouse.justReleased)
        {
          if (dragLengthSteps > 0)
          {
            ChartEditorAudioHandler.playSound(Paths.sound('chartingSounds/stretchSNAP_UI'));
            // Apply the new length.
            performCommand(new ExtendNoteLengthCommand(currentPlaceNoteData, dragLengthMs));
          }

          // Finished dragging. Release the note.
          currentPlaceNoteData = null;
        }
      }
      else
      {
        if (FlxG.mouse.justPressed)
        {
          // Just clicked to place a note.
          if (overlapsGrid && !overlapsSelectionBorder)
          {
            // We clicked on the grid without moving the mouse.

            // Find the first note that is at the cursor position.
            var highlightedNote:Null<ChartEditorNoteSprite> = renderedNotes.members.find(function(note:ChartEditorNoteSprite):Bool {
              // If note.alive is false, the note is dead and awaiting recycling.
              return note.alive && FlxG.mouse.overlaps(note);
            });
            var highlightedEvent:Null<ChartEditorEventSprite> = null;
            if (highlightedNote == null)
            {
              highlightedEvent = renderedEvents.members.find(function(event:ChartEditorEventSprite):Bool {
                // If event.alive is false, the event is dead and awaiting recycling.
                return event.alive && FlxG.mouse.overlaps(event);
              });
            }

            if (FlxG.keys.pressed.CONTROL)
            {
              // Control click to select/deselect an individual note.
              if (highlightedNote != null && highlightedNote.noteData != null)
              {
                if (isNoteSelected(highlightedNote.noteData))
                {
                  performCommand(new DeselectItemsCommand([highlightedNote.noteData], []));
                }
                else
                {
                  performCommand(new SelectItemsCommand([highlightedNote.noteData], []));
                }
              }
              else if (highlightedEvent != null && highlightedEvent.eventData != null)
              {
                if (isEventSelected(highlightedEvent.eventData))
                {
                  performCommand(new DeselectItemsCommand([], [highlightedEvent.eventData]));
                }
                else
                {
                  performCommand(new SelectItemsCommand([], [highlightedEvent.eventData]));
                }
              }
              else
              {
                // Do nothing when control clicking nothing.
              }
            }
            else
            {
              if (highlightedNote != null && highlightedNote.noteData != null)
              {
                // Click a note to select it.
                performCommand(new SetItemSelectionCommand([highlightedNote.noteData], [], currentNoteSelection, currentEventSelection));
              }
              else if (highlightedEvent != null && highlightedEvent.eventData != null)
              {
                // Click an event to select it.
                performCommand(new SetItemSelectionCommand([], [highlightedEvent.eventData], currentNoteSelection, currentEventSelection));
              }
              else
              {
                // Click a blank space to place a note and select it.

                if (cursorColumn == eventColumn)
                {
                  // Create an event and place it in the chart.
                  // TODO: Figure out configuring event data.
                  var newEventData:SongEventData = new SongEventData(cursorSnappedMs, selectedEventKind, selectedEventData);

                  performCommand(new AddEventsCommand([newEventData], FlxG.keys.pressed.CONTROL));
                }
                else
                {
                  // Create a note and place it in the chart.
                  var newNoteData:SongNoteData = new SongNoteData(cursorSnappedMs, cursorColumn, 0, selectedNoteKind);

                  performCommand(new AddNotesCommand([newNoteData], FlxG.keys.pressed.CONTROL));

                  currentPlaceNoteData = newNoteData;
                }
              }
            }
          }
          else
          {
            // If we clicked and released outside the grid, do nothing.
          }
        }

        var rightMouseUpdated:Bool = (FlxG.mouse.justPressedRight)
          || (FlxG.mouse.pressedRight && (FlxG.mouse.deltaX > 0 || FlxG.mouse.deltaY > 0));
        if (rightMouseUpdated && overlapsGrid)
        {
          // We right clicked on the grid.

          // Find the first note that is at the cursor position.
          var highlightedNote:Null<ChartEditorNoteSprite> = renderedNotes.members.find(function(note:ChartEditorNoteSprite):Bool {
            // If note.alive is false, the note is dead and awaiting recycling.
            return note.alive && FlxG.mouse.overlaps(note);
          });
          var highlightedEvent:Null<ChartEditorEventSprite> = null;
          if (highlightedNote == null)
          {
            highlightedEvent = renderedEvents.members.find(function(event:ChartEditorEventSprite):Bool {
              // If event.alive is false, the event is dead and awaiting recycling.
              return event.alive && FlxG.mouse.overlaps(event);
            });
          }

          if (highlightedNote != null && highlightedNote.noteData != null)
          {
            // TODO: Handle the case of clicking on a sustain piece.
            // Remove the note.
            performCommand(new RemoveNotesCommand([highlightedNote.noteData]));
          }
          else if (highlightedEvent != null && highlightedEvent.eventData != null)
          {
            // Remove the event.
            performCommand(new RemoveEventsCommand([highlightedEvent.eventData]));
          }
          else
          {
            // Right clicked on nothing.
          }
        }

        // Handle grid cursor.
        if (overlapsGrid && !overlapsSelectionBorder && !gridPlayheadScrollAreaPressed)
        {
          // Indicate that we can place a note here.

          if (cursorColumn == eventColumn)
          {
            if (gridGhostNote != null) gridGhostNote.visible = false;
            if (gridGhostHoldNote != null) gridGhostHoldNote.visible = false;

            if (gridGhostEvent == null) throw "ERROR: Tried to handle cursor, but gridGhostEvent is null! Check ChartEditorState.buildGrid()";

            var eventData:SongEventData = gridGhostEvent.eventData != null ? gridGhostEvent.eventData : new SongEventData(cursorMs, selectedEventKind, null);

            if (selectedEventKind != eventData.event)
            {
              eventData.event = selectedEventKind;
            }
            eventData.time = cursorSnappedMs;

            gridGhostEvent.visible = true;
            gridGhostEvent.eventData = eventData;
            gridGhostEvent.updateEventPosition(renderedEvents);

            targetCursorMode = Cell;
          }
          else
          {
            if (gridGhostEvent != null) gridGhostEvent.visible = false;

            if (gridGhostNote == null) throw "ERROR: Tried to handle cursor, but gridGhostNote is null! Check ChartEditorState.buildGrid()";

            var noteData:SongNoteData = gridGhostNote.noteData != null ? gridGhostNote.noteData : new SongNoteData(cursorMs, cursorColumn, 0, selectedNoteKind);

            if (cursorColumn != noteData.data || selectedNoteKind != noteData.kind)
            {
              noteData.kind = selectedNoteKind;
              noteData.data = cursorColumn;
              gridGhostNote.playNoteAnimation();
            }
            noteData.time = cursorSnappedMs;

            gridGhostNote.visible = true;
            gridGhostNote.noteData = noteData;
            gridGhostNote.updateNotePosition(renderedNotes);

            targetCursorMode = Cell;
          }
        }
        else
        {
          if (gridGhostNote != null) gridGhostNote.visible = false;
          if (gridGhostHoldNote != null) gridGhostHoldNote.visible = false;
          if (gridGhostEvent != null) gridGhostEvent.visible = false;
        }
      }

      if (targetCursorMode == null)
      {
        if (FlxG.mouse.pressed)
        {
          if (overlapsSelectionBorder)
          {
            targetCursorMode = Crosshair;
          }
        }
        else
        {
          if (notePreview != null && FlxG.mouse.overlaps(notePreview))
          {
            targetCursorMode = Pointer;
          }
          else if (gridPlayheadScrollArea != null && FlxG.mouse.overlaps(gridPlayheadScrollArea))
          {
            targetCursorMode = Pointer;
          }
          else if (overlapsSelectionBorder)
          {
            targetCursorMode = Crosshair;
          }
          else if (overlapsGrid)
          {
            targetCursorMode = Cell;
          }
        }
      }

      // Actually set the cursor mode to the one we specified earlier.
      Cursor.cursorMode = targetCursorMode ?? Default;
    }
    else
    {
      if (gridGhostNote != null) gridGhostNote.visible = false;
      if (gridGhostHoldNote != null) gridGhostHoldNote.visible = false;
      if (gridGhostEvent != null) gridGhostEvent.visible = false;

      // Do not set Cursor.cursorMode here, because it will be set by the HaxeUI.
    }
  }

  /**
   * Handle using `renderedNotes` to display notes from `currentSongChartNoteData`.
   */
  function handleNoteDisplay():Void
  {
    if (noteDisplayDirty)
    {
      noteDisplayDirty = false;

      // Update for whether downscroll is enabled.
      renderedNotes.flipX = (isViewDownscroll);

      // Calculate the top and bottom of the view area.
      var viewAreaTopPixels:Float = MENU_BAR_HEIGHT;
      var visibleGridHeightPixels:Float = FlxG.height - MENU_BAR_HEIGHT - PLAYBAR_HEIGHT; // The area underneath the menu bar and playbar is not visible.
      var viewAreaBottomPixels:Float = viewAreaTopPixels + visibleGridHeightPixels;

      // Remove notes that are no longer visible and list the ones that are.
      var displayedNoteData:Array<SongNoteData> = [];
      for (noteSprite in renderedNotes.members)
      {
        if (noteSprite == null || noteSprite.noteData == null || !noteSprite.exists || !noteSprite.visible) continue;

        if (!noteSprite.isNoteVisible(viewAreaBottomPixels, viewAreaTopPixels))
        {
          // This sprite is off-screen.
          // Kill the note sprite and recycle it.
          noteSprite.noteData = null;
        }
        else if (!currentSongChartNoteData.fastContains(noteSprite.noteData))
        {
          // This note was deleted.
          // Kill the note sprite and recycle it.
          noteSprite.noteData = null;
        }
        else
        {
          // Note is already displayed and should remain displayed.
          displayedNoteData.push(noteSprite.noteData);

          // Update the note sprite's position.
          noteSprite.updateNotePosition(renderedNotes);
        }
      }
      // Sort the note data array, using an algorithm that is fast on nearly-sorted data.
      // We need this sorted to optimize indexing later.
      displayedNoteData.insertionSort(SortUtil.noteDataByTime.bind(FlxSort.ASCENDING));

      var displayedHoldNoteData:Array<SongNoteData> = [];
      for (holdNoteSprite in renderedHoldNotes.members)
      {
        if (holdNoteSprite == null || holdNoteSprite.noteData == null || !holdNoteSprite.exists || !holdNoteSprite.visible) continue;

        if (!holdNoteSprite.isHoldNoteVisible(FlxG.height - MENU_BAR_HEIGHT, GRID_TOP_PAD))
        {
          holdNoteSprite.kill();
        }
        else if (!currentSongChartNoteData.fastContains(holdNoteSprite.noteData) || holdNoteSprite.noteData.length == 0)
        {
          // This hold note was deleted.
          // Kill the hold note sprite and recycle it.
          holdNoteSprite.kill();
        }
        else if (displayedHoldNoteData.fastContains(holdNoteSprite.noteData))
        {
          // This hold note is a duplicate.
          // Kill the hold note sprite and recycle it.
          holdNoteSprite.kill();
        }
        else
        {
          displayedHoldNoteData.push(holdNoteSprite.noteData);
          // Update the event sprite's position.
          holdNoteSprite.updateHoldNotePosition(renderedNotes);
        }
      }
      // Sort the note data array, using an algorithm that is fast on nearly-sorted data.
      // We need this sorted to optimize indexing later.
      displayedHoldNoteData.insertionSort(SortUtil.noteDataByTime.bind(FlxSort.ASCENDING));

      // Remove events that are no longer visible and list the ones that are.
      var displayedEventData:Array<SongEventData> = [];
      for (eventSprite in renderedEvents.members)
      {
        if (eventSprite == null || eventSprite.eventData == null || !eventSprite.exists || !eventSprite.visible) continue;

        if (!eventSprite.isEventVisible(FlxG.height - MENU_BAR_HEIGHT, GRID_TOP_PAD))
        {
          // This sprite is off-screen.
          // Kill the event sprite and recycle it.
          eventSprite.eventData = null;
        }
        else if (!currentSongChartEventData.fastContains(eventSprite.eventData))
        {
          // This event was deleted.
          // Kill the event sprite and recycle it.
          eventSprite.eventData = null;
        }
        else
        {
          // Event is already displayed and should remain displayed.
          displayedEventData.push(eventSprite.eventData);

          // Update the event sprite's position.
          eventSprite.updateEventPosition(renderedEvents);
        }
      }
      // Sort the note data array, using an algorithm that is fast on nearly-sorted data.
      // We need this sorted to optimize indexing later.
      displayedEventData.insertionSort(SortUtil.eventDataByTime.bind(FlxSort.ASCENDING));

      // Let's try testing only notes within a certain range of the view area.
      // TODO: I don't think this messes up really long sustains, does it?
      var viewAreaTopMs:Float = scrollPositionInMs - (Conductor.measureLengthMs * 2); // Is 2 measures enough?
      var viewAreaBottomMs:Float = scrollPositionInMs + (Conductor.measureLengthMs * 2); // Is 2 measures enough?

      // Add notes that are now visible.
      for (noteData in currentSongChartNoteData)
      {
        // Remember if we are already displaying this note.
        if (noteData == null) continue;
        // Check if we are outside a broad range around the view area.
        if (noteData.time < viewAreaTopMs || noteData.time > viewAreaBottomMs) continue;

        if (displayedNoteData.fastContains(noteData))
        {
          continue;
        }

        if (!ChartEditorNoteSprite.wouldNoteBeVisible(viewAreaBottomPixels, viewAreaTopPixels, noteData,
          renderedNotes)) continue; // Else, this note is visible and we need to render it!

        // Get a note sprite from the pool.
        // If we can reuse a deleted note, do so.
        // If a new note is needed, call buildNoteSprite.
        var noteSprite:ChartEditorNoteSprite = renderedNotes.recycle(() -> new ChartEditorNoteSprite(this));
        // trace('Creating new Note... (${renderedNotes.members.length})');
        noteSprite.parentState = this;

        // The note sprite handles animation playback and positioning.
        noteSprite.noteData = noteData;

        // Setting note data resets the position relative to the group!
        // If we don't update the note position AFTER setting the note data, the note will be rendered offscreen at y=5000.
        noteSprite.updateNotePosition(renderedNotes);

        // Add hold notes that are now visible (and not already displayed).
        if (noteSprite.noteData != null && noteSprite.noteData.length > 0 && displayedHoldNoteData.indexOf(noteSprite.noteData) == -1)
        {
          var holdNoteSprite:ChartEditorHoldNoteSprite = renderedHoldNotes.recycle(() -> new ChartEditorHoldNoteSprite(this));
          // trace('Creating new HoldNote... (${renderedHoldNotes.members.length})');

          var noteLengthPixels:Float = noteSprite.noteData.getStepLength() * GRID_SIZE;

          holdNoteSprite.noteData = noteSprite.noteData;
          holdNoteSprite.noteDirection = noteSprite.noteData.getDirection();

          holdNoteSprite.setHeightDirectly(noteLengthPixels);

          holdNoteSprite.updateHoldNotePosition(renderedHoldNotes);
        }
      }

      // Add events that are now visible.
      for (eventData in currentSongChartEventData)
      {
        // Remember if we are already displaying this event.
        if (displayedEventData.indexOf(eventData) != -1)
        {
          continue;
        }

        if (!ChartEditorEventSprite.wouldEventBeVisible(viewAreaBottomPixels, viewAreaTopPixels, eventData, renderedNotes)) continue;

        // Else, this event is visible and we need to render it!

        // Get an event sprite from the pool.
        // If we can reuse a deleted event, do so.
        // If a new event is needed, call buildEventSprite.
        var eventSprite:ChartEditorEventSprite = renderedEvents.recycle(() -> new ChartEditorEventSprite(this), false, true);
        eventSprite.parentState = this;
        trace('Creating new Event... (${renderedEvents.members.length})');

        // The event sprite handles animation playback and positioning.
        eventSprite.eventData = eventData;

        // Setting event data resets position relative to the grid so we fix that.
        eventSprite.x += renderedEvents.x;
        eventSprite.y += renderedEvents.y;
      }

      // Add hold notes that have been made visible (but not their parents)
      for (noteData in currentSongChartNoteData)
      {
        // Is the note a hold note?
        if (noteData == null || noteData.length <= 0) continue;

        // Is the hold note rendered already?
        if (displayedHoldNoteData.indexOf(noteData) != -1) continue;

        // Is the hold note offscreen?
        if (!ChartEditorHoldNoteSprite.wouldHoldNoteBeVisible(viewAreaBottomPixels, viewAreaTopPixels, noteData, renderedHoldNotes)) continue;

        // Hold note should be rendered.
        var holdNoteFactory = function() {
          // TODO: Print some kind of warning if `renderedHoldNotes.members` is too high?
          return new ChartEditorHoldNoteSprite(this);
        }
        var holdNoteSprite:ChartEditorHoldNoteSprite = renderedHoldNotes.recycle(holdNoteFactory);

        var noteLengthPixels:Float = noteData.getStepLength() * GRID_SIZE;

        holdNoteSprite.noteData = noteData;
        holdNoteSprite.noteDirection = noteData.getDirection();

        holdNoteSprite.setHeightDirectly(noteLengthPixels);

        holdNoteSprite.updateHoldNotePosition(renderedHoldNotes);

        displayedHoldNoteData.push(noteData);
      }

      // Destroy all existing selection squares.
      for (member in renderedSelectionSquares.members)
      {
        // Killing the sprite is cheap because we can recycle it.
        member.kill();
      }

      // Readd selection squares for selected notes.
      // Recycle selection squares if possible.
      for (noteSprite in renderedNotes.members)
      {
        // TODO: Handle selection of hold notes.
        if (isNoteSelected(noteSprite.noteData))
        {
          var selectionSquare:FlxSprite = renderedSelectionSquares.recycle(buildSelectionSquare);

          // Set the position and size (because we might be recycling one with bad values).
          selectionSquare.x = noteSprite.x;
          selectionSquare.y = noteSprite.y;
          selectionSquare.width = GRID_SIZE;
          selectionSquare.height = GRID_SIZE;
        }
      }

      for (eventSprite in renderedEvents.members)
      {
        if (isEventSelected(eventSprite.eventData))
        {
          var selectionSquare:FlxSprite = renderedSelectionSquares.recycle(buildSelectionSquare);

          // Set the position and size (because we might be recycling one with bad values).
          selectionSquare.x = eventSprite.x;
          selectionSquare.y = eventSprite.y;
          selectionSquare.width = eventSprite.width;
          selectionSquare.height = eventSprite.height;
        }
      }

      // Sort the notes DESCENDING. This keeps the sustain behind the associated note.
      renderedNotes.sort(FlxSort.byY, FlxSort.DESCENDING); // TODO: .group.insertionSort()

      // Sort the events DESCENDING. This keeps the sustain behind the associated note.
      renderedEvents.sort(FlxSort.byY, FlxSort.DESCENDING); // TODO: .group.insertionSort()
    }

    // Add a debug value which displays the current size of the note pool.
    // The pool will grow as more notes need to be rendered at once.
    // If this gets too big, something needs to be optimized somewhere! -Eric
    FlxG.watch.addQuick("tapNotesRendered", renderedNotes.members.length);
    FlxG.watch.addQuick("holdNotesRendered", renderedHoldNotes.members.length);
    FlxG.watch.addQuick("eventsRendered", renderedEvents.members.length);
    FlxG.watch.addQuick("notesSelected", currentNoteSelection.length);
    FlxG.watch.addQuick("eventsSelected", currentEventSelection.length);
  }

  /**
   * Handle aligning the health icons next to the grid.
   */
  function handleHealthIcons():Void
  {
    if (healthIconsDirty)
    {
      var charDataBF = CharacterDataParser.fetchCharacterData(currentSongMetadata.playData.characters.player);
      var charDataDad = CharacterDataParser.fetchCharacterData(currentSongMetadata.playData.characters.opponent);
      if (healthIconBF != null)
      {
        healthIconBF.configure(charDataBF?.healthIcon);
        healthIconBF.size *= 0.5; // Make the icon smaller in Chart Editor.
        healthIconBF.flipX = !healthIconBF.flipX; // BF faces the other way.
      }
      if (healthIconDad != null)
      {
        healthIconDad.configure(charDataDad?.healthIcon);
        healthIconDad.size *= 0.5; // Make the icon smaller in Chart Editor.
      }
      healthIconsDirty = false;
    }

    // Right align, and visibly center, the BF health icon.
    if (healthIconBF != null)
    {
      // Base X position to the right of the grid.
      healthIconBF.x = (gridTiledSprite == null) ? (0) : (gridTiledSprite.x + gridTiledSprite.width + 45 - (healthIconBF.width / 2));
      healthIconBF.y = (gridTiledSprite == null) ? (0) : (MENU_BAR_HEIGHT + GRID_TOP_PAD + 30 - (healthIconBF.height / 2));
    }

    // Visibly center the Dad health icon.
    if (healthIconDad != null)
    {
      healthIconDad.x = (gridTiledSprite == null) ? (0) : (gridTiledSprite.x - 45 - (healthIconDad.width / 2));
      healthIconDad.y = (gridTiledSprite == null) ? (0) : (MENU_BAR_HEIGHT + GRID_TOP_PAD + 30 - (healthIconDad.height / 2));
    }
  }

  function buildSelectionSquare():FlxSprite
  {
    if (selectionSquareBitmap == null)
      throw "ERROR: Tried to build selection square, but selectionSquareBitmap is null! Check ChartEditorThemeHandler.updateSelectionSquare()";

    FlxG.bitmapLog.add(selectionSquareBitmap, "selectionSquareBitmap");

    return new FlxSprite().loadGraphic(selectionSquareBitmap);
  }

  /**
   * Handles display elements for the playbar at the bottom.
   */
  function handlePlaybar():Void
  {
    if (playbarHeadLayout == null) throw "ERROR: Tried to handle playbar, but playbarHeadLayout is null!";
    if (playbarHead == null) throw "ERROR: Tried to handle playbar, but playbarHeadLayout is null!";

    // Make sure the playbar is never nudged out of the correct spot.
    playbarHeadLayout.x = 4;
    playbarHeadLayout.y = FlxG.height - 48 - 8;

    var songPos:Float = Conductor.songPosition;
    var songRemaining:Float = Math.max(songLengthInMs - songPos, 0.0);

    // Move the playhead to match the song position, if we aren't dragging it.
    if (!playbarHeadDragging)
    {
      var songPosPercent:Float = songPos / songLengthInMs * 100;
      if (playbarHead.value != songPosPercent) playbarHead.value = songPosPercent;
    }

    var songPosSeconds:String = Std.string(Math.floor((songPos / 1000) % 60)).lpad('0', 2);
    var songPosMinutes:String = Std.string(Math.floor((songPos / 1000) / 60)).lpad('0', 2);
    var songPosString:String = '${songPosMinutes}:${songPosSeconds}';

    if (playbarSongPos == null) playbarSongPos = findComponent('playbarSongPos', Label);
    if (playbarSongPos != null && playbarSongPos.value != songPosString) playbarSongPos.value = songPosString;

    var songRemainingSeconds:String = Std.string(Math.floor((songRemaining / 1000) % 60)).lpad('0', 2);
    var songRemainingMinutes:String = Std.string(Math.floor((songRemaining / 1000) / 60)).lpad('0', 2);
    var songRemainingString:String = '-${songRemainingMinutes}:${songRemainingSeconds}';

    if (playbarSongRemaining == null) playbarSongRemaining = findComponent('playbarSongRemaining', Label);
    if (playbarSongRemaining != null
      && playbarSongRemaining.value != songRemainingString) playbarSongRemaining.value = songRemainingString;

    if (playbarNoteSnap == null) playbarNoteSnap = findComponent('playbarNoteSnap', Label);
    if (playbarNoteSnap != null && playbarNoteSnap.value != '1/${noteSnapQuant}') playbarNoteSnap.value = '1/${noteSnapQuant}';
  }

  /**
   * Handle keybinds for File menu items.
   */
  function handleFileKeybinds():Void
  {
    // CTRL + N = New Chart
    if (FlxG.keys.pressed.CONTROL && FlxG.keys.justPressed.N)
    {
      ChartEditorDialogHandler.openWelcomeDialog(this, true);
    }

    // CTRL + O = Open Chart
    if (FlxG.keys.pressed.CONTROL && FlxG.keys.justPressed.O)
    {
      ChartEditorDialogHandler.openBrowseWizard(this, true);
    }

    // CTRL + SHIFT + S = Save As
    if (FlxG.keys.pressed.CONTROL && FlxG.keys.pressed.SHIFT && FlxG.keys.justPressed.S)
    {
      ChartEditorImportExportHandler.exportAllSongData(this, false);
    }

    // CTRL + Q = Quit to Menu
    if (FlxG.keys.pressed.CONTROL && FlxG.keys.justPressed.Q)
    {
      quitChartEditor();
    }
  }

  function quitChartEditor():Void
  {
    autoSave();
    stopWelcomeMusic();
    FlxG.switchState(new MainMenuState());
  }

  /**
   * Handle keybinds for edit menu items.
   */
  function handleEditKeybinds():Void
  {
    // CTRL + Z = Undo
    if (undoKeyHandler.activated)
    {
      undoLastCommand();
    }

    // CTRL + Y = Redo
    if (redoKeyHandler.activated)
    {
      redoLastCommand();
    }

    // CTRL + C = Copy
    if (FlxG.keys.pressed.CONTROL && FlxG.keys.justPressed.C)
    {
      // Copy selected notes.
      // We don't need a command for this since we can't undo it.
      SongDataUtils.writeItemsToClipboard(
        {
          notes: SongDataUtils.buildNoteClipboard(currentNoteSelection),
          events: SongDataUtils.buildEventClipboard(currentEventSelection),
        });
    }

    // CTRL + X = Cut
    if (FlxG.keys.pressed.CONTROL && FlxG.keys.justPressed.X)
    {
      // Cut selected notes.
      performCommand(new CutItemsCommand(currentNoteSelection, currentEventSelection));
    }

    // CTRL + V = Paste
    if (FlxG.keys.pressed.CONTROL && FlxG.keys.justPressed.V)
    {
      // CTRL + SHIFT + V = Paste Unsnapped.
      var targetMs:Float = if (FlxG.keys.pressed.SHIFT)
      {
        scrollPositionInMs + playheadPositionInMs;
      }
      else
      {
        var targetMs:Float = scrollPositionInMs + playheadPositionInMs;
        var targetStep:Float = Conductor.getTimeInSteps(targetMs);
        var targetSnappedStep:Float = Math.floor(targetStep / noteSnapRatio) * noteSnapRatio;
        var targetSnappedMs:Float = Conductor.getStepTimeInMs(targetSnappedStep);
        targetSnappedMs;
      }
      performCommand(new PasteItemsCommand(targetMs));
    }

    // DELETE = Delete
    if (FlxG.keys.justPressed.DELETE)
    {
      // Delete selected items.
      if (currentNoteSelection.length > 0 && currentEventSelection.length > 0)
      {
        performCommand(new RemoveItemsCommand(currentNoteSelection, currentEventSelection));
      }
      else if (currentNoteSelection.length > 0)
      {
        performCommand(new RemoveNotesCommand(currentNoteSelection));
      }
      else if (currentEventSelection.length > 0)
      {
        performCommand(new RemoveEventsCommand(currentEventSelection));
      }
    }

    // CTRL + A = Select All
    if (FlxG.keys.pressed.CONTROL && FlxG.keys.justPressed.A)
    {
      // Select all items.
      performCommand(new SelectAllItemsCommand(currentNoteSelection, currentEventSelection));
    }

    // CTRL + I = Select Inverse
    if (FlxG.keys.pressed.CONTROL && FlxG.keys.justPressed.I)
    {
      // Select unselected items and deselect selected items.
      performCommand(new InvertSelectedItemsCommand(currentNoteSelection, currentEventSelection));
    }

    // CTRL + D = Select None
    if (FlxG.keys.pressed.CONTROL && FlxG.keys.justPressed.D)
    {
      // Deselect all items.
      performCommand(new DeselectAllItemsCommand(currentNoteSelection, currentEventSelection));
    }
  }

  /**
   * Handle keybinds for View menu items.
   */
  function handleViewKeybinds():Void
  {
    if (currentLiveInputStyle == None)
    {
      if (FlxG.keys.pressed.CONTROL && FlxG.keys.justPressed.LEFT)
      {
        incrementDifficulty(-1);
      }
      if (FlxG.keys.pressed.CONTROL && FlxG.keys.justPressed.RIGHT)
      {
        incrementDifficulty(1);
      }
      // Would bind Ctrl+A and Ctrl+D here, but they are already bound to Select All and Select None.
    }
  }

  function incrementDifficulty(change:Int):Void
  {
    var currentDifficultyIndex:Int = availableDifficulties.indexOf(selectedDifficulty);
    var currentAllDifficultyIndex:Int = allDifficulties.indexOf(selectedDifficulty);

    if (currentDifficultyIndex == -1 || currentAllDifficultyIndex == -1)
    {
      trace('ERROR determining difficulty index!');
    }

    var isFirstDiff:Bool = currentAllDifficultyIndex == 0;
    var isLastDiff:Bool = (currentAllDifficultyIndex == allDifficulties.length - 1);

    var isFirstDiffInVariation:Bool = currentDifficultyIndex == 0;
    var isLastDiffInVariation:Bool = (currentDifficultyIndex == availableDifficulties.length - 1);

    trace(allDifficulties);

    if (change < 0 && isFirstDiff)
    {
      trace('At lowest difficulty! Do nothing.');
      return;
    }

    if (change > 0 && isLastDiff)
    {
      trace('At highest difficulty! Do nothing.');
      return;
    }

    if (change < 0)
    {
      trace('Decrement difficulty.');

      // If we reached this point, we are not at the lowest difficulty.
      if (isFirstDiffInVariation)
      {
        // Go to the previous variation, then last difficulty in that variation.
        var currentVariationIndex:Int = availableVariations.indexOf(selectedVariation);
        var prevVariation = availableVariations[currentVariationIndex - 1];
        selectedVariation = prevVariation;

        var prevDifficulty = availableDifficulties[availableDifficulties.length - 1];
        selectedDifficulty = prevDifficulty;

        refreshDifficultyTreeSelection();
        refreshMetadataToolbox();
      }
      else
      {
        // Go to previous difficulty in this variation.
        var prevDifficulty = availableDifficulties[currentDifficultyIndex - 1];
        selectedDifficulty = prevDifficulty;

        refreshDifficultyTreeSelection();
        refreshMetadataToolbox();
      }
    }
    else
    {
      trace('Increment difficulty.');

      // If we reached this point, we are not at the highest difficulty.
      if (isLastDiffInVariation)
      {
        // Go to next variation, then first difficulty in that variation.
        var currentVariationIndex:Int = availableVariations.indexOf(selectedVariation);
        var nextVariation = availableVariations[currentVariationIndex + 1];
        selectedVariation = nextVariation;

        var nextDifficulty = availableDifficulties[0];
        selectedDifficulty = nextDifficulty;

        refreshDifficultyTreeSelection();
        refreshMetadataToolbox();
      }
      else
      {
        // Go to next difficulty in this variation.
        var nextDifficulty = availableDifficulties[currentDifficultyIndex + 1];
        selectedDifficulty = nextDifficulty;

        refreshDifficultyTreeSelection();
        refreshMetadataToolbox();
      }
    }

    #if !mac
    NotificationManager.instance.addNotification(
      {
        title: 'Switch Difficulty',
        body: 'Switched difficulty to ${selectedDifficulty.toTitleCase()}',
        type: NotificationType.Success,
        expiryMs: ChartEditorState.NOTIFICATION_DISMISS_TIME
      });
    #end
  }

  /**
   * Handle keybinds for the Test menu items.
   */
  function handleTestKeybinds():Void
  {
    if (!isHaxeUIDialogOpen && !isCursorOverHaxeUI && FlxG.keys.justPressed.ENTER)
    {
      var minimal = FlxG.keys.pressed.SHIFT;
      ChartEditorToolboxHandler.hideAllToolboxes(this);
      testSongInPlayState(minimal);
    }
  }

  /**
   * Handle keybinds for Help menu items.
   */
  function handleHelpKeybinds():Void
  {
    // F1 = Open Help
    if (FlxG.keys.justPressed.F1) ChartEditorDialogHandler.openUserGuideDialog(this);
  }

  function handleToolboxes():Void
  {
    handleDifficultyToolbox();
    handlePlayerPreviewToolbox();
    handleOpponentPreviewToolbox();
  }

  function handleDifficultyToolbox():Void
  {
    if (difficultySelectDirty)
    {
      difficultySelectDirty = false;

      // Manage the Select Difficulty tree view.
      var difficultyToolbox:Null<CollapsibleDialog> = ChartEditorToolboxHandler.getToolbox(this, CHART_EDITOR_TOOLBOX_DIFFICULTY_LAYOUT);
      if (difficultyToolbox == null) return;

      var treeView:Null<TreeView> = difficultyToolbox.findComponent('difficultyToolboxTree');
      if (treeView == null) return;

      // Clear the tree view so we can rebuild it.
      treeView.clearNodes();

      // , icon: 'haxeui-core/styles/default/haxeui_tiny.png'
      var treeSong:TreeViewNode = treeView.addNode({id: 'stv_song', text: 'S: $currentSongName'});
      treeSong.expanded = true;

      for (curVariation in availableVariations)
      {
        var variationMetadata:Null<SongMetadata> = songMetadata.get(curVariation);
        if (variationMetadata == null) continue;

        var treeVariation:TreeViewNode = treeSong.addNode(
          {
            id: 'stv_variation_$curVariation',
            text: 'V: ${curVariation.toTitleCase()}'
          });
        treeVariation.expanded = true;

        var difficultyList:Array<String> = variationMetadata.playData.difficulties;

        for (difficulty in difficultyList)
        {
          var _treeDifficulty:TreeViewNode = treeVariation.addNode(
            {
              id: 'stv_difficulty_${curVariation}_$difficulty',
              text: 'D: ${difficulty.toTitleCase()}'
            });
        }
      }

      treeView.onChange = onChangeTreeDifficulty;
      refreshDifficultyTreeSelection(treeView);
    }
  }

  public function createDifficulty(variation:String, difficulty:String, scrollSpeed:Float = 1.0)
  {
    var variationMetadata:Null<SongMetadata> = songMetadata.get(variation);
    if (variationMetadata == null) return;

    variationMetadata.playData.difficulties.push(difficulty);

    var resultChartData = songChartData.get(variation);
    if (resultChartData == null)
    {
      resultChartData = new SongChartData([difficulty => scrollSpeed], [], [difficulty => []]);
      songChartData.set(variation, resultChartData);
    }
    else
    {
      resultChartData.scrollSpeed.set(difficulty, scrollSpeed);
      resultChartData.notes.set(difficulty, []);
    }

    difficultySelectDirty = true; // Force the Difficulty toolbox to update.
  }

  function refreshDifficultyTreeSelection(?treeView:TreeView):Void
  {
    if (treeView == null)
    {
      // Manage the Select Difficulty tree view.
      var difficultyToolbox:Null<CollapsibleDialog> = ChartEditorToolboxHandler.getToolbox(this, CHART_EDITOR_TOOLBOX_DIFFICULTY_LAYOUT);
      if (difficultyToolbox == null) return;

      treeView = difficultyToolbox.findComponent('difficultyToolboxTree');
      if (treeView == null) return;
    }

    var currentTreeDifficultyNode = getCurrentTreeDifficultyNode(treeView);
    if (currentTreeDifficultyNode != null) treeView.selectedNode = currentTreeDifficultyNode;
  }

  function handlePlayerPreviewToolbox():Void
  {
    // Manage the Select Difficulty tree view.
    var charPreviewToolbox:Null<CollapsibleDialog> = ChartEditorToolboxHandler.getToolbox(this, CHART_EDITOR_TOOLBOX_PLAYER_PREVIEW_LAYOUT);
    if (charPreviewToolbox == null) return;

    // TODO: Re-enable the player preview once we figure out the performance issues.
    var charPlayer:Null<CharacterPlayer> = null; // charPreviewToolbox.findComponent('charPlayer');
    if (charPlayer == null) return;

    currentPlayerCharacterPlayer = charPlayer;

    if (playerPreviewDirty)
    {
      playerPreviewDirty = false;

      if (currentSongMetadata.playData.characters.player != charPlayer.charId)
      {
        if (healthIconBF != null) healthIconBF.characterId = currentSongMetadata.playData.characters.player;

        charPlayer.loadCharacter(currentSongMetadata.playData.characters.player);
        charPlayer.characterType = CharacterType.BF;
        charPlayer.flip = true;
        charPlayer.targetScale = 0.5;

        charPreviewToolbox.title = 'Player Preview - ${charPlayer.charName}';
      }

      if (charPreviewToolbox != null && !charPreviewToolbox.minimized)
      {
        charPreviewToolbox.width = charPlayer.width + 32;
        charPreviewToolbox.height = charPlayer.height + 64;
      }
    }
  }

  function handleOpponentPreviewToolbox():Void
  {
    // Manage the Select Difficulty tree view.
    var charPreviewToolbox:Null<CollapsibleDialog> = ChartEditorToolboxHandler.getToolbox(this, CHART_EDITOR_TOOLBOX_OPPONENT_PREVIEW_LAYOUT);
    if (charPreviewToolbox == null) return;

    // TODO: Re-enable the player preview once we figure out the performance issues.
    var charPlayer:Null<CharacterPlayer> = null; // charPreviewToolbox.findComponent('charPlayer');
    if (charPlayer == null) return;

    currentOpponentCharacterPlayer = charPlayer;

    if (opponentPreviewDirty)
    {
      opponentPreviewDirty = false;

      if (currentSongMetadata.playData.characters.opponent != charPlayer.charId)
      {
        if (healthIconDad != null) healthIconDad.characterId = currentSongMetadata.playData.characters.opponent;

        charPlayer.loadCharacter(currentSongMetadata.playData.characters.opponent);
        charPlayer.characterType = CharacterType.DAD;
        charPlayer.flip = false;
        charPlayer.targetScale = 0.5;

        charPreviewToolbox.title = 'Opponent Preview - ${charPlayer.charName}';
      }

      if (charPreviewToolbox != null && !charPreviewToolbox.minimized)
      {
        charPreviewToolbox.width = charPlayer.width + 32;
        charPreviewToolbox.height = charPlayer.height + 64;
      }
    }
  }

  public override function dispatchEvent(event:ScriptEvent):Void
  {
    super.dispatchEvent(event);

    // We can't use the ScriptedEventDispatcher with currentCharPlayer because we can't use the IScriptedClass interface on it.
    if (currentPlayerCharacterPlayer != null)
    {
      switch (event.type)
      {
        case ScriptEvent.UPDATE:
          currentPlayerCharacterPlayer.onUpdate(cast event);
        case ScriptEvent.SONG_BEAT_HIT:
          currentPlayerCharacterPlayer.onBeatHit(cast event);
        case ScriptEvent.SONG_STEP_HIT:
          currentPlayerCharacterPlayer.onStepHit(cast event);
        case ScriptEvent.NOTE_HIT:
          currentPlayerCharacterPlayer.onNoteHit(cast event);
      }
    }

    if (currentOpponentCharacterPlayer != null)
    {
      switch (event.type)
      {
        case ScriptEvent.UPDATE:
          currentOpponentCharacterPlayer.onUpdate(cast event);
        case ScriptEvent.SONG_BEAT_HIT:
          currentOpponentCharacterPlayer.onBeatHit(cast event);
        case ScriptEvent.SONG_STEP_HIT:
          currentOpponentCharacterPlayer.onStepHit(cast event);
        case ScriptEvent.NOTE_HIT:
          currentOpponentCharacterPlayer.onNoteHit(cast event);
      }
    }
  }

  function getCurrentTreeDifficultyNode(?treeView:TreeView = null):Null<TreeViewNode>
  {
    if (treeView == null)
    {
      var difficultyToolbox:Null<CollapsibleDialog> = ChartEditorToolboxHandler.getToolbox(this, CHART_EDITOR_TOOLBOX_DIFFICULTY_LAYOUT);
      if (difficultyToolbox == null) return null;

      treeView = difficultyToolbox.findComponent('difficultyToolboxTree');
      if (treeView == null) return null;
    }

    var result:TreeViewNode = treeView.findNodeByPath('stv_song/stv_variation_$selectedVariation/stv_difficulty_${selectedVariation}_$selectedDifficulty',
      'id');
    if (result == null) return null;

    return result;
  }

  /**
   * Called when selecting a tree element in the Difficulty toolbox.
   * @param event The click event.
   */
  function onChangeTreeDifficulty(event:UIEvent):Void
  {
    // Get the newly selected node.
    var treeView:TreeView = cast event.target;
    var targetNode:TreeViewNode = treeView.selectedNode;

    if (targetNode == null)
    {
      trace('No target node!');
      // Reset the user's selection.
      var currentTreeDifficultyNode = getCurrentTreeDifficultyNode(treeView);
      if (currentTreeDifficultyNode != null) treeView.selectedNode = currentTreeDifficultyNode;
      return;
    }

    switch (targetNode.data.id.split('_')[1])
    {
      case 'difficulty':
        var variation:String = targetNode.data.id.split('_')[2];
        var difficulty:String = targetNode.data.id.split('_')[3];

        if (variation != null && difficulty != null)
        {
          trace('Changing difficulty to "$variation:$difficulty"');
          selectedVariation = variation;
          selectedDifficulty = difficulty;
          // refreshDifficultyTreeSelection(treeView);
          refreshMetadataToolbox();
        }
      // case 'song':
      // case 'variation':
      default:
        // Reset the user's selection.
        trace('Selected wrong node type, resetting selection.');
        var currentTreeDifficultyNode = getCurrentTreeDifficultyNode(treeView);
        if (currentTreeDifficultyNode != null) treeView.selectedNode = currentTreeDifficultyNode;
        refreshMetadataToolbox();
    }
  }

  /**
   * When the difficulty changes, update the song metadata toolbox to reflect the new data.
   */
  function refreshMetadataToolbox():Void
  {
    var toolbox:Null<CollapsibleDialog> = ChartEditorToolboxHandler.getToolbox(this, CHART_EDITOR_TOOLBOX_METADATA_LAYOUT);
    if (toolbox == null) return;

    var inputSongName:Null<TextField> = toolbox.findComponent('inputSongName', TextField);
    if (inputSongName != null) inputSongName.value = currentSongMetadata.songName;

    var inputSongArtist:Null<TextField> = toolbox.findComponent('inputSongArtist', TextField);
    if (inputSongArtist != null) inputSongArtist.value = currentSongMetadata.artist;

    var inputStage:Null<DropDown> = toolbox.findComponent('inputStage', DropDown);
    if (inputStage != null) inputStage.value = currentSongMetadata.playData.stage;

    var inputNoteStyle:Null<DropDown> = toolbox.findComponent('inputNoteStyle', DropDown);
    if (inputNoteStyle != null) inputNoteStyle.value = currentSongMetadata.playData.noteSkin;

    var inputBPM:Null<NumberStepper> = toolbox.findComponent('inputBPM', NumberStepper);
    if (inputBPM != null) inputBPM.value = currentSongMetadata.timeChanges[0].bpm;

    var labelScrollSpeed:Null<Label> = toolbox.findComponent('labelScrollSpeed', Label);
    if (labelScrollSpeed != null) labelScrollSpeed.text = 'Scroll Speed: ${currentSongChartScrollSpeed}x';

    var inputScrollSpeed:Null<Slider> = toolbox.findComponent('inputScrollSpeed', Slider);
    if (inputScrollSpeed != null) inputScrollSpeed.value = currentSongChartScrollSpeed;

    var frameVariation:Null<Frame> = toolbox.findComponent('frameVariation', Frame);
    if (frameVariation != null) frameVariation.text = 'Variation: ${selectedVariation.toTitleCase()}';
    var frameDifficulty:Null<Frame> = toolbox.findComponent('frameDifficulty', Frame);
    if (frameDifficulty != null) frameDifficulty.text = 'Difficulty: ${selectedDifficulty.toTitleCase()}';

    var inputStage:Null<DropDown> = toolbox.findComponent('inputStage', DropDown);
    var stageId:String = currentSongMetadata.playData.stage;
    var stageData:Null<StageData> = StageDataParser.parseStageData(stageId);
    if (inputStage != null)
    {
      inputStage.value = (stageData != null) ?
        {id: stageId, text: stageData.name} :
          {id: "mainStage", text: "Main Stage"};
    }

    var inputCharacterPlayer:Null<DropDown> = toolbox.findComponent('inputCharacterPlayer', DropDown);
    var charIdPlayer:String = currentSongMetadata.playData.characters.player;
    var charDataPlayer:Null<CharacterData> = CharacterDataParser.fetchCharacterData(charIdPlayer);
    if (inputCharacterPlayer != null)
    {
      inputCharacterPlayer.value = (charDataPlayer != null) ?
        {id: charIdPlayer, text: charDataPlayer.name} :
          {id: "bf", text: "Boyfriend"};
    }

    var inputCharacterOpponent:Null<DropDown> = toolbox.findComponent('inputCharacterOpponent', DropDown);
    var charIdOpponent:String = currentSongMetadata.playData.characters.opponent;
    var charDataOpponent:Null<CharacterData> = CharacterDataParser.fetchCharacterData(charIdOpponent);
    if (inputCharacterOpponent != null)
    {
      inputCharacterOpponent.value = (charDataOpponent != null) ?
        {id: charIdOpponent, text: charDataOpponent.name} :
          {id: "dad", text: "Dad"};
    }

    var inputCharacterGirlfriend:Null<DropDown> = toolbox.findComponent('inputCharacterGirlfriend', DropDown);
    var charIdGirlfriend:String = currentSongMetadata.playData.characters.girlfriend;
    var charDataGirlfriend:Null<CharacterData> = CharacterDataParser.fetchCharacterData(charIdGirlfriend);
    if (inputCharacterGirlfriend != null)
    {
      inputCharacterGirlfriend.value = (charDataGirlfriend != null) ?
        {id: charIdGirlfriend, text: charDataGirlfriend.name} :
          {id: "none", text: "None"};
    }
  }

  /**
   * Handle the player preview/gameplay test area on the left side.
   */
  function handlePlayerDisplay():Void {}

  /**
   * Handles the note preview/scroll area on the right side.
   * Notes are rendered here as small bars.
   * This function also handles:
   * - Moving the viewport preview box around based on its current position.
   * - Scrolling the note preview area down if the note preview is taller than the screen,
   *   and the viewport nears the end of the visible area.
   */
  function handleNotePreview():Void
  {
    if (notePreviewDirty && notePreview != null)
    {
      notePreviewDirty = false;

      // TODO: Only update the notes that have changed.
      notePreview.erase();
      notePreview.addNotes(currentSongChartNoteData, Std.int(songLengthInMs));
      notePreview.addEvents(currentSongChartEventData, Std.int(songLengthInMs));
    }

    if (notePreviewViewportBoundsDirty)
    {
      setNotePreviewViewportBounds(calculateNotePreviewViewportBounds());
    }
  }

  /**
   * Handles passive behavior of the menu bar, such as updating labels or enabled/disabled status.
   * Does not handle onClick ACTIONS of the menubar.
   */
  function handleMenubar():Void
  {
    if (commandHistoryDirty)
    {
      commandHistoryDirty = false;

      // Update the Undo and Redo buttons.
      var undoButton:Null<MenuItem> = findComponent('menubarItemUndo', MenuItem);

      if (undoButton != null)
      {
        if (undoHistory.length == 0)
        {
          // Disable the Undo button.
          undoButton.disabled = true;
          undoButton.text = 'Undo';
        }
        else
        {
          // Change the label to the last command.
          undoButton.disabled = false;
          undoButton.text = 'Undo ${undoHistory[undoHistory.length - 1].toString()}';
        }
      }
      else
      {
        trace('undoButton is null');
      }

      var redoButton:Null<MenuItem> = findComponent('menubarItemRedo', MenuItem);

      if (redoButton != null)
      {
        if (redoHistory.length == 0)
        {
          // Disable the Redo button.
          redoButton.disabled = true;
          redoButton.text = 'Redo';
        }
        else
        {
          // Change the label to the last command.
          redoButton.disabled = false;
          redoButton.text = 'Redo ${redoHistory[redoHistory.length - 1].toString()}';
        }
      }
      else
      {
        trace('redoButton is null');
      }
    }
  }

  /**
   * Handle syncronizing the conductor with the music playback.
   */
  function handleMusicPlayback():Void
  {
    if (audioInstTrack != null && audioInstTrack.playing)
    {
      if (FlxG.mouse.pressedMiddle)
      {
        // If middle mouse panning during song playback, we move ONLY the playhead, without scrolling. Neat!

        var oldStepTime:Float = Conductor.currentStepTime;
        var oldSongPosition:Float = Conductor.songPosition;
        Conductor.update(audioInstTrack.time);
        handleHitsounds(oldSongPosition, Conductor.songPosition);
        // Resync vocals.
        if (audioVocalTrackGroup != null && Math.abs(audioInstTrack.time - audioVocalTrackGroup.time) > 100)
        {
          audioVocalTrackGroup.time = audioInstTrack.time;
        }
        var diffStepTime:Float = Conductor.currentStepTime - oldStepTime;

        // Move the playhead.
        playheadPositionInPixels += diffStepTime * GRID_SIZE;

        // We don't move the song to scroll position, or update the note sprites.
      }
      else
      {
        // Else, move the entire view.
        var oldSongPosition:Float = Conductor.songPosition;
        Conductor.update(audioInstTrack.time);
        handleHitsounds(oldSongPosition, Conductor.songPosition);
        // Resync vocals.
        if (audioVocalTrackGroup != null && Math.abs(audioInstTrack.time - audioVocalTrackGroup.time) > 100)
        {
          audioVocalTrackGroup.time = audioInstTrack.time;
        }

        // We need time in fractional steps here to allow the song to actually play.
        // Also account for a potentially offset playhead.
        scrollPositionInPixels = Conductor.currentStepTime * GRID_SIZE - playheadPositionInPixels;

        // DO NOT move song to scroll position here specifically.

        // We need to update the note sprites.
        noteDisplayDirty = true;

        // Update the note preview viewport box.
        setNotePreviewViewportBounds(calculateNotePreviewViewportBounds());
      }
    }

    if (FlxG.keys.justPressed.SPACE && !isHaxeUIDialogOpen)
    {
      toggleAudioPlayback();
    }
  }

  /**
   * Handle the playback of hitsounds.
   */
  function handleHitsounds(oldSongPosition:Float, newSongPosition:Float):Void
  {
    if (!hitsoundsEnabled) return;

    // Assume notes are sorted by time.
    for (noteData in currentSongChartNoteData)
    {
      // Check for notes between the old and new song positions.

      if (noteData.time < oldSongPosition) // Note is in the past.
        continue;

      if (noteData.time > newSongPosition) // Note is in the future.
        return; // Assume all notes are also in the future.

      // Note was just hit.

      // Character preview.

      // NoteScriptEvent takes a sprite, ehe. Need to rework that.
      var tempNote:NoteSprite = new NoteSprite(NoteStyleRegistry.instance.fetchDefault());
      tempNote.noteData = noteData;
      tempNote.scrollFactor.set(0, 0);
      var event:NoteScriptEvent = new NoteScriptEvent(ScriptEvent.NOTE_HIT, tempNote, 1, true);
      dispatchEvent(event);

      // Calling event.cancelEvent() skips all the other logic! Neat!
      if (event.eventCanceled) continue;

      // Hitsounds.
      switch (noteData.getStrumlineIndex())
      {
        case 0: // Player
          if (hitsoundsEnabledPlayer) ChartEditorAudioHandler.playSound(Paths.sound('chartingSounds/hitNotePlayer'));
        case 1: // Opponent
          if (hitsoundsEnabledOpponent) ChartEditorAudioHandler.playSound(Paths.sound('chartingSounds/hitNoteOpponent'));
      }
    }
  }

  function startAudioPlayback():Void
  {
    if (audioInstTrack != null)
    {
      audioInstTrack.play(false, audioInstTrack.time);
      if (audioVocalTrackGroup != null) audioVocalTrackGroup.play(false, audioInstTrack.time);
    }

    setComponentText('playbarPlay', '||');
  }

  function stopAudioPlayback():Void
  {
    if (audioInstTrack != null) audioInstTrack.pause();
    if (audioVocalTrackGroup != null) audioVocalTrackGroup.pause();

    setComponentText('playbarPlay', '>');
  }

  function toggleAudioPlayback():Void
  {
    if (audioInstTrack == null) return;

    if (audioInstTrack.playing)
    {
      stopAudioPlayback();
    }
    else
    {
      startAudioPlayback();
    }
  }

  function handlePlayhead():Void
  {
    // Place notes at the playhead.
    switch (currentLiveInputStyle)
    {
      case LiveInputStyle.WASD:
        if (FlxG.keys.justPressed.A) placeNoteAtPlayhead(4);
        if (FlxG.keys.justPressed.S) placeNoteAtPlayhead(5);
        if (FlxG.keys.justPressed.W) placeNoteAtPlayhead(6);
        if (FlxG.keys.justPressed.D) placeNoteAtPlayhead(7);

        if (FlxG.keys.justPressed.LEFT) placeNoteAtPlayhead(0);
        if (FlxG.keys.justPressed.DOWN) placeNoteAtPlayhead(1);
        if (FlxG.keys.justPressed.UP) placeNoteAtPlayhead(2);
        if (FlxG.keys.justPressed.RIGHT) placeNoteAtPlayhead(3);
      case LiveInputStyle.NumberKeys:
        // Flipped because Dad is on the left but represents data 0-3.
        if (FlxG.keys.justPressed.ONE) placeNoteAtPlayhead(4);
        if (FlxG.keys.justPressed.TWO) placeNoteAtPlayhead(5);
        if (FlxG.keys.justPressed.THREE) placeNoteAtPlayhead(6);
        if (FlxG.keys.justPressed.FOUR) placeNoteAtPlayhead(7);

        if (FlxG.keys.justPressed.FIVE) placeNoteAtPlayhead(0);
        if (FlxG.keys.justPressed.SIX) placeNoteAtPlayhead(1);
        if (FlxG.keys.justPressed.SEVEN) placeNoteAtPlayhead(2);
        if (FlxG.keys.justPressed.EIGHT) placeNoteAtPlayhead(3);
      case LiveInputStyle.None:
        // Do nothing.
    }
  }

  function placeNoteAtPlayhead(column:Int):Void
  {
    var playheadPos:Float = scrollPositionInPixels + playheadPositionInPixels;
    var playheadPosFractionalStep:Float = playheadPos / GRID_SIZE / noteSnapRatio;
    var playheadPosStep:Int = Std.int(Math.floor(playheadPosFractionalStep));
    var playheadPosSnappedMs:Float = playheadPosStep * Conductor.stepLengthMs * noteSnapRatio;

    // Look for notes within 1 step of the playhead.
    var notesAtPos:Array<SongNoteData> = SongDataUtils.getNotesInTimeRange(currentSongChartNoteData, playheadPosSnappedMs,
      playheadPosSnappedMs + Conductor.stepLengthMs * noteSnapRatio);
    notesAtPos = SongDataUtils.getNotesWithData(notesAtPos, [column]);

    if (notesAtPos.length == 0)
    {
      var newNoteData:SongNoteData = new SongNoteData(playheadPosSnappedMs, column, 0, selectedNoteKind);
      performCommand(new AddNotesCommand([newNoteData], FlxG.keys.pressed.CONTROL));
    }
    else
    {
      trace('Already a note there.');
    }
  }

  function set_scrollPositionInPixels(value:Float):Float
  {
    if (value < 0)
    {
      // If we're scrolling up, and we hit the top,
      // but the playhead is in the middle, move the playhead up.
      if (playheadPositionInPixels > 0)
      {
        var amount:Float = scrollPositionInPixels - value;
        playheadPositionInPixels -= amount;
      }

      value = 0;
    }

    if (value > songLengthInPixels) value = songLengthInPixels;

    if (value == scrollPositionInPixels) return value;

    // Difference in pixels.
    var diff:Float = value - scrollPositionInPixels;

    this.scrollPositionInPixels = value;

    // Move the grid sprite to the correct position.
    if (gridTiledSprite != null && gridPlayheadScrollArea != null)
    {
      if (isViewDownscroll)
      {
        gridTiledSprite.y = -scrollPositionInPixels + (MENU_BAR_HEIGHT + GRID_TOP_PAD);
        gridPlayheadScrollArea.y = gridTiledSprite.y;
      }
      else
      {
        gridTiledSprite.y = -scrollPositionInPixels + (MENU_BAR_HEIGHT + GRID_TOP_PAD);
        gridPlayheadScrollArea.y = gridTiledSprite.y;
      }
    }

    // Move the rendered notes to the correct position.
    renderedNotes.setPosition(gridTiledSprite?.x ?? 0.0, gridTiledSprite?.y ?? 0.0);
    renderedHoldNotes.setPosition(gridTiledSprite?.x ?? 0.0, gridTiledSprite?.y ?? 0.0);
    renderedEvents.setPosition(gridTiledSprite?.x ?? 0.0, gridTiledSprite?.y ?? 0.0);
    renderedSelectionSquares.setPosition(gridTiledSprite?.x ?? 0.0, gridTiledSprite?.y ?? 0.0);
    // Offset the selection box start position, if we are dragging.
    if (selectionBoxStartPos != null) selectionBoxStartPos.y -= diff;
    // Update the note preview viewport box.
    setNotePreviewViewportBounds(calculateNotePreviewViewportBounds());
    return this.scrollPositionInPixels;
  }

  /**
   * Transitions to the Play State to test the song
   */
  public function testSongInPlayState(minimal:Bool = false):Void
  {
    autoSave();

    var startTimestamp:Float = 0;
    if (playtestStartTime) startTimestamp = scrollPositionInMs + playheadPositionInMs;

    var targetSong:Song = Song.buildRaw(currentSongId, songMetadata.values(), availableVariations, songChartData, false);

    // TODO: Rework asset system so we can remove this.
    switch (currentSongStage)
    {
      case 'mainStage':
        Paths.setCurrentLevel('week1');
      case 'spookyMansion':
        Paths.setCurrentLevel('week2');
      case 'phillyTrain':
        Paths.setCurrentLevel('week3');
      case 'limoRide':
        Paths.setCurrentLevel('week4');
      case 'mallXmas' | 'mallEvil':
        Paths.setCurrentLevel('week5');
      case 'school' | 'schoolEvil':
        Paths.setCurrentLevel('week6');
      case 'tankmanBattlefield':
        Paths.setCurrentLevel('week7');
      case 'phillyStreets' | 'phillyBlazin':
        Paths.setCurrentLevel('weekend1');
    }

    subStateClosed.add(fixCamera);
    subStateClosed.add(updateConductor);

    FlxTransitionableState.skipNextTransIn = false;
    FlxTransitionableState.skipNextTransOut = false;

    var targetState = new PlayState(
      {
        targetSong: targetSong,
        targetDifficulty: selectedDifficulty,
        // TODO: Add this.
        // targetCharacter: targetCharacter,
        practiceMode: true,
        minimalMode: minimal,
        startTimestamp: startTimestamp,
        overrideMusic: true,
      });

    // Override music.
    if (audioInstTrack != null) FlxG.sound.music = audioInstTrack;
    if (audioVocalTrackGroup != null) targetState.vocals = audioVocalTrackGroup;

    openSubState(targetState);
  }

  function fixCamera(_:FlxSubState = null):Void
  {
    FlxG.cameras.reset(new FlxCamera());
    FlxG.camera.focusOn(new FlxPoint(FlxG.width / 2, FlxG.height / 2));
    FlxG.camera.zoom = 1.0;

    add(this.component);
  }

  function updateConductor(_:FlxSubState = null):Void
  {
    var targetPos = scrollPositionInMs;
    Conductor.update(targetPos);
  }

  public function postLoadInstrumental():Void
  {
    if (audioInstTrack != null)
    {
      // Prevent the time from skipping back to 0 when the song ends.
      audioInstTrack.onComplete = function() {
        if (audioInstTrack != null) audioInstTrack.pause();
        if (audioVocalTrackGroup != null) audioVocalTrackGroup.pause();
      };

      songLengthInMs = audioInstTrack.length;

      if (gridTiledSprite != null) gridTiledSprite.height = songLengthInPixels;
      if (gridPlayheadScrollArea != null)
      {
        gridPlayheadScrollArea.setGraphicSize(Std.int(gridPlayheadScrollArea.width), songLengthInPixels);
        gridPlayheadScrollArea.updateHitbox();
      }

      buildSpectrogram(audioInstTrack);
    }
    else
    {
      trace('[WARN] Instrumental track was null!');
    }

    // Pretty much everything is going to need to be reset.
    scrollPositionInPixels = 0;
    playheadPositionInPixels = 0;
    notePreviewDirty = true;
    notePreviewViewportBoundsDirty = true;
    noteDisplayDirty = true;
    healthIconsDirty = true;
    moveSongToScrollPosition();
  }

  /**
   * Clear the voices group.
   */
  public function clearVocals():Void
  {
    if (audioVocalTrackGroup != null) audioVocalTrackGroup.clear();
  }

  /**
   * When setting the scroll position, except when automatically scrolling during song playback,
   * we need to update the conductor's current step time and the timestamp of the audio tracks.
   */
  function moveSongToScrollPosition():Void
  {
    // Update the songPosition in the audio tracks.
    if (audioInstTrack != null)
    {
      audioInstTrack.time = scrollPositionInMs + playheadPositionInMs;
      // Update the songPosition in the Conductor.
      Conductor.update(audioInstTrack.time);
    }
    if (audioVocalTrackGroup != null) audioVocalTrackGroup.time = scrollPositionInMs + playheadPositionInMs;

    // We need to update the note sprites because we changed the scroll position.
    noteDisplayDirty = true;
  }

  function easeSongToScrollPosition(targetScrollPosition:Float):Void
  {
    if (currentScrollEase != null) cancelScrollEase(currentScrollEase);

    currentScrollEase = FlxTween.tween(this, {scrollPositionInPixels: targetScrollPosition}, SCROLL_EASE_DURATION,
      {
        ease: FlxEase.quintInOut,
        onUpdate: this.onScrollEaseUpdate,
        onComplete: this.cancelScrollEase,
        type: ONESHOT
      });
  }

  function onScrollEaseUpdate(_:FlxTween):Void
  {
    moveSongToScrollPosition();
  }

  function cancelScrollEase(_:FlxTween):Void
  {
    if (currentScrollEase != null)
    {
      @:privateAccess
      var targetScrollPosition:Float = currentScrollEase._properties.scrollPositionInPixels;

      currentScrollEase.cancel();
      currentScrollEase = null;
      this.scrollPositionInPixels = targetScrollPosition;
    }
  }

  /**
   * Perform (or redo) a command, then add it to the undo stack.
   *
   * @param command The command to perform.
   * @param purgeRedoStack If true, the redo stack will be cleared.
   */
  function performCommand(command:ChartEditorCommand, purgeRedoStack:Bool = true):Void
  {
    command.execute(this);
    undoHistory.push(command);
    commandHistoryDirty = true;
    if (purgeRedoStack) redoHistory = [];
  }

  /**
   * Undo a command, then add it to the redo stack.
   * @param command The command to undo.
   */
  function undoCommand(command:ChartEditorCommand):Void
  {
    command.undo(this);
    redoHistory.push(command);
    commandHistoryDirty = true;
  }

  /**
   * Undo the last command in the undo stack, then add it to the redo stack.
   */
  function undoLastCommand():Void
  {
    var command:Null<ChartEditorCommand> = undoHistory.pop();
    if (command == null)
    {
      trace('No actions to undo.');
      return;
    }
    undoCommand(command);
  }

  /**
   * Redo the last command in the redo stack, then add it to the undo stack.
   */
  function redoLastCommand():Void
  {
    var command:Null<ChartEditorCommand> = redoHistory.pop();
    if (command == null)
    {
      trace('No actions to redo.');
      return;
    }
    performCommand(command, false);
  }

  function sortChartData():Void
  {
    // TODO: .insertionSort()
    currentSongChartNoteData.sort(function(a:SongNoteData, b:SongNoteData):Int {
      return FlxSort.byValues(FlxSort.ASCENDING, a.time, b.time);
    });

    // TODO: .insertionSort()
    currentSongChartEventData.sort(function(a:SongEventData, b:SongEventData):Int {
      return FlxSort.byValues(FlxSort.ASCENDING, a.time, b.time);
    });
  }

  function playMetronomeTick(high:Bool = false):Void
  {
    ChartEditorAudioHandler.playSound(Paths.sound('chartingSounds/metronome${high ? '1' : '2'}'));
  }

  function isNoteSelected(note:Null<SongNoteData>):Bool
  {
    return note != null && currentNoteSelection.indexOf(note) != -1;
  }

  function isEventSelected(event:Null<SongEventData>):Bool
  {
    return event != null && currentEventSelection.indexOf(event) != -1;
  }

  override function destroy():Void
  {
    super.destroy();

    cleanupAutoSave();

    // Hide the mouse cursor on other states.
    Cursor.hide();

    @:privateAccess
    ChartEditorNoteSprite.noteFrameCollection = null;
  }

  /**
   * Dismiss any existing notifications, if there are any.
   */
  function dismissNotifications():Void
  {
    NotificationManager.instance.clearNotifications();
  }
}

enum LiveInputStyle
{
  None;
  NumberKeys;
  WASD;
}<|MERGE_RESOLUTION|>--- conflicted
+++ resolved
@@ -2497,25 +2497,19 @@
 
         if (gridGhostNote != null && gridGhostNote.noteData != null && gridGhostHoldNote != null)
         {
-<<<<<<< HEAD
           if (dragLengthSteps > 0)
           {
+            if (dragLengthCurrent != dragLengthSteps)
+            {
+              stretchySounds = !stretchySounds;
+              ChartEditorAudioHandler.playSound(Paths.sound('chartingSounds/stretch' + (stretchySounds ? '1' : '2') + '_UI'));
+
+              dragLengthCurrent = dragLengthSteps;
+            }
+
             gridGhostHoldNote.visible = true;
             gridGhostHoldNote.noteData = gridGhostNote.noteData;
             gridGhostHoldNote.noteDirection = gridGhostNote.noteData.getDirection();
-=======
-          if (dragLengthCurrent != dragLengthSteps)
-          {
-            stretchySounds = !stretchySounds;
-            ChartEditorAudioHandler.playSound(Paths.sound('chartingSounds/stretch' + (stretchySounds ? '1' : '2') + '_UI'));
-
-            dragLengthCurrent = dragLengthSteps;
-          }
-
-          gridGhostHoldNote.visible = true;
-          gridGhostHoldNote.noteData = gridGhostNote.noteData;
-          gridGhostHoldNote.noteDirection = gridGhostNote.noteData.getDirection();
->>>>>>> 58f3c5c1
 
             gridGhostHoldNote.setHeightDirectly(dragLengthPixels);
 

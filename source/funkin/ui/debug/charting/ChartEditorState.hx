--- conflicted
+++ resolved
@@ -2882,11 +2882,7 @@
 
     if (metronomeVolume > 0.0 && this.subState == null && (audioInstTrack != null && audioInstTrack.isPlaying))
     {
-<<<<<<< HEAD
-      playMetronomeTick(Conductor.currentBeat % Conductor.beatsPerMeasure == 0);
-=======
-      playMetronomeTick(Conductor.instance.currentBeat % 4 == 0);
->>>>>>> b6b0f9fa
+      playMetronomeTick(Conductor.instance.currentBeat % Conductor.beatsPerMeasure == 0);
     }
 
     // Show the mouse cursor.
@@ -5209,12 +5205,8 @@
         var prevDifficulty = availableDifficulties[availableDifficulties.length - 1];
         selectedDifficulty = prevDifficulty;
 
-<<<<<<< HEAD
-        Conductor.mapTimeChanges(this.currentSongMetadata.timeChanges);
+        Conductor.instance.mapTimeChanges(this.currentSongMetadata.timeChanges);
         updateTimeSignature();
-=======
-        Conductor.instance.mapTimeChanges(this.currentSongMetadata.timeChanges);
->>>>>>> b6b0f9fa
 
         refreshDifficultyTreeSelection();
         this.refreshToolbox(CHART_EDITOR_TOOLBOX_METADATA_LAYOUT);

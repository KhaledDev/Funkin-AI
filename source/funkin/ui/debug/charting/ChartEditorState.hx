--- conflicted
+++ resolved
@@ -6049,11 +6049,7 @@
     // Stop the music.
     if (welcomeMusic != null) welcomeMusic.destroy();
     if (audioInstTrack != null) audioInstTrack.destroy();
-<<<<<<< HEAD
     if (audioVocalTrackGroup != null) audioVocalTrackGroup.destroy();
-=======
-    audioVocalTrackGroup.destroy();
->>>>>>> 48bf486c
   }
 
   function applyCanQuickSave():Void

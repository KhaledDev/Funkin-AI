package funkin.ui.debug.charting;

import funkin.util.logging.CrashHandler;
import haxe.ui.containers.HBox;
import haxe.ui.containers.Grid;
import haxe.ui.containers.ScrollView;
import haxe.ui.containers.menus.MenuBar;
import flixel.addons.display.FlxSliceSprite;
import flixel.addons.display.FlxTiledSprite;
import flixel.addons.transition.FlxTransitionableState;
import flixel.FlxCamera;
import flixel.FlxSprite;
import flixel.FlxSubState;
import flixel.group.FlxSpriteGroup;
import flixel.input.keyboard.FlxKey;
import flixel.math.FlxMath;
import flixel.math.FlxPoint;
import flixel.math.FlxRect;
import flixel.sound.FlxSound;
import flixel.system.FlxAssets.FlxSoundAsset;
import flixel.tweens.FlxEase;
import flixel.tweens.FlxTween;
import flixel.tweens.misc.VarTween;
import haxe.ui.Toolkit;
import flixel.util.FlxColor;
import flixel.util.FlxSort;
import flixel.util.FlxTimer;
import funkin.audio.visualize.PolygonSpectogram;
import funkin.audio.VoicesGroup;
import funkin.audio.FunkinSound;
import funkin.data.notestyle.NoteStyleRegistry;
import funkin.data.song.SongData.SongCharacterData;
import funkin.data.song.SongData.SongChartData;
import funkin.data.song.SongData.SongEventData;
import funkin.data.song.SongData.SongMetadata;
import funkin.data.song.SongData.SongNoteData;
import funkin.data.song.SongData.SongOffsets;
import funkin.data.song.SongDataUtils;
import funkin.data.song.SongRegistry;
import funkin.input.Cursor;
import funkin.input.TurboKeyHandler;
import funkin.modding.events.ScriptEvent;
import funkin.play.character.BaseCharacter.CharacterType;
import funkin.play.character.CharacterData;
import funkin.play.character.CharacterData.CharacterDataParser;
import funkin.play.components.HealthIcon;
import funkin.play.notes.NoteSprite;
import funkin.play.PlayState;
import funkin.play.song.Song;
import funkin.data.song.SongData.SongChartData;
import funkin.data.song.SongRegistry;
import funkin.data.song.SongData.SongEventData;
import funkin.data.song.SongData.SongMetadata;
import funkin.data.song.SongData.SongNoteData;
import funkin.data.song.SongData.SongCharacterData;
import funkin.data.song.SongDataUtils;
import funkin.ui.debug.charting.commands.ChartEditorCommand;
import funkin.play.stage.StageData;
import funkin.save.Save;
import funkin.ui.debug.charting.commands.AddEventsCommand;
import funkin.ui.debug.charting.commands.AddNotesCommand;
import funkin.ui.debug.charting.commands.ChartEditorCommand;
import funkin.ui.debug.charting.commands.ChartEditorCommand;
import funkin.ui.debug.charting.commands.CutItemsCommand;
import funkin.ui.debug.charting.commands.DeselectAllItemsCommand;
import funkin.ui.debug.charting.commands.DeselectItemsCommand;
import funkin.ui.debug.charting.commands.ExtendNoteLengthCommand;
import funkin.ui.debug.charting.commands.FlipNotesCommand;
import funkin.ui.debug.charting.commands.InvertSelectedItemsCommand;
import funkin.ui.debug.charting.commands.MoveEventsCommand;
import funkin.ui.debug.charting.commands.MoveItemsCommand;
import funkin.ui.debug.charting.commands.MoveNotesCommand;
import funkin.ui.debug.charting.commands.PasteItemsCommand;
import funkin.ui.debug.charting.commands.RemoveEventsCommand;
import funkin.ui.debug.charting.commands.RemoveItemsCommand;
import funkin.ui.debug.charting.commands.RemoveNotesCommand;
import funkin.ui.debug.charting.commands.SelectAllItemsCommand;
import funkin.ui.debug.charting.commands.SelectItemsCommand;
import funkin.ui.debug.charting.commands.SetItemSelectionCommand;
import funkin.ui.debug.charting.components.ChartEditorEventSprite;
import funkin.ui.debug.charting.components.ChartEditorHoldNoteSprite;
import funkin.ui.debug.charting.components.ChartEditorNotePreview;
import funkin.ui.debug.charting.components.ChartEditorNoteSprite;
import funkin.ui.debug.charting.components.ChartEditorPlaybarHead;
import funkin.ui.debug.charting.components.ChartEditorSelectionSquareSprite;
import funkin.ui.debug.charting.handlers.ChartEditorShortcutHandler;
import funkin.ui.haxeui.components.CharacterPlayer;
import funkin.ui.haxeui.HaxeUIState;
import funkin.ui.mainmenu.MainMenuState;
import funkin.util.Constants;
import funkin.util.FileUtil;
import funkin.util.SortUtil;
import funkin.util.WindowUtil;
import haxe.DynamicAccess;
import haxe.io.Bytes;
import haxe.io.Path;
import haxe.ui.backend.flixel.UIRuntimeState;
import haxe.ui.backend.flixel.UIState;
import haxe.ui.components.DropDown;
import haxe.ui.components.Label;
import haxe.ui.components.Button;
import haxe.ui.components.NumberStepper;
import haxe.ui.components.Slider;
import haxe.ui.components.TextField;
import haxe.ui.containers.dialogs.CollapsibleDialog;
import haxe.ui.containers.Frame;
import haxe.ui.containers.menus.Menu;
import haxe.ui.containers.menus.MenuBar;
import haxe.ui.containers.menus.MenuItem;
import haxe.ui.containers.menus.MenuCheckBox;
import haxe.ui.containers.TreeView;
import haxe.ui.containers.TreeViewNode;
import haxe.ui.components.Image;
import funkin.ui.debug.charting.toolboxes.ChartEditorBaseToolbox;
import haxe.ui.core.Component;
import haxe.ui.core.Screen;
import haxe.ui.events.DragEvent;
import haxe.ui.events.MouseEvent;
import haxe.ui.events.UIEvent;
import haxe.ui.events.UIEvent;
import haxe.ui.focus.FocusManager;
import openfl.display.BitmapData;
import funkin.audio.visualize.PolygonSpectogram;
import flixel.group.FlxGroup.FlxTypedGroup;
import funkin.audio.visualize.PolygonVisGroup;
import flixel.input.mouse.FlxMouseEvent;
import flixel.text.FlxText;

using Lambda;

/**
 * A state dedicated to allowing the user to create and edit song charts.
 * Built with HaxeUI for use by both developers and modders.
 *
 * Some functionality is split into handler classes to help maintain my sanity.
 *
 * @author MasterEric
 */
// @:nullSafety

@:build(haxe.ui.ComponentBuilder.build("assets/exclude/data/ui/chart-editor/main-view.xml"))
class ChartEditorState extends UIState // UIState derives from MusicBeatState
{
  /**
   * CONSTANTS
   */
  // ==============================
  // Layouts
  public static final CHART_EDITOR_TOOLBOX_NOTEDATA_LAYOUT:String = Paths.ui('chart-editor/toolbox/notedata');

  public static final CHART_EDITOR_TOOLBOX_EVENTDATA_LAYOUT:String = Paths.ui('chart-editor/toolbox/eventdata');
  public static final CHART_EDITOR_TOOLBOX_PLAYTEST_PROPERTIES_LAYOUT:String = Paths.ui('chart-editor/toolbox/playtest-properties');
  public static final CHART_EDITOR_TOOLBOX_METADATA_LAYOUT:String = Paths.ui('chart-editor/toolbox/metadata');
  public static final CHART_EDITOR_TOOLBOX_DIFFICULTY_LAYOUT:String = Paths.ui('chart-editor/toolbox/difficulty');
  public static final CHART_EDITOR_TOOLBOX_PLAYER_PREVIEW_LAYOUT:String = Paths.ui('chart-editor/toolbox/player-preview');
  public static final CHART_EDITOR_TOOLBOX_OPPONENT_PREVIEW_LAYOUT:String = Paths.ui('chart-editor/toolbox/opponent-preview');

  // Validation
  public static final SUPPORTED_MUSIC_FORMATS:Array<String> = ['ogg'];

  // Layout

  /**
   * The base grid size for the chart editor.
   */
  public static final GRID_SIZE:Int = 40;

  /**
   * The width of the scroll area.
   */
  public static final PLAYHEAD_SCROLL_AREA_WIDTH:Int = 12;

  /**
   * The height of the playhead, in pixels.
   */
  public static final PLAYHEAD_HEIGHT:Int = Std.int(GRID_SIZE / 8);

  /**
   * The width of the border between grid squares, where the crosshair changes from "Place Notes" to "Select Notes".
   */
  public static final GRID_SELECTION_BORDER_WIDTH:Int = 6;

  /**
   * The height of the menu bar in the layout.
   */
  public static final MENU_BAR_HEIGHT:Int = 32;

  /**
   * The height of the playbar in the layout.
   */
  public static final PLAYBAR_HEIGHT:Int = 48;

  /**
   * The amount of padding between the menu bar and the chart grid when fully scrolled up.
   */
  public static final GRID_TOP_PAD:Int = 8;

  // Colors
  // Background color tint.
  public static final CURSOR_COLOR:FlxColor = 0xE0FFFFFF;
  public static final PREVIEW_BG_COLOR:FlxColor = 0xFF303030;
  public static final PLAYHEAD_SCROLL_AREA_COLOR:FlxColor = 0xFF682B2F;
  public static final SPECTROGRAM_COLOR:FlxColor = 0xFFFF0000;
  public static final PLAYHEAD_COLOR:FlxColor = 0xC0BD0231;

  // Timings

  /**
   * Duration, in seconds, for the scroll easing animation.
   */
  public static final SCROLL_EASE_DURATION:Float = 0.2;

  // Other

  /**
   * Number of notes in each player's strumline.
   */
  public static final STRUMLINE_SIZE:Int = 4;

  /**
   * How many pixels far the user needs to move the mouse before the cursor is considered to be dragged rather than clicked.
   */
  public static final DRAG_THRESHOLD:Float = 16.0;

  /**
   * Precisions of notes you can snap to.
   */
  public static final SNAP_QUANTS:Array<Int> = [4, 8, 12, 16, 20, 24, 32, 48, 64, 96, 192];

  /**
   * The default note snapping value.
   */
  public static final BASE_QUANT:Int = 16;

  /**
   * The index of thet default note snapping value in the `SNAP_QUANTS` array.
   */
  public static final BASE_QUANT_INDEX:Int = 3;

  /**
   * INSTANCE DATA
   */
  // ==============================
  // Song Length

  /**
   * The length of the current instrumental, in milliseconds.
   */
  @:isVar var songLengthInMs(get, set):Float = 0;

  function get_songLengthInMs():Float
  {
    if (songLengthInMs <= 0) return 1000;
    return songLengthInMs;
  }

  function set_songLengthInMs(value:Float):Float
  {
    this.songLengthInMs = value;

    // Make sure playhead doesn't go outside the song.
    if (playheadPositionInMs > songLengthInMs) playheadPositionInMs = songLengthInMs;

    onSongLengthChanged();

    return this.songLengthInMs;
  }

  /**
   * The length of the current instrumental, converted to steps.
   * Dependant on BPM, because the size of a grid square does not change with BPM but the length of a beat does.
   */
  var songLengthInSteps(get, set):Float;

  function get_songLengthInSteps():Float
  {
    return Conductor.instance.getTimeInSteps(songLengthInMs);
  }

  function set_songLengthInSteps(value:Float):Float
  {
    // Getting a reasonable result from setting songLengthInSteps requires that Conductor.instance.mapBPMChanges be called first.
    songLengthInMs = Conductor.instance.getStepTimeInMs(value);
    return value;
  }

  /**
   * The length of the current instrumental, in PIXELS.
   * Dependant on BPM, because the size of a grid square does not change with BPM but the length of a beat does.
   */
  var songLengthInPixels(get, set):Int;

  function get_songLengthInPixels():Int
  {
    return Std.int(songLengthInSteps * GRID_SIZE);
  }

  function set_songLengthInPixels(value:Int):Int
  {
    songLengthInSteps = value / GRID_SIZE;
    return value;
  }

  // Scroll Position

  /**
   * The relative scroll position in the song, in pixels.
   * One pixel is 1/40 of 1 step, and 1/160 of 1 beat.
   */
  var scrollPositionInPixels(default, set):Float = -1.0;

  function set_scrollPositionInPixels(value:Float):Float
  {
    if (value < 0)
    {
      // If we're scrolling up, and we hit the top,
      // but the playhead is in the middle, move the playhead up.
      if (playheadPositionInPixels > 0)
      {
        var amount:Float = scrollPositionInPixels - value;
        playheadPositionInPixels -= amount;
      }

      value = 0;
    }

    if (value > songLengthInPixels) value = songLengthInPixels;

    if (value == scrollPositionInPixels) return value;

    // Difference in pixels.
    var diff:Float = value - scrollPositionInPixels;

    this.scrollPositionInPixels = value;

    // Move the grid sprite to the correct position.
    if (gridTiledSprite != null && gridPlayheadScrollArea != null)
    {
      if (isViewDownscroll)
      {
        gridTiledSprite.y = -scrollPositionInPixels + (MENU_BAR_HEIGHT + GRID_TOP_PAD);
        gridPlayheadScrollArea.y = gridTiledSprite.y;
      }
      else
      {
        gridTiledSprite.y = -scrollPositionInPixels + (MENU_BAR_HEIGHT + GRID_TOP_PAD);
        gridPlayheadScrollArea.y = gridTiledSprite.y;

        if (audioVisGroup != null && audioVisGroup.playerVis != null)
        {
          audioVisGroup.playerVis.y = Math.max(gridTiledSprite.y, MENU_BAR_HEIGHT);
        }
        if (audioVisGroup != null && audioVisGroup.opponentVis != null)
        {
          audioVisGroup.opponentVis.y = Math.max(gridTiledSprite.y, MENU_BAR_HEIGHT);
        }
      }
    }

    // Move the rendered notes to the correct position.
    renderedNotes.setPosition(gridTiledSprite?.x ?? 0.0, gridTiledSprite?.y ?? 0.0);
    renderedHoldNotes.setPosition(gridTiledSprite?.x ?? 0.0, gridTiledSprite?.y ?? 0.0);
    renderedEvents.setPosition(gridTiledSprite?.x ?? 0.0, gridTiledSprite?.y ?? 0.0);
    renderedSelectionSquares.setPosition(gridTiledSprite?.x ?? 0.0, gridTiledSprite?.y ?? 0.0);
    // Offset the selection box start position, if we are dragging.
    if (selectionBoxStartPos != null) selectionBoxStartPos.y -= diff;
    // Update the note preview viewport box.
    setNotePreviewViewportBounds(calculateNotePreviewViewportBounds());
    return this.scrollPositionInPixels;
  }

  /**
   * The relative scroll position in the song, converted to steps.
   * NOT dependant on BPM, because the size of a grid square does not change with BPM.
   */
  var scrollPositionInSteps(get, set):Float;

  function get_scrollPositionInSteps():Float
  {
    return scrollPositionInPixels / GRID_SIZE;
  }

  function set_scrollPositionInSteps(value:Float):Float
  {
    scrollPositionInPixels = value * GRID_SIZE;
    return value;
  }

  /**
   * The relative scroll position in the song, converted to milliseconds.
   * DEPENDANT on BPM, because the duration of a grid square changes with BPM.
   */
  var scrollPositionInMs(get, set):Float;

  function get_scrollPositionInMs():Float
  {
    return Conductor.instance.getStepTimeInMs(scrollPositionInSteps);
  }

  function set_scrollPositionInMs(value:Float):Float
  {
    scrollPositionInSteps = Conductor.instance.getTimeInSteps(value);
    return value;
  }

  // Playhead (on the grid)

  /**
   * The position of the playhead, in pixels, relative to the `scrollPositionInPixels`.
   * `0` means playhead is at the top of the grid.
   * `40` means the playhead is 1 grid length below the base position.
   * `-40` means the playhead is 1 grid length above the base position.
   */
  var playheadPositionInPixels(default, set):Float = 0.0;

  function set_playheadPositionInPixels(value:Float):Float
  {
    // Make sure playhead doesn't go outside the song.
    if (value + scrollPositionInPixels < 0) value = -scrollPositionInPixels;
    if (value + scrollPositionInPixels > songLengthInPixels) value = songLengthInPixels - scrollPositionInPixels;

    this.playheadPositionInPixels = value;

    // Move the playhead sprite to the correct position.
    gridPlayhead.y = this.playheadPositionInPixels + (MENU_BAR_HEIGHT + GRID_TOP_PAD);

    return this.playheadPositionInPixels;
  }

  /**
   * playheadPosition, converted to steps.
   * NOT dependant on BPM, because the size of a grid square does not change with BPM.
   */
  var playheadPositionInSteps(get, set):Float;

  function get_playheadPositionInSteps():Float
  {
    return playheadPositionInPixels / GRID_SIZE;
  }

  function set_playheadPositionInSteps(value:Float):Float
  {
    playheadPositionInPixels = value * GRID_SIZE;
    return value;
  }

  /**
   * playheadPosition, converted to milliseconds.
   * DEPENDANT on BPM, because the duration of a grid square changes with BPM.
   */
  var playheadPositionInMs(get, set):Float;

  function get_playheadPositionInMs():Float
  {
    if (audioVisGroup != null && audioVisGroup.playerVis != null)
      audioVisGroup.playerVis.realtimeStartOffset = -Conductor.instance.getStepTimeInMs(playheadPositionInSteps);
    return Conductor.instance.getStepTimeInMs(playheadPositionInSteps);
  }

  function set_playheadPositionInMs(value:Float):Float
  {
    playheadPositionInSteps = Conductor.instance.getTimeInSteps(value);

    if (audioVisGroup != null && audioVisGroup.playerVis != null) audioVisGroup.playerVis.realtimeStartOffset = -value;
    return value;
  }

  // Playbar (at the bottom)

  /**
   * Whether a skip button has been pressed on the playbar, and which one.
   * `null` if no button has been pressed.
   * This will be used to update the scrollPosition (in the same function that handles the scroll wheel), then cleared.
   */
  var playbarButtonPressed:Null<String> = null;

  /**
   * Whether the head of the playbar is currently being dragged with the mouse by the user.
   */
  var playbarHeadDragging:Bool = false;

  /**
   * Whether music was playing before we started dragging the playbar head.
   * If so, then when we stop dragging the playbar head, we should resume song playback.
   */
  var playbarHeadDraggingWasPlaying:Bool = false;

  // Tools Status

  /**
   * The note kind to use for notes being placed in the chart. Defaults to `''`.
   */
  var selectedNoteKind:String = '';

  /**
   * The event type to use for events being placed in the chart. Defaults to `''`.
   */
  var selectedEventKind:String = 'FocusCamera';

  /**
   * The event data to use for events being placed in the chart.
   */
  var selectedEventData:DynamicAccess<Dynamic> = {};

  /**
   * The internal index of what note snapping value is in use.
   * Increment to make placement more preceise and decrement to make placement less precise.
   */
  var noteSnapQuantIndex:Int = BASE_QUANT_INDEX;

  /**
   * The current note snapping value.
   * For example, `32` when snapping to 32nd notes.
   */
  var noteSnapQuant(get, never):Int;

  function get_noteSnapQuant():Int
  {
    return SNAP_QUANTS[noteSnapQuantIndex];
  }

  /**
   * The ratio of the current note snapping value to the default.
   * For example, `32` becomes `0.5` when snapping to 16th notes.
   */
  var noteSnapRatio(get, never):Float;

  function get_noteSnapRatio():Float
  {
    return BASE_QUANT / noteSnapQuant;
  }

  /**
   * The currently selected live input style.
   */
  var currentLiveInputStyle:ChartEditorLiveInputStyle = None;

  /**
   * If true, playtesting a chart will skip to the current playhead position.
   */
  var playtestStartTime:Bool = false;

  /**
   * If true, playtesting a chart will let you "gameover" / die when you lose ur health!
   */
  var playtestPracticeMode:Bool = false;

  // Visuals

  /**
   * Whether the current view is in downscroll mode.
   */
  var isViewDownscroll(default, set):Bool = false;

  function set_isViewDownscroll(value:Bool):Bool
  {
    isViewDownscroll = value;

    // Make sure view is updated when we change view modes.
    noteDisplayDirty = true;
    notePreviewDirty = true;
    notePreviewViewportBoundsDirty = true;
    this.scrollPositionInPixels = this.scrollPositionInPixels;
    // Characters have probably changed too.
    healthIconsDirty = true;

    return isViewDownscroll;
  }

  /**
   * The current theme used by the editor.
   * Dictates the appearance of many UI elements.
   * Currently hardcoded to just Light and Dark.
   */
  var currentTheme(default, set):ChartEditorTheme = ChartEditorTheme.Light;

  function set_currentTheme(value:ChartEditorTheme):ChartEditorTheme
  {
    if (value == null || value == currentTheme) return currentTheme;

    currentTheme = value;
    this.updateTheme();
    return value;
  }

  /**
   * The character sprite in the Player Preview window.
   * `null` until accessed.
   */
  var currentPlayerCharacterPlayer:Null<CharacterPlayer> = null;

  /**
   * The character sprite in the Opponent Preview window.
   * `null` until accessed.
   */
  var currentOpponentCharacterPlayer:Null<CharacterPlayer> = null;

  // HaxeUI

  /**
   * Whether the user is focused on an input in the Haxe UI, and inputs are being fed into it.
   * If the user clicks off the input, focus will leave.
   */
  var isHaxeUIFocused(get, never):Bool;

  function get_isHaxeUIFocused():Bool
  {
    return FocusManager.instance.focus != null;
  }

  /**
   * Whether the user's mouse cursor is hovering over a SOLID component of the HaxeUI.
   * If so, we can ignore certain mouse events underneath.
   */
  var isCursorOverHaxeUI(get, never):Bool;

  function get_isCursorOverHaxeUI():Bool
  {
    return Screen.instance.hasSolidComponentUnderPoint(FlxG.mouse.screenX, FlxG.mouse.screenY);
  }

  /**
   * The value of `isCursorOverHaxeUI` from the previous frame.
   * This is useful because we may have just clicked a menu item, causing the menu to disappear.
   */
  var wasCursorOverHaxeUI:Bool = false;

  /**
   * Set by ChartEditorDialogHandler, used to prevent background interaction while the dialog is open.
   */
  var isHaxeUIDialogOpen:Bool = false;

  /**
   * The Dialog components representing the currently available tool windows.
   * Dialogs are retained here even when collapsed or hidden.
   */
  var activeToolboxes:Map<String, CollapsibleDialog> = new Map<String, CollapsibleDialog>();

  // Audio

  /**
   * Whether to play a metronome sound while the playhead is moving, and what volume.
   */
  var metronomeVolume:Float = 1.0;

  /**
   * The volume to play hitsounds at.
   */
  var hitsoundVolume:Float = 1.0;

  /**
   * Whether hitsounds are enabled for the player.
   */
  var hitsoundsEnabledPlayer:Bool = true;

  /**
   * Whether hitsounds are enabled for the opponent.
   */
  var hitsoundsEnabledOpponent:Bool = true;

  /**
   * Whether hitsounds are enabled for at least one character.
   */
  var hitsoundsEnabled(get, never):Bool;

  function get_hitsoundsEnabled():Bool
  {
    return hitsoundsEnabledPlayer || hitsoundsEnabledOpponent;
  }

  // Auto-save

  /**
   * A timer used to auto-save the chart after a period of inactivity.
   */
  var autoSaveTimer:Null<FlxTimer> = null;

  // Scrolling

  /**
   * Whether the user's last mouse click was on the playhead scroll area.
   */
  var gridPlayheadScrollAreaPressed:Bool = false;

  /**
   * Where the user's last mouse click was on the note preview scroll area.
   * `null` if the user isn't clicking on the note preview.
   */
  var notePreviewScrollAreaStartPos:Null<FlxPoint> = null;

  /**
   * The current process that is lerping the scroll position.
   * Used to cancel the previous lerp if the user scrolls again.
   */
  var currentScrollEase:Null<VarTween>;

  /**
   * The position where the user middle clicked to place a scroll anchor.
   * Scroll each frame with speed based on the distance between the mouse and the scroll anchor.
   * `null` if no scroll anchor is present.
   */
  var scrollAnchorScreenPos:Null<FlxPoint> = null;

  // Note Placement

  /**
   * The SongNoteData which is currently being placed.
   * `null` if the user isn't currently placing a note.
   * As the user drags, we will update this note's sustain length, and finalize the note when they release.
   */
  var currentPlaceNoteData:Null<SongNoteData> = null;

  // Note Movement

  /**
   * The note sprite we are currently moving, if any.
   */
  var dragTargetNote:Null<ChartEditorNoteSprite> = null;

  /**
   * The song event sprite we are currently moving, if any.
   */
  var dragTargetEvent:Null<ChartEditorEventSprite> = null;

  /**
   * The amount of vertical steps the note sprite has moved by since the user started dragging.
   */
  var dragTargetCurrentStep:Float = 0;

  /**
   * The amount of horizontal columns the note sprite has moved by since the user started dragging.
   */
  var dragTargetCurrentColumn:Int = 0;

  // Hold Note Dragging

  /**
   * The current length of the hold note we are dragging, in steps.
   * Play a sound when this value changes.
   */
  var dragLengthCurrent:Float = 0;

  /**
   * Flip-flop to alternate between two stretching sounds.
   */
  var stretchySounds:Bool = false;

  // Selection

  /**
   * The notes which are currently in the user's selection.
   */
  var currentNoteSelection(default, set):Array<SongNoteData> = [];

  function set_currentNoteSelection(value:Array<SongNoteData>):Array<SongNoteData>
  {
    // This value is true if all elements of the current selection are also in the new selection.
    var isSuperset:Bool = currentNoteSelection.isSubset(value);
    var isEqual:Bool = currentNoteSelection.isEqualUnordered(value);

    currentNoteSelection = value;

    if (!isEqual)
    {
      if (currentNoteSelection.length > 0 && isSuperset)
      {
        notePreview.addSelectedNotes(currentNoteSelection, Std.int(songLengthInMs));
      }
      else
      {
        // The new selection removes elements from the old selection, so we have to redraw the note preview.
        notePreviewDirty = true;
      }
    }

    return currentNoteSelection;
  }

  /**
   * The events which are currently in the user's selection.
   */
  var currentEventSelection:Array<SongEventData> = [];

  /**
   * The position where the user clicked to start a selection.
   * `null` if the user isn't currently selecting anything.
   * The selection box extends from this point to the current mouse position.
   */
  var selectionBoxStartPos:Null<FlxPoint> = null;

  // History

  /**
   * The list of command previously performed. Used for undoing previous actions.
   */
  var undoHistory:Array<ChartEditorCommand> = [];

  /**
   * The list of commands that have been undone. Used for redoing previous actions.
   */
  var redoHistory:Array<ChartEditorCommand> = [];

  // Dirty Flags

  /**
   * Whether the note display render group has been modified and needs to be updated.
   * This happens when we scroll or add/remove notes, and need to update what notes are displayed and where.
   */
  var noteDisplayDirty:Bool = true;

  /**
   * Whether the selected charactesr have been modified and the health icons need to be updated.
   */
  var healthIconsDirty:Bool = true;

  /**
   * Whether the note preview graphic needs to be FULLY rebuilt.
   */
  var notePreviewDirty(default, set):Bool = true;

  function set_notePreviewDirty(value:Bool):Bool
  {
    trace('Note preview dirtied!');
    return notePreviewDirty = value;
  }

  var notePreviewViewportBoundsDirty:Bool = true;

  /**
   * Whether the chart has been modified since it was last saved.
   * Used to determine whether to auto-save, etc.
   */
  var saveDataDirty(default, set):Bool = false;

  function set_saveDataDirty(value:Bool):Bool
  {
    if (value == saveDataDirty) return value;

    if (value)
    {
      // Start the auto-save timer.
      autoSaveTimer = new FlxTimer().start(Constants.AUTOSAVE_TIMER_DELAY_SEC, (_) -> autoSave());
    }
    else
    {
      if (autoSaveTimer != null)
      {
        // Stop the auto-save timer.
        autoSaveTimer.cancel();
        autoSaveTimer.destroy();
        autoSaveTimer = null;
      }
    }

    saveDataDirty = value;
    applyWindowTitle();
    return saveDataDirty;
  }

  var shouldShowBackupAvailableDialog(get, set):Bool;

  function get_shouldShowBackupAvailableDialog():Bool
  {
    return Save.get().chartEditorHasBackup;
  }

  function set_shouldShowBackupAvailableDialog(value:Bool):Bool
  {
    return Save.get().chartEditorHasBackup = value;
  }

  /**
   * Whether the difficulty tree view in the toolbox has been modified and needs to be updated.
   * This happens when we add/remove difficulties.
   */
  var difficultySelectDirty:Bool = true;

  /**
   * Whether the character select view in the toolbox has been modified and needs to be updated.
   * This happens when we add/remove characters.
   */
  var characterSelectDirty:Bool = true;

  /**
   * Whether the player preview toolbox have been modified and need to be updated.
   * This happens when we switch characters.
   */
  var playerPreviewDirty:Bool = true;

  /**
   * Whether the opponent preview toolbox have been modified and need to be updated.
   * This happens when we switch characters.
   */
  var opponentPreviewDirty:Bool = true;

  /**
   * Whether the undo/redo histories have changed since the last time the UI was updated.
   */
  var commandHistoryDirty:Bool = true;

  // Input

  /**
   * Handler used to track how long the user has been holding the undo keybind.
   */
  var undoKeyHandler:TurboKeyHandler = TurboKeyHandler.build([FlxKey.CONTROL, FlxKey.Z]);

  /**
   * Variable used to track how long the user has been holding the redo keybind.
   */
  var redoKeyHandler:TurboKeyHandler = TurboKeyHandler.build([FlxKey.CONTROL, FlxKey.Y]);

  /**
   * Variable used to track how long the user has been holding the up keybind.
   */
  var upKeyHandler:TurboKeyHandler = TurboKeyHandler.build(FlxKey.UP);

  /**
   * Variable used to track how long the user has been holding the down keybind.
   */
  var downKeyHandler:TurboKeyHandler = TurboKeyHandler.build(FlxKey.DOWN);

  /**
   * Variable used to track how long the user has been holding the W keybind.
   */
  var wKeyHandler:TurboKeyHandler = TurboKeyHandler.build(FlxKey.W);

  /**
   * Variable used to track how long the user has been holding the S keybind.
   */
  var sKeyHandler:TurboKeyHandler = TurboKeyHandler.build(FlxKey.S);

  /**
   * Variable used to track how long the user has been holding the page-up keybind.
   */
  var pageUpKeyHandler:TurboKeyHandler = TurboKeyHandler.build(FlxKey.PAGEUP);

  /**
   * Variable used to track how long the user has been holding the page-down keybind.
   */
  var pageDownKeyHandler:TurboKeyHandler = TurboKeyHandler.build(FlxKey.PAGEDOWN);

  /**
   * AUDIO AND SOUND DATA
   */
  // ==============================

  /**
   * The chill audio track that plays in the chart editor.
   * Plays when the main music is NOT being played.
   */
  var welcomeMusic:FlxSound = new FlxSound();

  /**
   * The audio track for the instrumental.
   * Replaced when switching instrumentals.
   * `null` until an instrumental track is loaded.
   */
  var audioInstTrack:Null<FunkinSound> = null;

  /**
   * The raw byte data for the instrumental audio tracks.
   * Key is the instrumental name.
   * `null` until an instrumental track is loaded.
   */
  var audioInstTrackData:Map<String, Bytes> = [];

  /**
   * The audio track for the vocals.
   * `null` until vocal track(s) are loaded.
   * When switching characters, the elements of the VoicesGroup will be swapped to match the new character.
   */
  var audioVocalTrackGroup:Null<VoicesGroup> = null;

  /**
   * The audio vis for the inst/vocals.
   * `null` until vocal track(s) are loaded.
   * When switching characters, the elements of the PolygonVisGroup will be swapped to match the new character.
   */
  var audioVisGroup:Null<PolygonVisGroup> = null;

  /**
   * A map of the audio tracks for each character's vocals.
   * - Keys are `characterId-variation` (with `characterId` being the default variation).
   * - Values are the byte data for the audio track.
   */
  var audioVocalTrackData:Map<String, Bytes> = [];

  /**
   * CHART DATA
   */
  // ==============================

  /**
   * The song metadata.
   * - Keys are the variation IDs. At least one (`default`) must exist.
   * - Values are the relevant metadata, ready to be serialized to JSON.
   */
  var songMetadata:Map<String, SongMetadata> = [];

  /**
   * Retrieves the list of variations for the current song.
   */
  var availableVariations(get, never):Array<String>;

  function get_availableVariations():Array<String>
  {
    var variations:Array<String> = [for (x in songMetadata.keys()) x];
    variations.sort(SortUtil.defaultThenAlphabetically.bind('default'));
    return variations;
  }

  /**
   * Retrieves the list of difficulties for the current variation of the current song.
   * ONLY CONTAINS DIFFICULTIES FOR THE CURRENT VARIATION so if on the default variation, erect/nightmare won't be included.
   */
  var availableDifficulties(get, never):Array<String>;

  function get_availableDifficulties():Array<String>
  {
    var m:Null<SongMetadata> = songMetadata.get(selectedVariation);
    return m?.playData?.difficulties ?? [Constants.DEFAULT_DIFFICULTY];
  }

  /**
   * Retrieves the list of difficulties for ALL variations of the current song.
   */
  var allDifficulties(get, never):Array<String>;

  function get_allDifficulties():Array<String>
  {
    var result:Array<Array<String>> = [
      for (x in availableVariations)
      {
        var m:Null<SongMetadata> = songMetadata.get(x);
        m?.playData?.difficulties ?? [];
      }
    ];
    return result.flatten();
  }

  /**
   * The song chart data.
   * - Keys are the variation IDs. At least one (`default`) must exist.
   * - Values are the relevant chart data, ready to be serialized to JSON.
   */
  var songChartData:Map<String, SongChartData> = [];

  /**
   * Convenience property to get the chart data for the current variation.
   */
  var currentSongMetadata(get, set):SongMetadata;

  function get_currentSongMetadata():SongMetadata
  {
    var result:Null<SongMetadata> = songMetadata.get(selectedVariation);
    if (result == null)
    {
      result = new SongMetadata('DadBattle', 'Kawai Sprite', selectedVariation);
      songMetadata.set(selectedVariation, result);
    }
    return result;
  }

  function set_currentSongMetadata(value:SongMetadata):SongMetadata
  {
    songMetadata.set(selectedVariation, value);
    return value;
  }

  /**
   * Convenience property to get the chart data for the current variation.
   */
  var currentSongChartData(get, set):SongChartData;

  function get_currentSongChartData():SongChartData
  {
    var result:Null<SongChartData> = songChartData.get(selectedVariation);
    if (result == null)
    {
      result = new SongChartData([Constants.DEFAULT_DIFFICULTY => 1.0], [], [Constants.DEFAULT_DIFFICULTY => []]);
      songChartData.set(selectedVariation, result);
    }
    return result;
  }

  function set_currentSongChartData(value:SongChartData):SongChartData
  {
    songChartData.set(selectedVariation, value);
    return value;
  }

  /**
   * Convenience property to get (and set) the scroll speed for the current difficulty.
   */
  var currentSongChartScrollSpeed(get, set):Float;

  function get_currentSongChartScrollSpeed():Float
  {
    var result:Null<Float> = currentSongChartData.scrollSpeed.get(selectedDifficulty);
    if (result == null)
    {
      // Initialize to the default value if not set.
      currentSongChartData.scrollSpeed.set(selectedDifficulty, 1.0);
      return 1.0;
    }
    return result;
  }

  function set_currentSongChartScrollSpeed(value:Float):Float
  {
    currentSongChartData.scrollSpeed.set(selectedDifficulty, value);
    return value;
  }

  /**
   * Convenience property to get the note data for the current difficulty.
   */
  var currentSongChartNoteData(get, set):Array<SongNoteData>;

  function get_currentSongChartNoteData():Array<SongNoteData>
  {
    var result:Null<Array<SongNoteData>> = currentSongChartData.notes.get(selectedDifficulty);
    if (result == null)
    {
      // Initialize to the default value if not set.
      result = [];
      trace('Initializing blank chart for difficulty ' + selectedDifficulty);
      currentSongChartData.notes.set(selectedDifficulty, result);
      currentSongMetadata.playData.difficulties.pushUnique(selectedDifficulty);
      return result;
    }
    return result;
  }

  function set_currentSongChartNoteData(value:Array<SongNoteData>):Array<SongNoteData>
  {
    currentSongChartData.notes.set(selectedDifficulty, value);
    currentSongMetadata.playData.difficulties.pushUnique(selectedDifficulty);
    return value;
  }

  /**
   * Convenience property to get the event data for the current difficulty.
   */
  var currentSongChartEventData(get, set):Array<SongEventData>;

  function get_currentSongChartEventData():Array<SongEventData>
  {
    if (currentSongChartData.events == null)
    {
      // Initialize to the default value if not set.
      currentSongChartData.events = [];
    }
    return currentSongChartData.events;
  }

  function set_currentSongChartEventData(value:Array<SongEventData>):Array<SongEventData>
  {
    return currentSongChartData.events = value;
  }

  var currentSongNoteStyle(get, set):String;

  function get_currentSongNoteStyle():String
  {
    if (currentSongMetadata.playData.noteStyle == null)
    {
      // Initialize to the default value if not set.
      currentSongMetadata.playData.noteStyle = Constants.DEFAULT_NOTE_STYLE;
    }
    return currentSongMetadata.playData.noteStyle;
  }

  function set_currentSongNoteStyle(value:String):String
  {
    return currentSongMetadata.playData.noteStyle = value;
  }

  var currentSongStage(get, set):String;

  function get_currentSongStage():String
  {
    if (currentSongMetadata.playData.stage == null)
    {
      // Initialize to the default value if not set.
      currentSongMetadata.playData.stage = 'mainStage';
    }
    return currentSongMetadata.playData.stage;
  }

  function set_currentSongStage(value:String):String
  {
    return currentSongMetadata.playData.stage = value;
  }

  var currentSongName(get, set):String;

  function get_currentSongName():String
  {
    if (currentSongMetadata.songName == null)
    {
      // Initialize to the default value if not set.
      currentSongMetadata.songName = 'New Song';
    }
    return currentSongMetadata.songName;
  }

  function set_currentSongName(value:String):String
  {
    return currentSongMetadata.songName = value;
  }

  var currentSongId(get, never):String;

  function get_currentSongId():String
  {
    return currentSongName.toLowerKebabCase().replace('.', '').replace(' ', '-');
  }

  var currentSongArtist(get, set):String;

  function get_currentSongArtist():String
  {
    if (currentSongMetadata.artist == null)
    {
      // Initialize to the default value if not set.
      currentSongMetadata.artist = 'Unknown';
    }
    return currentSongMetadata.artist;
  }

  function set_currentSongArtist(value:String):String
  {
    return currentSongMetadata.artist = value;
  }

  /**
   * Convenience property to get the song offset data for the current variation.
   */
  var currentSongOffsets(get, set):SongOffsets;

  function get_currentSongOffsets():SongOffsets
  {
    if (currentSongMetadata.offsets == null)
    {
      // Initialize to the default value if not set.
      currentSongMetadata.offsets = new SongOffsets();
    }
    return currentSongMetadata.offsets;
  }

  function set_currentSongOffsets(value:SongOffsets):SongOffsets
  {
    return currentSongMetadata.offsets = value;
  }

  var currentInstrumentalOffset(get, set):Float;

  function get_currentInstrumentalOffset():Float
  {
    // TODO: Apply for alt instrumentals.
    return currentSongOffsets.getInstrumentalOffset();
  }

  function set_currentInstrumentalOffset(value:Float):Float
  {
    // TODO: Apply for alt instrumentals.
    currentSongOffsets.setInstrumentalOffset(value);
    return value;
  }

  /**
   * The variation ID for the difficulty which is currently being edited.
   */
  var selectedVariation(default, set):String = Constants.DEFAULT_VARIATION;

  /**
   * Setter called when we are switching variations.
   * We will likely need to switch instrumentals as well.
   */
  function set_selectedVariation(value:String):String
  {
    // Don't update if we're already on the variation.
    if (selectedVariation == value) return selectedVariation;
    selectedVariation = value;

    // Make sure view is updated when the variation changes.
    noteDisplayDirty = true;
    notePreviewDirty = true;
    notePreviewViewportBoundsDirty = true;

    switchToCurrentInstrumental();

    return selectedVariation;
  }

  /**
   * The difficulty ID for the difficulty which is currently being edited.
   */
  var selectedDifficulty(default, set):String = Constants.DEFAULT_DIFFICULTY;

  function set_selectedDifficulty(value:String):String
  {
    if (value == null) value = availableDifficulties[0] ?? Constants.DEFAULT_DIFFICULTY;

    selectedDifficulty = value;

    // Make sure view is updated when the difficulty changes.
    noteDisplayDirty = true;
    notePreviewDirty = true;
    notePreviewViewportBoundsDirty = true;

    // Make sure the difficulty we selected is in the list of difficulties.
    currentSongMetadata.playData.difficulties.pushUnique(selectedDifficulty);

    return selectedDifficulty;
  }

  /**
   * The instrumental ID which is currently selected.
   */
  var currentInstrumentalId(get, set):String;

  function get_currentInstrumentalId():String
  {
    var instId:Null<String> = currentSongMetadata.playData.characters.instrumental;
    if (instId == null || instId == '') instId = (selectedVariation == Constants.DEFAULT_VARIATION) ? '' : selectedVariation;
    return instId;
  }

  function set_currentInstrumentalId(value:String):String
  {
    return currentSongMetadata.playData.characters.instrumental = value;
  }

  /**
   * HAXEUI COMPONENTS
   */
  // ==============================

  /**
   * The layout containing the playbar.
   * Constructed manually and added to the layout so we can control its position.
   */
  var playbarHeadLayout:Null<ChartEditorPlaybarHead> = null;

  // NOTE: All the components below are automatically assigned via HaxeUI macros.

  /**
   * The menubar at the top of the screen.
   */
  var menubar:MenuBar;

  /**
   * The `File -> New Chart` menu item.
   */
  var menubarItemNewChart:MenuItem;

  /**
   * The `File -> Open Chart` menu item.
   */
  var menubarItemOpenChart:MenuItem;

  /**
   * The `File -> Open Recent` menu.
   */
  var menubarOpenRecent:Menu;

  /**
   * The `File -> Save Chart` menu item.
   */
  var menubarItemSaveChart:MenuItem;

  /**
   * The `File -> Save Chart As` menu item.
   */
  var menubarItemSaveChartAs:MenuItem;

  /**
   * The `File -> Preferences` menu item.
   */
  var menubarItemPreferences:MenuItem;

  /**
   * The `File -> Exit` menu item.
   */
  var menubarItemExit:MenuItem;

  /**
   * The `Edit -> Undo` menu item.
   */
  var menubarItemUndo:MenuItem;

  /**
   * The `Edit -> Redo` menu item.
   */
  var menubarItemRedo:MenuItem;

  /**
   * The `Edit -> Cut` menu item.
   */
  var menubarItemCut:MenuItem;

  /**
   * The `Edit -> Copy` menu item.
   */
  var menubarItemCopy:MenuItem;

  /**
   * The `Edit -> Paste` menu item.
   */
  var menubarItemPaste:MenuItem;

  /**
   * The `Edit -> Paste Unsnapped` menu item.
   */
  var menubarItemPasteUnsnapped:MenuItem;

  /**
   * The `Edit -> Delete` menu item.
   */
  var menubarItemDelete:MenuItem;

  /**
   * The `Edit -> Flip Notes` menu item.
   */
  var menubarItemFlipNotes:MenuItem;

  /**
   * The `Edit -> Select All` menu item.
   */
  var menubarItemSelectAll:MenuItem;

  /**
   * The `Edit -> Select Inverse` menu item.
   */
  var menubarItemSelectInverse:MenuItem;

  /**
   * The `Edit -> Select None` menu item.
   */
  var menubarItemSelectNone:MenuItem;

  /**
   * The `Edit -> Select Region` menu item.
   */
  var menubarItemSelectRegion:MenuItem;

  /**
   * The `Edit -> Select Before Cursor` menu item.
   */
  var menubarItemSelectBeforeCursor:MenuItem;

  /**
   * The `Edit -> Select After Cursor` menu item.
   */
  var menubarItemSelectAfterCursor:MenuItem;

  /**
   * The `Edit -> Decrease Note Snap Precision` menu item.
   */
  var menuBarItemNoteSnapDecrease:MenuItem;

  /**
   * The `Edit -> Decrease Note Snap Precision` menu item.
   */
  var menuBarItemNoteSnapIncrease:MenuItem;

  /**
   * The `View -> Downscroll` menu item.
   */
  var menubarItemDownscroll:MenuCheckBox;

  /**
   * The `View -> Increase Difficulty` menu item.
   */
  var menubarItemDifficultyUp:MenuItem;

  /**
   * The `View -> Decrease Difficulty` menu item.
   */
  var menubarItemDifficultyDown:MenuItem;

  /**
   * The `Audio -> Play/Pause` menu item.
   */
  var menubarItemPlayPause:MenuItem;

  /**
   * The `Audio -> Load Instrumental` menu item.
   */
  var menubarItemLoadInstrumental:MenuItem;

  /**
   * The `Audio -> Load Vocals` menu item.
   */
  var menubarItemLoadVocals:MenuItem;

  /**
   * The `Audio -> Metronome Volume` label.
   */
  var menubarLabelVolumeMetronome:Label;

  /**
   * The `Audio -> Metronome Volume` slider.
   */
  var menubarItemVolumeMetronome:Slider;

  /**
   * The `Audio -> Enable Player Hitsounds` menu checkbox.
   */
  var menubarItemPlayerHitsounds:MenuCheckBox;

  /**
   * The `Audio -> Enable Opponent Hitsounds` menu checkbox.
   */
  var menubarItemOpponentHitsounds:MenuCheckBox;

  /**
   * The `Audio -> Hitsound Volume` label.
   */
  var menubarLabelVolumeHitsounds:Label;

  /**
   * The `Audio -> Hitsound Volume` slider.
   */
  var menubarItemVolumeHitsounds:Slider;

  /**
   * The `Audio -> Instrumental Volume` label.
   */
  var menubarLabelVolumeInstrumental:Label;

  /**
   * The `Audio -> Instrumental Volume` slider.
   */
  var menubarItemVolumeInstrumental:Slider;

  /**
   * The `Audio -> Vocal Volume` label.
   */
  var menubarLabelVolumeVocals:Label;

  /**
   * The `Audio -> Vocal Volume` slider.
   */
  var menubarItemVolumeVocals:Slider;

  /**
   * The `Audio -> Playback Speed` label.
   */
  var menubarLabelPlaybackSpeed:Label;

  /**
   * The `Audio -> Playback Speed` slider.
   */
  var menubarItemPlaybackSpeed:Slider;

  /**
   * The label by the playbar telling the song position.
   */
  var playbarSongPos:Label;

  /**
   * The label by the playbar telling the song time remaining.
   */
  var playbarSongRemaining:Label;

  /**
   * The label by the playbar telling the note snap.
   */
  var playbarNoteSnap:Label;

  /**
   * The button by the playbar to jump to the start of the song.
   */
  var playbarStart:Button;

  /**
   * The button by the playbar to jump backwards in the song.
   */
  var playbarBack:Button;

  /**
   * The button by the playbar to play or pause the song.
   */
  var playbarPlay:Button;

  /**
   * The button by the playbar to jump forwards in the song.
   */
  var playbarForward:Button;

  /**
   * The button by the playbar to jump to the end of the song.
   */
  var playbarEnd:Button;

  /**
   * RENDER OBJECTS
   */
  // ==============================

  /**
   * The group containing the visulizers! */
  var visulizerGrps:FlxTypedGroup<PolygonSpectogram> = null;

  /**
   * The IMAGE used for the grid. Updated by ChartEditorThemeHandler.
   */
  var gridBitmap:Null<BitmapData> = null;

  /**
   * The IMAGE used for the selection squares. Updated by ChartEditorThemeHandler.
   * Used two ways:
   * 1. A sprite is given this bitmap and placed over selected notes.
   * 2. The image is split and used for a 9-slice sprite for the selection box.
   */
  var selectionSquareBitmap:Null<BitmapData> = null;

  /**
   * The IMAGE used for the note preview bitmap. Updated by ChartEditorThemeHandler.
   * The image is split and used for a 9-slice sprite for the box over the note preview.
   */
  var notePreviewViewportBitmap:Null<BitmapData> = null;

  /**
   * The tiled sprite used to display the grid.
   * The height is the length of the song, and scrolling is done by simply the sprite.
   */
  var gridTiledSprite:Null<FlxSprite> = null;

  /**
   * The playhead representing the current position in the song.
   * Can move around on the grid independently of the view.
   */
  var gridPlayhead:FlxSpriteGroup = new FlxSpriteGroup();

  /**
   * The sprite for the scroll area under
   */
  var gridPlayheadScrollArea:Null<FlxSprite> = null;

  /**
   * A sprite used to indicate the note that will be placed on click.
   */
  var gridGhostNote:Null<ChartEditorNoteSprite> = null;

  /**
   * A sprite used to indicate the note that will be placed on click.
   */
  var gridGhostHoldNote:Null<ChartEditorHoldNoteSprite> = null;

  /**
   * A sprite used to indicate the event that will be placed on click.
   */
  var gridGhostEvent:Null<ChartEditorEventSprite> = null;

  /**
   * The sprite used to display the note preview area.
   * We move this up and down to scroll the preview.
   */
  var notePreview:Null<ChartEditorNotePreview> = null;

  /**
   * The rectangular sprite used for representing the current viewport on the note preview.
   * We move this up and down and resize it to represent the visible area.
   */
  var notePreviewViewport:Null<FlxSliceSprite> = null;

  /**
   * The rectangular sprite used for rendering the selection box.
   * Uses a 9-slice to stretch the selection box to the correct size without warping.
   */
  var selectionBoxSprite:Null<FlxSliceSprite> = null;

  /**
   * The opponent's health icon.
   */
  var healthIconDad:Null<HealthIcon> = null;

  /**
   * The player's health icon.
   */
  var healthIconBF:Null<HealthIcon> = null;

  /**
   * The text that pop's up when copying something
   */
  var txtCopyNotif:Null<FlxText> = null;

  /**
   * The purple background sprite.
   */
  var menuBG:Null<FlxSprite> = null;

  /**
   * The sprite group containing the note graphics.
   * Only displays a subset of the data from `currentSongChartNoteData`,
   * and kills notes that are off-screen to be recycled later.
   */
  var renderedNotes:FlxTypedSpriteGroup<ChartEditorNoteSprite> = new FlxTypedSpriteGroup<ChartEditorNoteSprite>();

  /**
   * The sprite group containing the hold note graphics.
   * Only displays a subset of the data from `currentSongChartNoteData`,
   * and kills notes that are off-screen to be recycled later.
   */
  var renderedHoldNotes:FlxTypedSpriteGroup<ChartEditorHoldNoteSprite> = new FlxTypedSpriteGroup<ChartEditorHoldNoteSprite>();

  /**
   * The sprite group containing the song events.
   * Only displays a subset of the data from `currentSongChartEventData`,
   * and kills events that are off-screen to be recycled later.
   */
  var renderedEvents:FlxTypedSpriteGroup<ChartEditorEventSprite> = new FlxTypedSpriteGroup<ChartEditorEventSprite>();

  var renderedSelectionSquares:FlxTypedSpriteGroup<ChartEditorSelectionSquareSprite> = new FlxTypedSpriteGroup<ChartEditorSelectionSquareSprite>();

  /**
   * LIFE CYCLE FUNCTIONS
   */
  // ==============================

  /**
   * The params which were passed in when the Chart Editor was initialized.
   */
  var params:Null<ChartEditorParams>;

  /**
   * A list of previous working file paths.
   * Also known as the "recent files" list.
   * The first element is [null] if the current working file has not been saved anywhere yet.
   */
  public var previousWorkingFilePaths(default, set):Array<Null<String>> = [null];

  function set_previousWorkingFilePaths(value:Array<Null<String>>):Array<Null<String>>
  {
    // Called only when the WHOLE LIST is overridden.
    previousWorkingFilePaths = value;
    applyWindowTitle();
    populateOpenRecentMenu();
    applyCanQuickSave();
    return value;
  }

  /**
   * The current file path which the chart editor is working with.
   * If `null`, the current chart has not been saved yet.
   */
  public var currentWorkingFilePath(get, set):Null<String>;

  function get_currentWorkingFilePath():Null<String>
  {
    return previousWorkingFilePaths[0];
  }

  function set_currentWorkingFilePath(value:Null<String>):Null<String>
  {
    if (value == previousWorkingFilePaths[0]) return value;

    if (previousWorkingFilePaths.contains(null))
    {
      // Filter all instances of `null` from the array.
      previousWorkingFilePaths = previousWorkingFilePaths.filter(function(x:Null<String>):Bool {
        return x != null;
      });
    }

    if (previousWorkingFilePaths.contains(value))
    {
      // Move the path to the front of the list.
      previousWorkingFilePaths.remove(value);
      previousWorkingFilePaths.unshift(value);
    }
    else
    {
      // Add the path to the front of the list.
      previousWorkingFilePaths.unshift(value);
    }

    while (previousWorkingFilePaths.length > Constants.MAX_PREVIOUS_WORKING_FILES)
    {
      // Remove the last path in the list.
      previousWorkingFilePaths.pop();
    }

    populateOpenRecentMenu();
    applyWindowTitle();

    return value;
  }

  public function new(?params:ChartEditorParams)
  {
    super();
    this.params = params;
  }

  public override function dispatchEvent(event:ScriptEvent):Void
  {
    super.dispatchEvent(event);

    // We can't use the ScriptedEventDispatcher with currentCharPlayer because we can't use the IScriptedClass interface on it.
    if (currentPlayerCharacterPlayer != null)
    {
      switch (event.type)
      {
        case UPDATE:
          currentPlayerCharacterPlayer.onUpdate(cast event);
        case SONG_BEAT_HIT:
          currentPlayerCharacterPlayer.onBeatHit(cast event);
        case SONG_STEP_HIT:
          currentPlayerCharacterPlayer.onStepHit(cast event);
        case NOTE_HIT:
          currentPlayerCharacterPlayer.onNoteHit(cast event);
        default: // Continue
      }
    }

    if (currentOpponentCharacterPlayer != null)
    {
      switch (event.type)
      {
        case UPDATE:
          currentOpponentCharacterPlayer.onUpdate(cast event);
        case SONG_BEAT_HIT:
          currentOpponentCharacterPlayer.onBeatHit(cast event);
        case SONG_STEP_HIT:
          currentOpponentCharacterPlayer.onStepHit(cast event);
        case NOTE_HIT:
          currentOpponentCharacterPlayer.onNoteHit(cast event);
        default: // Continue
      }
    }
  }

  override function create():Void
  {
    // super.create() must be called first, the HaxeUI components get created here.
    super.create();
    // Set the z-index of the HaxeUI.
    this.root.zIndex = 100;

    // Show the mouse cursor.
    Cursor.show();

    loadPreferences();

    fixCamera();

    // Get rid of any music from the previous state.
    if (FlxG.sound.music != null) FlxG.sound.music.stop();

    // Play the welcome music.
    setupWelcomeMusic();

    buildDefaultSongData();

    buildBackground();

    this.updateTheme();

    buildGrid();
    buildNotePreview();
    buildSelectionBox();

    buildAdditionalUI();
    populateOpenRecentMenu();
    this.applyPlatformShortcutText();

    // Setup the onClick listeners for the UI after it's been created.
    setupUIListeners();
    setupTurboKeyHandlers();

    setupAutoSave();

    refresh();

    if (params != null && params.fnfcTargetPath != null)
    {
      // Chart editor was opened from the command line. Open the FNFC file now!
      var result:Null<Array<String>> = this.loadFromFNFCPath(params.fnfcTargetPath);
      if (result != null)
      {
        if (result.length == 0)
        {
          this.success('Loaded Chart', 'Loaded chart (${params.fnfcTargetPath})');
        }
        else
        {
          this.warning('Loaded Chart', 'Loaded chart with issues (${params.fnfcTargetPath})\n${result.join("\n")}');
        }
      }
      else
      {
        this.error('Failure', 'Failed to load chart (${params.fnfcTargetPath})');

        // Song failed to load, open the Welcome dialog so we aren't in a broken state.
        var welcomeDialog = this.openWelcomeDialog(false);
        if (shouldShowBackupAvailableDialog)
        {
          this.openBackupAvailableDialog(welcomeDialog);
        }
      }
    }
    else if (params != null && params.targetSongId != null)
    {
      this.loadSongAsTemplate(params.targetSongId);
    }
    else
    {
      var welcomeDialog = this.openWelcomeDialog(false);
      if (shouldShowBackupAvailableDialog)
      {
        this.openBackupAvailableDialog(welcomeDialog);
      }
    }
  }

  function setupWelcomeMusic()
  {
    this.welcomeMusic.loadEmbedded(Paths.music('chartEditorLoop/chartEditorLoop'));
    FlxG.sound.list.add(this.welcomeMusic);
    this.welcomeMusic.looped = true;
  }

  public function loadPreferences():Void
  {
    var save:Save = Save.get();

    if (previousWorkingFilePaths[0] == null)
    {
      previousWorkingFilePaths = [null].concat(save.chartEditorPreviousFiles);
    }
    else
    {
      previousWorkingFilePaths = [currentWorkingFilePath].concat(save.chartEditorPreviousFiles);
    }
    noteSnapQuantIndex = save.chartEditorNoteQuant;
    currentLiveInputStyle = save.chartEditorLiveInputStyle;
    isViewDownscroll = save.chartEditorDownscroll;
    playtestStartTime = save.chartEditorPlaytestStartTime;
    currentTheme = save.chartEditorTheme;
    metronomeVolume = save.chartEditorMetronomeVolume;
    hitsoundVolume = save.chartEditorHitsoundVolume;
    hitsoundsEnabledPlayer = save.chartEditorHitsoundsEnabledPlayer;
    hitsoundsEnabledOpponent = save.chartEditorHitsoundsEnabledOpponent;

    // audioInstTrack.volume = save.chartEditorInstVolume;
    // audioInstTrack.pitch = save.chartEditorPlaybackSpeed;
    // audioVocalTrackGroup.volume = save.chartEditorVoicesVolume;
    // audioVocalTrackGroup.pitch = save.chartEditorPlaybackSpeed;
  }

  public function writePreferences(hasBackup:Bool):Void
  {
    var save:Save = Save.get();

    // Can't use filter() because of null safety checking!
    var filteredWorkingFilePaths:Array<String> = [];
    for (chartPath in previousWorkingFilePaths)
      if (chartPath != null) filteredWorkingFilePaths.push(chartPath);
    save.chartEditorPreviousFiles = filteredWorkingFilePaths;

    if (hasBackup) trace('Queuing backup prompt for next time!');
    save.chartEditorHasBackup = hasBackup;

    save.chartEditorNoteQuant = noteSnapQuantIndex;
    save.chartEditorLiveInputStyle = currentLiveInputStyle;
    save.chartEditorDownscroll = isViewDownscroll;
    save.chartEditorPlaytestStartTime = playtestStartTime;
    save.chartEditorTheme = currentTheme;
    save.chartEditorMetronomeVolume = metronomeVolume;
    save.chartEditorHitsoundVolume = hitsoundVolume;
    save.chartEditorHitsoundsEnabledPlayer = hitsoundsEnabledPlayer;
    save.chartEditorHitsoundsEnabledOpponent = hitsoundsEnabledOpponent;

    // save.chartEditorInstVolume = audioInstTrack.volume;
    // save.chartEditorVoicesVolume = audioVocalTrackGroup.volume;
    // save.chartEditorPlaybackSpeed = audioInstTrack.pitch;
  }

  public function populateOpenRecentMenu():Void
  {
    if (menubarOpenRecent == null) return;

    #if sys
    menubarOpenRecent.removeAllComponents();

    for (chartPath in previousWorkingFilePaths)
    {
      if (chartPath == null) continue;

      var menuItemRecentChart:MenuItem = new MenuItem();
      menuItemRecentChart.text = chartPath;
      menuItemRecentChart.onClick = function(_event) {
        // Load chart from file
        var result:Null<Array<String>> = this.loadFromFNFCPath(chartPath);
        if (result != null)
        {
          if (result.length == 0)
          {
            this.success('Loaded Chart', 'Loaded chart (${chartPath.toString()})');
          }
          else
          {
            this.warning('Loaded Chart', 'Loaded chart with issues (${chartPath.toString()})\n${result.join("\n")}');
          }
        }
        else
        {
          this.error('Failure', 'Failed to load chart (${chartPath.toString()})');
        }
      }

      if (!FileUtil.doesFileExist(chartPath))
      {
        trace('Previously loaded chart file (${chartPath.toString()}) does not exist, disabling link...');
        menuItemRecentChart.disabled = true;
      }
      else
      {
        menuItemRecentChart.disabled = false;
      }

      menubarOpenRecent.addComponent(menuItemRecentChart);
    }
    #else
    menubarOpenRecent.hide();
    #end
  }

  var bgMusicTimer:FlxTimer;

  function fadeInWelcomeMusic(?extraWait:Float = 0, ?fadeInTime:Float = 5):Void
  {
    bgMusicTimer = new FlxTimer().start(extraWait, (_) -> {
      this.welcomeMusic.volume = 0;
      this.welcomeMusic.play();
      this.welcomeMusic.fadeIn(fadeInTime, 0, 1.0);
    });
  }

  function stopWelcomeMusic():Void
  {
    if (bgMusicTimer != null) bgMusicTimer.cancel();
    // this.welcomeMusic.fadeOut(4, 0);
    this.welcomeMusic.pause();
  }

  function buildDefaultSongData():Void
  {
    selectedVariation = Constants.DEFAULT_VARIATION;
    selectedDifficulty = Constants.DEFAULT_DIFFICULTY;

    // Initialize the song metadata.
    songMetadata = new Map<String, SongMetadata>();

    // Initialize the song chart data.
    songChartData = new Map<String, SongChartData>();

    audioVocalTrackGroup = new VoicesGroup();
  }

  /**
   * Builds and displays the background sprite.
   */
  function buildBackground():Void
  {
    menuBG = new FlxSprite().loadGraphic(Paths.image('menuDesat'));
    add(menuBG);

    menuBG.setGraphicSize(Std.int(menuBG.width * 1.1));
    menuBG.updateHitbox();
    menuBG.screenCenter();
    menuBG.scrollFactor.set(0, 0);
    menuBG.zIndex = -100;
  }

  var oppSpectogram:PolygonSpectogram;

  /**
   * Builds and displays the chart editor grid, including the playhead and cursor.
   */
  function buildGrid():Void
  {
    if (gridBitmap == null) throw 'ERROR: Tried to build grid, but gridBitmap is null! Check ChartEditorThemeHandler.updateTheme().';

    gridTiledSprite = new FlxTiledSprite(gridBitmap, gridBitmap.width, 1000, false, true);
    gridTiledSprite.x = FlxG.width / 2 - GRID_SIZE * STRUMLINE_SIZE; // Center the grid.
    gridTiledSprite.y = MENU_BAR_HEIGHT + GRID_TOP_PAD; // Push down to account for the menu bar.
    add(gridTiledSprite);
    gridTiledSprite.zIndex = 10;

    gridGhostNote = new ChartEditorNoteSprite(this);
    gridGhostNote.alpha = 0.6;
    gridGhostNote.noteData = new SongNoteData(0, 0, 0, "");
    gridGhostNote.visible = false;
    add(gridGhostNote);
    gridGhostNote.zIndex = 11;

    gridGhostHoldNote = new ChartEditorHoldNoteSprite(this);
    gridGhostHoldNote.alpha = 0.6;
    gridGhostHoldNote.noteData = new SongNoteData(0, 0, 0, "");
    gridGhostHoldNote.visible = false;
    add(gridGhostHoldNote);
    gridGhostHoldNote.zIndex = 11;

    gridGhostEvent = new ChartEditorEventSprite(this);
    gridGhostEvent.alpha = 0.6;
    gridGhostEvent.eventData = new SongEventData(-1, '', {});
    gridGhostEvent.visible = false;
    add(gridGhostEvent);
    gridGhostEvent.zIndex = 12;

    buildNoteGroup();

    gridPlayheadScrollArea = new FlxSprite(0, 0);
    gridPlayheadScrollArea.makeGraphic(10, 10, PLAYHEAD_SCROLL_AREA_COLOR); // Make it 10x10px and then scale it as needed.
    add(gridPlayheadScrollArea);
    gridPlayheadScrollArea.setGraphicSize(PLAYHEAD_SCROLL_AREA_WIDTH, 3000);
    gridPlayheadScrollArea.updateHitbox();
    gridPlayheadScrollArea.x = gridTiledSprite.x - PLAYHEAD_SCROLL_AREA_WIDTH;
    gridPlayheadScrollArea.y = MENU_BAR_HEIGHT + GRID_TOP_PAD;
    gridPlayheadScrollArea.zIndex = 25;

    // The playhead that show the current position in the song.
    add(gridPlayhead);
    gridPlayhead.zIndex = 30;

    var playheadWidth:Int = GRID_SIZE * (STRUMLINE_SIZE * 2 + 1) + (PLAYHEAD_SCROLL_AREA_WIDTH * 2);
    var playheadBaseYPos:Float = MENU_BAR_HEIGHT + GRID_TOP_PAD;
    gridPlayhead.setPosition(gridTiledSprite.x, playheadBaseYPos);
    var playheadSprite:FlxSprite = new FlxSprite().makeGraphic(playheadWidth, PLAYHEAD_HEIGHT, PLAYHEAD_COLOR);
    playheadSprite.x = -PLAYHEAD_SCROLL_AREA_WIDTH;
    playheadSprite.y = 0;
    gridPlayhead.add(playheadSprite);

    var playheadBlock:FlxSprite = ChartEditorThemeHandler.buildPlayheadBlock();
    playheadBlock.x = -PLAYHEAD_SCROLL_AREA_WIDTH;
    playheadBlock.y = -PLAYHEAD_HEIGHT / 2;
    gridPlayhead.add(playheadBlock);

    // Character icons.
    healthIconDad = new HealthIcon(currentSongMetadata.playData.characters.opponent);
    healthIconDad.autoUpdate = false;
    healthIconDad.size.set(0.5, 0.5);
    add(healthIconDad);
    healthIconDad.zIndex = 30;

    healthIconBF = new HealthIcon(currentSongMetadata.playData.characters.player);
    healthIconBF.autoUpdate = false;
    healthIconBF.size.set(0.5, 0.5);
    healthIconBF.flipX = true;
    add(healthIconBF);
    healthIconBF.zIndex = 30;

    audioVisGroup = new PolygonVisGroup();
    add(audioVisGroup);
  }

  function buildNotePreview():Void
  {
    var height:Int = FlxG.height - MENU_BAR_HEIGHT - GRID_TOP_PAD - PLAYBAR_HEIGHT - GRID_TOP_PAD - GRID_TOP_PAD;
    notePreview = new ChartEditorNotePreview(height);
    notePreview.x = 350;
    notePreview.y = MENU_BAR_HEIGHT + GRID_TOP_PAD;
    add(notePreview);

    if (notePreviewViewport == null) throw 'ERROR: Tried to build note preview, but notePreviewViewport is null! Check ChartEditorThemeHandler.updateTheme().';

    notePreviewViewport.scrollFactor.set(0, 0);
    add(notePreviewViewport);
    notePreviewViewport.zIndex = 30;

    setNotePreviewViewportBounds(calculateNotePreviewViewportBounds());
  }

  function buildSelectionBox():Void
  {
    if (selectionBoxSprite == null) throw 'ERROR: Tried to build selection box, but selectionBoxSprite is null! Check ChartEditorThemeHandler.updateTheme().';

    selectionBoxSprite.scrollFactor.set(0, 0);
    add(selectionBoxSprite);
    selectionBoxSprite.zIndex = 30;

    setSelectionBoxBounds();
  }

  function setSelectionBoxBounds(bounds:FlxRect = null):Void
  {
    if (selectionBoxSprite == null)
      throw 'ERROR: Tried to set selection box bounds, but selectionBoxSprite is null! Check ChartEditorThemeHandler.updateTheme().';

    if (bounds == null)
    {
      selectionBoxSprite.visible = false;
      selectionBoxSprite.x = -9999;
      selectionBoxSprite.y = -9999;
    }
    else
    {
      selectionBoxSprite.visible = true;
      selectionBoxSprite.x = bounds.x;
      selectionBoxSprite.y = bounds.y;
      selectionBoxSprite.width = bounds.width;
      selectionBoxSprite.height = bounds.height;
    }
  }

  function calculateNotePreviewViewportBounds():FlxRect
  {
    var bounds:FlxRect = new FlxRect();

    // Return 0, 0, 0, 0 if the note preview doesn't exist for some reason.
    if (notePreview == null) return bounds;

    // Horizontal position and width are constant.
    bounds.x = notePreview.x;
    bounds.width = notePreview.width;

    // Vertical position depends on scroll position.
    bounds.y = notePreview.y + (notePreview.height * (scrollPositionInPixels / songLengthInPixels));

    // Height depends on the viewport size.
    bounds.height = notePreview.height * (FlxG.height / songLengthInPixels);

    // Make sure the viewport doesn't go off the top or bottom of the note preview.
    if (bounds.y < notePreview.y)
    {
      bounds.height -= notePreview.y - bounds.y;
      bounds.y = notePreview.y;
    }
    else if (bounds.y + bounds.height > notePreview.y + notePreview.height)
    {
      bounds.height -= (bounds.y + bounds.height) - (notePreview.y + notePreview.height);
    }

    var MIN_HEIGHT:Int = 8;
    if (bounds.height < MIN_HEIGHT)
    {
      bounds.y -= MIN_HEIGHT - bounds.height;
      bounds.height = MIN_HEIGHT;
    }

    return bounds;
  }

  function setNotePreviewViewportBounds(bounds:FlxRect = null):Void
  {
    if (notePreviewViewport == null)
    {
      trace('[WARN] Tried to set note preview viewport bounds, but notePreviewViewport is null!');
      return;
    }

    if (bounds == null)
    {
      notePreviewViewport.visible = false;
      notePreviewViewport.x = -9999;
      notePreviewViewport.y = -9999;
    }
    else
    {
      notePreviewViewport.visible = true;
      notePreviewViewport.x = bounds.x;
      notePreviewViewport.y = bounds.y;
      notePreviewViewport.width = bounds.width;
      notePreviewViewport.height = bounds.height;
    }
  }

  /**
   * Builds the group that will hold all the notes.
   */
  function buildNoteGroup():Void
  {
    if (gridTiledSprite == null) throw 'ERROR: Tried to build note groups, but gridTiledSprite is null! Check ChartEditorState.buildGrid().';

    renderedHoldNotes.setPosition(gridTiledSprite.x, gridTiledSprite.y);
    add(renderedHoldNotes);
    renderedHoldNotes.zIndex = 24;

    renderedNotes.setPosition(gridTiledSprite.x, gridTiledSprite.y);
    add(renderedNotes);
    renderedNotes.zIndex = 25;

    renderedEvents.setPosition(gridTiledSprite.x, gridTiledSprite.y);
    add(renderedEvents);
    renderedEvents.zIndex = 25;

    renderedSelectionSquares.setPosition(gridTiledSprite.x, gridTiledSprite.y);
    add(renderedSelectionSquares);
    renderedSelectionSquares.zIndex = 26;
  }

  function buildAdditionalUI():Void
  {
    playbarHeadLayout = new ChartEditorPlaybarHead();

    playbarHeadLayout.zIndex = 110;
    playbarHeadLayout.width = FlxG.width - 8;
    playbarHeadLayout.height = 10;
    playbarHeadLayout.x = 4;
    playbarHeadLayout.y = FlxG.height - 48 - 8;

    playbarHeadLayout.playbarHead.allowFocus = false;
    playbarHeadLayout.playbarHead.width = FlxG.width;
    playbarHeadLayout.playbarHead.height = 10;
    playbarHeadLayout.playbarHead.styleString = 'padding-left: 0px; padding-right: 0px; border-left: 0px; border-right: 0px;';

    playbarHeadLayout.playbarHead.onDragStart = function(_:DragEvent) {
      playbarHeadDragging = true;

      // If we were dragging the playhead while the song was playing, resume playing.
      if (audioInstTrack != null && audioInstTrack.isPlaying)
      {
        playbarHeadDraggingWasPlaying = true;
        stopAudioPlayback();
      }
      else
      {
        playbarHeadDraggingWasPlaying = false;
      }
    }

    playbarHeadLayout.playbarHead.onDrag = function(_:DragEvent) {
      if (playbarHeadDragging)
      {
        // Set the song position to where the playhead was moved to.
        scrollPositionInPixels = (songLengthInPixels) * playbarHeadLayout.playbarHead.value / 100;
        // Update the conductor and audio tracks to match.
        moveSongToScrollPosition();
      }
    }

    playbarHeadLayout.playbarHead.onDragEnd = function(_:DragEvent) {
      playbarHeadDragging = false;

      // If we were dragging the playhead while the song was playing, resume playing.
      if (playbarHeadDraggingWasPlaying)
      {
        playbarHeadDraggingWasPlaying = false;
        // Disabled code to resume song playback on drag.
        // startAudioPlayback();
      }
    }

    add(playbarHeadLayout);

    txtCopyNotif = new FlxText(0, 0, 0, '', 24);
    txtCopyNotif.setBorderStyle(OUTLINE, 0xFF074809, 1);
    txtCopyNotif.color = 0xFF52FF77;
    txtCopyNotif.zIndex = 120;
    add(txtCopyNotif);

    if (!Preferences.debugDisplay) menubar.paddingLeft = null;

    this.setupNotifications();

    // Setup character dropdowns.
    FlxMouseEvent.add(healthIconDad, function(_) {
      if (!isCursorOverHaxeUI)
      {
        this.openCharacterDropdown(CharacterType.DAD, true);
      }
    });

    FlxMouseEvent.add(healthIconBF, function(_) {
      if (!isCursorOverHaxeUI)
      {
        this.openCharacterDropdown(CharacterType.BF, true);
      }
    });
  }

  /**
   * Sets up the onClick listeners for the UI.
   */
  function setupUIListeners():Void
  {
    // Add functionality to the playbar.

    playbarStart.onClick = _ -> playbarButtonPressed = 'playbarStart';
    playbarBack.onClick = _ -> playbarButtonPressed = 'playbarBack';
    playbarPlay.onClick = _ -> toggleAudioPlayback();
    playbarForward.onClick = _ -> playbarButtonPressed = 'playbarForward';
    playbarEnd.onClick = _ -> playbarButtonPressed = 'playbarEnd';

    // Cycle note snap quant.
    playbarNoteSnap.onRightClick = _ -> {
      noteSnapQuantIndex--;
      if (noteSnapQuantIndex < 0) noteSnapQuantIndex = SNAP_QUANTS.length - 1;
    };
    playbarNoteSnap.onClick = _ -> {
      if (FlxG.keys.pressed.SHIFT)
      {
        noteSnapQuantIndex = BASE_QUANT_INDEX;
      }
      else
      {
        noteSnapQuantIndex++;
        if (noteSnapQuantIndex >= SNAP_QUANTS.length) noteSnapQuantIndex = 0;
      }
    };

    playbarBPM.onClick = _ -> {
      if (FlxG.keys.pressed.CONTROL)
      {
        this.setToolboxState(CHART_EDITOR_TOOLBOX_METADATA_LAYOUT, true);
      }
      else
      {
        Conductor.instance.currentTimeChange.bpm += 1;
        this.refreshToolbox(CHART_EDITOR_TOOLBOX_METADATA_LAYOUT);
      }
    }

    playbarBPM.onRightClick = _ -> {
      Conductor.instance.currentTimeChange.bpm -= 1;
      this.refreshToolbox(CHART_EDITOR_TOOLBOX_METADATA_LAYOUT);
    }

    // Add functionality to the menu items.

    // File
    menubarItemNewChart.onClick = _ -> this.openWelcomeDialog(true);
    menubarItemOpenChart.onClick = _ -> this.openBrowseFNFC(true);
    menubarItemSaveChart.onClick = _ -> {
      if (currentWorkingFilePath != null)
      {
        this.exportAllSongData(true, currentWorkingFilePath);
      }
      else
      {
        this.exportAllSongData(false, null);
      }
    };
    menubarItemSaveChartAs.onClick = _ -> this.exportAllSongData(false, null);
    menubarItemExit.onClick = _ -> quitChartEditor();

    // Edit
    menubarItemUndo.onClick = _ -> undoLastCommand();
    menubarItemRedo.onClick = _ -> redoLastCommand();
    menubarItemCopy.onClick = function(_) {
      // Doesn't use a command because it's not undoable.

      // Calculate a single time offset for all the notes and events.
      var timeOffset:Null<Int> = currentNoteSelection.length > 0 ? Std.int(currentNoteSelection[0].time) : null;
      if (currentEventSelection.length > 0)
      {
        if (timeOffset == null || currentEventSelection[0].time < timeOffset)
        {
          timeOffset = Std.int(currentEventSelection[0].time);
        }
      }

      SongDataUtils.writeItemsToClipboard(
        {
          notes: SongDataUtils.buildNoteClipboard(currentNoteSelection, timeOffset),
          events: SongDataUtils.buildEventClipboard(currentEventSelection, timeOffset),
        });
    };
    menubarItemCut.onClick = _ -> performCommand(new CutItemsCommand(currentNoteSelection, currentEventSelection));

    menubarItemPaste.onClick = _ -> {
      var targetMs:Float = scrollPositionInMs + playheadPositionInMs;
      var targetStep:Float = Conductor.instance.getTimeInSteps(targetMs);
      var targetSnappedStep:Float = Math.floor(targetStep / noteSnapRatio) * noteSnapRatio;
      var targetSnappedMs:Float = Conductor.instance.getStepTimeInMs(targetSnappedStep);
      performCommand(new PasteItemsCommand(targetSnappedMs));
    };

    menubarItemPasteUnsnapped.onClick = _ -> {
      var targetMs:Float = scrollPositionInMs + playheadPositionInMs;
      performCommand(new PasteItemsCommand(targetMs));
    };

    menubarItemDelete.onClick = _ -> {
      if (currentNoteSelection.length > 0 && currentEventSelection.length > 0)
      {
        performCommand(new RemoveItemsCommand(currentNoteSelection, currentEventSelection));
      }
      else if (currentNoteSelection.length > 0)
      {
        performCommand(new RemoveNotesCommand(currentNoteSelection));
      }
      else if (currentEventSelection.length > 0)
      {
        performCommand(new RemoveEventsCommand(currentEventSelection));
      }
      else
      {
        // Do nothing???
      }
    };

    menubarItemFlipNotes.onClick = _ -> performCommand(new FlipNotesCommand(currentNoteSelection));

    menubarItemSelectAll.onClick = _ -> performCommand(new SelectAllItemsCommand(currentNoteSelection, currentEventSelection));

    menubarItemSelectInverse.onClick = _ -> performCommand(new InvertSelectedItemsCommand(currentNoteSelection, currentEventSelection));

    menubarItemSelectNone.onClick = _ -> performCommand(new DeselectAllItemsCommand(currentNoteSelection, currentEventSelection));

    menubarItemPlaytestFull.onClick = _ -> testSongInPlayState(false);
    menubarItemPlaytestMinimal.onClick = _ -> testSongInPlayState(true);

    menuBarItemNoteSnapDecrease.onClick = _ -> {
      noteSnapQuantIndex--;
      if (noteSnapQuantIndex < 0) noteSnapQuantIndex = SNAP_QUANTS.length - 1;
    };
    menuBarItemNoteSnapIncrease.onClick = _ -> {
      noteSnapQuantIndex++;
      if (noteSnapQuantIndex >= SNAP_QUANTS.length) noteSnapQuantIndex = 0;
    };

    menuBarItemInputStyleNone.onClick = function(event:UIEvent) {
      currentLiveInputStyle = None;
    };
    menuBarItemInputStyleNumberKeys.onClick = function(event:UIEvent) {
      currentLiveInputStyle = NumberKeys;
    };
    menuBarItemInputStyleWASD.onClick = function(event:UIEvent) {
      currentLiveInputStyle = WASD;
    };

    menubarItemAbout.onClick = _ -> this.openAboutDialog();
    menubarItemWelcomeDialog.onClick = _ -> this.openWelcomeDialog(true);

    #if sys
    menubarItemGoToBackupsFolder.onClick = _ -> this.openBackupsFolder();
    #else
    // Disable the menu item if we're not on a desktop platform.
    menubarItemGoToBackupsFolder.disabled = true;
    #end

    menubarItemUserGuide.onClick = _ -> this.openUserGuideDialog();

    menubarItemDownscroll.onClick = event -> isViewDownscroll = event.value;
    menubarItemDownscroll.selected = isViewDownscroll;

    menubarItemDifficultyUp.onClick = _ -> incrementDifficulty(1);
    menubarItemDifficultyDown.onClick = _ -> incrementDifficulty(-1);

    menuBarItemThemeLight.onChange = function(event:UIEvent) {
      if (event.target.value) currentTheme = ChartEditorTheme.Light;
    };
    menuBarItemThemeLight.selected = currentTheme == ChartEditorTheme.Light;

    menuBarItemThemeDark.onChange = function(event:UIEvent) {
      if (event.target.value) currentTheme = ChartEditorTheme.Dark;
    };
    menuBarItemThemeDark.selected = currentTheme == ChartEditorTheme.Dark;

    menubarItemPlayPause.onClick = _ -> toggleAudioPlayback();

    menubarItemLoadInstrumental.onClick = _ -> {
      var dialog = this.openUploadInstDialog(true);
      // Ensure instrumental and vocals are reloaded properly.
      dialog.onDialogClosed = function(_) {
        this.isHaxeUIDialogOpen = false;
        this.switchToCurrentInstrumental();
        this.postLoadInstrumental();
      }
    };

    menubarItemLoadVocals.onClick = _ -> {
      var dialog = this.openUploadVocalsDialog(true);
      // Ensure instrumental and vocals are reloaded properly.
      dialog.onDialogClosed = function(_) {
        this.isHaxeUIDialogOpen = false;
        this.switchToCurrentInstrumental();
        this.postLoadInstrumental();
      }
    };

    menubarItemVolumeMetronome.onChange = event -> {
      var volume:Float = event.value.toFloat() / 100.0;
      metronomeVolume = volume;
      menubarLabelVolumeMetronome.text = 'Metronome - ${Std.int(event.value)}%';
    };
    menubarItemVolumeMetronome.value = Std.int(metronomeVolume * 100);

    menubarItemPlayerHitsounds.onChange = event -> hitsoundsEnabledPlayer = event.value;
    menubarItemPlayerHitsounds.selected = hitsoundsEnabledPlayer;

    menubarItemOpponentHitsounds.onChange = event -> hitsoundsEnabledOpponent = event.value;
    menubarItemOpponentHitsounds.selected = hitsoundsEnabledOpponent;

    menubarItemVolumeHitsound.onChange = event -> {
      var volume:Float = event.value.toFloat() / 100.0;
      hitsoundVolume = volume;
      menubarLabelVolumeHitsound.text = 'Hitsound - ${Std.int(event.value)}%';
    };
    menubarItemVolumeHitsound.value = Std.int(hitsoundVolume * 100);

    menubarItemVolumeInstrumental.onChange = event -> {
      var volume:Float = event.value.toFloat() / 100.0;
      if (audioInstTrack != null) audioInstTrack.volume = volume;
      menubarLabelVolumeInstrumental.text = 'Instrumental - ${Std.int(event.value)}%';
    };

    menubarItemVolumeVocals.onChange = event -> {
      var volume:Float = event.value.toFloat() / 100.0;
      if (audioVocalTrackGroup != null) audioVocalTrackGroup.volume = volume;
      menubarLabelVolumeVocals.text = 'Voices - ${Std.int(event.value)}%';
    }

    menubarItemPlaybackSpeed.onChange = event -> {
      var pitch:Float = (event.value * 2.0) / 100.0;
      pitch = Math.floor(pitch / 0.25) * 0.25; // Round to nearest 0.25.
      #if FLX_PITCH
      if (audioInstTrack != null) audioInstTrack.pitch = pitch;
      if (audioVocalTrackGroup != null) audioVocalTrackGroup.pitch = pitch;
      #end
      var pitchDisplay:Float = Std.int(pitch * 100) / 100; // Round to 2 decimal places.
      menubarLabelPlaybackSpeed.text = 'Playback Speed - ${pitchDisplay}x';
    }

    playbarDifficulty.onClick = _ -> {
      this.setToolboxState(CHART_EDITOR_TOOLBOX_DIFFICULTY_LAYOUT, true);
    }

    menubarItemToggleToolboxDifficulty.onChange = event -> this.setToolboxState(CHART_EDITOR_TOOLBOX_DIFFICULTY_LAYOUT, event.value);
    menubarItemToggleToolboxMetadata.onChange = event -> this.setToolboxState(CHART_EDITOR_TOOLBOX_METADATA_LAYOUT, event.value);
    menubarItemToggleToolboxNotes.onChange = event -> this.setToolboxState(CHART_EDITOR_TOOLBOX_NOTEDATA_LAYOUT, event.value);
    menubarItemToggleToolboxEvents.onChange = event -> this.setToolboxState(CHART_EDITOR_TOOLBOX_EVENTDATA_LAYOUT, event.value);
    menubarItemToggleToolboxPlaytestProperties.onChange = event -> this.setToolboxState(CHART_EDITOR_TOOLBOX_PLAYTEST_PROPERTIES_LAYOUT, event.value);
    menubarItemToggleToolboxPlayerPreview.onChange = event -> this.setToolboxState(CHART_EDITOR_TOOLBOX_PLAYER_PREVIEW_LAYOUT, event.value);
    menubarItemToggleToolboxOpponentPreview.onChange = event -> this.setToolboxState(CHART_EDITOR_TOOLBOX_OPPONENT_PREVIEW_LAYOUT, event.value);

    // TODO: Pass specific HaxeUI components to add context menus to them.
    // registerContextMenu(null, Paths.ui('chart-editor/context/test'));
  }

  /**
   * Initialize TurboKeyHandlers and add them to the state (so `update()` is called)
   * We can then probe `keyHandler.activated` to see if the key combo's action should be taken.
   */
  function setupTurboKeyHandlers():Void
  {
    add(undoKeyHandler);
    add(redoKeyHandler);
    add(upKeyHandler);
    add(downKeyHandler);
    add(wKeyHandler);
    add(sKeyHandler);
    add(pageUpKeyHandler);
    add(pageDownKeyHandler);
  }

  /**
   * Setup timers and listerners to handle auto-save.
   */
  function setupAutoSave():Void
  {
    // Called when clicking the X button on the window.
    WindowUtil.windowExit.add(onWindowClose);

    // Called when the game crashes.
    CrashHandler.errorSignal.add(onWindowCrash);
    CrashHandler.criticalErrorSignal.add(onWindowCrash);

    saveDataDirty = false;
  }

  var displayAutosavePopup:Bool = false;

  /**
   * UPDATE FUNCTIONS
   */
  function autoSave(?beforePlaytest:Bool = false):Void
  {
    var needsAutoSave:Bool = saveDataDirty;

    saveDataDirty = false;

    // Auto-save preferences.
    writePreferences(needsAutoSave);

    // Auto-save the chart.
    #if html5
    // Auto-save to local storage.
    // TODO: Implement this.
    #else
    // Auto-save to temp file.
    if (needsAutoSave)
    {
      this.exportAllSongData(true, null);
      if (beforePlaytest)
      {
        displayAutosavePopup = true;
      }
      else
      {
        displayAutosavePopup = false;
        var absoluteBackupsPath:String = Path.join([Sys.getCwd(), ChartEditorImportExportHandler.BACKUPS_PATH]);
        this.infoWithActions('Auto-Save', 'Chart auto-saved to ${absoluteBackupsPath}.', [
          {
            text: "Take Me There",
            callback: openBackupsFolder,
          }
        ]);
      }
    }
    #end
  }

  /**
   * Open the backups folder in the file explorer.
   * Don't call this on HTML5.
   */
  function openBackupsFolder(?_):Bool
  {
    #if sys
    // TODO: Is there a way to open a folder and highlight a file in it?
    var absoluteBackupsPath:String = Path.join([Sys.getCwd(), ChartEditorImportExportHandler.BACKUPS_PATH]);
    WindowUtil.openFolder(absoluteBackupsPath);
    return true;
    #else
    trace('No file system access, cannot open backups folder.');
    return false;
    #end
  }

  /**
   * Called when the window was closed, to save a backup of the chart.
   * @param exitCode The exit code of the window. We use `-1` when calling the function due to a game crash.
   */
  function onWindowClose(exitCode:Int):Void
  {
    trace('Window exited with exit code: $exitCode');
    trace('Should save chart? $saveDataDirty');

    var needsAutoSave:Bool = saveDataDirty;

    writePreferences(needsAutoSave);

    if (needsAutoSave)
    {
      this.exportAllSongData(true, null);
    }
  }

  function onWindowCrash(message:String):Void
  {
    trace('Chart editor intercepted crash:');
    trace('${message}');

    trace('Should save chart? $saveDataDirty');

    var needsAutoSave:Bool = saveDataDirty;

    writePreferences(needsAutoSave);

    if (needsAutoSave)
    {
      this.exportAllSongData(true, null);
    }
  }

  function cleanupAutoSave():Void
  {
    WindowUtil.windowExit.remove(onWindowClose);
    CrashHandler.errorSignal.remove(onWindowCrash);
    CrashHandler.criticalErrorSignal.remove(onWindowCrash);
  }

  public override function update(elapsed:Float):Void
  {
    // Override F4 behavior to include the autosave.
    if (FlxG.keys.justPressed.F4)
    {
      quitChartEditor();
      return;
    }

    // dispatchEvent gets called here.
    super.update(elapsed);

    // These ones happen even if the modal dialog is open.
    handleMusicPlayback(elapsed);
    handleNoteDisplay();

    // These ones only happen if the modal dialog is not open.
    handleScrollKeybinds();
    handleSnap();
    handleCursor();

    handleMenubar();
    handleToolboxes();
    handlePlaybar();
    handlePlayhead();
    handleNotePreview();
    handleHealthIcons();

    handleFileKeybinds();
    handleEditKeybinds();
    handleViewKeybinds();
    handleTestKeybinds();
    handleHelpKeybinds();

    #if debug
    handleQuickWatch();
    #end

    handlePostUpdate();
  }

  /**
   * Beat hit while the song is playing.
   */
  override function beatHit():Bool
  {
    // dispatchEvent gets called here.
    if (!super.beatHit()) return false;

    if (metronomeVolume > 0.0 && this.subState == null && (audioInstTrack != null && audioInstTrack.isPlaying))
    {
      playMetronomeTick(Conductor.instance.currentBeat % 4 == 0);
    }

    return true;
  }

  /**
   * Step hit while the song is playing.
   */
  override function stepHit():Bool
  {
    // dispatchEvent gets called here.
    if (!super.stepHit()) return false;

    if (audioInstTrack != null && audioInstTrack.isPlaying)
    {
      if (healthIconDad != null) healthIconDad.onStepHit(Conductor.instance.currentStep);
      if (healthIconBF != null) healthIconBF.onStepHit(Conductor.instance.currentStep);
    }

    // Updating these every step keeps it more accurate.
    // playerPreviewDirty = true;
    // opponentPreviewDirty = true;

    return true;
  }

  /**
   * UPDATE HANDLERS
   */
  // ====================

  /**
   * Handle syncronizing the conductor with the music playback.
   */
  function handleMusicPlayback(elapsed:Float):Void
  {
    if (audioInstTrack != null)
    {
      // This normally gets called by FlxG.sound.update()
      // but we handle instrumental updates manually to prevent FlxG.sound.music.update()
      // from being called twice when we move to the PlayState.
      audioInstTrack.update(elapsed);

      // If the song starts 50ms in, make sure we start the song there.
      if (Conductor.instance.instrumentalOffset < 0)
      {
        if (audioInstTrack.time < -Conductor.instance.instrumentalOffset)
        {
          trace('Resetting instrumental time to ${- Conductor.instance.instrumentalOffset}ms');
          audioInstTrack.time = -Conductor.instance.instrumentalOffset;
        }
      }
    }

    if (audioInstTrack != null && audioInstTrack.isPlaying)
    {
      if (FlxG.keys.pressed.ALT)
      {
        // If middle mouse panning during song playback, we move ONLY the playhead, without scrolling. Neat!

        var oldStepTime:Float = Conductor.instance.currentStepTime;
        var oldSongPosition:Float = Conductor.instance.songPosition + Conductor.instance.instrumentalOffset;
        Conductor.instance.update(audioInstTrack.time);
        handleHitsounds(oldSongPosition, Conductor.instance.songPosition + Conductor.instance.instrumentalOffset);
        // Resync vocals.
        if (audioVocalTrackGroup != null && Math.abs(audioInstTrack.time - audioVocalTrackGroup.time) > 100)
        {
          audioVocalTrackGroup.time = audioInstTrack.time;
        }
        var diffStepTime:Float = Conductor.instance.currentStepTime - oldStepTime;

        // Move the playhead.
        playheadPositionInPixels += diffStepTime * GRID_SIZE;

        // We don't move the song to scroll position, or update the note sprites.
      }
      else
      {
        // Else, move the entire view.
        var oldSongPosition:Float = Conductor.instance.songPosition + Conductor.instance.instrumentalOffset;
        Conductor.instance.update(audioInstTrack.time);
        handleHitsounds(oldSongPosition, Conductor.instance.songPosition + Conductor.instance.instrumentalOffset);
        // Resync vocals.
        if (audioVocalTrackGroup != null && Math.abs(audioInstTrack.time - audioVocalTrackGroup.time) > 100)
        {
          audioVocalTrackGroup.time = audioInstTrack.time;
        }

        // We need time in fractional steps here to allow the song to actually play.
        // Also account for a potentially offset playhead.
        scrollPositionInPixels = (Conductor.instance.currentStepTime + Conductor.instance.instrumentalOffsetSteps) * GRID_SIZE - playheadPositionInPixels;

        // DO NOT move song to scroll position here specifically.

        // We need to update the note sprites.
        noteDisplayDirty = true;

        // Update the note preview viewport box.
        setNotePreviewViewportBounds(calculateNotePreviewViewportBounds());
      }
    }

    if (FlxG.keys.justPressed.SPACE && !isHaxeUIDialogOpen)
    {
      toggleAudioPlayback();
    }
  }

  /**
   * Handle using `renderedNotes` to display notes from `currentSongChartNoteData`.
   */
  function handleNoteDisplay():Void
  {
    if (noteDisplayDirty)
    {
      noteDisplayDirty = false;

      // Update for whether downscroll is enabled.
      renderedNotes.flipX = (isViewDownscroll);

      // Calculate the top and bottom of the view area.
      var viewAreaTopPixels:Float = MENU_BAR_HEIGHT;
      var visibleGridHeightPixels:Float = FlxG.height - MENU_BAR_HEIGHT - PLAYBAR_HEIGHT; // The area underneath the menu bar and playbar is not visible.
      var viewAreaBottomPixels:Float = viewAreaTopPixels + visibleGridHeightPixels;

      // Remove notes that are no longer visible and list the ones that are.
      var displayedNoteData:Array<SongNoteData> = [];
      for (noteSprite in renderedNotes.members)
      {
        if (noteSprite == null || noteSprite.noteData == null || !noteSprite.exists || !noteSprite.visible) continue;

        // Resolve an issue where dragging an event too far would cause it to be hidden.
        var isSelectedAndDragged = currentNoteSelection.fastContains(noteSprite.noteData) && (dragTargetCurrentStep != 0);

        if ((noteSprite.isNoteVisible(viewAreaBottomPixels, viewAreaTopPixels)
          && currentSongChartNoteData.fastContains(noteSprite.noteData))
          || isSelectedAndDragged)
        {
          // Note is already displayed and should remain displayed.
          displayedNoteData.push(noteSprite.noteData);

          // Update the note sprite's position.
          noteSprite.updateNotePosition(renderedNotes);
        }
        else
        {
          // This sprite is off-screen or was deleted.
          // Kill the note sprite and recycle it.
          noteSprite.noteData = null;
        }
      }
      // Sort the note data array, using an algorithm that is fast on nearly-sorted data.
      // We need this sorted to optimize indexing later.
      displayedNoteData.insertionSort(SortUtil.noteDataByTime.bind(FlxSort.ASCENDING));

      var displayedHoldNoteData:Array<SongNoteData> = [];
      for (holdNoteSprite in renderedHoldNotes.members)
      {
        if (holdNoteSprite == null || holdNoteSprite.noteData == null || !holdNoteSprite.exists || !holdNoteSprite.visible) continue;

        if (!holdNoteSprite.isHoldNoteVisible(FlxG.height - MENU_BAR_HEIGHT, GRID_TOP_PAD))
        {
          holdNoteSprite.kill();
        }
        else if (!currentSongChartNoteData.fastContains(holdNoteSprite.noteData) || holdNoteSprite.noteData.length == 0)
        {
          // This hold note was deleted.
          // Kill the hold note sprite and recycle it.
          holdNoteSprite.kill();
        }
        else if (displayedHoldNoteData.fastContains(holdNoteSprite.noteData))
        {
          // This hold note is a duplicate.
          // Kill the hold note sprite and recycle it.
          holdNoteSprite.kill();
        }
        else
        {
          displayedHoldNoteData.push(holdNoteSprite.noteData);
          // Update the event sprite's position.
          holdNoteSprite.updateHoldNotePosition(renderedNotes);
        }
      }
      // Sort the note data array, using an algorithm that is fast on nearly-sorted data.
      // We need this sorted to optimize indexing later.
      displayedHoldNoteData.insertionSort(SortUtil.noteDataByTime.bind(FlxSort.ASCENDING));

      // Remove events that are no longer visible and list the ones that are.
      var displayedEventData:Array<SongEventData> = [];
      for (eventSprite in renderedEvents.members)
      {
        if (eventSprite == null || eventSprite.eventData == null || !eventSprite.exists || !eventSprite.visible) continue;

        // Resolve an issue where dragging an event too far would cause it to be hidden.
        var isSelectedAndDragged = currentEventSelection.fastContains(eventSprite.eventData) && (dragTargetCurrentStep != 0);

        if ((eventSprite.isEventVisible(FlxG.height - MENU_BAR_HEIGHT, GRID_TOP_PAD)
          && currentSongChartEventData.fastContains(eventSprite.eventData))
          || isSelectedAndDragged)
        {
          // Event is already displayed and should remain displayed.
          displayedEventData.push(eventSprite.eventData);

          // Update the event sprite's position.
          eventSprite.updateEventPosition(renderedEvents);
        }
        else
        {
          // This event was deleted.
          // Kill the event sprite and recycle it.
          eventSprite.eventData = null;
        }
      }
      // Sort the note data array, using an algorithm that is fast on nearly-sorted data.
      // We need this sorted to optimize indexing later.
      displayedEventData.insertionSort(SortUtil.eventDataByTime.bind(FlxSort.ASCENDING));

      // Let's try testing only notes within a certain range of the view area.
      // TODO: I don't think this messes up really long sustains, does it?
      var viewAreaTopMs:Float = scrollPositionInMs - (Conductor.instance.measureLengthMs * 2); // Is 2 measures enough?
      var viewAreaBottomMs:Float = scrollPositionInMs + (Conductor.instance.measureLengthMs * 2); // Is 2 measures enough?

      // Add notes that are now visible.
      for (noteData in currentSongChartNoteData)
      {
        // Remember if we are already displaying this note.
        if (noteData == null) continue;
        // Check if we are outside a broad range around the view area.
        if (noteData.time < viewAreaTopMs || noteData.time > viewAreaBottomMs) continue;

        if (displayedNoteData.fastContains(noteData))
        {
          continue;
        }

        if (!ChartEditorNoteSprite.wouldNoteBeVisible(viewAreaBottomPixels, viewAreaTopPixels, noteData,
          renderedNotes)) continue; // Else, this note is visible and we need to render it!

        // Get a note sprite from the pool.
        // If we can reuse a deleted note, do so.
        // If a new note is needed, call buildNoteSprite.
        var noteSprite:ChartEditorNoteSprite = renderedNotes.recycle(() -> new ChartEditorNoteSprite(this));
        // trace('Creating new Note... (${renderedNotes.members.length})');
        noteSprite.parentState = this;

        // The note sprite handles animation playback and positioning.
        noteSprite.noteData = noteData;
        noteSprite.overrideStepTime = null;
        noteSprite.overrideData = null;

        // Setting note data resets the position relative to the group!
        // If we don't update the note position AFTER setting the note data, the note will be rendered offscreen at y=5000.
        noteSprite.updateNotePosition(renderedNotes);

        // Add hold notes that are now visible (and not already displayed).
        if (noteSprite.noteData != null && noteSprite.noteData.length > 0 && displayedHoldNoteData.indexOf(noteSprite.noteData) == -1)
        {
          var holdNoteSprite:ChartEditorHoldNoteSprite = renderedHoldNotes.recycle(() -> new ChartEditorHoldNoteSprite(this));
          // trace('Creating new HoldNote... (${renderedHoldNotes.members.length})');

          var noteLengthPixels:Float = noteSprite.noteData.getStepLength() * GRID_SIZE;

          holdNoteSprite.noteData = noteSprite.noteData;
          holdNoteSprite.noteDirection = noteSprite.noteData.getDirection();

          holdNoteSprite.setHeightDirectly(noteLengthPixels);

          holdNoteSprite.updateHoldNotePosition(renderedHoldNotes);
        }
      }

      // Add events that are now visible.
      for (eventData in currentSongChartEventData)
      {
        // Remember if we are already displaying this event.
        if (displayedEventData.indexOf(eventData) != -1)
        {
          continue;
        }

        if (!ChartEditorEventSprite.wouldEventBeVisible(viewAreaBottomPixels, viewAreaTopPixels, eventData, renderedNotes)) continue;

        // Else, this event is visible and we need to render it!

        // Get an event sprite from the pool.
        // If we can reuse a deleted event, do so.
        // If a new event is needed, call buildEventSprite.
        var eventSprite:ChartEditorEventSprite = renderedEvents.recycle(() -> new ChartEditorEventSprite(this), false, true);
        eventSprite.parentState = this;
        trace('Creating new Event... (${renderedEvents.members.length})');

        // The event sprite handles animation playback and positioning.
        eventSprite.eventData = eventData;
        eventSprite.overrideStepTime = null;

        // Setting event data resets position relative to the grid so we fix that.
        eventSprite.x += renderedEvents.x;
        eventSprite.y += renderedEvents.y;
      }

      // Add hold notes that have been made visible (but not their parents)
      for (noteData in currentSongChartNoteData)
      {
        // Is the note a hold note?
        if (noteData == null || noteData.length <= 0) continue;

        // Is the hold note rendered already?
        if (displayedHoldNoteData.indexOf(noteData) != -1) continue;

        // Is the hold note offscreen?
        if (!ChartEditorHoldNoteSprite.wouldHoldNoteBeVisible(viewAreaBottomPixels, viewAreaTopPixels, noteData, renderedHoldNotes)) continue;

        // Hold note should be rendered.
        var holdNoteFactory = function() {
          // TODO: Print some kind of warning if `renderedHoldNotes.members` is too high?
          return new ChartEditorHoldNoteSprite(this);
        }
        var holdNoteSprite:ChartEditorHoldNoteSprite = renderedHoldNotes.recycle(holdNoteFactory);

        var noteLengthPixels:Float = noteData.getStepLength() * GRID_SIZE;

        holdNoteSprite.noteData = noteData;
        holdNoteSprite.noteDirection = noteData.getDirection();

        holdNoteSprite.setHeightDirectly(noteLengthPixels);

        holdNoteSprite.updateHoldNotePosition(renderedHoldNotes);

        displayedHoldNoteData.push(noteData);
      }

      // Destroy all existing selection squares.
      for (member in renderedSelectionSquares.members)
      {
        // Killing the sprite is cheap because we can recycle it.
        member.kill();
      }

      // Readd selection squares for selected notes.
      // Recycle selection squares if possible.
      for (noteSprite in renderedNotes.members)
      {
        // TODO: Handle selection of hold notes.
        if (isNoteSelected(noteSprite.noteData))
        {
          // Determine if the note is being dragged and offset the vertical position accordingly.
          if (dragTargetCurrentStep != 0.0)
          {
            var stepTime:Float = (noteSprite.noteData == null) ? 0.0 : noteSprite.noteData.getStepTime();
            // Update the note's "ghost" step time.
            noteSprite.overrideStepTime = (stepTime + dragTargetCurrentStep).clamp(0, songLengthInSteps - (1 * noteSnapRatio));
            // Then reapply the note sprite's position relative to the grid.
            noteSprite.updateNotePosition(renderedNotes);
          }
          else
          {
            if (noteSprite.overrideStepTime != null)
            {
              // Reset the note's "ghost" step time.
              noteSprite.overrideStepTime = null;
              // Then reapply the note sprite's position relative to the grid.
              noteSprite.updateNotePosition(renderedNotes);
            }
          }

          // Determine if the note is being dragged and offset the horizontal position accordingly.
          if (dragTargetCurrentColumn != 0)
          {
            var data:Int = (noteSprite.noteData == null) ? 0 : noteSprite.noteData.data;
            // Update the note's "ghost" column.
            noteSprite.overrideData = gridColumnToNoteData((noteDataToGridColumn(data) + dragTargetCurrentColumn).clamp(0,
              ChartEditorState.STRUMLINE_SIZE * 2 - 1));
            // Then reapply the note sprite's position relative to the grid.
            noteSprite.updateNotePosition(renderedNotes);
          }
          else
          {
            if (noteSprite.overrideData != null)
            {
              // Reset the note's "ghost" column.
              noteSprite.overrideData = null;
              // Then reapply the note sprite's position relative to the grid.
              noteSprite.updateNotePosition(renderedNotes);
            }
          }

          // Then, render the selection square.
          var selectionSquare:ChartEditorSelectionSquareSprite = renderedSelectionSquares.recycle(buildSelectionSquare);

          // Set the position and size (because we might be recycling one with bad values).
          selectionSquare.noteData = noteSprite.noteData;
          selectionSquare.eventData = null;
          selectionSquare.x = noteSprite.x;
          selectionSquare.y = noteSprite.y;
          selectionSquare.width = GRID_SIZE;
          selectionSquare.height = GRID_SIZE;
        }
      }

      for (eventSprite in renderedEvents.members)
      {
        if (isEventSelected(eventSprite.eventData))
        {
          // Determine if the note is being dragged and offset the position accordingly.
          if (dragTargetCurrentStep > 0 || dragTargetCurrentColumn > 0)
          {
            var stepTime = (eventSprite.eventData == null) ? 0 : eventSprite.eventData.getStepTime();
            eventSprite.overrideStepTime = (stepTime + dragTargetCurrentStep).clamp(0, songLengthInSteps);
            // Then reapply the note sprite's position relative to the grid.
            eventSprite.updateEventPosition(renderedEvents);
          }
          else
          {
            if (eventSprite.overrideStepTime != null)
            {
              // Reset the note's "ghost" column.
              eventSprite.overrideStepTime = null;
              // Then reapply the note sprite's position relative to the grid.
              eventSprite.updateEventPosition(renderedEvents);
            }
          }

          // Then, render the selection square.
          var selectionSquare:ChartEditorSelectionSquareSprite = renderedSelectionSquares.recycle(buildSelectionSquare);

          // Set the position and size (because we might be recycling one with bad values).
          selectionSquare.noteData = null;
          selectionSquare.eventData = eventSprite.eventData;
          selectionSquare.x = eventSprite.x;
          selectionSquare.y = eventSprite.y;
          selectionSquare.width = eventSprite.width;
          selectionSquare.height = eventSprite.height;
        }
      }

      // Sort the notes DESCENDING. This keeps the sustain behind the associated note.
      renderedNotes.sort(FlxSort.byY, FlxSort.DESCENDING); // TODO: .group.insertionSort()

      // Sort the events DESCENDING. This keeps the sustain behind the associated note.
      renderedEvents.sort(FlxSort.byY, FlxSort.DESCENDING); // TODO: .group.insertionSort()
    }
  }

  /**
   * Handle keybinds for scrolling the chart editor grid.
   */
  function handleScrollKeybinds():Void
  {
    // Don't scroll when the user is interacting with the UI, unless a playbar button (the << >> ones) is pressed.
    if ((isHaxeUIFocused || isCursorOverHaxeUI) && playbarButtonPressed == null) return;

    var scrollAmount:Float = 0; // Amount to scroll the grid.
    var playheadAmount:Float = 0; // Amount to scroll the playhead relative to the grid.
    var shouldPause:Bool = false; // Whether to pause the song when scrolling.
    var shouldEase:Bool = false; // Whether to ease the scroll.

    // Handle scroll anchor
    if (scrollAnchorScreenPos != null)
    {
      var currentScreenPos = new FlxPoint(FlxG.mouse.screenX, FlxG.mouse.screenY);
      var distance = currentScreenPos - scrollAnchorScreenPos;

      var verticalDistance = distance.y;

      // How much scrolling should be done based on the distance of the cursor from the anchor.
      final ANCHOR_SCROLL_SPEED = 0.2;

      scrollAmount = ANCHOR_SCROLL_SPEED * verticalDistance;
      shouldPause = true;
    }

    // Mouse Wheel = Scroll
    if (FlxG.mouse.wheel != 0 && !FlxG.keys.pressed.CONTROL)
    {
      scrollAmount = -50 * FlxG.mouse.wheel;
      shouldPause = true;
    }

    // Up Arrow = Scroll Up
    if (upKeyHandler.activated && currentLiveInputStyle == None)
    {
      scrollAmount = -GRID_SIZE * 0.25 * 25.0;
      shouldPause = true;
    }
    // Down Arrow = Scroll Down
    if (downKeyHandler.activated && currentLiveInputStyle == None)
    {
      scrollAmount = GRID_SIZE * 0.25 * 25.0;
      shouldPause = true;
    }

    // W = Scroll Up (doesn't work with Ctrl+Scroll)
    if (wKeyHandler.activated && currentLiveInputStyle == None && !FlxG.keys.pressed.CONTROL)
    {
      scrollAmount = -GRID_SIZE * 0.25 * 25.0;
      shouldPause = true;
    }
    // S = Scroll Down (doesn't work with Ctrl+Scroll)
    if (sKeyHandler.activated && currentLiveInputStyle == None && !FlxG.keys.pressed.CONTROL)
    {
      scrollAmount = GRID_SIZE * 0.25 * 25.0;
      shouldPause = true;
    }

    // PAGE UP = Jump up to nearest measure
    if (pageUpKeyHandler.activated)
    {
      var measureHeight:Float = GRID_SIZE * 4 * Conductor.instance.beatsPerMeasure;
      var playheadPos:Float = scrollPositionInPixels + playheadPositionInPixels;
      var targetScrollPosition:Float = Math.floor(playheadPos / measureHeight) * measureHeight;
      // If we would move less than one grid, instead move to the top of the previous measure.
      var targetScrollAmount = Math.abs(targetScrollPosition - playheadPos);
      if (targetScrollAmount < GRID_SIZE)
      {
        targetScrollPosition -= GRID_SIZE * Constants.STEPS_PER_BEAT * Conductor.instance.beatsPerMeasure;
      }
      scrollAmount = targetScrollPosition - playheadPos;

      shouldPause = true;
    }
    if (playbarButtonPressed == 'playbarBack')
    {
      playbarButtonPressed = '';
      scrollAmount = -GRID_SIZE * 4 * Conductor.instance.beatsPerMeasure;
      shouldPause = true;
    }

    // PAGE DOWN = Jump down to nearest measure
    if (pageDownKeyHandler.activated)
    {
      var measureHeight:Float = GRID_SIZE * 4 * Conductor.instance.beatsPerMeasure;
      var playheadPos:Float = scrollPositionInPixels + playheadPositionInPixels;
      var targetScrollPosition:Float = Math.ceil(playheadPos / measureHeight) * measureHeight;
      // If we would move less than one grid, instead move to the top of the next measure.
      var targetScrollAmount = Math.abs(targetScrollPosition - playheadPos);
      if (targetScrollAmount < GRID_SIZE)
      {
        targetScrollPosition += GRID_SIZE * Constants.STEPS_PER_BEAT * Conductor.instance.beatsPerMeasure;
      }
      scrollAmount = targetScrollPosition - playheadPos;

      shouldPause = true;
    }
    if (playbarButtonPressed == 'playbarForward')
    {
      playbarButtonPressed = '';
      scrollAmount = GRID_SIZE * 4 * Conductor.instance.beatsPerMeasure;
      shouldPause = true;
    }

    // SHIFT + Scroll = Scroll Fast
    if (FlxG.keys.pressed.SHIFT)
    {
      scrollAmount *= 2;
    }
    // CONTROL + Scroll = Scroll Precise
    if (FlxG.keys.pressed.CONTROL)
    {
      scrollAmount /= 10;
    }

    // Alt + Drag = Scroll but move the playhead the same amount.
    if (FlxG.keys.pressed.ALT)
    {
      playheadAmount = scrollAmount;
      scrollAmount = 0;
      shouldPause = false;
    }

    // HOME = Scroll to Top
    if (FlxG.keys.justPressed.HOME)
    {
      // Scroll amount is the difference between the current position and the top.
      scrollAmount = 0 - this.scrollPositionInPixels;
      playheadAmount = 0 - this.playheadPositionInPixels;
      shouldPause = true;
    }
    if (playbarButtonPressed == 'playbarStart')
    {
      playbarButtonPressed = '';
      scrollAmount = 0 - this.scrollPositionInPixels;
      playheadAmount = 0 - this.playheadPositionInPixels;
      shouldPause = true;
    }

    // END = Scroll to Bottom
    if (FlxG.keys.justPressed.END)
    {
      // Scroll amount is the difference between the current position and the bottom.
      scrollAmount = this.songLengthInPixels - this.scrollPositionInPixels;
      shouldPause = true;
    }
    if (playbarButtonPressed == 'playbarEnd')
    {
      playbarButtonPressed = '';
      scrollAmount = this.songLengthInPixels - this.scrollPositionInPixels;
      shouldPause = true;
    }

    if (Math.abs(scrollAmount) > GRID_SIZE * 8)
    {
      shouldEase = true;
    }

    // Resync the conductor and audio tracks.
    if (scrollAmount != 0 || playheadAmount != 0)
    {
      this.playheadPositionInPixels += playheadAmount;
      if (shouldEase)
      {
        easeSongToScrollPosition(this.scrollPositionInPixels + scrollAmount);
      }
      else
      {
        // Apply the scroll amount.
        this.scrollPositionInPixels += scrollAmount;
        moveSongToScrollPosition();
      }
    }
    if (shouldPause) stopAudioPlayback();
  }

  /**
   * Handle changing the note snapping level.
   */
  function handleSnap():Void
  {
    if (currentLiveInputStyle == None)
    {
      if (FlxG.keys.justPressed.LEFT && !FlxG.keys.pressed.CONTROL)
      {
        noteSnapQuantIndex--;
        if (noteSnapQuantIndex < 0) noteSnapQuantIndex = SNAP_QUANTS.length - 1;
      }

      if (FlxG.keys.justPressed.RIGHT && !FlxG.keys.pressed.CONTROL)
      {
        noteSnapQuantIndex++;
        if (noteSnapQuantIndex >= SNAP_QUANTS.length) noteSnapQuantIndex = 0;
      }
    }
  }

  /**
   * Handle display of the mouse cursor.
   */
  function handleCursor():Void
  {
    // Mouse sounds
    if (FlxG.mouse.justPressed) FlxG.sound.play(Paths.sound("chartingSounds/ClickDown"));
    if (FlxG.mouse.justReleased) FlxG.sound.play(Paths.sound("chartingSounds/ClickUp"));

    // Note: If a menu is open in HaxeUI, don't handle cursor behavior.
    var shouldHandleCursor:Bool = !(isHaxeUIFocused || playbarHeadDragging || isHaxeUIDialogOpen)
      || (selectionBoxStartPos != null)
      || (dragTargetNote != null || dragTargetEvent != null);

    var eventColumn:Int = (STRUMLINE_SIZE * 2 + 1) - 1;

    // trace('shouldHandleCursor: $shouldHandleCursor');

    if (shouldHandleCursor)
    {
      // Over the course of this big conditional block,
      // we determine what the cursor should look like,
      // and fall back to the default cursor if none of the conditions are met.
      var targetCursorMode:Null<CursorMode> = null;

      if (gridTiledSprite == null) throw "ERROR: Tried to handle cursor, but gridTiledSprite is null! Check ChartEditorState.buildGrid()";

      var overlapsGrid:Bool = FlxG.mouse.overlaps(gridTiledSprite);

      // Cursor position relative to the grid.
      var cursorX:Float = FlxG.mouse.screenX - gridTiledSprite.x;
      var cursorY:Float = FlxG.mouse.screenY - gridTiledSprite.y;

      var overlapsSelectionBorder:Bool = overlapsGrid
        && ((cursorX % 40) < (GRID_SELECTION_BORDER_WIDTH / 2)
          || (cursorX % 40) > (40 - (GRID_SELECTION_BORDER_WIDTH / 2))
            || (cursorY % 40) < (GRID_SELECTION_BORDER_WIDTH / 2) || (cursorY % 40) > (40 - (GRID_SELECTION_BORDER_WIDTH / 2)));

      var overlapsSelection:Bool = FlxG.mouse.overlaps(renderedSelectionSquares);

      var overlapsHealthIcons:Bool = FlxG.mouse.overlaps(healthIconBF) || FlxG.mouse.overlaps(healthIconDad);

      if (FlxG.mouse.justPressedMiddle)
      {
        if (scrollAnchorScreenPos == null)
        {
          scrollAnchorScreenPos = new FlxPoint(FlxG.mouse.screenX, FlxG.mouse.screenY);
          selectionBoxStartPos = null;
        }
        else
        {
          scrollAnchorScreenPos = null;
        }
      }

      if (FlxG.mouse.justPressed)
      {
        if (scrollAnchorScreenPos != null)
        {
          scrollAnchorScreenPos = null;
        }
        else if (gridPlayheadScrollArea != null && FlxG.mouse.overlaps(gridPlayheadScrollArea) && !isCursorOverHaxeUI)
        {
          gridPlayheadScrollAreaPressed = true;
        }
        else if (notePreview != null && FlxG.mouse.overlaps(notePreview) && !isCursorOverHaxeUI)
        {
          // Clicked note preview
          notePreviewScrollAreaStartPos = new FlxPoint(FlxG.mouse.screenX, FlxG.mouse.screenY);
        }
        else if (!isCursorOverHaxeUI && (!overlapsGrid || overlapsSelectionBorder))
        {
          selectionBoxStartPos = new FlxPoint(FlxG.mouse.screenX, FlxG.mouse.screenY);
          // Drawing selection box.
          targetCursorMode = Crosshair;
        }
        else if (overlapsSelection)
        {
          // Do nothing
          trace('Clicked on a selected note!');
        }
      }

      if (gridPlayheadScrollAreaPressed && FlxG.mouse.released)
      {
        gridPlayheadScrollAreaPressed = false;
      }

      if (notePreviewScrollAreaStartPos != null && FlxG.mouse.released)
      {
        notePreviewScrollAreaStartPos = null;
      }

      if (gridPlayheadScrollAreaPressed)
      {
        // Clicked on the playhead scroll area.
        // Move the playhead to the cursor position.
        this.playheadPositionInPixels = FlxG.mouse.screenY - MENU_BAR_HEIGHT - GRID_TOP_PAD;
        moveSongToScrollPosition();

        // Cursor should be a grabby hand.
        if (targetCursorMode == null) targetCursorMode = Grabbing;
      }

      // The song position of the cursor, in steps.
      var cursorFractionalStep:Float = cursorY / GRID_SIZE;
      var cursorMs:Float = Conductor.instance.getStepTimeInMs(cursorFractionalStep);
      // Round the cursor step to the nearest snap quant.
      var cursorSnappedStep:Float = Math.floor(cursorFractionalStep / noteSnapRatio) * noteSnapRatio;
      var cursorSnappedMs:Float = Conductor.instance.getStepTimeInMs(cursorSnappedStep);

      // The direction value for the column at the cursor.
      var cursorGridPos:Int = Math.floor(cursorX / GRID_SIZE);
      var cursorColumn:Int = gridColumnToNoteData(cursorGridPos);

      if (selectionBoxStartPos != null)
      {
        var cursorXStart:Float = selectionBoxStartPos.x - gridTiledSprite.x;
        var cursorYStart:Float = selectionBoxStartPos.y - gridTiledSprite.y;

        var hasDraggedMouse:Bool = Math.abs(cursorX - cursorXStart) > DRAG_THRESHOLD || Math.abs(cursorY - cursorYStart) > DRAG_THRESHOLD;

        // Determine if we dragged the mouse at all.
        if (hasDraggedMouse)
        {
          // Handle releasing the selection box.
          if (FlxG.mouse.justReleased)
          {
            // We released the mouse. Select the notes in the box.
            var cursorFractionalStepStart:Float = cursorYStart / GRID_SIZE;
            var cursorStepStart:Int = Math.floor(cursorFractionalStepStart);
            var cursorMsStart:Float = Conductor.instance.getStepTimeInMs(cursorStepStart);
            var cursorColumnBase:Int = Math.floor(cursorX / GRID_SIZE);
            var cursorColumnBaseStart:Int = Math.floor(cursorXStart / GRID_SIZE);

            // Since this selects based on noteData directly,
            // we don't need to specifically exclude sustain pieces.

            // This logic is gross because the columns go 4567-0123-8.
            // We build a list of columns to select.
            var columnStart:Int = Std.int(Math.min(cursorColumnBase, cursorColumnBaseStart));
            var columnEnd:Int = Std.int(Math.max(cursorColumnBase, cursorColumnBaseStart));
            var columns:Array<Int> = [for (i in columnStart...(columnEnd + 1)) i].map(function(i:Int):Int {
              if (i >= eventColumn)
              {
                // Don't invert the event column.
                return eventColumn;
              }
              else if (i >= STRUMLINE_SIZE)
              {
                // Invert the player columns.
                return i - STRUMLINE_SIZE;
              }
              else if (i >= 0)
              {
                // Invert the opponent columns.
                return i + STRUMLINE_SIZE;
              }
              else
              {
                // Minimum of 0.
                return 0;
              }
            });

            if (columns.length > 0)
            {
              var notesToSelect:Array<SongNoteData> = currentSongChartNoteData;
              notesToSelect = SongDataUtils.getNotesInTimeRange(notesToSelect, Math.min(cursorMsStart, cursorMs), Math.max(cursorMsStart, cursorMs));
              notesToSelect = SongDataUtils.getNotesWithData(notesToSelect, columns);

              var eventsToSelect:Array<SongEventData> = [];

              if (columns.indexOf(eventColumn) != -1)
              {
                // The drag selection included the event column.
                eventsToSelect = currentSongChartEventData;
                eventsToSelect = SongDataUtils.getEventsInTimeRange(eventsToSelect, Math.min(cursorMsStart, cursorMs), Math.max(cursorMsStart, cursorMs));
              }

              if (notesToSelect.length > 0 || eventsToSelect.length > 0)
              {
                if (FlxG.keys.pressed.CONTROL)
                {
                  // Add to the selection.
                  performCommand(new SelectItemsCommand(notesToSelect, eventsToSelect));
                }
                else
                {
                  // Set the selection.
                  performCommand(new SetItemSelectionCommand(notesToSelect, eventsToSelect, currentNoteSelection, currentEventSelection));
                }
              }
              else
              {
                // We made a selection box, but it didn't select anything.

                if (!FlxG.keys.pressed.CONTROL)
                {
                  // Deselect all items.
                  var shouldDeselect:Bool = !wasCursorOverHaxeUI && (currentNoteSelection.length > 0 || currentEventSelection.length > 0);
                  if (shouldDeselect)
                  {
                    performCommand(new DeselectAllItemsCommand(currentNoteSelection, currentEventSelection));
                  }
                }
              }
            }
            else
            {
              // We made a selection box, but it didn't select any columns.
            }

            // Clear the selection box.
            selectionBoxStartPos = null;
            setSelectionBoxBounds();
          }
          else
          {
            // Clicking and dragging.

            // Scroll the screen if the mouse is above or below the grid.
            if (FlxG.mouse.screenY < MENU_BAR_HEIGHT)
            {
              // Scroll up.
              var diff:Float = MENU_BAR_HEIGHT - FlxG.mouse.screenY;
              scrollPositionInPixels -= diff * 0.5; // Too fast!
              moveSongToScrollPosition();
            }
            else if (FlxG.mouse.screenY > (playbarHeadLayout?.y ?? 0.0))
            {
              // Scroll down.
              var diff:Float = FlxG.mouse.screenY - (playbarHeadLayout?.y ?? 0.0);
              scrollPositionInPixels += diff * 0.5; // Too fast!
              moveSongToScrollPosition();
            }

            // Render the selection box.
            var selectionRect:FlxRect = new FlxRect();
            selectionRect.x = Math.min(FlxG.mouse.screenX, selectionBoxStartPos.x);
            selectionRect.y = Math.min(FlxG.mouse.screenY, selectionBoxStartPos.y);
            selectionRect.width = Math.abs(FlxG.mouse.screenX - selectionBoxStartPos.x);
            selectionRect.height = Math.abs(FlxG.mouse.screenY - selectionBoxStartPos.y);
            setSelectionBoxBounds(selectionRect);

            targetCursorMode = Crosshair;
          }
        }
        else if (FlxG.mouse.justReleased)
        {
          // Clear the selection box.
          selectionBoxStartPos = null;
          setSelectionBoxBounds();

          if (overlapsGrid)
          {
            // We clicked on the grid without moving the mouse.

            // Find the first note that is at the cursor position.
            var highlightedNote:Null<ChartEditorNoteSprite> = renderedNotes.members.find(function(note:ChartEditorNoteSprite):Bool {
              // If note.alive is false, the note is dead and awaiting recycling.
              return note.alive && FlxG.mouse.overlaps(note);
            });
            var highlightedEvent:Null<ChartEditorEventSprite> = null;
            if (highlightedNote == null)
            {
              highlightedEvent = renderedEvents.members.find(function(event:ChartEditorEventSprite):Bool {
                return event.alive && FlxG.mouse.overlaps(event);
              });
            }

            if (FlxG.keys.pressed.CONTROL)
            {
              if (highlightedNote != null && highlightedNote.noteData != null)
              {
                // TODO: Handle the case of clicking on a sustain piece.
                // Control click to select/deselect an individual note.
                if (isNoteSelected(highlightedNote.noteData))
                {
                  performCommand(new DeselectItemsCommand([highlightedNote.noteData], []));
                }
                else
                {
                  performCommand(new SelectItemsCommand([highlightedNote.noteData], []));
                }
              }
              else if (highlightedEvent != null && highlightedEvent.eventData != null)
              {
                // Control click to select/deselect an individual note.
                if (isEventSelected(highlightedEvent.eventData))
                {
                  performCommand(new DeselectItemsCommand([], [highlightedEvent.eventData]));
                }
                else
                {
                  performCommand(new SelectItemsCommand([], [highlightedEvent.eventData]));
                }
              }
              else
              {
                // Do nothing if you control-clicked on an empty space.
              }
            }
            else
            {
              if (highlightedNote != null && highlightedNote.noteData != null)
              {
                // Click a note to select it.
                performCommand(new SetItemSelectionCommand([highlightedNote.noteData], [], currentNoteSelection, currentEventSelection));
              }
              else if (highlightedEvent != null && highlightedEvent.eventData != null)
              {
                // Click an event to select it.
                performCommand(new SetItemSelectionCommand([], [highlightedEvent.eventData], currentNoteSelection, currentEventSelection));
              }
              else
              {
                // Click on an empty space to deselect everything.
                var shouldDeselect:Bool = !wasCursorOverHaxeUI && (currentNoteSelection.length > 0 || currentEventSelection.length > 0);
                if (shouldDeselect)
                {
                  performCommand(new DeselectAllItemsCommand(currentNoteSelection, currentEventSelection));
                }
              }
            }
          }
          else
          {
            // If we clicked and released outside the grid.

            if (!FlxG.keys.pressed.CONTROL)
            {
              // Deselect all items.
              var shouldDeselect:Bool = !wasCursorOverHaxeUI && (currentNoteSelection.length > 0 || currentEventSelection.length > 0);
              if (shouldDeselect)
              {
                performCommand(new DeselectAllItemsCommand(currentNoteSelection, currentEventSelection));
              }
            }
          }
        }
      }
      else if (notePreviewScrollAreaStartPos != null)
      {
        // Player is clicking and holding on note preview to scrub around.
        targetCursorMode = Grabbing;

        var clickedPosInPixels:Float = FlxMath.remapToRange(FlxG.mouse.screenY, (notePreview?.y ?? 0.0),
          (notePreview?.y ?? 0.0) + (notePreview?.height ?? 0.0), 0, songLengthInPixels);

        scrollPositionInPixels = clickedPosInPixels;
        moveSongToScrollPosition();
      }
      else if (scrollAnchorScreenPos != null)
      {
        // Cursor should be a scroll anchor.
        targetCursorMode = Scroll;
      }
      else if (dragTargetNote != null || dragTargetEvent != null)
      {
        if (FlxG.mouse.justReleased)
        {
          // Perform the actual drag operation.
          var dragDistanceSteps:Float = dragTargetCurrentStep;
          var dragDistanceMs:Float = 0;
          if (dragTargetNote != null && dragTargetNote.noteData != null)
          {
            dragDistanceMs = Conductor.instance.getStepTimeInMs(dragTargetNote.noteData.getStepTime() + dragDistanceSteps) - dragTargetNote.noteData.time;
          }
          else if (dragTargetEvent != null && dragTargetEvent.eventData != null)
          {
            dragDistanceMs = Conductor.instance.getStepTimeInMs(dragTargetEvent.eventData.getStepTime() + dragDistanceSteps) - dragTargetEvent.eventData.time;
          }
          var dragDistanceColumns:Int = dragTargetCurrentColumn;

          if (currentNoteSelection.length > 0 && currentEventSelection.length > 0)
          {
            // Both notes and events are selected.
            performCommand(new MoveItemsCommand(currentNoteSelection, currentEventSelection, dragDistanceMs, dragDistanceColumns));
          }
          else if (currentNoteSelection.length > 0)
          {
            // Only notes are selected.
            performCommand(new MoveNotesCommand(currentNoteSelection, dragDistanceMs, dragDistanceColumns));
          }
          else if (currentEventSelection.length > 0)
          {
            // Only events are selected.
            performCommand(new MoveEventsCommand(currentEventSelection, dragDistanceMs));
          }

          // Finished dragging. Release the note at the new position.
          dragTargetNote = null;
          dragTargetEvent = null;

          noteDisplayDirty = true;

          dragTargetCurrentStep = 0;
          dragTargetCurrentColumn = 0;
        }
        else
        {
          // Player is clicking and holding on a selected note or event to move the selection around.
          targetCursorMode = Grabbing;

          // Scroll the screen if the mouse is above or below the grid.
          if (FlxG.mouse.screenY < MENU_BAR_HEIGHT)
          {
            // Scroll up.
            var diff:Float = MENU_BAR_HEIGHT - FlxG.mouse.screenY;
            scrollPositionInPixels -= diff * 0.5; // Too fast!
            moveSongToScrollPosition();
          }
          else if (FlxG.mouse.screenY > (playbarHeadLayout?.y ?? 0.0))
          {
            // Scroll down.
            var diff:Float = FlxG.mouse.screenY - (playbarHeadLayout?.y ?? 0.0);
            scrollPositionInPixels += diff * 0.5; // Too fast!
            moveSongToScrollPosition();
          }

          // Calculate distance between the position dragged to and the original position.
          var stepTime:Float = 0;
          if (dragTargetNote != null && dragTargetNote.noteData != null)
          {
            stepTime = dragTargetNote.noteData.getStepTime();
          }
          else if (dragTargetEvent != null && dragTargetEvent.eventData != null)
          {
            stepTime = dragTargetEvent.eventData.getStepTime();
          }
          var dragDistanceSteps:Float = Conductor.instance.getTimeInSteps(cursorSnappedMs).clamp(0, songLengthInSteps - (1 * noteSnapRatio)) - stepTime;
          var data:Int = 0;
          var noteGridPos:Int = 0;
          if (dragTargetNote != null && dragTargetNote.noteData != null)
          {
            data = dragTargetNote.noteData.data;
            noteGridPos = noteDataToGridColumn(data);
          }
          else if (dragTargetEvent != null)
          {
            data = ChartEditorState.STRUMLINE_SIZE * 2 + 1;
          }
          var dragDistanceColumns:Int = cursorGridPos - noteGridPos;

          if (dragTargetCurrentStep != dragDistanceSteps || dragTargetCurrentColumn != dragDistanceColumns)
          {
            // Play a sound as we drag.
            this.playSound(Paths.sound('chartingSounds/noteLay'));

            trace('Dragged ${dragDistanceColumns} X and ${dragDistanceSteps} Y.');
            dragTargetCurrentStep = dragDistanceSteps;
            dragTargetCurrentColumn = dragDistanceColumns;

            noteDisplayDirty = true;
          }
        }
      }
      else if (currentPlaceNoteData != null)
      {
        // Handle extending the note as you drag.

        var stepTime:Float = inline currentPlaceNoteData.getStepTime();
        var dragLengthSteps:Float = Conductor.instance.getTimeInSteps(cursorSnappedMs) - stepTime;
        var dragLengthMs:Float = dragLengthSteps * Conductor.instance.stepLengthMs;
        var dragLengthPixels:Float = dragLengthSteps * GRID_SIZE;

        if (gridGhostNote != null && gridGhostNote.noteData != null && gridGhostHoldNote != null)
        {
          if (dragLengthSteps > 0)
          {
            if (dragLengthCurrent != dragLengthSteps)
            {
              stretchySounds = !stretchySounds;
              this.playSound(Paths.sound('chartingSounds/stretch' + (stretchySounds ? '1' : '2') + '_UI'));

              dragLengthCurrent = dragLengthSteps;
            }

            gridGhostHoldNote.visible = true;
            gridGhostHoldNote.noteData = gridGhostNote.noteData;
            gridGhostHoldNote.noteDirection = gridGhostNote.noteData.getDirection();

            gridGhostHoldNote.setHeightDirectly(dragLengthPixels, true);

            gridGhostHoldNote.updateHoldNotePosition(renderedHoldNotes);
          }
          else
          {
            gridGhostHoldNote.visible = false;
            gridGhostHoldNote.setHeightDirectly(0);
          }
        }

        if (FlxG.mouse.justReleased)
        {
          if (dragLengthSteps > 0)
          {
            this.playSound(Paths.sound('chartingSounds/stretchSNAP_UI'));
            // Apply the new length.
            performCommand(new ExtendNoteLengthCommand(currentPlaceNoteData, dragLengthMs));
          }

          // Finished dragging. Release the note.
          currentPlaceNoteData = null;
        }
        else
        {
          // Cursor should be a grabby hand.
          if (targetCursorMode == null) targetCursorMode = Grabbing;
        }
      }
      else
      {
        if (FlxG.mouse.justPressed)
        {
          // Just clicked to place a note.
          if (!isCursorOverHaxeUI && overlapsGrid && !overlapsSelectionBorder)
          {
            // We clicked on the grid without moving the mouse.

            // Find the first note that is at the cursor position.
            var highlightedNote:Null<ChartEditorNoteSprite> = renderedNotes.members.find(function(note:ChartEditorNoteSprite):Bool {
              // If note.alive is false, the note is dead and awaiting recycling.
              return note.alive && FlxG.mouse.overlaps(note);
            });
            var highlightedEvent:Null<ChartEditorEventSprite> = null;
            if (highlightedNote == null)
            {
              highlightedEvent = renderedEvents.members.find(function(event:ChartEditorEventSprite):Bool {
                // If event.alive is false, the event is dead and awaiting recycling.
                return event.alive && FlxG.mouse.overlaps(event);
              });
            }

            if (FlxG.keys.pressed.CONTROL)
            {
              // Control click to select/deselect an individual note.
              if (highlightedNote != null && highlightedNote.noteData != null)
              {
                if (isNoteSelected(highlightedNote.noteData))
                {
                  performCommand(new DeselectItemsCommand([highlightedNote.noteData], []));
                }
                else
                {
                  performCommand(new SelectItemsCommand([highlightedNote.noteData], []));
                }
              }
              else if (highlightedEvent != null && highlightedEvent.eventData != null)
              {
                if (isEventSelected(highlightedEvent.eventData))
                {
                  performCommand(new DeselectItemsCommand([], [highlightedEvent.eventData]));
                }
                else
                {
                  performCommand(new SelectItemsCommand([], [highlightedEvent.eventData]));
                }
              }
              else
              {
                // Do nothing when control clicking nothing.
              }
            }
            else
            {
              if (highlightedNote != null && highlightedNote.noteData != null)
              {
                if (isNoteSelected(highlightedNote.noteData))
                {
                  // Clicked a selected event, start dragging.
                  dragTargetNote = highlightedNote;
                }
                else
                {
                  // If you click an unselected note, and aren't holding Control, deselect everything else.
                  performCommand(new SetItemSelectionCommand([highlightedNote.noteData], [], currentNoteSelection, currentEventSelection));
                }
              }
              else if (highlightedEvent != null && highlightedEvent.eventData != null)
              {
                if (isEventSelected(highlightedEvent.eventData))
                {
                  // Clicked a selected event, start dragging.
                  dragTargetEvent = highlightedEvent;
                }
                else
                {
                  // If you click an unselected event, and aren't holding Control, deselect everything else.
                  performCommand(new SetItemSelectionCommand([], [highlightedEvent.eventData], currentNoteSelection, currentEventSelection));
                }
              }
              else
              {
                // Click a blank space to place a note and select it.

                if (cursorGridPos == eventColumn)
                {
                  // Create an event and place it in the chart.
                  // TODO: Figure out configuring event data.
                  var newEventData:SongEventData = new SongEventData(cursorSnappedMs, selectedEventKind, selectedEventData.clone());

                  performCommand(new AddEventsCommand([newEventData], FlxG.keys.pressed.CONTROL));
                }
                else
                {
                  // Create a note and place it in the chart.
                  var newNoteData:SongNoteData = new SongNoteData(cursorSnappedMs, cursorColumn, 0, selectedNoteKind.clone());

                  performCommand(new AddNotesCommand([newNoteData], FlxG.keys.pressed.CONTROL));

                  currentPlaceNoteData = newNoteData;
                }
              }
            }
          }
          else
          {
            // If we clicked and released outside the grid (or on HaxeUI), do nothing.
          }
        }

        var rightMouseUpdated:Bool = (FlxG.mouse.justPressedRight)
          || (FlxG.mouse.pressedRight && (FlxG.mouse.deltaX > 0 || FlxG.mouse.deltaY > 0));
        if (rightMouseUpdated && overlapsGrid)
        {
          // We right clicked on the grid.

          // Find the first note that is at the cursor position.
          var highlightedNote:Null<ChartEditorNoteSprite> = renderedNotes.members.find(function(note:ChartEditorNoteSprite):Bool {
            // If note.alive is false, the note is dead and awaiting recycling.
            return note.alive && FlxG.mouse.overlaps(note);
          });
          var highlightedEvent:Null<ChartEditorEventSprite> = null;
          if (highlightedNote == null)
          {
            highlightedEvent = renderedEvents.members.find(function(event:ChartEditorEventSprite):Bool {
              // If event.alive is false, the event is dead and awaiting recycling.
              return event.alive && FlxG.mouse.overlaps(event);
            });
          }

          if (highlightedNote != null && highlightedNote.noteData != null)
          {
            // TODO: Handle the case of clicking on a sustain piece.
            // Remove the note.
            performCommand(new RemoveNotesCommand([highlightedNote.noteData]));
          }
          else if (highlightedEvent != null && highlightedEvent.eventData != null)
          {
            // Remove the event.
            performCommand(new RemoveEventsCommand([highlightedEvent.eventData]));
          }
          else
          {
            // Right clicked on nothing.
          }
        }

        var isOrWillSelect = overlapsSelection || dragTargetNote != null || dragTargetEvent != null;
        // Handle grid cursor.
        if (!isCursorOverHaxeUI && overlapsGrid && !isOrWillSelect && !overlapsSelectionBorder && !gridPlayheadScrollAreaPressed)
        {
          // Indicate that we can place a note here.

          if (cursorGridPos == eventColumn)
          {
            if (gridGhostNote != null) gridGhostNote.visible = false;
            if (gridGhostHoldNote != null) gridGhostHoldNote.visible = false;

            if (gridGhostEvent == null) throw "ERROR: Tried to handle cursor, but gridGhostEvent is null! Check ChartEditorState.buildGrid()";

            var eventData:SongEventData = gridGhostEvent.eventData != null ? gridGhostEvent.eventData : new SongEventData(cursorMs, selectedEventKind, null);

            if (selectedEventKind != eventData.event)
            {
              eventData.event = selectedEventKind;
            }
            eventData.time = cursorSnappedMs;

            gridGhostEvent.visible = true;
            gridGhostEvent.eventData = eventData;
            gridGhostEvent.updateEventPosition(renderedEvents);

            targetCursorMode = Cell;
          }
          else
          {
            if (gridGhostEvent != null) gridGhostEvent.visible = false;

            if (gridGhostNote == null) throw "ERROR: Tried to handle cursor, but gridGhostNote is null! Check ChartEditorState.buildGrid()";

            var noteData:SongNoteData = gridGhostNote.noteData != null ? gridGhostNote.noteData : new SongNoteData(cursorMs, cursorColumn, 0, selectedNoteKind);

            if (cursorColumn != noteData.data || selectedNoteKind != noteData.kind)
            {
              noteData.kind = selectedNoteKind;
              noteData.data = cursorColumn;
              gridGhostNote.playNoteAnimation();
            }
            noteData.time = cursorSnappedMs;

            gridGhostNote.visible = true;
            gridGhostNote.noteData = noteData;
            gridGhostNote.updateNotePosition(renderedNotes);

            targetCursorMode = Cell;
          }
        }
        else
        {
          if (gridGhostNote != null) gridGhostNote.visible = false;
          if (gridGhostHoldNote != null) gridGhostHoldNote.visible = false;
          if (gridGhostEvent != null) gridGhostEvent.visible = false;
        }
      }

      if (targetCursorMode == null)
      {
        if (FlxG.mouse.pressed)
        {
          if (overlapsSelection)
          {
            targetCursorMode = Grabbing;
          }
          if (overlapsSelectionBorder)
          {
            targetCursorMode = Crosshair;
          }
        }
        else
        {
          if (!isCursorOverHaxeUI)
          {
            if (notePreview != null && FlxG.mouse.overlaps(notePreview))
            {
              targetCursorMode = Pointer;
            }
            else if (gridPlayheadScrollArea != null && FlxG.mouse.overlaps(gridPlayheadScrollArea))
            {
              targetCursorMode = Pointer;
            }
            else if (overlapsSelection)
            {
              targetCursorMode = Pointer;
            }
            else if (overlapsSelectionBorder)
            {
              targetCursorMode = Crosshair;
            }
            else if (overlapsGrid)
            {
              targetCursorMode = Cell;
            }
            else if (overlapsHealthIcons)
            {
              targetCursorMode = Pointer;
            }
          }
        }
      }

      // Actually set the cursor mode to the one we specified earlier.
      Cursor.cursorMode = targetCursorMode ?? Default;
    }
    else
    {
      if (gridGhostNote != null) gridGhostNote.visible = false;
      if (gridGhostHoldNote != null) gridGhostHoldNote.visible = false;
      if (gridGhostEvent != null) gridGhostEvent.visible = false;

      // Do not set Cursor.cursorMode here, because it will be set by the HaxeUI.
    }
  }

  function handleToolboxes():Void
  {
    handleDifficultyToolbox();
    handlePlayerPreviewToolbox();
    handleOpponentPreviewToolbox();
  }

  function handleDifficultyToolbox():Void
  {
    if (difficultySelectDirty)
    {
      difficultySelectDirty = false;

      // Manage the Select Difficulty tree view.
      var difficultyToolbox:Null<CollapsibleDialog> = this.getToolbox_OLD(CHART_EDITOR_TOOLBOX_DIFFICULTY_LAYOUT);
      if (difficultyToolbox == null) return;

      var treeView:Null<TreeView> = difficultyToolbox.findComponent('difficultyToolboxTree');
      if (treeView == null) return;

      // Clear the tree view so we can rebuild it.
      treeView.clearNodes();

      // , icon: 'haxeui-core/styles/default/haxeui_tiny.png'
      var treeSong:TreeViewNode = treeView.addNode({id: 'stv_song', text: 'S: $currentSongName'});
      treeSong.expanded = true;

      for (curVariation in availableVariations)
      {
        trace('DIFFICULTY TOOLBOX: Variation ${curVariation}');
        var variationMetadata:Null<SongMetadata> = songMetadata.get(curVariation);
        if (variationMetadata == null) continue;

        var treeVariation:TreeViewNode = treeSong.addNode(
          {
            id: 'stv_variation_$curVariation',
            text: 'V: ${curVariation.toTitleCase()}'
          });
        treeVariation.expanded = true;

        var difficultyList:Array<String> = variationMetadata.playData.difficulties;

        for (difficulty in difficultyList)
        {
          trace('DIFFICULTY TOOLBOX: Difficulty ${curVariation}_$difficulty');
          var _treeDifficulty:TreeViewNode = treeVariation.addNode(
            {
              id: 'stv_difficulty_${curVariation}_$difficulty',
              text: 'D: ${difficulty.toTitleCase()}'
            });
        }
      }

      treeView.onChange = onChangeTreeDifficulty;
      refreshDifficultyTreeSelection(treeView);
    }
  }

  function handlePlayerPreviewToolbox():Void
  {
    // Manage the Select Difficulty tree view.
    var charPreviewToolbox:Null<CollapsibleDialog> = this.getToolbox_OLD(CHART_EDITOR_TOOLBOX_PLAYER_PREVIEW_LAYOUT);
    if (charPreviewToolbox == null) return;

    // TODO: Re-enable the player preview once we figure out the performance issues.
    var charPlayer:Null<CharacterPlayer> = null; // charPreviewToolbox.findComponent('charPlayer');
    if (charPlayer == null) return;

    currentPlayerCharacterPlayer = charPlayer;

    if (playerPreviewDirty)
    {
      playerPreviewDirty = false;

      if (currentSongMetadata.playData.characters.player != charPlayer.charId)
      {
        if (healthIconBF != null) healthIconBF.characterId = currentSongMetadata.playData.characters.player;

        charPlayer.loadCharacter(currentSongMetadata.playData.characters.player);
        charPlayer.characterType = CharacterType.BF;
        charPlayer.flip = true;
        charPlayer.targetScale = 0.5;

        charPreviewToolbox.title = 'Player Preview - ${charPlayer.charName}';
      }

      if (charPreviewToolbox != null && !charPreviewToolbox.minimized)
      {
        charPreviewToolbox.width = charPlayer.width + 32;
        charPreviewToolbox.height = charPlayer.height + 64;
      }
    }
  }

  function handleOpponentPreviewToolbox():Void
  {
    // Manage the Select Difficulty tree view.
    var charPreviewToolbox:Null<CollapsibleDialog> = this.getToolbox_OLD(CHART_EDITOR_TOOLBOX_OPPONENT_PREVIEW_LAYOUT);
    if (charPreviewToolbox == null) return;

    // TODO: Re-enable the player preview once we figure out the performance issues.
    var charPlayer:Null<CharacterPlayer> = null; // charPreviewToolbox.findComponent('charPlayer');
    if (charPlayer == null) return;

    currentOpponentCharacterPlayer = charPlayer;

    if (opponentPreviewDirty)
    {
      opponentPreviewDirty = false;

      if (currentSongMetadata.playData.characters.opponent != charPlayer.charId)
      {
        if (healthIconDad != null) healthIconDad.characterId = currentSongMetadata.playData.characters.opponent;

        charPlayer.loadCharacter(currentSongMetadata.playData.characters.opponent);
        charPlayer.characterType = CharacterType.DAD;
        charPlayer.flip = false;
        charPlayer.targetScale = 0.5;

        charPreviewToolbox.title = 'Opponent Preview - ${charPlayer.charName}';
      }

      if (charPreviewToolbox != null && !charPreviewToolbox.minimized)
      {
        charPreviewToolbox.width = charPlayer.width + 32;
        charPreviewToolbox.height = charPlayer.height + 64;
      }
    }
  }

  /**
   * Handles display elements for the playbar at the bottom.
   */
  function handlePlaybar():Void
  {
    if (playbarHeadLayout == null) throw "ERROR: Tried to handle playbar, but playbarHeadLayout is null!";

    // Make sure the playbar is never nudged out of the correct spot.
    playbarHeadLayout.x = 4;
    playbarHeadLayout.y = FlxG.height - 48 - 8;

    // Move the playhead to match the song position, if we aren't dragging it.
    if (!playbarHeadDragging)
    {
      var songPosPercent = scrollPositionInPixels / (songLengthInPixels) * 100;

      if (playbarHeadLayout.playbarHead.value != songPosPercent) playbarHeadLayout.playbarHead.value = songPosPercent;
    }

    var songPos:Float = Conductor.instance.songPosition + Conductor.instance.instrumentalOffset;
    var songPosSeconds:String = Std.string(Math.floor((Math.abs(songPos) / 1000) % 60)).lpad('0', 2);
    var songPosMinutes:String = Std.string(Math.floor((Math.abs(songPos) / 1000) / 60)).lpad('0', 2);
    if (songPos < 0) songPosMinutes = '-' + songPosMinutes;
    var songPosString:String = '${songPosMinutes}:${songPosSeconds}';

    if (playbarSongPos.value != songPosString) playbarSongPos.value = songPosString;

    var songRemaining:Float = Math.max(songLengthInMs - songPos, 0.0);
    var songRemainingSeconds:String = Std.string(Math.floor((songRemaining / 1000) % 60)).lpad('0', 2);
    var songRemainingMinutes:String = Std.string(Math.floor((songRemaining / 1000) / 60)).lpad('0', 2);
    var songRemainingString:String = '-${songRemainingMinutes}:${songRemainingSeconds}';

    if (playbarSongRemaining.value != songRemainingString) playbarSongRemaining.value = songRemainingString;

    playbarNoteSnap.text = '1/${noteSnapQuant}';
    playbarDifficulty.text = "Difficulty: " + selectedDifficulty.toTitleCase();
<<<<<<< HEAD
    playbarBPM.text = "BPM: " + Conductor.instance.currentTimeChange.bpm;
=======
    playbarBPM.text = "BPM: " + (Conductor.currentTimeChange?.bpm ?? 0.0);
>>>>>>> 43872bb2
  }

  function handlePlayhead():Void
  {
    // Place notes at the playhead.
    switch (currentLiveInputStyle)
    {
      case ChartEditorLiveInputStyle.WASD:
        if (FlxG.keys.justPressed.A) placeNoteAtPlayhead(4);
        if (FlxG.keys.justPressed.S) placeNoteAtPlayhead(5);
        if (FlxG.keys.justPressed.W) placeNoteAtPlayhead(6);
        if (FlxG.keys.justPressed.D) placeNoteAtPlayhead(7);

        if (FlxG.keys.justPressed.LEFT) placeNoteAtPlayhead(0);
        if (FlxG.keys.justPressed.DOWN) placeNoteAtPlayhead(1);
        if (FlxG.keys.justPressed.UP) placeNoteAtPlayhead(2);
        if (FlxG.keys.justPressed.RIGHT) placeNoteAtPlayhead(3);
      case ChartEditorLiveInputStyle.NumberKeys:
        // Flipped because Dad is on the left but represents data 0-3.
        if (FlxG.keys.justPressed.ONE) placeNoteAtPlayhead(4);
        if (FlxG.keys.justPressed.TWO) placeNoteAtPlayhead(5);
        if (FlxG.keys.justPressed.THREE) placeNoteAtPlayhead(6);
        if (FlxG.keys.justPressed.FOUR) placeNoteAtPlayhead(7);

        if (FlxG.keys.justPressed.FIVE) placeNoteAtPlayhead(0);
        if (FlxG.keys.justPressed.SIX) placeNoteAtPlayhead(1);
        if (FlxG.keys.justPressed.SEVEN) placeNoteAtPlayhead(2);
        if (FlxG.keys.justPressed.EIGHT) placeNoteAtPlayhead(3);
      case ChartEditorLiveInputStyle.None:
        // Do nothing.
    }
  }

  function placeNoteAtPlayhead(column:Int):Void
  {
    var playheadPos:Float = scrollPositionInPixels + playheadPositionInPixels;
    var playheadPosFractionalStep:Float = playheadPos / GRID_SIZE / noteSnapRatio;
    var playheadPosStep:Int = Std.int(Math.floor(playheadPosFractionalStep));
    var playheadPosSnappedMs:Float = playheadPosStep * Conductor.instance.stepLengthMs * noteSnapRatio;

    // Look for notes within 1 step of the playhead.
    var notesAtPos:Array<SongNoteData> = SongDataUtils.getNotesInTimeRange(currentSongChartNoteData, playheadPosSnappedMs,
      playheadPosSnappedMs + Conductor.instance.stepLengthMs * noteSnapRatio);
    notesAtPos = SongDataUtils.getNotesWithData(notesAtPos, [column]);

    if (notesAtPos.length == 0)
    {
      var newNoteData:SongNoteData = new SongNoteData(playheadPosSnappedMs, column, 0, selectedNoteKind);
      performCommand(new AddNotesCommand([newNoteData], FlxG.keys.pressed.CONTROL));
    }
    else
    {
      trace('Already a note there.');
    }
  }

  /**
   * Handle aligning the health icons next to the grid.
   */
  function handleHealthIcons():Void
  {
    if (healthIconsDirty)
    {
      var charDataBF = CharacterDataParser.fetchCharacterData(currentSongMetadata.playData.characters.player);
      var charDataDad = CharacterDataParser.fetchCharacterData(currentSongMetadata.playData.characters.opponent);
      if (healthIconBF != null)
      {
        healthIconBF.configure(charDataBF?.healthIcon);
        healthIconBF.size *= 0.5; // Make the icon smaller in Chart Editor.
        healthIconBF.flipX = !healthIconBF.flipX; // BF faces the other way.
      }
      if (healthIconDad != null)
      {
        healthIconDad.configure(charDataDad?.healthIcon);
        healthIconDad.size *= 0.5; // Make the icon smaller in Chart Editor.
      }
      healthIconsDirty = false;
    }

    // Right align, and visibly center, the BF health icon.
    if (healthIconBF != null)
    {
      // Base X position to the right of the grid.
      healthIconBF.x = (gridTiledSprite == null) ? (0) : (gridTiledSprite.x + gridTiledSprite.width + 45 - (healthIconBF.width / 2));
      healthIconBF.y = (gridTiledSprite == null) ? (0) : (MENU_BAR_HEIGHT + GRID_TOP_PAD + 30 - (healthIconBF.height / 2));
    }

    // Visibly center the Dad health icon.
    if (healthIconDad != null)
    {
      healthIconDad.x = (gridTiledSprite == null) ? (0) : (gridTiledSprite.x - 45 - (healthIconDad.width / 2));
      healthIconDad.y = (gridTiledSprite == null) ? (0) : (MENU_BAR_HEIGHT + GRID_TOP_PAD + 30 - (healthIconDad.height / 2));
    }
  }

  /**
   * Handle keybinds for File menu items.
   */
  function handleFileKeybinds():Void
  {
    // CTRL + N = New Chart
    if (FlxG.keys.pressed.CONTROL && FlxG.keys.justPressed.N && !isHaxeUIDialogOpen)
    {
      this.openWelcomeDialog(true);
    }

    // CTRL + O = Open Chart
    if (FlxG.keys.pressed.CONTROL && FlxG.keys.justPressed.O && !isHaxeUIDialogOpen)
    {
      this.openBrowseFNFC(true);
    }

    if (FlxG.keys.pressed.CONTROL && FlxG.keys.justPressed.S && !isHaxeUIDialogOpen)
    {
      if (currentWorkingFilePath == null || FlxG.keys.pressed.SHIFT)
      {
        // CTRL + SHIFT + S = Save As
        this.exportAllSongData(false, null, function(path:String) {
          // CTRL + SHIFT + S Successful
          this.success('Saved Chart', 'Chart saved successfully to ${path}.');
        }, function() {
          // CTRL + SHIFT + S Cancelled
        });
      }
      else
      {
        // CTRL + S = Save Chart
        this.exportAllSongData(true, currentWorkingFilePath);
        this.success('Saved Chart', 'Chart saved successfully to ${currentWorkingFilePath}.');
      }
    }

    // CTRL + Q = Quit to Menu
    if (FlxG.keys.pressed.CONTROL && FlxG.keys.justPressed.Q)
    {
      quitChartEditor();
    }
  }

  @:nullSafety(Off)
  function quitChartEditor():Void
  {
    autoSave();
    stopWelcomeMusic();
    // TODO: PR Flixel to make onComplete nullable.
    if (audioInstTrack != null) audioInstTrack.onComplete = null;
    FlxG.switchState(new MainMenuState());

    resetWindowTitle();
  }

  /**
   * Handle keybinds for edit menu items.
   */
  function handleEditKeybinds():Void
  {
    // CTRL + Z = Undo
    if (undoKeyHandler.activated)
    {
      undoLastCommand();
    }

    // CTRL + Y = Redo
    if (redoKeyHandler.activated)
    {
      redoLastCommand();
    }

    // CTRL + C = Copy
    if (FlxG.keys.pressed.CONTROL && FlxG.keys.justPressed.C)
    {
      if (currentNoteSelection.length > 0)
      {
        txtCopyNotif.visible = true;
        txtCopyNotif.text = "Copied " + currentNoteSelection.length + " notes to clipboard";
        txtCopyNotif.x = FlxG.mouse.x - (txtCopyNotif.width / 2);
        txtCopyNotif.y = FlxG.mouse.y - 16;
        FlxTween.tween(txtCopyNotif, {y: txtCopyNotif.y - 32}, 0.5,
          {
            type: FlxTween.ONESHOT,
            ease: FlxEase.quadOut,
            onComplete: function(_) {
              txtCopyNotif.visible = false;
            }
          });

        for (note in renderedNotes.members)
        {
          if (isNoteSelected(note.noteData))
          {
            FlxTween.globalManager.cancelTweensOf(note);
            FlxTween.globalManager.cancelTweensOf(note.scale);
            note.playNoteAnimation();
            var prevX:Float = note.scale.x;
            var prevY:Float = note.scale.y;

            note.scale.x *= 1.2;
            note.scale.y *= 1.2;

            note.angle = FlxG.random.bool() ? -10 : 10;
            FlxTween.tween(note, {"angle": 0}, 0.8, {ease: FlxEase.elasticOut});

            FlxTween.tween(note.scale, {"y": prevX, "x": prevY}, 0.7,
              {
                ease: FlxEase.elasticOut,
                onComplete: function(_) {
                  note.playNoteAnimation();
                }
              });
          }
        }
      }

      // We don't need a command for this since we can't undo it.
      SongDataUtils.writeItemsToClipboard(
        {
          notes: SongDataUtils.buildNoteClipboard(currentNoteSelection),
          events: SongDataUtils.buildEventClipboard(currentEventSelection),
        });
    }

    // CTRL + X = Cut
    if (FlxG.keys.pressed.CONTROL && FlxG.keys.justPressed.X)
    {
      // Cut selected notes.
      performCommand(new CutItemsCommand(currentNoteSelection, currentEventSelection));
    }

    // CTRL + V = Paste
    if (FlxG.keys.pressed.CONTROL && FlxG.keys.justPressed.V)
    {
      // CTRL + SHIFT + V = Paste Unsnapped.
      var targetMs:Float = if (FlxG.keys.pressed.SHIFT)
      {
        scrollPositionInMs + playheadPositionInMs;
      }
      else
      {
        var targetMs:Float = scrollPositionInMs + playheadPositionInMs;
        var targetStep:Float = Conductor.instance.getTimeInSteps(targetMs);
        var targetSnappedStep:Float = Math.floor(targetStep / noteSnapRatio) * noteSnapRatio;
        var targetSnappedMs:Float = Conductor.instance.getStepTimeInMs(targetSnappedStep);
        targetSnappedMs;
      }
      performCommand(new PasteItemsCommand(targetMs));
    }

    // DELETE = Delete
    var delete:Bool = FlxG.keys.justPressed.DELETE;

    // on macbooks, Delete == backspace
    #if mac
    delete = delete || FlxG.keys.justPressed.BACKSPACE;
    #end

    if (delete)
    {
      // Delete selected items.
      if (currentNoteSelection.length > 0 && currentEventSelection.length > 0)
      {
        performCommand(new RemoveItemsCommand(currentNoteSelection, currentEventSelection));
      }
      else if (currentNoteSelection.length > 0)
      {
        performCommand(new RemoveNotesCommand(currentNoteSelection));
      }
      else if (currentEventSelection.length > 0)
      {
        performCommand(new RemoveEventsCommand(currentEventSelection));
      }
    }

    // CTRL + F = Flip Notes
    if (FlxG.keys.pressed.CONTROL && FlxG.keys.justPressed.F)
    {
      // Flip selected notes.
      performCommand(new FlipNotesCommand(currentNoteSelection));
    }

    // CTRL + A = Select All
    if (FlxG.keys.pressed.CONTROL && FlxG.keys.justPressed.A)
    {
      // Select all items.
      performCommand(new SelectAllItemsCommand(currentNoteSelection, currentEventSelection));
    }

    // CTRL + I = Select Inverse
    if (FlxG.keys.pressed.CONTROL && FlxG.keys.justPressed.I)
    {
      // Select unselected items and deselect selected items.
      performCommand(new InvertSelectedItemsCommand(currentNoteSelection, currentEventSelection));
    }

    // CTRL + D = Select None
    if (FlxG.keys.pressed.CONTROL && FlxG.keys.justPressed.D)
    {
      // Deselect all items.
      performCommand(new DeselectAllItemsCommand(currentNoteSelection, currentEventSelection));
    }
  }

  /**
   * Handle keybinds for View menu items.
   */
  function handleViewKeybinds():Void
  {
    if (currentLiveInputStyle == None)
    {
      if (FlxG.keys.pressed.CONTROL && FlxG.keys.justPressed.LEFT)
      {
        incrementDifficulty(-1);
      }
      if (FlxG.keys.pressed.CONTROL && FlxG.keys.justPressed.RIGHT)
      {
        incrementDifficulty(1);
      }
      // Would bind Ctrl+A and Ctrl+D here, but they are already bound to Select All and Select None.
    }
  }

  /**
   * Handle keybinds for the Test menu items.
   */
  function handleTestKeybinds():Void
  {
    if (!isHaxeUIDialogOpen && !isHaxeUIFocused && FlxG.keys.justPressed.ENTER)
    {
      var minimal = FlxG.keys.pressed.SHIFT;
      this.hideAllToolboxes();
      testSongInPlayState(minimal);
    }
  }

  /**
   * Handle keybinds for Help menu items.
   */
  function handleHelpKeybinds():Void
  {
    // F1 = Open Help
    if (FlxG.keys.justPressed.F1) this.openUserGuideDialog();

    // DEBUG KEYBIND: Ctrl + Alt + Shift + L = Crash the game.
    #if debug
    if (FlxG.keys.pressed.CONTROL && FlxG.keys.pressed.ALT && FlxG.keys.pressed.SHIFT && FlxG.keys.justPressed.L)
    {
      throw "DEBUG: Crashing the chart editor!";
    }
    #end
  }

  override function handleQuickWatch():Void
  {
    super.handleQuickWatch();

    FlxG.watch.addQuick('musicTime', audioInstTrack?.time ?? 0.0);

    FlxG.watch.addQuick('scrollPosInPixels', scrollPositionInPixels);
    FlxG.watch.addQuick('playheadPosInPixels', playheadPositionInPixels);

    FlxG.watch.addQuick("tapNotesRendered", renderedNotes.members.length);
    FlxG.watch.addQuick("holdNotesRendered", renderedHoldNotes.members.length);
    FlxG.watch.addQuick("eventsRendered", renderedEvents.members.length);
    FlxG.watch.addQuick("notesSelected", currentNoteSelection.length);
    FlxG.watch.addQuick("eventsSelected", currentEventSelection.length);
  }

  function handlePostUpdate():Void
  {
    wasCursorOverHaxeUI = isCursorOverHaxeUI;
  }

  /**
   * PLAYTEST FUNCTIONS
   */
  // ====================

  /**
   * Transitions to the Play State to test the song
   */
  function testSongInPlayState(minimal:Bool = false):Void
  {
    autoSave(true);

    stopWelcomeMusic();

    var startTimestamp:Float = 0;
    if (playtestStartTime) startTimestamp = scrollPositionInMs + playheadPositionInMs;

    var targetSong:Song;
    try
    {
      targetSong = Song.buildRaw(currentSongId, songMetadata.values(), availableVariations, songChartData, false);
    }
    catch (e)
    {
      this.error("Could Not Playtest", 'Got an error trying to playtest the song.\n${e}');
      return;
    }

    // TODO: Rework asset system so we can remove this.
    switch (currentSongStage)
    {
      case 'mainStage':
        Paths.setCurrentLevel('week1');
      case 'spookyMansion':
        Paths.setCurrentLevel('week2');
      case 'phillyTrain':
        Paths.setCurrentLevel('week3');
      case 'limoRide':
        Paths.setCurrentLevel('week4');
      case 'mallXmas' | 'mallEvil':
        Paths.setCurrentLevel('week5');
      case 'school' | 'schoolEvil':
        Paths.setCurrentLevel('week6');
      case 'tankmanBattlefield':
        Paths.setCurrentLevel('week7');
      case 'phillyStreets' | 'phillyBlazin':
        Paths.setCurrentLevel('weekend1');
    }

    subStateClosed.add(fixCamera);
    subStateClosed.add(resetConductorAfterTest);

    FlxTransitionableState.skipNextTransIn = false;
    FlxTransitionableState.skipNextTransOut = false;

    var targetState = new PlayState(
      {
        targetSong: targetSong,
        targetDifficulty: selectedDifficulty,
        // TODO: Add this.
        // targetCharacter: targetCharacter,
        practiceMode: playtestPracticeMode,
        minimalMode: minimal,
        startTimestamp: startTimestamp,
        overrideMusic: true,
      });

    // Override music.
    if (audioInstTrack != null)
    {
      FlxG.sound.music = audioInstTrack;
    }
    if (audioVocalTrackGroup != null) targetState.vocals = audioVocalTrackGroup;

    this.persistentUpdate = false;
    this.persistentDraw = false;
    stopWelcomeMusic();
    openSubState(targetState);
  }

  /**
   * COMMAND FUNCTIONS
   */
  // ====================

  /**
   * Perform (or redo) a command, then add it to the undo stack.
   *
   * @param command The command to perform.
   * @param purgeRedoStack If true, the redo stack will be cleared.
   */
  function performCommand(command:ChartEditorCommand, purgeRedoStack:Bool = true):Void
  {
    command.execute(this);
    undoHistory.push(command);
    commandHistoryDirty = true;
    if (purgeRedoStack) redoHistory = [];
  }

  /**
   * Undo a command, then add it to the redo stack.
   * @param command The command to undo.
   */
  function undoCommand(command:ChartEditorCommand):Void
  {
    command.undo(this);
    redoHistory.push(command);
    commandHistoryDirty = true;
  }

  /**
   * Undo the last command in the undo stack, then add it to the redo stack.
   */
  function undoLastCommand():Void
  {
    var command:Null<ChartEditorCommand> = undoHistory.pop();
    if (command == null)
    {
      trace('No actions to undo.');
      return;
    }
    undoCommand(command);
  }

  /**
   * Redo the last command in the redo stack, then add it to the undo stack.
   */
  function redoLastCommand():Void
  {
    var command:Null<ChartEditorCommand> = redoHistory.pop();
    if (command == null)
    {
      trace('No actions to redo.');
      return;
    }
    performCommand(command, false);
  }

  /**
   * GRAPHICS FUNCTIONS
   */
  // ====================

  /**
   * This is for the smaller green squares that appear over each note when you select them.
   */
  function buildSelectionSquare():ChartEditorSelectionSquareSprite
  {
    if (selectionSquareBitmap == null)
      throw "ERROR: Tried to build selection square, but selectionSquareBitmap is null! Check ChartEditorThemeHandler.updateSelectionSquare()";

    // FlxG.bitmapLog.add(selectionSquareBitmap, "selectionSquareBitmap");
    var result = new ChartEditorSelectionSquareSprite();
    result.loadGraphic(selectionSquareBitmap);
    return result;
  }

  /**
   * Fix a camera issue caused when closing the PlayState used when testing.
   */
  function fixCamera(_:FlxSubState = null):Void
  {
    FlxG.cameras.reset(new FlxCamera());
    FlxG.camera.focusOn(new FlxPoint(FlxG.width / 2, FlxG.height / 2));
    FlxG.camera.zoom = 1.0;

    add(this.root);
  }

  /**
   * AUDIO FUNCTIONS
   */
  // ====================

  function startAudioPlayback():Void
  {
    if (audioInstTrack != null)
    {
      audioInstTrack.play(false, audioInstTrack.time);
      if (audioVocalTrackGroup != null) audioVocalTrackGroup.play(false, audioInstTrack.time);
    }

    playbarPlay.text = '||'; // Pause
  }

  /**
   * Play the metronome tick sound.
   * @param high Whether to play the full beat sound rather than the quarter beat sound.
   */
  function playMetronomeTick(high:Bool = false):Void
  {
    this.playSound(Paths.sound('chartingSounds/metronome${high ? '1' : '2'}'), metronomeVolume);
  }

  function switchToCurrentInstrumental():Void
  {
    // ChartEditorAudioHandler
    this.switchToInstrumental(currentInstrumentalId, currentSongMetadata.playData.characters.player, currentSongMetadata.playData.characters.opponent);
  }

  function onSongLengthChanged():Void
  {
    if (gridTiledSprite != null) gridTiledSprite.height = songLengthInPixels;
    if (gridPlayheadScrollArea != null)
    {
      gridPlayheadScrollArea.setGraphicSize(Std.int(gridPlayheadScrollArea.width), songLengthInPixels);
      gridPlayheadScrollArea.updateHitbox();
    }

    // Remove any notes past the end of the song.
    var songCutoffPointSteps:Float = songLengthInSteps - 0.1;
    var songCutoffPointMs:Float = Conductor.instance.getStepTimeInMs(songCutoffPointSteps);
    currentSongChartNoteData = SongDataUtils.clampSongNoteData(currentSongChartNoteData, 0.0, songCutoffPointMs);
    currentSongChartEventData = SongDataUtils.clampSongEventData(currentSongChartEventData, 0.0, songCutoffPointMs);

    scrollPositionInPixels = 0;
    playheadPositionInPixels = 0;
    notePreviewDirty = true;
    notePreviewViewportBoundsDirty = true;
    noteDisplayDirty = true;
    moveSongToScrollPosition();
  }

  /**
   * CHART DATA FUNCTIONS
   */
  // ====================

  function sortChartData():Void
  {
    // TODO: .insertionSort()
    currentSongChartNoteData.sort(function(a:SongNoteData, b:SongNoteData):Int {
      return FlxSort.byValues(FlxSort.ASCENDING, a.time, b.time);
    });

    // TODO: .insertionSort()
    currentSongChartEventData.sort(function(a:SongEventData, b:SongEventData):Int {
      return FlxSort.byValues(FlxSort.ASCENDING, a.time, b.time);
    });
  }

  function isEventSelected(event:Null<SongEventData>):Bool
  {
    return event != null && currentEventSelection.indexOf(event) != -1;
  }

  function createDifficulty(variation:String, difficulty:String, scrollSpeed:Float = 1.0)
  {
    var variationMetadata:Null<SongMetadata> = songMetadata.get(variation);
    if (variationMetadata == null) return;

    variationMetadata.playData.difficulties.push(difficulty);

    var resultChartData = songChartData.get(variation);
    if (resultChartData == null)
    {
      resultChartData = new SongChartData([difficulty => scrollSpeed], [], [difficulty => []]);
      songChartData.set(variation, resultChartData);
    }
    else
    {
      resultChartData.scrollSpeed.set(difficulty, scrollSpeed);
      resultChartData.notes.set(difficulty, []);
    }

    difficultySelectDirty = true; // Force the Difficulty toolbox to update.
  }

  function incrementDifficulty(change:Int):Void
  {
    var currentDifficultyIndex:Int = availableDifficulties.indexOf(selectedDifficulty);
    var currentAllDifficultyIndex:Int = allDifficulties.indexOf(selectedDifficulty);

    if (currentDifficultyIndex == -1 || currentAllDifficultyIndex == -1)
    {
      trace('ERROR determining difficulty index!');
    }

    var isFirstDiff:Bool = currentAllDifficultyIndex == 0;
    var isLastDiff:Bool = (currentAllDifficultyIndex == allDifficulties.length - 1);

    var isFirstDiffInVariation:Bool = currentDifficultyIndex == 0;
    var isLastDiffInVariation:Bool = (currentDifficultyIndex == availableDifficulties.length - 1);

    trace(allDifficulties);

    if (change < 0 && isFirstDiff)
    {
      trace('At lowest difficulty! Do nothing.');
      return;
    }

    if (change > 0 && isLastDiff)
    {
      trace('At highest difficulty! Do nothing.');
      return;
    }

    if (change < 0)
    {
      trace('Decrement difficulty.');

      // If we reached this point, we are not at the lowest difficulty.
      if (isFirstDiffInVariation)
      {
        // Go to the previous variation, then last difficulty in that variation.
        var currentVariationIndex:Int = availableVariations.indexOf(selectedVariation);
        var prevVariation = availableVariations[currentVariationIndex - 1];
        selectedVariation = prevVariation;

        var prevDifficulty = availableDifficulties[availableDifficulties.length - 1];
        selectedDifficulty = prevDifficulty;

        Conductor.instance.mapTimeChanges(this.currentSongMetadata.timeChanges);

        refreshDifficultyTreeSelection();
        this.refreshToolbox(CHART_EDITOR_TOOLBOX_METADATA_LAYOUT);
      }
      else
      {
        // Go to previous difficulty in this variation.
        var prevDifficulty = availableDifficulties[currentDifficultyIndex - 1];
        selectedDifficulty = prevDifficulty;

        refreshDifficultyTreeSelection();
        this.refreshToolbox(CHART_EDITOR_TOOLBOX_METADATA_LAYOUT);
      }
    }
    else
    {
      trace('Increment difficulty.');

      // If we reached this point, we are not at the highest difficulty.
      if (isLastDiffInVariation)
      {
        // Go to next variation, then first difficulty in that variation.
        var currentVariationIndex:Int = availableVariations.indexOf(selectedVariation);
        var nextVariation = availableVariations[currentVariationIndex + 1];
        selectedVariation = nextVariation;

        var nextDifficulty = availableDifficulties[0];
        selectedDifficulty = nextDifficulty;

        refreshDifficultyTreeSelection();
        this.refreshToolbox(CHART_EDITOR_TOOLBOX_METADATA_LAYOUT);
      }
      else
      {
        // Go to next difficulty in this variation.
        var nextDifficulty = availableDifficulties[currentDifficultyIndex + 1];
        selectedDifficulty = nextDifficulty;

        refreshDifficultyTreeSelection();
        this.refreshToolbox(CHART_EDITOR_TOOLBOX_METADATA_LAYOUT);
      }
    }

    this.success('Switch Difficulty', 'Switched difficulty to ${selectedDifficulty.toTitleCase()}');
  }

  /**
   * SCROLLING FUNCTIONS
   */
  // ====================

  /**
   * When setting the scroll position, except when automatically scrolling during song playback,
   * we need to update the conductor's current step time and the timestamp of the audio tracks.
   */
  function moveSongToScrollPosition():Void
  {
    // Update the songPosition in the audio tracks.
    if (audioInstTrack != null)
    {
      audioInstTrack.time = scrollPositionInMs + playheadPositionInMs - Conductor.instance.instrumentalOffset;
      // Update the songPosition in the Conductor.
      Conductor.instance.update(audioInstTrack.time);
      if (audioVocalTrackGroup != null) audioVocalTrackGroup.time = audioInstTrack.time;
    }

    // We need to update the note sprites because we changed the scroll position.
    noteDisplayDirty = true;
  }

  /**
   * Smoothly ease the song to a new scroll position over a duration.
   * @param targetScrollPosition The desired value for the `scrollPositionInPixels`.
   */
  function easeSongToScrollPosition(targetScrollPosition:Float):Void
  {
    if (currentScrollEase != null) cancelScrollEase(currentScrollEase);

    currentScrollEase = FlxTween.tween(this, {scrollPositionInPixels: targetScrollPosition}, SCROLL_EASE_DURATION,
      {
        ease: FlxEase.quintInOut,
        onUpdate: this.onScrollEaseUpdate,
        onComplete: this.cancelScrollEase,
        type: ONESHOT
      });
  }

  /**
   * Callback function executed every frame that the scroll position is being eased.
   * @param _
   */
  function onScrollEaseUpdate(_:FlxTween):Void
  {
    moveSongToScrollPosition();
  }

  /**
   * Callback function executed when cancelling an existing scroll position ease.
   * Ensures that the ease is immediately cancelled and the scroll position is set to the target value.
   */
  function cancelScrollEase(_:FlxTween):Void
  {
    if (currentScrollEase != null)
    {
      @:privateAccess
      var targetScrollPosition:Float = currentScrollEase._properties.scrollPositionInPixels;

      currentScrollEase.cancel();
      currentScrollEase = null;
      this.scrollPositionInPixels = targetScrollPosition;
    }
  }

  /**
   * Fix the current scroll position after exiting the PlayState used when testing.
   */
  @:nullSafety(Off)
  function resetConductorAfterTest(_:FlxSubState = null):Void
  {
    this.persistentUpdate = true;
    this.persistentDraw = true;

    if (displayAutosavePopup)
    {
      displayAutosavePopup = false;
      Toolkit.callLater(() -> {
        var absoluteBackupsPath:String = Path.join([Sys.getCwd(), ChartEditorImportExportHandler.BACKUPS_PATH]);
        this.infoWithActions('Auto-Save', 'Chart auto-saved to ${absoluteBackupsPath}.', [
          {
            text: "Take Me There",
            callback: openBackupsFolder,
          }
        ]);
      });
    }

    moveSongToScrollPosition();

    fadeInWelcomeMusic(7, 10);

    // Reapply the volume.
    var instTargetVolume:Float = menubarItemVolumeInstrumental.value ?? 1.0;
    var vocalTargetVolume:Float = menubarItemVolumeVocals.value ?? 1.0;

    if (audioInstTrack != null)
    {
      audioInstTrack.volume = instTargetVolume;
      audioInstTrack.onComplete = null;
    }
    if (audioVocalTrackGroup != null) audioVocalTrackGroup.volume = vocalTargetVolume;
  }

  /**
   * HAXEUI FUNCTIONS
   */
  // ====================

  /**
   * Set the currently selected item in the Difficulty tree view to the node representing the current difficulty.
   * @param treeView The tree view to update. If `null`, the tree view will be found.
   */
  function refreshDifficultyTreeSelection(?treeView:TreeView):Void
  {
    if (treeView == null)
    {
      // Manage the Select Difficulty tree view.
      var difficultyToolbox:Null<CollapsibleDialog> = this.getToolbox_OLD(CHART_EDITOR_TOOLBOX_DIFFICULTY_LAYOUT);
      if (difficultyToolbox == null) return;

      treeView = difficultyToolbox.findComponent('difficultyToolboxTree');
      if (treeView == null) return;
    }

    var currentTreeDifficultyNode = getCurrentTreeDifficultyNode(treeView);
    if (currentTreeDifficultyNode != null) treeView.selectedNode = currentTreeDifficultyNode;
  }

  /**
   * Retrieve the node representing the current difficulty in the Difficulty tree view.
   * @param treeView The tree view to search. If `null`, the tree view will be found.
   * @return The node representing the current difficulty, or `null` if not found.
   */
  function getCurrentTreeDifficultyNode(?treeView:TreeView = null):Null<TreeViewNode>
  {
    if (treeView == null)
    {
      var difficultyToolbox:Null<CollapsibleDialog> = this.getToolbox_OLD(CHART_EDITOR_TOOLBOX_DIFFICULTY_LAYOUT);
      if (difficultyToolbox == null) return null;

      treeView = difficultyToolbox.findComponent('difficultyToolboxTree');
      if (treeView == null) return null;
    }

    var result:TreeViewNode = treeView.findNodeByPath('stv_song/stv_variation_$selectedVariation/stv_difficulty_${selectedVariation}_$selectedDifficulty',
      'id');
    if (result == null) return null;

    return result;
  }

  /**
   * Called when selecting a tree element in the Difficulty toolbox.
   * @param event The click event.
   */
  function onChangeTreeDifficulty(event:UIEvent):Void
  {
    // Get the newly selected node.
    var treeView:TreeView = cast event.target;
    var targetNode:TreeViewNode = treeView.selectedNode;

    if (targetNode == null)
    {
      trace('No target node!');
      // Reset the user's selection.
      var currentTreeDifficultyNode = getCurrentTreeDifficultyNode(treeView);
      if (currentTreeDifficultyNode != null) treeView.selectedNode = currentTreeDifficultyNode;
      return;
    }

    switch (targetNode.data.id.split('_')[1])
    {
      case 'difficulty':
        var variation:String = targetNode.data.id.split('_')[2];
        var difficulty:String = targetNode.data.id.split('_')[3];

        if (variation != null && difficulty != null)
        {
          trace('Changing difficulty to "$variation:$difficulty"');
          selectedVariation = variation;
          selectedDifficulty = difficulty;
          this.refreshToolbox(CHART_EDITOR_TOOLBOX_METADATA_LAYOUT);
        }
      // case 'song':
      // case 'variation':
      default:
        // Reset the user's selection.
        trace('Selected wrong node type, resetting selection.');
        var currentTreeDifficultyNode = getCurrentTreeDifficultyNode(treeView);
        if (currentTreeDifficultyNode != null) treeView.selectedNode = currentTreeDifficultyNode;
        this.refreshToolbox(CHART_EDITOR_TOOLBOX_METADATA_LAYOUT);
    }
  }

  /**
   * STATIC FUNCTIONS
   */
  // ====================

  function handleNotePreview():Void
  {
    if (notePreviewDirty && notePreview != null)
    {
      notePreviewDirty = false;

      // TODO: Only update the notes that have changed.
      notePreview.erase();
      notePreview.addNotes(currentSongChartNoteData, Std.int(songLengthInMs));
      notePreview.addSelectedNotes(currentNoteSelection, Std.int(songLengthInMs));
      notePreview.addEvents(currentSongChartEventData, Std.int(songLengthInMs));
    }

    if (notePreviewViewportBoundsDirty)
    {
      setNotePreviewViewportBounds(calculateNotePreviewViewportBounds());
    }
  }

  /**
   * Handles passive behavior of the menu bar, such as updating labels or enabled/disabled status.
   * Does not handle onClick ACTIONS of the menubar.
   */
  function handleMenubar():Void
  {
    if (commandHistoryDirty)
    {
      commandHistoryDirty = false;

      // Update the Undo and Redo buttons.
      if (undoHistory.length == 0)
      {
        // Disable the Undo button.
        menubarItemUndo.disabled = true;
        menubarItemUndo.text = 'Undo';
      }
      else
      {
        // Change the label to the last command.
        menubarItemUndo.disabled = false;
        menubarItemUndo.text = 'Undo ${undoHistory[undoHistory.length - 1].toString()}';
      }

      if (redoHistory.length == 0)
      {
        // Disable the Redo button.
        menubarItemRedo.disabled = true;
        menubarItemRedo.text = 'Redo';
      }
      else
      {
        // Change the label to the last command.
        menubarItemRedo.disabled = false;
        menubarItemRedo.text = 'Redo ${redoHistory[redoHistory.length - 1].toString()}';
      }
    }
  }

  /**
   * Handle the playback of hitsounds.
   */
  function handleHitsounds(oldSongPosition:Float, newSongPosition:Float):Void
  {
    if (!hitsoundsEnabled) return;

    // Assume notes are sorted by time.
    for (noteData in currentSongChartNoteData)
    {
      // Check for notes between the old and new song positions.

      if (noteData.time < oldSongPosition) // Note is in the past.
        continue;

      if (noteData.time > newSongPosition) // Note is in the future.
        return; // Assume all notes are also in the future.

      // Note was just hit.

      // Character preview.

      // NoteScriptEvent takes a sprite, ehe. Need to rework that.
      var tempNote:NoteSprite = new NoteSprite(NoteStyleRegistry.instance.fetchDefault());
      tempNote.noteData = noteData;
      tempNote.scrollFactor.set(0, 0);
      var event:NoteScriptEvent = new NoteScriptEvent(NOTE_HIT, tempNote, 1, true);
      dispatchEvent(event);

      // Calling event.cancelEvent() skips all the other logic! Neat!
      if (event.eventCanceled) continue;

      // Hitsounds.
      switch (noteData.getStrumlineIndex())
      {
        case 0: // Player
          if (hitsoundsEnabledPlayer) this.playSound(Paths.sound('chartingSounds/hitNotePlayer'), hitsoundVolume);
        case 1: // Opponent
          if (hitsoundsEnabledOpponent) this.playSound(Paths.sound('chartingSounds/hitNoteOpponent'), hitsoundVolume);
      }
    }
  }

  function stopAudioPlayback():Void
  {
    if (audioInstTrack != null) audioInstTrack.pause();
    if (audioVocalTrackGroup != null) audioVocalTrackGroup.pause();

    playbarPlay.text = '>';
  }

  function toggleAudioPlayback():Void
  {
    if (audioInstTrack == null) return;

    if (audioInstTrack.isPlaying)
    {
      // Pause
      stopAudioPlayback();
      fadeInWelcomeMusic(7, 10);
    }
    else
    {
      // Play
      startAudioPlayback();
      stopWelcomeMusic();
    }
  }

  public function postLoadInstrumental():Void
  {
    if (audioInstTrack != null)
    {
      // Prevent the time from skipping back to 0 when the song ends.
      audioInstTrack.onComplete = function() {
        if (audioInstTrack != null)
        {
          audioInstTrack.pause();
          // Keep the track at the end.
          audioInstTrack.time = audioInstTrack.length;
        }
        if (audioVocalTrackGroup != null) audioVocalTrackGroup.pause();
      };
    }
    else
    {
      trace('ERROR: Instrumental track is null!');
    }

    this.songLengthInMs = (audioInstTrack?.length ?? 1000.0) + Conductor.instance.instrumentalOffset;

    // Many things get reset when song length changes.
    healthIconsDirty = true;
  }

  /**
   * Clear the voices group.
   */
  public function clearVocals():Void
  {
    if (audioVocalTrackGroup != null) audioVocalTrackGroup.clear();
  }

  function isNoteSelected(note:Null<SongNoteData>):Bool
  {
    return note != null && currentNoteSelection.indexOf(note) != -1;
  }

  override function destroy():Void
  {
    super.destroy();

    cleanupAutoSave();

    // Hide the mouse cursor on other states.
    Cursor.hide();

    @:privateAccess
    ChartEditorNoteSprite.noteFrameCollection = null;
  }

  function applyCanQuickSave():Void
  {
    if (menubarItemSaveChart == null) return;

    if (currentWorkingFilePath == null)
    {
      menubarItemSaveChart.disabled = true;
    }
    else
    {
      menubarItemSaveChart.disabled = false;
    }
  }

  function applyWindowTitle():Void
  {
    var inner:String = 'New Chart';
    var cwfp:Null<String> = currentWorkingFilePath;
    if (cwfp != null)
    {
      inner = cwfp;
    }
    if (currentWorkingFilePath == null || saveDataDirty)
    {
      inner += '*';
    }
    WindowUtil.setWindowTitle('Friday Night Funkin\' Chart Editor - ${inner}');
  }

  function resetWindowTitle():Void
  {
    WindowUtil.setWindowTitle('Friday Night Funkin\'');
  }

  /**
   * Convert a note data value into a chart editor grid column number.
   */
  public static function noteDataToGridColumn(input:Int):Int
  {
    if (input < 0) input = 0;
    if (input >= (ChartEditorState.STRUMLINE_SIZE * 2 + 1))
    {
      // Don't invert the Event column.
      input = (ChartEditorState.STRUMLINE_SIZE * 2 + 1);
    }
    else
    {
      // Invert player and opponent columns.
      if (input >= ChartEditorState.STRUMLINE_SIZE)
      {
        input -= ChartEditorState.STRUMLINE_SIZE;
      }
      else
      {
        input += ChartEditorState.STRUMLINE_SIZE;
      }
    }
    return input;
  }

  /**
   * Convert a chart editor grid column number into a note data value.
   */
  public static function gridColumnToNoteData(input:Int):Int
  {
    if (input < 0) input = 0;
    if (input >= (ChartEditorState.STRUMLINE_SIZE * 2 + 1))
    {
      // Don't invert the Event column.
      input = (ChartEditorState.STRUMLINE_SIZE * 2 + 1);
    }
    else
    {
      // Invert player and opponent columns.
      if (input >= ChartEditorState.STRUMLINE_SIZE)
      {
        input -= ChartEditorState.STRUMLINE_SIZE;
      }
      else
      {
        input += ChartEditorState.STRUMLINE_SIZE;
      }
    }
    return input;
  }
}

/**
 * Available input modes for the chart editor state.
 */
enum ChartEditorLiveInputStyle
{
  /**
   * No hotkeys to place notes at the playbar.
   */
  None;

  /**
   * 1/2/3/4 to place notes on opponent's side, 5/6/7/8 to place notes on player's side.
   */
  NumberKeys;

  /**
   * WASD to place notes on opponent's side, arrow keys to place notes on player's side.
   */
  WASD;
}

typedef ChartEditorParams =
{
  /**
   * If non-null, load this song immediately instead of the welcome screen.
   */
  var ?fnfcTargetPath:String;

  /**
   * If non-null, load this song immediately instead of the welcome screen.
   */
  var ?targetSongId:String;
};

/**
 * Available themes for the chart editor state.
 */
enum ChartEditorTheme
{
  /**
   * The default theme for the chart editor.
   */
  Light;

  /**
   * A theme which introduces darker colors.
   */
  Dark;
}<|MERGE_RESOLUTION|>--- conflicted
+++ resolved
@@ -4406,11 +4406,7 @@
 
     playbarNoteSnap.text = '1/${noteSnapQuant}';
     playbarDifficulty.text = "Difficulty: " + selectedDifficulty.toTitleCase();
-<<<<<<< HEAD
-    playbarBPM.text = "BPM: " + Conductor.instance.currentTimeChange.bpm;
-=======
-    playbarBPM.text = "BPM: " + (Conductor.currentTimeChange?.bpm ?? 0.0);
->>>>>>> 43872bb2
+    playbarBPM.text = 'BPM: ${Conductor.instance.currentTimeChange.bpm}';
   }
 
   function handlePlayhead():Void

package funkin.ui.debug.charting;

import funkin.util.logging.CrashHandler;
import haxe.ui.containers.HBox;
import haxe.ui.containers.Grid;
import haxe.ui.containers.ScrollView;
import haxe.ui.containers.menus.MenuBar;
import flixel.addons.display.FlxSliceSprite;
import flixel.addons.display.FlxTiledSprite;
import flixel.addons.transition.FlxTransitionableState;
import flixel.FlxCamera;
import flixel.FlxSprite;
import flixel.FlxSubState;
import flixel.group.FlxSpriteGroup;
import flixel.input.keyboard.FlxKey;
import flixel.math.FlxMath;
import flixel.math.FlxPoint;
import flixel.graphics.FlxGraphic;
import flixel.math.FlxRect;
import flixel.sound.FlxSound;
import flixel.system.FlxAssets.FlxSoundAsset;
import flixel.tweens.FlxEase;
import flixel.tweens.FlxTween;
import flixel.tweens.misc.VarTween;
import haxe.ui.Toolkit;
import flixel.util.FlxColor;
import flixel.util.FlxSort;
import flixel.util.FlxTimer;
import funkin.audio.visualize.PolygonSpectogram;
import funkin.audio.VoicesGroup;
import funkin.audio.FunkinSound;
import funkin.data.notestyle.NoteStyleRegistry;
import funkin.data.song.SongData.SongCharacterData;
import funkin.data.song.SongData.SongChartData;
import funkin.data.song.SongData.SongEventData;
import funkin.data.song.SongData.SongMetadata;
import funkin.data.song.SongData.SongNoteData;
import funkin.data.song.SongData.SongOffsets;
import funkin.data.song.SongDataUtils;
import funkin.data.song.SongRegistry;
import funkin.input.Cursor;
import funkin.input.TurboKeyHandler;
import funkin.modding.events.ScriptEvent;
import funkin.play.character.BaseCharacter.CharacterType;
import funkin.play.character.CharacterData;
import funkin.play.character.CharacterData.CharacterDataParser;
import funkin.play.components.HealthIcon;
import funkin.play.notes.NoteSprite;
import funkin.play.PlayState;
import funkin.play.song.Song;
import funkin.data.song.SongData.SongChartData;
import funkin.data.song.SongRegistry;
import funkin.data.song.SongData.SongEventData;
import funkin.data.song.SongData.SongMetadata;
import funkin.data.song.SongData.SongNoteData;
import funkin.data.song.SongData.SongCharacterData;
import funkin.data.song.SongDataUtils;
import funkin.ui.debug.charting.commands.ChartEditorCommand;
import funkin.play.stage.StageData;
import funkin.save.Save;
import funkin.ui.debug.charting.commands.AddEventsCommand;
import funkin.ui.debug.charting.commands.AddNotesCommand;
import funkin.ui.debug.charting.commands.ChartEditorCommand;
import funkin.ui.debug.charting.commands.ChartEditorCommand;
import funkin.ui.debug.charting.commands.CutItemsCommand;
import funkin.ui.debug.charting.commands.CopyItemsCommand;
import funkin.ui.debug.charting.commands.DeselectAllItemsCommand;
import funkin.ui.debug.charting.commands.DeselectItemsCommand;
import funkin.ui.debug.charting.commands.ExtendNoteLengthCommand;
import funkin.ui.debug.charting.commands.FlipNotesCommand;
import funkin.ui.debug.charting.commands.InvertSelectedItemsCommand;
import funkin.ui.debug.charting.commands.MoveEventsCommand;
import funkin.ui.debug.charting.commands.MoveItemsCommand;
import funkin.ui.debug.charting.commands.MoveNotesCommand;
import funkin.ui.debug.charting.commands.PasteItemsCommand;
import funkin.ui.debug.charting.commands.RemoveEventsCommand;
import funkin.ui.debug.charting.commands.RemoveItemsCommand;
import funkin.ui.debug.charting.commands.RemoveNotesCommand;
import funkin.ui.debug.charting.commands.SelectAllItemsCommand;
import funkin.ui.debug.charting.commands.SelectItemsCommand;
import funkin.ui.debug.charting.commands.SetItemSelectionCommand;
import funkin.ui.debug.charting.components.ChartEditorEventSprite;
import funkin.ui.debug.charting.components.ChartEditorHoldNoteSprite;
import funkin.ui.debug.charting.components.ChartEditorNotePreview;
import funkin.ui.debug.charting.components.ChartEditorNoteSprite;
import funkin.ui.debug.charting.components.ChartEditorMeasureTicks;
import funkin.ui.debug.charting.components.ChartEditorPlaybarHead;
import funkin.ui.debug.charting.components.ChartEditorSelectionSquareSprite;
import funkin.ui.debug.charting.handlers.ChartEditorShortcutHandler;
import funkin.ui.haxeui.components.CharacterPlayer;
import funkin.ui.haxeui.HaxeUIState;
import funkin.ui.mainmenu.MainMenuState;
import funkin.util.Constants;
import funkin.util.FileUtil;
import funkin.util.SortUtil;
import funkin.util.WindowUtil;
import haxe.DynamicAccess;
import haxe.io.Bytes;
import haxe.io.Path;
import haxe.ui.backend.flixel.UIRuntimeState;
import haxe.ui.backend.flixel.UIState;
import haxe.ui.components.DropDown;
import haxe.ui.components.Label;
import haxe.ui.components.Button;
import haxe.ui.components.NumberStepper;
import haxe.ui.components.Slider;
import haxe.ui.components.TextField;
import haxe.ui.containers.dialogs.CollapsibleDialog;
import haxe.ui.containers.Frame;
import haxe.ui.containers.Box;
import haxe.ui.containers.menus.Menu;
import haxe.ui.containers.menus.MenuBar;
import haxe.ui.containers.menus.MenuItem;
import haxe.ui.containers.menus.MenuCheckBox;
import haxe.ui.containers.TreeView;
import haxe.ui.containers.TreeViewNode;
import haxe.ui.components.Image;
import funkin.ui.debug.charting.toolboxes.ChartEditorBaseToolbox;
import haxe.ui.core.Component;
import haxe.ui.core.Screen;
import haxe.ui.events.DragEvent;
import haxe.ui.events.MouseEvent;
import haxe.ui.events.UIEvent;
import haxe.ui.events.UIEvent;
import haxe.ui.focus.FocusManager;
import openfl.display.BitmapData;
import funkin.audio.visualize.PolygonSpectogram;
import flixel.group.FlxGroup.FlxTypedGroup;
import funkin.audio.visualize.PolygonVisGroup;
import flixel.input.mouse.FlxMouseEvent;
import flixel.text.FlxText;
import flixel.system.debug.log.LogStyle;

using Lambda;

/**
 * A state dedicated to allowing the user to create and edit song charts.
 * Built with HaxeUI for use by both developers and modders.
 *
 * Some functionality is split into handler classes to help maintain my sanity.
 *
 * @author MasterEric
 */
// @:nullSafety

@:build(haxe.ui.ComponentBuilder.build("assets/exclude/data/ui/chart-editor/main-view.xml"))
class ChartEditorState extends UIState // UIState derives from MusicBeatState
{
  /**
   * CONSTANTS
   */
  // ==============================
  // Layouts
  public static final CHART_EDITOR_TOOLBOX_NOTEDATA_LAYOUT:String = Paths.ui('chart-editor/toolbox/notedata');

  public static final CHART_EDITOR_TOOLBOX_EVENT_DATA_LAYOUT:String = Paths.ui('chart-editor/toolbox/eventdata');
  public static final CHART_EDITOR_TOOLBOX_PLAYTEST_PROPERTIES_LAYOUT:String = Paths.ui('chart-editor/toolbox/playtest-properties');
  public static final CHART_EDITOR_TOOLBOX_METADATA_LAYOUT:String = Paths.ui('chart-editor/toolbox/metadata');
  public static final CHART_EDITOR_TOOLBOX_DIFFICULTY_LAYOUT:String = Paths.ui('chart-editor/toolbox/difficulty');
  public static final CHART_EDITOR_TOOLBOX_PLAYER_PREVIEW_LAYOUT:String = Paths.ui('chart-editor/toolbox/player-preview');
  public static final CHART_EDITOR_TOOLBOX_OPPONENT_PREVIEW_LAYOUT:String = Paths.ui('chart-editor/toolbox/opponent-preview');

  // Validation
  public static final SUPPORTED_MUSIC_FORMATS:Array<String> = ['ogg'];

  // Layout

  /**
   * The base grid size for the chart editor.
   */
  public static final GRID_SIZE:Int = 40;

  /**
   * The width of the scroll area.
   */
  public static final PLAYHEAD_SCROLL_AREA_WIDTH:Int = Std.int(GRID_SIZE);

  /**
   * The height of the playhead, in pixels.
   */
  public static final PLAYHEAD_HEIGHT:Int = Std.int(GRID_SIZE / 8);

  /**
   * The width of the border between grid squares, where the crosshair changes from "Place Notes" to "Select Notes".
   */
  public static final GRID_SELECTION_BORDER_WIDTH:Int = 6;

  /**
   * The height of the menu bar in the layout.
   */
  public static final MENU_BAR_HEIGHT:Int = 32;

  /**
   * The height of the playbar in the layout.
   */
  public static final PLAYBAR_HEIGHT:Int = 48;

  /**
   * The height of the note selection buttons above the grid.
   */
  public static final NOTE_SELECT_BUTTON_HEIGHT:Int = 24;

  /**
   * The amount of padding between the menu bar and the chart grid when fully scrolled up.
   */
  public static final GRID_TOP_PAD:Int = NOTE_SELECT_BUTTON_HEIGHT + 12;

  /**
   * The initial vertical position of the chart grid.
   */
  public static final GRID_INITIAL_Y_POS:Int = MENU_BAR_HEIGHT + GRID_TOP_PAD;

  /**
   * The X position of the note preview area.
   */
  public static final NOTE_PREVIEW_X_POS:Int = 350;

  /**
   * The Y position of the note preview area.
   */
  public static final NOTE_PREVIEW_Y_POS:Int = GRID_INITIAL_Y_POS - NOTE_SELECT_BUTTON_HEIGHT - 4;

  /**
   * The X position of the note grid.
   */
  public static var GRID_X_POS(get, never):Float;

  static function get_GRID_X_POS():Float
  {
    return FlxG.width / 2 - GRID_SIZE * STRUMLINE_SIZE;
  }

  // Colors
  // Background color tint.
  public static final CURSOR_COLOR:FlxColor = 0xE0FFFFFF;
  public static final PREVIEW_BG_COLOR:FlxColor = 0xFF303030;
  public static final PLAYHEAD_SCROLL_AREA_COLOR:FlxColor = 0xFF682B2F;
  public static final SPECTROGRAM_COLOR:FlxColor = 0xFFFF0000;
  public static final PLAYHEAD_COLOR:FlxColor = 0xC0BD0231;

  // Timings

  /**
   * Duration, in seconds, for the scroll easing animation.
   */
  public static final SCROLL_EASE_DURATION:Float = 0.2;

  // Other

  /**
   * Number of notes in each player's strumline.
   */
  public static final STRUMLINE_SIZE:Int = 4;

  /**
   * How many pixels far the user needs to move the mouse before the cursor is considered to be dragged rather than clicked.
   */
  public static final DRAG_THRESHOLD:Float = 16.0;

  /**
   * Precisions of notes you can snap to.
   */
  public static final SNAP_QUANTS:Array<Int> = [4, 8, 12, 16, 20, 24, 32, 48, 64, 96, 192];

  /**
   * The default note snapping value.
   */
  public static final BASE_QUANT:Int = 16;

  /**
   * The index of thet default note snapping value in the `SNAP_QUANTS` array.
   */
  public static final BASE_QUANT_INDEX:Int = 3;

  /**
   * INSTANCE DATA
   */
  // ==============================
  // Song Length

  /**
   * The length of the current instrumental, in milliseconds.
   */
  @:isVar var songLengthInMs(get, set):Float = 0;

  function get_songLengthInMs():Float
  {
    if (songLengthInMs <= 0) return 1000;
    return songLengthInMs;
  }

  function set_songLengthInMs(value:Float):Float
  {
    this.songLengthInMs = value;

    // Make sure playhead doesn't go outside the song.
    if (playheadPositionInMs > songLengthInMs) playheadPositionInMs = songLengthInMs;

    onSongLengthChanged();

    return this.songLengthInMs;
  }

  /**
   * The length of the current instrumental, converted to steps.
   * Dependant on BPM, because the size of a grid square does not change with BPM but the length of a beat does.
   */
  var songLengthInSteps(get, set):Float;

  function get_songLengthInSteps():Float
  {
    return Conductor.instance.getTimeInSteps(songLengthInMs);
  }

  function set_songLengthInSteps(value:Float):Float
  {
    // Getting a reasonable result from setting songLengthInSteps requires that Conductor.instance.mapBPMChanges be called first.
    songLengthInMs = Conductor.instance.getStepTimeInMs(value);
    return value;
  }

  /**
   * The length of the current instrumental, in PIXELS.
   * Dependant on BPM, because the size of a grid square does not change with BPM but the length of a beat does.
   */
  var songLengthInPixels(get, set):Int;

  function get_songLengthInPixels():Int
  {
    return Std.int(songLengthInSteps * GRID_SIZE);
  }

  function set_songLengthInPixels(value:Int):Int
  {
    songLengthInSteps = value / GRID_SIZE;
    return value;
  }

  // Scroll Position

  /**
   * The relative scroll position in the song, in pixels.
   * One pixel is 1/40 of 1 step, and 1/160 of 1 beat.
   */
  var scrollPositionInPixels(default, set):Float = -1.0;

  function set_scrollPositionInPixels(value:Float):Float
  {
    if (value < 0)
    {
      // If we're scrolling up, and we hit the top,
      // but the playhead is in the middle, move the playhead up.
      if (playheadPositionInPixels > 0)
      {
        var amount:Float = scrollPositionInPixels - value;
        playheadPositionInPixels -= amount;
      }

      value = 0;
    }

    if (value > songLengthInPixels) value = songLengthInPixels;

    if (value == scrollPositionInPixels) return value;

    // Difference in pixels.
    var diff:Float = value - scrollPositionInPixels;

    this.scrollPositionInPixels = value;

    // Move the grid sprite to the correct position.
    if (gridTiledSprite != null && measureTicks != null)
    {
      if (isViewDownscroll)
      {
<<<<<<< HEAD
        gridTiledSprite.y = -scrollPositionInPixels + (GRID_INITIAL_Y_POS);
        gridPlayheadScrollArea.y = gridTiledSprite.y;
      }
      else
      {
        gridTiledSprite.y = -scrollPositionInPixels + (GRID_INITIAL_Y_POS);
        gridPlayheadScrollArea.y = gridTiledSprite.y;
=======
        gridTiledSprite.y = -scrollPositionInPixels + (MENU_BAR_HEIGHT + GRID_TOP_PAD);
        measureTicks.y = gridTiledSprite.y;
      }
      else
      {
        gridTiledSprite.y = -scrollPositionInPixels + (MENU_BAR_HEIGHT + GRID_TOP_PAD);
        measureTicks.y = gridTiledSprite.y;
>>>>>>> d19924ae

        if (audioVisGroup != null && audioVisGroup.playerVis != null)
        {
          audioVisGroup.playerVis.y = Math.max(gridTiledSprite.y, GRID_INITIAL_Y_POS);
        }
        if (audioVisGroup != null && audioVisGroup.opponentVis != null)
        {
          audioVisGroup.opponentVis.y = Math.max(gridTiledSprite.y, GRID_INITIAL_Y_POS);
        }
      }
    }

    // Move the rendered notes to the correct position.
    renderedNotes.setPosition(gridTiledSprite?.x ?? 0.0, gridTiledSprite?.y ?? 0.0);
    renderedHoldNotes.setPosition(gridTiledSprite?.x ?? 0.0, gridTiledSprite?.y ?? 0.0);
    renderedEvents.setPosition(gridTiledSprite?.x ?? 0.0, gridTiledSprite?.y ?? 0.0);
    renderedSelectionSquares.setPosition(gridTiledSprite?.x ?? 0.0, gridTiledSprite?.y ?? 0.0);
    // Offset the selection box start position, if we are dragging.
    if (selectionBoxStartPos != null) selectionBoxStartPos.y -= diff;
    // Update the note preview viewport box.
    setNotePreviewViewportBounds(calculateNotePreviewViewportBounds());
    // Update the measure tick display.
    if (measureTicks != null) measureTicks.y = gridTiledSprite?.y ?? 0.0;
    return this.scrollPositionInPixels;
  }

  /**
   * The relative scroll position in the song, converted to steps.
   * NOT dependant on BPM, because the size of a grid square does not change with BPM.
   */
  var scrollPositionInSteps(get, set):Float;

  function get_scrollPositionInSteps():Float
  {
    return scrollPositionInPixels / GRID_SIZE;
  }

  function set_scrollPositionInSteps(value:Float):Float
  {
    scrollPositionInPixels = value * GRID_SIZE;
    return value;
  }

  /**
   * The relative scroll position in the song, converted to milliseconds.
   * DEPENDANT on BPM, because the duration of a grid square changes with BPM.
   */
  var scrollPositionInMs(get, set):Float;

  function get_scrollPositionInMs():Float
  {
    return Conductor.instance.getStepTimeInMs(scrollPositionInSteps);
  }

  function set_scrollPositionInMs(value:Float):Float
  {
    scrollPositionInSteps = Conductor.instance.getTimeInSteps(value);
    return value;
  }

  // Playhead (on the grid)

  /**
   * The position of the playhead, in pixels, relative to the `scrollPositionInPixels`.
   * `0` means playhead is at the top of the grid.
   * `40` means the playhead is 1 grid length below the base position.
   * `-40` means the playhead is 1 grid length above the base position.
   */
  var playheadPositionInPixels(default, set):Float = 0.0;

  function set_playheadPositionInPixels(value:Float):Float
  {
    // Make sure playhead doesn't go outside the song.
    if (value + scrollPositionInPixels < 0) value = -scrollPositionInPixels;
    if (value + scrollPositionInPixels > songLengthInPixels) value = songLengthInPixels - scrollPositionInPixels;

    this.playheadPositionInPixels = value;

    // Move the playhead sprite to the correct position.
    gridPlayhead.y = this.playheadPositionInPixels + GRID_INITIAL_Y_POS;

    return this.playheadPositionInPixels;
  }

  /**
   * playheadPosition, converted to steps.
   * NOT dependant on BPM, because the size of a grid square does not change with BPM.
   */
  var playheadPositionInSteps(get, set):Float;

  function get_playheadPositionInSteps():Float
  {
    return playheadPositionInPixels / GRID_SIZE;
  }

  function set_playheadPositionInSteps(value:Float):Float
  {
    playheadPositionInPixels = value * GRID_SIZE;
    return value;
  }

  /**
   * playheadPosition, converted to milliseconds.
   * DEPENDANT on BPM, because the duration of a grid square changes with BPM.
   */
  var playheadPositionInMs(get, set):Float;

  function get_playheadPositionInMs():Float
  {
    if (audioVisGroup != null && audioVisGroup.playerVis != null)
      audioVisGroup.playerVis.realtimeStartOffset = -Conductor.instance.getStepTimeInMs(playheadPositionInSteps);
    return Conductor.instance.getStepTimeInMs(playheadPositionInSteps);
  }

  function set_playheadPositionInMs(value:Float):Float
  {
    playheadPositionInSteps = Conductor.instance.getTimeInSteps(value);

    if (audioVisGroup != null && audioVisGroup.playerVis != null) audioVisGroup.playerVis.realtimeStartOffset = -value;
    return value;
  }

  // Playbar (at the bottom)

  /**
   * Whether a skip button has been pressed on the playbar, and which one.
   * `null` if no button has been pressed.
   * This will be used to update the scrollPosition (in the same function that handles the scroll wheel), then cleared.
   */
  var playbarButtonPressed:Null<String> = null;

  /**
   * Whether the head of the playbar is currently being dragged with the mouse by the user.
   */
  var playbarHeadDragging:Bool = false;

  /**
   * Whether music was playing before we started dragging the playbar head.
   * If so, then when we stop dragging the playbar head, we should resume song playback.
   */
  var playbarHeadDraggingWasPlaying:Bool = false;

  // Tools Status

  /**
   * The note kind to use for notes being placed in the chart. Defaults to `''`.
   */
  var noteKindToPlace:String = '';

  /**
   * The event type to use for events being placed in the chart. Defaults to `''`.
   */
  var eventKindToPlace:String = 'FocusCamera';

  /**
   * The event data to use for events being placed in the chart.
   */
  var eventDataToPlace:DynamicAccess<Dynamic> = {};

  /**
   * The internal index of what note snapping value is in use.
   * Increment to make placement more preceise and decrement to make placement less precise.
   */
  var noteSnapQuantIndex:Int = BASE_QUANT_INDEX;

  /**
   * The current note snapping value.
   * For example, `32` when snapping to 32nd notes.
   */
  var noteSnapQuant(get, never):Int;

  function get_noteSnapQuant():Int
  {
    return SNAP_QUANTS[noteSnapQuantIndex];
  }

  /**
   * The ratio of the current note snapping value to the default.
   * For example, `32` becomes `0.5` when snapping to 16th notes.
   */
  var noteSnapRatio(get, never):Float;

  function get_noteSnapRatio():Float
  {
    return BASE_QUANT / noteSnapQuant;
  }

  /**
   * The currently selected live input style.
   */
  var currentLiveInputStyle:ChartEditorLiveInputStyle = None;

  /**
   * If true, playtesting a chart will skip to the current playhead position.
   */
  var playtestStartTime:Bool = false;

  /**
   * If true, playtesting a chart will let you "gameover" / die when you lose ur health!
   */
  var playtestPracticeMode:Bool = false;

  /**
   * Enables or disables the "debugger" popup that appears when you run into a flixel error.
   */
  var enabledDebuggerPopup:Bool = true;

  // Visuals

  /**
   * Whether the current view is in downscroll mode.
   */
  var isViewDownscroll(default, set):Bool = false;

  function set_isViewDownscroll(value:Bool):Bool
  {
    isViewDownscroll = value;

    // Make sure view is updated when we change view modes.
    noteDisplayDirty = true;
    notePreviewDirty = true;
    notePreviewViewportBoundsDirty = true;
    this.scrollPositionInPixels = this.scrollPositionInPixels;
    // Characters have probably changed too.
    healthIconsDirty = true;

    return isViewDownscroll;
  }

  /**
   * The current theme used by the editor.
   * Dictates the appearance of many UI elements.
   * Currently hardcoded to just Light and Dark.
   */
  var currentTheme(default, set):ChartEditorTheme = ChartEditorTheme.Light;

  function set_currentTheme(value:ChartEditorTheme):ChartEditorTheme
  {
    if (value == null || value == currentTheme) return currentTheme;

    currentTheme = value;
    this.updateTheme();
    return value;
  }

  /**
   * The character sprite in the Player Preview window.
   * `null` until accessed.
   */
  var currentPlayerCharacterPlayer:Null<CharacterPlayer> = null;

  /**
   * The character sprite in the Opponent Preview window.
   * `null` until accessed.
   */
  var currentOpponentCharacterPlayer:Null<CharacterPlayer> = null;

  // HaxeUI

  /**
   * Whether the user is focused on an input in the Haxe UI, and inputs are being fed into it.
   * If the user clicks off the input, focus will leave.
   */
  var isHaxeUIFocused(get, never):Bool;

  function get_isHaxeUIFocused():Bool
  {
    return FocusManager.instance.focus != null;
  }

  /**
   * Whether the user's mouse cursor is hovering over a SOLID component of the HaxeUI.
   * If so, we can ignore certain mouse events underneath.
   */
  var isCursorOverHaxeUI(get, never):Bool;

  function get_isCursorOverHaxeUI():Bool
  {
    return Screen.instance.hasSolidComponentUnderPoint(FlxG.mouse.screenX, FlxG.mouse.screenY);
  }

  /**
   * The value of `isCursorOverHaxeUI` from the previous frame.
   * This is useful because we may have just clicked a menu item, causing the menu to disappear.
   */
  var wasCursorOverHaxeUI:Bool = false;

  /**
   * Set by ChartEditorDialogHandler, used to prevent background interaction while the dialog is open.
   */
  var isHaxeUIDialogOpen:Bool = false;

  /**
   * The Dialog components representing the currently available tool windows.
   * Dialogs are retained here even when collapsed or hidden.
   */
  var activeToolboxes:Map<String, CollapsibleDialog> = new Map<String, CollapsibleDialog>();

  // Audio

  /**
   * Whether to play a metronome sound while the playhead is moving, and what volume.
   */
  var metronomeVolume:Float = 1.0;

  /**
   * The volume to play hitsounds at.
   */
  var hitsoundVolume:Float = 1.0;

  /**
   * Whether hitsounds are enabled for the player.
   */
  var hitsoundsEnabledPlayer:Bool = true;

  /**
   * Whether hitsounds are enabled for the opponent.
   */
  var hitsoundsEnabledOpponent:Bool = true;

  /**
   * Whether hitsounds are enabled for at least one character.
   */
  var hitsoundsEnabled(get, never):Bool;

  function get_hitsoundsEnabled():Bool
  {
    return hitsoundsEnabledPlayer || hitsoundsEnabledOpponent;
  }

  // Auto-save

  /**
   * A timer used to auto-save the chart after a period of inactivity.
   */
  var autoSaveTimer:Null<FlxTimer> = null;

  // Scrolling

  /**
   * Whether the user's last mouse click was on the playhead scroll area.
   */
  var gridPlayheadScrollAreaPressed:Bool = false;

  /**
   * Where the user's last mouse click was on the note preview scroll area.
   * `null` if the user isn't clicking on the note preview.
   */
  var notePreviewScrollAreaStartPos:Null<FlxPoint> = null;

  /**
   * The current process that is lerping the scroll position.
   * Used to cancel the previous lerp if the user scrolls again.
   */
  var currentScrollEase:Null<VarTween>;

  /**
   * The position where the user middle clicked to place a scroll anchor.
   * Scroll each frame with speed based on the distance between the mouse and the scroll anchor.
   * `null` if no scroll anchor is present.
   */
  var scrollAnchorScreenPos:Null<FlxPoint> = null;

  // Note Placement

  /**
   * The SongNoteData which is currently being placed.
   * `null` if the user isn't currently placing a note.
   * As the user drags, we will update this note's sustain length, and finalize the note when they release.
   */
  var currentPlaceNoteData:Null<SongNoteData> = null;

  // Note Movement

  /**
   * The note sprite we are currently moving, if any.
   */
  var dragTargetNote:Null<ChartEditorNoteSprite> = null;

  /**
   * The song event sprite we are currently moving, if any.
   */
  var dragTargetEvent:Null<ChartEditorEventSprite> = null;

  /**
   * The amount of vertical steps the note sprite has moved by since the user started dragging.
   */
  var dragTargetCurrentStep:Float = 0;

  /**
   * The amount of horizontal columns the note sprite has moved by since the user started dragging.
   */
  var dragTargetCurrentColumn:Int = 0;

  // Hold Note Dragging

  /**
   * The current length of the hold note we are dragging, in steps.
   * Play a sound when this value changes.
   */
  var dragLengthCurrent:Float = 0;

  /**
   * Flip-flop to alternate between two stretching sounds.
   */
  var stretchySounds:Bool = false;

  // Selection

  /**
   * The notes which are currently in the user's selection.
   */
  var currentNoteSelection(default, set):Array<SongNoteData> = [];

  function set_currentNoteSelection(value:Array<SongNoteData>):Array<SongNoteData>
  {
    // This value is true if all elements of the current selection are also in the new selection.
    var isSuperset:Bool = currentNoteSelection.isSubset(value);
    var isEqual:Bool = currentNoteSelection.isEqualUnordered(value);

    currentNoteSelection = value;

    if (!isEqual)
    {
      if (currentNoteSelection.length > 0 && isSuperset)
      {
        notePreview.addSelectedNotes(currentNoteSelection, Std.int(songLengthInMs));
      }
      else
      {
        // The new selection removes elements from the old selection, so we have to redraw the note preview.
        notePreviewDirty = true;
      }
    }

    return currentNoteSelection;
  }

  /**
   * The events which are currently in the user's selection.
   */
  var currentEventSelection:Array<SongEventData> = [];

  /**
   * The position where the user clicked to start a selection.
   * `null` if the user isn't currently selecting anything.
   * The selection box extends from this point to the current mouse position.
   */
  var selectionBoxStartPos:Null<FlxPoint> = null;

  // History

  /**
   * The list of command previously performed. Used for undoing previous actions.
   */
  var undoHistory:Array<ChartEditorCommand> = [];

  /**
   * The list of commands that have been undone. Used for redoing previous actions.
   */
  var redoHistory:Array<ChartEditorCommand> = [];

  // Dirty Flags

  /**
   * Whether the note display render group has been modified and needs to be updated.
   * This happens when we scroll or add/remove notes, and need to update what notes are displayed and where.
   */
  var noteDisplayDirty:Bool = true;

  /**
   * Whether the selected charactesr have been modified and the health icons need to be updated.
   */
  var healthIconsDirty:Bool = true;

  /**
   * Whether the note preview graphic needs to be FULLY rebuilt.
   */
  var notePreviewDirty(default, set):Bool = true;

  function set_notePreviewDirty(value:Bool):Bool
  {
    trace('Note preview dirtied!');
    return notePreviewDirty = value;
  }

  var notePreviewViewportBoundsDirty:Bool = true;

  /**
   * Whether the chart has been modified since it was last saved.
   * Used to determine whether to auto-save, etc.
   */
  var saveDataDirty(default, set):Bool = false;

  function set_saveDataDirty(value:Bool):Bool
  {
    if (value == saveDataDirty) return value;

    if (value)
    {
      // Start the auto-save timer.
      autoSaveTimer = new FlxTimer().start(Constants.AUTOSAVE_TIMER_DELAY_SEC, (_) -> autoSave());
    }
    else
    {
      if (autoSaveTimer != null)
      {
        // Stop the auto-save timer.
        autoSaveTimer.cancel();
        autoSaveTimer.destroy();
        autoSaveTimer = null;
      }
    }

    saveDataDirty = value;
    applyWindowTitle();
    return saveDataDirty;
  }

  var shouldShowBackupAvailableDialog(get, set):Bool;

  function get_shouldShowBackupAvailableDialog():Bool
  {
    return Save.get().chartEditorHasBackup;
  }

  function set_shouldShowBackupAvailableDialog(value:Bool):Bool
  {
    return Save.get().chartEditorHasBackup = value;
  }

  /**
   * A list of previous working file paths.
   * Also known as the "recent files" list.
   * The first element is [null] if the current working file has not been saved anywhere yet.
   */
  public var previousWorkingFilePaths(default, set):Array<Null<String>> = [null];

  function set_previousWorkingFilePaths(value:Array<Null<String>>):Array<Null<String>>
  {
    // Called only when the WHOLE LIST is overridden.
    previousWorkingFilePaths = value;
    applyWindowTitle();
    populateOpenRecentMenu();
    applyCanQuickSave();
    return value;
  }

  /**
   * The current file path which the chart editor is working with.
   * If `null`, the current chart has not been saved yet.
   */
  public var currentWorkingFilePath(get, set):Null<String>;

  function get_currentWorkingFilePath():Null<String>
  {
    return previousWorkingFilePaths[0];
  }

  function set_currentWorkingFilePath(value:Null<String>):Null<String>
  {
    if (value == previousWorkingFilePaths[0]) return value;

    if (previousWorkingFilePaths.contains(null))
    {
      // Filter all instances of `null` from the array.
      previousWorkingFilePaths = previousWorkingFilePaths.filter(function(x:Null<String>):Bool {
        return x != null;
      });
    }

    if (previousWorkingFilePaths.contains(value))
    {
      // Move the path to the front of the list.
      previousWorkingFilePaths.remove(value);
      previousWorkingFilePaths.unshift(value);
    }
    else
    {
      // Add the path to the front of the list.
      previousWorkingFilePaths.unshift(value);
    }

    while (previousWorkingFilePaths.length > Constants.MAX_PREVIOUS_WORKING_FILES)
    {
      // Remove the last path in the list.
      previousWorkingFilePaths.pop();
    }

    populateOpenRecentMenu();
    applyWindowTitle();

    return value;
  }

  /**
   * Whether the difficulty tree view in the toolbox has been modified and needs to be updated.
   * This happens when we add/remove difficulties.
   */
  var difficultySelectDirty:Bool = true;

  /**
   * Whether the character select view in the toolbox has been modified and needs to be updated.
   * This happens when we add/remove characters.
   */
  var characterSelectDirty:Bool = true;

  /**
   * Whether the player preview toolbox have been modified and need to be updated.
   * This happens when we switch characters.
   */
  var playerPreviewDirty:Bool = true;

  /**
   * Whether the opponent preview toolbox have been modified and need to be updated.
   * This happens when we switch characters.
   */
  var opponentPreviewDirty:Bool = true;

  /**
   * Whether the undo/redo histories have changed since the last time the UI was updated.
   */
  var commandHistoryDirty:Bool = true;

  /**
   * If true, we are currently in the process of quitting the chart editor.
   * Skip any update functions as most of them will call a crash.
   */
  var criticalFailure:Bool = false;

  // Input

  /**
   * Handler used to track how long the user has been holding the undo keybind.
   */
  var undoKeyHandler:TurboKeyHandler = TurboKeyHandler.build([FlxKey.CONTROL, FlxKey.Z]);

  /**
   * Variable used to track how long the user has been holding the redo keybind.
   */
  var redoKeyHandler:TurboKeyHandler = TurboKeyHandler.build([FlxKey.CONTROL, FlxKey.Y]);

  /**
   * Variable used to track how long the user has been holding the up keybind.
   */
  var upKeyHandler:TurboKeyHandler = TurboKeyHandler.build(FlxKey.UP);

  /**
   * Variable used to track how long the user has been holding the down keybind.
   */
  var downKeyHandler:TurboKeyHandler = TurboKeyHandler.build(FlxKey.DOWN);

  /**
   * Variable used to track how long the user has been holding the W keybind.
   */
  var wKeyHandler:TurboKeyHandler = TurboKeyHandler.build(FlxKey.W);

  /**
   * Variable used to track how long the user has been holding the S keybind.
   */
  var sKeyHandler:TurboKeyHandler = TurboKeyHandler.build(FlxKey.S);

  /**
   * Variable used to track how long the user has been holding the page-up keybind.
   */
  var pageUpKeyHandler:TurboKeyHandler = TurboKeyHandler.build(FlxKey.PAGEUP);

  /**
   * Variable used to track how long the user has been holding the page-down keybind.
   */
  var pageDownKeyHandler:TurboKeyHandler = TurboKeyHandler.build(FlxKey.PAGEDOWN);

  /**
   * AUDIO AND SOUND DATA
   */
  // ==============================

  /**
   * The chill audio track that plays in the chart editor.
   * Plays when the main music is NOT being played.
   */
  var welcomeMusic:FlxSound = new FlxSound();

  /**
   * The audio track for the instrumental.
   * Replaced when switching instrumentals.
   * `null` until an instrumental track is loaded.
   */
  var audioInstTrack:Null<FunkinSound> = null;

  /**
   * The raw byte data for the instrumental audio tracks.
   * Key is the instrumental name.
   * `null` until an instrumental track is loaded.
   */
  var audioInstTrackData:Map<String, Bytes> = [];

  /**
   * The audio track for the vocals.
   * `null` until vocal track(s) are loaded.
   * When switching characters, the elements of the VoicesGroup will be swapped to match the new character.
   */
  var audioVocalTrackGroup:Null<VoicesGroup> = null;

  /**
   * The audio vis for the inst/vocals.
   * `null` until vocal track(s) are loaded.
   * When switching characters, the elements of the PolygonVisGroup will be swapped to match the new character.
   */
  var audioVisGroup:Null<PolygonVisGroup> = null;

  /**
   * A map of the audio tracks for each character's vocals.
   * - Keys are `characterId-variation` (with `characterId` being the default variation).
   * - Values are the byte data for the audio track.
   */
  var audioVocalTrackData:Map<String, Bytes> = [];

  /**
   * CHART DATA
   */
  // ==============================

  /**
   * The song metadata.
   * - Keys are the variation IDs. At least one (`default`) must exist.
   * - Values are the relevant metadata, ready to be serialized to JSON.
   */
  var songMetadata:Map<String, SongMetadata> = [];

  /**
   * Retrieves the list of variations for the current song.
   */
  var availableVariations(get, never):Array<String>;

  function get_availableVariations():Array<String>
  {
    var variations:Array<String> = [for (x in songMetadata.keys()) x];
    variations.sort(SortUtil.defaultThenAlphabetically.bind('default'));
    return variations;
  }

  /**
   * Retrieves the list of difficulties for the current variation of the current song.
   * ONLY CONTAINS DIFFICULTIES FOR THE CURRENT VARIATION so if on the default variation, erect/nightmare won't be included.
   */
  var availableDifficulties(get, never):Array<String>;

  function get_availableDifficulties():Array<String>
  {
    var m:Null<SongMetadata> = songMetadata.get(selectedVariation);
    return m?.playData?.difficulties ?? [Constants.DEFAULT_DIFFICULTY];
  }

  /**
   * Retrieves the list of difficulties for ALL variations of the current song.
   */
  var allDifficulties(get, never):Array<String>;

  function get_allDifficulties():Array<String>
  {
    var result:Array<Array<String>> = [
      for (x in availableVariations)
      {
        var m:Null<SongMetadata> = songMetadata.get(x);
        m?.playData?.difficulties ?? [];
      }
    ];
    return result.flatten();
  }

  /**
   * The song chart data.
   * - Keys are the variation IDs. At least one (`default`) must exist.
   * - Values are the relevant chart data, ready to be serialized to JSON.
   */
  var songChartData:Map<String, SongChartData> = [];

  /**
   * Convenience property to get the chart data for the current variation.
   */
  var currentSongMetadata(get, set):SongMetadata;

  function get_currentSongMetadata():SongMetadata
  {
    var result:Null<SongMetadata> = songMetadata.get(selectedVariation);
    if (result == null)
    {
      result = new SongMetadata('DadBattle', 'Kawai Sprite', selectedVariation);
      songMetadata.set(selectedVariation, result);
    }
    return result;
  }

  function set_currentSongMetadata(value:SongMetadata):SongMetadata
  {
    songMetadata.set(selectedVariation, value);
    return value;
  }

  /**
   * Convenience property to get the chart data for the current variation.
   */
  var currentSongChartData(get, set):SongChartData;

  function get_currentSongChartData():SongChartData
  {
    var result:Null<SongChartData> = songChartData.get(selectedVariation);
    if (result == null)
    {
      result = new SongChartData([Constants.DEFAULT_DIFFICULTY => 1.0], [], [Constants.DEFAULT_DIFFICULTY => []]);
      songChartData.set(selectedVariation, result);
    }
    return result;
  }

  function set_currentSongChartData(value:SongChartData):SongChartData
  {
    songChartData.set(selectedVariation, value);
    return value;
  }

  /**
   * Convenience property to get (and set) the scroll speed for the current difficulty.
   */
  var currentSongChartScrollSpeed(get, set):Float;

  function get_currentSongChartScrollSpeed():Float
  {
    var result:Null<Float> = currentSongChartData.scrollSpeed.get(selectedDifficulty);
    if (result == null)
    {
      // Initialize to the default value if not set.
      currentSongChartData.scrollSpeed.set(selectedDifficulty, 1.0);
      return 1.0;
    }
    return result;
  }

  function set_currentSongChartScrollSpeed(value:Float):Float
  {
    currentSongChartData.scrollSpeed.set(selectedDifficulty, value);
    return value;
  }

  /**
   * Convenience property to get the note data for the current difficulty.
   */
  var currentSongChartNoteData(get, set):Array<SongNoteData>;

  function get_currentSongChartNoteData():Array<SongNoteData>
  {
    var result:Null<Array<SongNoteData>> = currentSongChartData.notes.get(selectedDifficulty);
    if (result == null)
    {
      // Initialize to the default value if not set.
      result = [];
      trace('Initializing blank chart for difficulty ' + selectedDifficulty);
      currentSongChartData.notes.set(selectedDifficulty, result);
      currentSongMetadata.playData.difficulties.pushUnique(selectedDifficulty);
      return result;
    }
    return result;
  }

  function set_currentSongChartNoteData(value:Array<SongNoteData>):Array<SongNoteData>
  {
    currentSongChartData.notes.set(selectedDifficulty, value);
    currentSongMetadata.playData.difficulties.pushUnique(selectedDifficulty);
    return value;
  }

  /**
   * Convenience property to get the event data for the current difficulty.
   */
  var currentSongChartEventData(get, set):Array<SongEventData>;

  function get_currentSongChartEventData():Array<SongEventData>
  {
    if (currentSongChartData.events == null)
    {
      // Initialize to the default value if not set.
      currentSongChartData.events = [];
    }
    return currentSongChartData.events;
  }

  function set_currentSongChartEventData(value:Array<SongEventData>):Array<SongEventData>
  {
    return currentSongChartData.events = value;
  }

  var currentSongNoteStyle(get, set):String;

  function get_currentSongNoteStyle():String
  {
    if (currentSongMetadata.playData.noteStyle == null)
    {
      // Initialize to the default value if not set.
      currentSongMetadata.playData.noteStyle = Constants.DEFAULT_NOTE_STYLE;
    }
    return currentSongMetadata.playData.noteStyle;
  }

  function set_currentSongNoteStyle(value:String):String
  {
    return currentSongMetadata.playData.noteStyle = value;
  }

  var currentSongStage(get, set):String;

  function get_currentSongStage():String
  {
    if (currentSongMetadata.playData.stage == null)
    {
      // Initialize to the default value if not set.
      currentSongMetadata.playData.stage = 'mainStage';
    }
    return currentSongMetadata.playData.stage;
  }

  function set_currentSongStage(value:String):String
  {
    return currentSongMetadata.playData.stage = value;
  }

  var currentSongName(get, set):String;

  function get_currentSongName():String
  {
    if (currentSongMetadata.songName == null)
    {
      // Initialize to the default value if not set.
      currentSongMetadata.songName = 'New Song';
    }
    return currentSongMetadata.songName;
  }

  function set_currentSongName(value:String):String
  {
    return currentSongMetadata.songName = value;
  }

  var currentSongId(get, never):String;

  function get_currentSongId():String
  {
    return currentSongName.toLowerKebabCase().replace('.', '').replace(' ', '-');
  }

  var currentSongArtist(get, set):String;

  function get_currentSongArtist():String
  {
    if (currentSongMetadata.artist == null)
    {
      // Initialize to the default value if not set.
      currentSongMetadata.artist = 'Unknown';
    }
    return currentSongMetadata.artist;
  }

  function set_currentSongArtist(value:String):String
  {
    return currentSongMetadata.artist = value;
  }

  /**
   * Convenience property to get the song offset data for the current variation.
   */
  var currentSongOffsets(get, set):SongOffsets;

  function get_currentSongOffsets():SongOffsets
  {
    if (currentSongMetadata.offsets == null)
    {
      // Initialize to the default value if not set.
      currentSongMetadata.offsets = new SongOffsets();
    }
    return currentSongMetadata.offsets;
  }

  function set_currentSongOffsets(value:SongOffsets):SongOffsets
  {
    return currentSongMetadata.offsets = value;
  }

  var currentInstrumentalOffset(get, set):Float;

  function get_currentInstrumentalOffset():Float
  {
    // TODO: Apply for alt instrumentals.
    return currentSongOffsets.getInstrumentalOffset();
  }

  function set_currentInstrumentalOffset(value:Float):Float
  {
    // TODO: Apply for alt instrumentals.
    currentSongOffsets.setInstrumentalOffset(value);
    return value;
  }

  /**
   * The variation ID for the difficulty which is currently being edited.
   */
  var selectedVariation(default, set):String = Constants.DEFAULT_VARIATION;

  /**
   * Setter called when we are switching variations.
   * We will likely need to switch instrumentals as well.
   */
  function set_selectedVariation(value:String):String
  {
    // Don't update if we're already on the variation.
    if (selectedVariation == value) return selectedVariation;
    selectedVariation = value;

    // Make sure view is updated when the variation changes.
    noteDisplayDirty = true;
    notePreviewDirty = true;
    notePreviewViewportBoundsDirty = true;

    switchToCurrentInstrumental();

    return selectedVariation;
  }

  /**
   * The difficulty ID for the difficulty which is currently being edited.
   */
  var selectedDifficulty(default, set):String = Constants.DEFAULT_DIFFICULTY;

  function set_selectedDifficulty(value:String):String
  {
    if (value == null) value = availableDifficulties[0] ?? Constants.DEFAULT_DIFFICULTY;

    selectedDifficulty = value;

    // Make sure view is updated when the difficulty changes.
    noteDisplayDirty = true;
    notePreviewDirty = true;
    notePreviewViewportBoundsDirty = true;

    // Make sure the difficulty we selected is in the list of difficulties.
    currentSongMetadata.playData.difficulties.pushUnique(selectedDifficulty);

    return selectedDifficulty;
  }

  /**
   * The instrumental ID which is currently selected.
   */
  var currentInstrumentalId(get, set):String;

  function get_currentInstrumentalId():String
  {
    var instId:Null<String> = currentSongMetadata.playData.characters.instrumental;
    if (instId == null || instId == '') instId = (selectedVariation == Constants.DEFAULT_VARIATION) ? '' : selectedVariation;
    return instId;
  }

  function set_currentInstrumentalId(value:String):String
  {
    return currentSongMetadata.playData.characters.instrumental = value;
  }

  /**
   * HAXEUI COMPONENTS
   */
  // ==============================

  /**
   * The layout containing the playbar.
   * Constructed manually and added to the layout so we can control its position.
   */
  var playbarHeadLayout:Null<ChartEditorPlaybarHead> = null;

  // NOTE: All the components below are automatically assigned via HaxeUI macros.

  /**
   * The menubar at the top of the screen.
   */
  var menubar:MenuBar;

  /**
   * The `File -> New Chart` menu item.
   */
  var menubarItemNewChart:MenuItem;

  /**
   * The `File -> Open Chart` menu item.
   */
  var menubarItemOpenChart:MenuItem;

  /**
   * The `File -> Open Recent` menu.
   */
  var menubarOpenRecent:Menu;

  /**
   * The `File -> Save Chart` menu item.
   */
  var menubarItemSaveChart:MenuItem;

  /**
   * The `File -> Save Chart As` menu item.
   */
  var menubarItemSaveChartAs:MenuItem;

  /**
   * The `File -> Preferences` menu item.
   */
  var menubarItemPreferences:MenuItem;

  /**
   * The `File -> Exit` menu item.
   */
  var menubarItemExit:MenuItem;

  /**
   * The `Edit -> Undo` menu item.
   */
  var menubarItemUndo:MenuItem;

  /**
   * The `Edit -> Redo` menu item.
   */
  var menubarItemRedo:MenuItem;

  /**
   * The `Edit -> Cut` menu item.
   */
  var menubarItemCut:MenuItem;

  /**
   * The `Edit -> Copy` menu item.
   */
  var menubarItemCopy:MenuItem;

  /**
   * The `Edit -> Paste` menu item.
   */
  var menubarItemPaste:MenuItem;

  /**
   * The `Edit -> Paste Unsnapped` menu item.
   */
  var menubarItemPasteUnsnapped:MenuItem;

  /**
   * The `Edit -> Delete` menu item.
   */
  var menubarItemDelete:MenuItem;

  /**
   * The `Edit -> Flip Notes` menu item.
   */
  var menubarItemFlipNotes:MenuItem;

  /**
   * The `Edit -> Select All` menu item.
   */
  var menubarItemSelectAll:MenuItem;

  /**
   * The `Edit -> Select Inverse` menu item.
   */
  var menubarItemSelectInverse:MenuItem;

  /**
   * The `Edit -> Select None` menu item.
   */
  var menubarItemSelectNone:MenuItem;

  /**
   * The `Edit -> Select Region` menu item.
   */
  var menubarItemSelectRegion:MenuItem;

  /**
   * The `Edit -> Select Before Cursor` menu item.
   */
  var menubarItemSelectBeforeCursor:MenuItem;

  /**
   * The `Edit -> Select After Cursor` menu item.
   */
  var menubarItemSelectAfterCursor:MenuItem;

  /**
   * The `Edit -> Decrease Note Snap Precision` menu item.
   */
  var menuBarItemNoteSnapDecrease:MenuItem;

  /**
   * The `Edit -> Decrease Note Snap Precision` menu item.
   */
  var menuBarItemNoteSnapIncrease:MenuItem;

  /**
   * The `View -> Downscroll` menu item.
   */
  var menubarItemDownscroll:MenuCheckBox;

  /**
   * The `View -> Increase Difficulty` menu item.
   */
  var menubarItemDifficultyUp:MenuItem;

  /**
   * The `View -> Decrease Difficulty` menu item.
   */
  var menubarItemDifficultyDown:MenuItem;

  /**
   * The `Audio -> Play/Pause` menu item.
   */
  var menubarItemPlayPause:MenuItem;

  /**
   * The `Audio -> Load Instrumental` menu item.
   */
  var menubarItemLoadInstrumental:MenuItem;

  /**
   * The `Audio -> Load Vocals` menu item.
   */
  var menubarItemLoadVocals:MenuItem;

  /**
   * The `Audio -> Metronome Volume` label.
   */
  var menubarLabelVolumeMetronome:Label;

  /**
   * The `Audio -> Metronome Volume` slider.
   */
  var menubarItemVolumeMetronome:Slider;

  /**
   * The `Audio -> Enable Player Hitsounds` menu checkbox.
   */
  var menubarItemPlayerHitsounds:MenuCheckBox;

  /**
   * The `Audio -> Enable Opponent Hitsounds` menu checkbox.
   */
  var menubarItemOpponentHitsounds:MenuCheckBox;

  /**
   * The `Audio -> Hitsound Volume` label.
   */
  var menubarLabelVolumeHitsounds:Label;

  /**
   * The `Audio -> Hitsound Volume` slider.
   */
  var menubarItemVolumeHitsounds:Slider;

  /**
   * The `Audio -> Instrumental Volume` label.
   */
  var menubarLabelVolumeInstrumental:Label;

  /**
   * The `Audio -> Instrumental Volume` slider.
   */
  var menubarItemVolumeInstrumental:Slider;

  /**
   * The `Audio -> Vocal Volume` label.
   */
  var menubarLabelVolumeVocals:Label;

  /**
   * The `Audio -> Vocal Volume` slider.
   */
  var menubarItemVolumeVocals:Slider;

  /**
   * The `Audio -> Playback Speed` label.
   */
  var menubarLabelPlaybackSpeed:Label;

  /**
   * The `Audio -> Playback Speed` slider.
   */
  var menubarItemPlaybackSpeed:Slider;

  /**
   * The label by the playbar telling the song position.
   */
  var playbarSongPos:Label;

  /**
   * The label by the playbar telling the song time remaining.
   */
  var playbarSongRemaining:Label;

  /**
   * The label by the playbar telling the note snap.
   */
  var playbarNoteSnap:Label;

  /**
   * The button by the playbar to jump to the start of the song.
   */
  var playbarStart:Button;

  /**
   * The button by the playbar to jump backwards in the song.
   */
  var playbarBack:Button;

  /**
   * The button by the playbar to play or pause the song.
   */
  var playbarPlay:Button;

  /**
   * The button by the playbar to jump forwards in the song.
   */
  var playbarForward:Button;

  /**
   * The button by the playbar to jump to the end of the song.
   */
  var playbarEnd:Button;

  /**
   * The button above the grid that selects all notes on the opponent's side.
   * Constructed manually and added to the layout so we can control its position.
   */
  var buttonSelectOpponent:Button;

  /**
   * The button above the grid that selects all notes on the player's side.
   * Constructed manually and added to the layout so we can control its position.
   */
  var buttonSelectPlayer:Button;

  /**
   * The button above the grid that selects all song events.
   * Constructed manually and added to the layout so we can control its position.
   */
  var buttonSelectEvent:Button;

  /**
   * RENDER OBJECTS
   */
  // ==============================

  /**
   * The group containing the visulizers! */
  var visulizerGrps:FlxTypedGroup<PolygonSpectogram> = null;

  /**
   * The IMAGE used for the grid. Updated by ChartEditorThemeHandler.
   */
  var gridBitmap:Null<BitmapData> = null;

  /**
   * The IMAGE used for the selection squares. Updated by ChartEditorThemeHandler.
   * Used two ways:
   * 1. A sprite is given this bitmap and placed over selected notes.
   * 2. The image is split and used for a 9-slice sprite for the selection box.
   */
  var selectionSquareBitmap:Null<BitmapData> = null;

  /**
   * The IMAGE used for the note preview bitmap. Updated by ChartEditorThemeHandler.
   * The image is split and used for a 9-slice sprite for the box over the note preview.
   */
  var notePreviewViewportBitmap:Null<BitmapData> = null;

  /**r
   * The IMAGE used for the measure ticks. Updated by ChartEditorThemeHandler.
   */
  var measureTickBitmap:Null<BitmapData> = null;

  /**
   * The tiled sprite used to display the grid.
   * The height is the length of the song, and scrolling is done by simply the sprite.
   */
  var gridTiledSprite:Null<FlxSprite> = null;

  /**
   * The measure ticks area. Includes the numbers and the background sprite.
   */
  var measureTicks:Null<ChartEditorMeasureTicks> = null;

  /**
   * The playhead representing the current position in the song.
   * Can move around on the grid independently of the view.
   */
  var gridPlayhead:FlxSpriteGroup = new FlxSpriteGroup();

  /**
   * A sprite used to indicate the note that will be placed on click.
   */
  var gridGhostNote:Null<ChartEditorNoteSprite> = null;

  /**
   * A sprite used to indicate the note that will be placed on click.
   */
  var gridGhostHoldNote:Null<ChartEditorHoldNoteSprite> = null;

  /**
   * A sprite used to indicate the event that will be placed on click.
   */
  var gridGhostEvent:Null<ChartEditorEventSprite> = null;

  /**
   * The sprite used to display the note preview area.
   * We move this up and down to scroll the preview.
   */
  var notePreview:Null<ChartEditorNotePreview> = null;

  /**
   * The rectangular sprite used for representing the current viewport on the note preview.
   * We move this up and down and resize it to represent the visible area.
   */
  var notePreviewViewport:Null<FlxSliceSprite> = null;

  /**
   * The rectangular sprite used for rendering the selection box.
   * Uses a 9-slice to stretch the selection box to the correct size without warping.
   */
  var selectionBoxSprite:Null<FlxSliceSprite> = null;

  /**
   * The opponent's health icon.
   */
  var healthIconDad:Null<HealthIcon> = null;

  /**
   * The player's health icon.
   */
  var healthIconBF:Null<HealthIcon> = null;

  /**
   * The text that pop's up when copying something
   */
  var txtCopyNotif:Null<FlxText> = null;

  /**
   * The purple background sprite.
   */
  var menuBG:Null<FlxSprite> = null;

  /**
   * The sprite group containing the note graphics.
   * Only displays a subset of the data from `currentSongChartNoteData`,
   * and kills notes that are off-screen to be recycled later.
   */
  var renderedNotes:FlxTypedSpriteGroup<ChartEditorNoteSprite> = new FlxTypedSpriteGroup<ChartEditorNoteSprite>();

  /**
   * The sprite group containing the hold note graphics.
   * Only displays a subset of the data from `currentSongChartNoteData`,
   * and kills notes that are off-screen to be recycled later.
   */
  var renderedHoldNotes:FlxTypedSpriteGroup<ChartEditorHoldNoteSprite> = new FlxTypedSpriteGroup<ChartEditorHoldNoteSprite>();

  /**
   * The sprite group containing the song events.
   * Only displays a subset of the data from `currentSongChartEventData`,
   * and kills events that are off-screen to be recycled later.
   */
  var renderedEvents:FlxTypedSpriteGroup<ChartEditorEventSprite> = new FlxTypedSpriteGroup<ChartEditorEventSprite>();

  var renderedSelectionSquares:FlxTypedSpriteGroup<ChartEditorSelectionSquareSprite> = new FlxTypedSpriteGroup<ChartEditorSelectionSquareSprite>();

  /**
   * LIFE CYCLE FUNCTIONS
   */
  // ==============================

  /**
   * The params which were passed in when the Chart Editor was initialized.
   */
  var params:Null<ChartEditorParams>;

  public function new(?params:ChartEditorParams)
  {
    super();
    this.params = params;
  }

  public override function dispatchEvent(event:ScriptEvent):Void
  {
    super.dispatchEvent(event);

    // We can't use the ScriptedEventDispatcher with currentCharPlayer because we can't use the IScriptedClass interface on it.
    if (currentPlayerCharacterPlayer != null)
    {
      switch (event.type)
      {
        case UPDATE:
          currentPlayerCharacterPlayer.onUpdate(cast event);
        case SONG_BEAT_HIT:
          currentPlayerCharacterPlayer.onBeatHit(cast event);
        case SONG_STEP_HIT:
          currentPlayerCharacterPlayer.onStepHit(cast event);
        case NOTE_HIT:
          currentPlayerCharacterPlayer.onNoteHit(cast event);
        default: // Continue
      }
    }

    if (currentOpponentCharacterPlayer != null)
    {
      switch (event.type)
      {
        case UPDATE:
          currentOpponentCharacterPlayer.onUpdate(cast event);
        case SONG_BEAT_HIT:
          currentOpponentCharacterPlayer.onBeatHit(cast event);
        case SONG_STEP_HIT:
          currentOpponentCharacterPlayer.onStepHit(cast event);
        case NOTE_HIT:
          currentOpponentCharacterPlayer.onNoteHit(cast event);
        default: // Continue
      }
    }
  }

  override function create():Void
  {
    // super.create() must be called first, the HaxeUI components get created here.
    super.create();
    // Set the z-index of the HaxeUI.
    this.root.zIndex = 100;

    // Show the mouse cursor.
    Cursor.show();

    loadPreferences();

    fixCamera();

    // Get rid of any music from the previous state.
    if (FlxG.sound.music != null) FlxG.sound.music.stop();

    // Play the welcome music.
    setupWelcomeMusic();

    buildDefaultSongData();

    buildBackground();

    this.updateTheme();

    buildGrid();
    buildMeasureTicks();
    buildNotePreview();
    buildSelectionBox();

    buildAdditionalUI();
    populateOpenRecentMenu();
    this.applyPlatformShortcutText();

    // Setup the onClick listeners for the UI after it's been created.
    setupUIListeners();
    setupContextMenu();
    setupTurboKeyHandlers();

    setupAutoSave();

    refresh();

    if (params != null && params.fnfcTargetPath != null)
    {
      // Chart editor was opened from the command line. Open the FNFC file now!
      var result:Null<Array<String>> = this.loadFromFNFCPath(params.fnfcTargetPath);
      if (result != null)
      {
        if (result.length == 0)
        {
          this.success('Loaded Chart', 'Loaded chart (${params.fnfcTargetPath})');
        }
        else
        {
          this.warning('Loaded Chart', 'Loaded chart with issues (${params.fnfcTargetPath})\n${result.join("\n")}');
        }
      }
      else
      {
        this.error('Failure', 'Failed to load chart (${params.fnfcTargetPath})');

        // Song failed to load, open the Welcome dialog so we aren't in a broken state.
        var welcomeDialog = this.openWelcomeDialog(false);
        if (shouldShowBackupAvailableDialog)
        {
          this.openBackupAvailableDialog(welcomeDialog);
        }
      }
    }
    else if (params != null && params.targetSongId != null)
    {
      this.loadSongAsTemplate(params.targetSongId);
    }
    else
    {
      var welcomeDialog = this.openWelcomeDialog(false);
      if (shouldShowBackupAvailableDialog)
      {
        this.openBackupAvailableDialog(welcomeDialog);
      }
    }
  }

  function setupWelcomeMusic()
  {
    this.welcomeMusic.loadEmbedded(Paths.music('chartEditorLoop/chartEditorLoop'));
    FlxG.sound.list.add(this.welcomeMusic);
    this.welcomeMusic.looped = true;
  }

  public function loadPreferences():Void
  {
    var save:Save = Save.get();

    if (previousWorkingFilePaths[0] == null)
    {
      previousWorkingFilePaths = [null].concat(save.chartEditorPreviousFiles);
    }
    else
    {
      previousWorkingFilePaths = [currentWorkingFilePath].concat(save.chartEditorPreviousFiles);
    }
    noteSnapQuantIndex = save.chartEditorNoteQuant;
    currentLiveInputStyle = save.chartEditorLiveInputStyle;
    isViewDownscroll = save.chartEditorDownscroll;
    playtestStartTime = save.chartEditorPlaytestStartTime;
    currentTheme = save.chartEditorTheme;
    metronomeVolume = save.chartEditorMetronomeVolume;
    hitsoundVolume = save.chartEditorHitsoundVolume;
    hitsoundsEnabledPlayer = save.chartEditorHitsoundsEnabledPlayer;
    hitsoundsEnabledOpponent = save.chartEditorHitsoundsEnabledOpponent;

    // audioInstTrack.volume = save.chartEditorInstVolume;
    // audioInstTrack.pitch = save.chartEditorPlaybackSpeed;
    // audioVocalTrackGroup.volume = save.chartEditorVoicesVolume;
    // audioVocalTrackGroup.pitch = save.chartEditorPlaybackSpeed;
  }

  public function writePreferences(hasBackup:Bool):Void
  {
    var save:Save = Save.get();

    // Can't use filter() because of null safety checking!
    var filteredWorkingFilePaths:Array<String> = [];
    for (chartPath in previousWorkingFilePaths)
      if (chartPath != null) filteredWorkingFilePaths.push(chartPath);
    save.chartEditorPreviousFiles = filteredWorkingFilePaths;

    if (hasBackup) trace('Queuing backup prompt for next time!');
    save.chartEditorHasBackup = hasBackup;

    save.chartEditorNoteQuant = noteSnapQuantIndex;
    save.chartEditorLiveInputStyle = currentLiveInputStyle;
    save.chartEditorDownscroll = isViewDownscroll;
    save.chartEditorPlaytestStartTime = playtestStartTime;
    save.chartEditorTheme = currentTheme;
    save.chartEditorMetronomeVolume = metronomeVolume;
    save.chartEditorHitsoundVolume = hitsoundVolume;
    save.chartEditorHitsoundsEnabledPlayer = hitsoundsEnabledPlayer;
    save.chartEditorHitsoundsEnabledOpponent = hitsoundsEnabledOpponent;

    // save.chartEditorInstVolume = audioInstTrack.volume;
    // save.chartEditorVoicesVolume = audioVocalTrackGroup.volume;
    // save.chartEditorPlaybackSpeed = audioInstTrack.pitch;
  }

  public function populateOpenRecentMenu():Void
  {
    if (menubarOpenRecent == null) return;

    #if sys
    menubarOpenRecent.removeAllComponents();

    for (chartPath in previousWorkingFilePaths)
    {
      if (chartPath == null) continue;

      var menuItemRecentChart:MenuItem = new MenuItem();
      menuItemRecentChart.text = chartPath;
      menuItemRecentChart.onClick = function(_event) {
        // Load chart from file
        var result:Null<Array<String>> = this.loadFromFNFCPath(chartPath);
        if (result != null)
        {
          if (result.length == 0)
          {
            this.success('Loaded Chart', 'Loaded chart (${chartPath.toString()})');
          }
          else
          {
            this.warning('Loaded Chart', 'Loaded chart with issues (${chartPath.toString()})\n${result.join("\n")}');
          }
        }
        else
        {
          this.error('Failure', 'Failed to load chart (${chartPath.toString()})');
        }
      }

      if (!FileUtil.doesFileExist(chartPath))
      {
        trace('Previously loaded chart file (${chartPath.toString()}) does not exist, disabling link...');
        menuItemRecentChart.disabled = true;
      }
      else
      {
        menuItemRecentChart.disabled = false;
      }

      menubarOpenRecent.addComponent(menuItemRecentChart);
    }
    #else
    menubarOpenRecent.hide();
    #end
  }

  var bgMusicTimer:FlxTimer;

  function fadeInWelcomeMusic(?extraWait:Float = 0, ?fadeInTime:Float = 5):Void
  {
    bgMusicTimer = new FlxTimer().start(extraWait, (_) -> {
      this.welcomeMusic.volume = 0;
      this.welcomeMusic.play();
      this.welcomeMusic.fadeIn(fadeInTime, 0, 1.0);
    });
  }

  function stopWelcomeMusic():Void
  {
    if (bgMusicTimer != null) bgMusicTimer.cancel();
    // this.welcomeMusic.fadeOut(4, 0);
    this.welcomeMusic.pause();
  }

  function buildDefaultSongData():Void
  {
    selectedVariation = Constants.DEFAULT_VARIATION;
    selectedDifficulty = Constants.DEFAULT_DIFFICULTY;

    // Initialize the song metadata.
    songMetadata = new Map<String, SongMetadata>();

    // Initialize the song chart data.
    songChartData = new Map<String, SongChartData>();

    audioVocalTrackGroup = new VoicesGroup();
  }

  /**
   * Builds and displays the background sprite.
   */
  function buildBackground():Void
  {
    menuBG = new FlxSprite().loadGraphic(Paths.image('menuDesat'));
    add(menuBG);

    menuBG.setGraphicSize(Std.int(menuBG.width * 1.1));
    menuBG.updateHitbox();
    menuBG.screenCenter();
    menuBG.scrollFactor.set(0, 0);
    menuBG.zIndex = -100;
  }

  var oppSpectogram:PolygonSpectogram;

  /**
   * Builds and displays the chart editor grid, including the playhead and cursor.
   */
  function buildGrid():Void
  {
    if (gridBitmap == null) throw 'ERROR: Tried to build grid, but gridBitmap is null! Check ChartEditorThemeHandler.updateTheme().';

    gridTiledSprite = new FlxTiledSprite(gridBitmap, gridBitmap.width, 1000, false, true);
    gridTiledSprite.x = GRID_X_POS; // Center the grid.
    gridTiledSprite.y = GRID_INITIAL_Y_POS; // Push down to account for the menu bar.
    add(gridTiledSprite);
    gridTiledSprite.zIndex = 10;

    gridGhostNote = new ChartEditorNoteSprite(this);
    gridGhostNote.alpha = 0.6;
    gridGhostNote.noteData = new SongNoteData(0, 0, 0, "");
    gridGhostNote.visible = false;
    add(gridGhostNote);
    gridGhostNote.zIndex = 11;

    gridGhostHoldNote = new ChartEditorHoldNoteSprite(this);
    gridGhostHoldNote.alpha = 0.6;
    gridGhostHoldNote.noteData = new SongNoteData(0, 0, 0, "");
    gridGhostHoldNote.visible = false;
    add(gridGhostHoldNote);
    gridGhostHoldNote.zIndex = 11;

    gridGhostEvent = new ChartEditorEventSprite(this);
    gridGhostEvent.alpha = 0.6;
    gridGhostEvent.eventData = new SongEventData(-1, '', {});
    gridGhostEvent.visible = false;
    add(gridGhostEvent);
    gridGhostEvent.zIndex = 12;

    buildNoteGroup();

<<<<<<< HEAD
    gridPlayheadScrollArea = new FlxSprite(0, 0);
    gridPlayheadScrollArea.makeGraphic(10, 10, PLAYHEAD_SCROLL_AREA_COLOR); // Make it 10x10px and then scale it as needed.
    add(gridPlayheadScrollArea);
    gridPlayheadScrollArea.setGraphicSize(PLAYHEAD_SCROLL_AREA_WIDTH, 3000);
    gridPlayheadScrollArea.updateHitbox();
    gridPlayheadScrollArea.x = GRID_X_POS - PLAYHEAD_SCROLL_AREA_WIDTH;
    gridPlayheadScrollArea.y = GRID_INITIAL_Y_POS;
    gridPlayheadScrollArea.zIndex = 25;

=======
>>>>>>> d19924ae
    // The playhead that show the current position in the song.
    add(gridPlayhead);
    gridPlayhead.zIndex = 30;

<<<<<<< HEAD
    var playheadWidth:Int = GRID_SIZE * (STRUMLINE_SIZE * 2 + 1) + (PLAYHEAD_SCROLL_AREA_WIDTH * 2);
    var playheadBaseYPos:Float = GRID_INITIAL_Y_POS;
    gridPlayhead.setPosition(GRID_X_POS, playheadBaseYPos);
=======
    var playheadWidth:Int = GRID_SIZE * (STRUMLINE_SIZE * 2 + 1) + (PLAYHEAD_SCROLL_AREA_WIDTH);
    var playheadBaseYPos:Float = MENU_BAR_HEIGHT + GRID_TOP_PAD;
    gridPlayhead.setPosition(gridTiledSprite.x, playheadBaseYPos);
>>>>>>> d19924ae
    var playheadSprite:FlxSprite = new FlxSprite().makeGraphic(playheadWidth, PLAYHEAD_HEIGHT, PLAYHEAD_COLOR);
    playheadSprite.x = -PLAYHEAD_SCROLL_AREA_WIDTH;
    playheadSprite.y = 0;
    gridPlayhead.add(playheadSprite);

    var playheadBlock:FlxSprite = ChartEditorThemeHandler.buildPlayheadBlock();
    playheadBlock.x = -PLAYHEAD_SCROLL_AREA_WIDTH;
    playheadBlock.y = -PLAYHEAD_HEIGHT / 2;
    gridPlayhead.add(playheadBlock);

    // Character icons.
    healthIconDad = new HealthIcon(currentSongMetadata.playData.characters.opponent);
    healthIconDad.autoUpdate = false;
    healthIconDad.size.set(0.5, 0.5);
    add(healthIconDad);
    healthIconDad.zIndex = 30;

    healthIconBF = new HealthIcon(currentSongMetadata.playData.characters.player);
    healthIconBF.autoUpdate = false;
    healthIconBF.size.set(0.5, 0.5);
    healthIconBF.flipX = true;
    add(healthIconBF);
    healthIconBF.zIndex = 30;

    audioVisGroup = new PolygonVisGroup();
    add(audioVisGroup);
  }

  function buildMeasureTicks():Void
  {
    measureTicks = new ChartEditorMeasureTicks(this);
    var measureTicksWidth = (GRID_SIZE);
    measureTicks.x = gridTiledSprite.x - measureTicksWidth;
    measureTicks.y = MENU_BAR_HEIGHT + GRID_TOP_PAD;
    measureTicks.zIndex = 20;

    add(measureTicks);
  }

  function buildNotePreview():Void
  {
<<<<<<< HEAD
    var playbarHeightWithPad = PLAYBAR_HEIGHT + 10;
    var notePreviewHeight:Int = FlxG.height - NOTE_PREVIEW_Y_POS - playbarHeightWithPad;
    notePreview = new ChartEditorNotePreview(notePreviewHeight);
    notePreview.x = NOTE_PREVIEW_X_POS;
    notePreview.y = NOTE_PREVIEW_Y_POS;
=======
    var height:Int = FlxG.height - MENU_BAR_HEIGHT - GRID_TOP_PAD - PLAYBAR_HEIGHT - GRID_TOP_PAD - GRID_TOP_PAD;
    notePreview = new ChartEditorNotePreview(height);
    notePreview.x = 320;
    notePreview.y = MENU_BAR_HEIGHT + GRID_TOP_PAD;
>>>>>>> d19924ae
    add(notePreview);

    if (notePreviewViewport == null) throw 'ERROR: Tried to build note preview, but notePreviewViewport is null! Check ChartEditorThemeHandler.updateTheme().';

    notePreviewViewport.scrollFactor.set(0, 0);
    add(notePreviewViewport);
    notePreviewViewport.zIndex = 30;

    setNotePreviewViewportBounds(calculateNotePreviewViewportBounds());
  }

  function buildSelectionBox():Void
  {
    if (selectionBoxSprite == null) throw 'ERROR: Tried to build selection box, but selectionBoxSprite is null! Check ChartEditorThemeHandler.updateTheme().';

    selectionBoxSprite.scrollFactor.set(0, 0);
    add(selectionBoxSprite);
    selectionBoxSprite.zIndex = 30;

    setSelectionBoxBounds();
  }

  function setSelectionBoxBounds(bounds:FlxRect = null):Void
  {
    if (selectionBoxSprite == null)
      throw 'ERROR: Tried to set selection box bounds, but selectionBoxSprite is null! Check ChartEditorThemeHandler.updateTheme().';

    if (bounds == null)
    {
      selectionBoxSprite.visible = false;
      selectionBoxSprite.x = -9999;
      selectionBoxSprite.y = -9999;
    }
    else
    {
      selectionBoxSprite.visible = true;
      selectionBoxSprite.x = bounds.x;
      selectionBoxSprite.y = bounds.y;
      selectionBoxSprite.width = bounds.width;
      selectionBoxSprite.height = bounds.height;
    }
  }

  function calculateNotePreviewViewportBounds():FlxRect
  {
    var bounds:FlxRect = new FlxRect();

    // Return 0, 0, 0, 0 if the note preview doesn't exist for some reason.
    if (notePreview == null) return bounds;

    // Horizontal position and width are constant.
    bounds.x = notePreview.x;
    bounds.width = notePreview.width;

    // Vertical position depends on scroll position.
    bounds.y = notePreview.y + (notePreview.height * (scrollPositionInPixels / songLengthInPixels));

    // Height depends on the viewport size.
    bounds.height = notePreview.height * (FlxG.height / songLengthInPixels);

    // Make sure the viewport doesn't go off the top or bottom of the note preview.
    if (bounds.y < notePreview.y)
    {
      bounds.height -= notePreview.y - bounds.y;
      bounds.y = notePreview.y;
    }
    else if (bounds.y + bounds.height > notePreview.y + notePreview.height)
    {
      bounds.height -= (bounds.y + bounds.height) - (notePreview.y + notePreview.height);
    }

    var MIN_HEIGHT:Int = 8;
    if (bounds.height < MIN_HEIGHT)
    {
      bounds.y -= MIN_HEIGHT - bounds.height;
      bounds.height = MIN_HEIGHT;
    }

    trace('Note preview viewport bounds: ' + bounds.toString());

    return bounds;
  }

  function setNotePreviewViewportBounds(bounds:FlxRect = null):Void
  {
    if (notePreviewViewport == null)
    {
      trace('[WARN] Tried to set note preview viewport bounds, but notePreviewViewport is null!');
      return;
    }

    if (bounds == null)
    {
      notePreviewViewport.visible = false;
      notePreviewViewport.x = -9999;
      notePreviewViewport.y = -9999;
    }
    else
    {
      notePreviewViewport.visible = true;
      notePreviewViewport.x = bounds.x;
      notePreviewViewport.y = bounds.y;
      notePreviewViewport.width = bounds.width;
      notePreviewViewport.height = bounds.height;
    }
  }

  /**
   * Builds the group that will hold all the notes.
   */
  function buildNoteGroup():Void
  {
    if (gridTiledSprite == null) throw 'ERROR: Tried to build note groups, but gridTiledSprite is null! Check ChartEditorState.buildGrid().';

    renderedHoldNotes.setPosition(gridTiledSprite.x, gridTiledSprite.y);
    add(renderedHoldNotes);
    renderedHoldNotes.zIndex = 24;

    renderedNotes.setPosition(gridTiledSprite.x, gridTiledSprite.y);
    add(renderedNotes);
    renderedNotes.zIndex = 25;

    renderedEvents.setPosition(gridTiledSprite.x, gridTiledSprite.y);
    add(renderedEvents);
    renderedEvents.zIndex = 25;

    renderedSelectionSquares.setPosition(gridTiledSprite.x, gridTiledSprite.y);
    add(renderedSelectionSquares);
    renderedSelectionSquares.zIndex = 26;
  }

  function buildAdditionalUI():Void
  {
    playbarHeadLayout = new ChartEditorPlaybarHead();

    playbarHeadLayout.zIndex = 110;
    playbarHeadLayout.width = FlxG.width - 8;
    playbarHeadLayout.height = 10;
    playbarHeadLayout.x = 4;
    playbarHeadLayout.y = FlxG.height - 48 - 8;

    playbarHeadLayout.playbarHead.allowFocus = false;
    playbarHeadLayout.playbarHead.width = FlxG.width;
    playbarHeadLayout.playbarHead.height = 10;
    playbarHeadLayout.playbarHead.styleString = 'padding-left: 0px; padding-right: 0px; border-left: 0px; border-right: 0px;';

    playbarHeadLayout.playbarHead.onDragStart = function(_:DragEvent) {
      playbarHeadDragging = true;

      // If we were dragging the playhead while the song was playing, resume playing.
      if (audioInstTrack != null && audioInstTrack.isPlaying)
      {
        playbarHeadDraggingWasPlaying = true;
        stopAudioPlayback();
      }
      else
      {
        playbarHeadDraggingWasPlaying = false;
      }
    }

    playbarHeadLayout.playbarHead.onDrag = function(_:DragEvent) {
      if (playbarHeadDragging)
      {
        // Set the song position to where the playhead was moved to.
        scrollPositionInPixels = (songLengthInPixels) * playbarHeadLayout.playbarHead.value / 100;
        // Update the conductor and audio tracks to match.
        moveSongToScrollPosition();
      }
    }

    playbarHeadLayout.playbarHead.onDragEnd = function(_:DragEvent) {
      playbarHeadDragging = false;

      // If we were dragging the playhead while the song was playing, resume playing.
      if (playbarHeadDraggingWasPlaying)
      {
        playbarHeadDraggingWasPlaying = false;
        // Disabled code to resume song playback on drag.
        // startAudioPlayback();
      }
    }

    add(playbarHeadLayout);

    // Little text that shows up when you copy something.
    txtCopyNotif = new FlxText(0, 0, 0, '', 24);
    txtCopyNotif.setBorderStyle(OUTLINE, 0xFF074809, 1);
    txtCopyNotif.color = 0xFF52FF77;
    txtCopyNotif.zIndex = 120;
    add(txtCopyNotif);

    if (!Preferences.debugDisplay) menubar.paddingLeft = null;

    this.setupNotifications();

    // Setup character dropdowns.
    FlxMouseEvent.add(healthIconDad, function(_) {
      if (!isCursorOverHaxeUI)
      {
        this.openCharacterDropdown(CharacterType.DAD, true);
      }
    });

    FlxMouseEvent.add(healthIconBF, function(_) {
      if (!isCursorOverHaxeUI)
      {
        this.openCharacterDropdown(CharacterType.BF, true);
      }
    });

    buttonSelectOpponent = new Button();
    buttonSelectOpponent.allowFocus = false;
    buttonSelectOpponent.text = "Opponent"; // Default text.
    buttonSelectOpponent.x = GRID_X_POS;
    buttonSelectOpponent.y = GRID_INITIAL_Y_POS - NOTE_SELECT_BUTTON_HEIGHT - 8;
    buttonSelectOpponent.width = GRID_SIZE * 4;
    buttonSelectOpponent.height = NOTE_SELECT_BUTTON_HEIGHT;
    buttonSelectOpponent.tooltip = "Click to set selection to all notes on this side.\nShift-click to add all notes on this side to selection.";
    buttonSelectOpponent.zIndex = 110;
    add(buttonSelectOpponent);

    buttonSelectOpponent.onClick = (_) -> {
      var notesToSelect:Array<SongNoteData> = currentSongChartNoteData;
      notesToSelect = SongDataUtils.getNotesInDataRange(notesToSelect, STRUMLINE_SIZE, STRUMLINE_SIZE * 2 - 1);
      if (FlxG.keys.pressed.SHIFT)
      {
        performCommand(new SelectItemsCommand(notesToSelect, []));
      }
      else
      {
        performCommand(new SetItemSelectionCommand(notesToSelect, []));
      }
    }

    buttonSelectPlayer = new Button();
    buttonSelectPlayer.allowFocus = false;
    buttonSelectPlayer.text = "Player"; // Default text.
    buttonSelectPlayer.x = buttonSelectOpponent.x + buttonSelectOpponent.width;
    buttonSelectPlayer.y = buttonSelectOpponent.y;
    buttonSelectPlayer.width = GRID_SIZE * 4;
    buttonSelectPlayer.height = NOTE_SELECT_BUTTON_HEIGHT;
    buttonSelectPlayer.tooltip = "Click to set selection to all notes on this side.\nShift-click to add all notes on this side to selection.";
    buttonSelectPlayer.zIndex = 110;
    add(buttonSelectPlayer);

    buttonSelectPlayer.onClick = (_) -> {
      var notesToSelect:Array<SongNoteData> = currentSongChartNoteData;
      notesToSelect = SongDataUtils.getNotesInDataRange(notesToSelect, 0, STRUMLINE_SIZE - 1);
      if (FlxG.keys.pressed.SHIFT)
      {
        performCommand(new SelectItemsCommand(notesToSelect, []));
      }
      else
      {
        performCommand(new SetItemSelectionCommand(notesToSelect, []));
      }
    }

    buttonSelectEvent = new Button();
    buttonSelectEvent.allowFocus = false;
    buttonSelectEvent.icon = Paths.image('ui/chart-editor/events/Default');
    buttonSelectEvent.iconPosition = "top";
    buttonSelectEvent.x = buttonSelectPlayer.x + buttonSelectPlayer.width;
    buttonSelectEvent.y = buttonSelectPlayer.y;
    buttonSelectEvent.width = GRID_SIZE;
    buttonSelectEvent.height = NOTE_SELECT_BUTTON_HEIGHT;
    buttonSelectEvent.tooltip = "Click to set selection to all events.\nShift-click to add all events to selection.";
    buttonSelectEvent.zIndex = 110;
    add(buttonSelectEvent);

    buttonSelectEvent.onClick = (_) -> {
      if (FlxG.keys.pressed.SHIFT)
      {
        performCommand(new SelectItemsCommand([], currentSongChartEventData));
      }
      else
      {
        performCommand(new SetItemSelectionCommand([], currentSongChartEventData));
      }
    }
  }

  /**
   * Sets up the onClick listeners for the UI.
   */
  function setupUIListeners():Void
  {
    // Add functionality to the playbar.

    playbarStart.onClick = _ -> playbarButtonPressed = 'playbarStart';
    playbarBack.onClick = _ -> playbarButtonPressed = 'playbarBack';
    playbarPlay.onClick = _ -> toggleAudioPlayback();
    playbarForward.onClick = _ -> playbarButtonPressed = 'playbarForward';
    playbarEnd.onClick = _ -> playbarButtonPressed = 'playbarEnd';

    // Cycle note snap quant.
    playbarNoteSnap.onRightClick = _ -> {
      noteSnapQuantIndex--;
      if (noteSnapQuantIndex < 0) noteSnapQuantIndex = SNAP_QUANTS.length - 1;
    };
    playbarNoteSnap.onClick = _ -> {
      if (FlxG.keys.pressed.SHIFT)
      {
        noteSnapQuantIndex = BASE_QUANT_INDEX;
      }
      else
      {
        noteSnapQuantIndex++;
        if (noteSnapQuantIndex >= SNAP_QUANTS.length) noteSnapQuantIndex = 0;
      }
    };

    playbarBPM.onClick = _ -> {
      if (FlxG.keys.pressed.CONTROL)
      {
        this.setToolboxState(CHART_EDITOR_TOOLBOX_METADATA_LAYOUT, true);
      }
      else
      {
        Conductor.instance.currentTimeChange.bpm += 1;
        this.refreshToolbox(CHART_EDITOR_TOOLBOX_METADATA_LAYOUT);
      }
    }

    playbarBPM.onRightClick = _ -> {
      Conductor.instance.currentTimeChange.bpm -= 1;
      this.refreshToolbox(CHART_EDITOR_TOOLBOX_METADATA_LAYOUT);
    }

    playbarDifficulty.onClick = _ -> {
      if (FlxG.keys.pressed.CONTROL)
      {
        this.setToolboxState(CHART_EDITOR_TOOLBOX_DIFFICULTY_LAYOUT, true);
      }
      else
      {
        incrementDifficulty(-1);
        this.refreshToolbox(CHART_EDITOR_TOOLBOX_DIFFICULTY_LAYOUT);
      }
    }

    playbarDifficulty.onRightClick = _ -> {
      incrementDifficulty(1);
      this.refreshToolbox(CHART_EDITOR_TOOLBOX_DIFFICULTY_LAYOUT);
    }

    // Add functionality to the menu items.

    // File
    menubarItemNewChart.onClick = _ -> this.openWelcomeDialog(true);
    menubarItemOpenChart.onClick = _ -> this.openBrowseFNFC(true);
    menubarItemSaveChart.onClick = _ -> {
      if (currentWorkingFilePath != null)
      {
        this.exportAllSongData(true, currentWorkingFilePath);
      }
      else
      {
        this.exportAllSongData(false, null);
      }
    };
    menubarItemSaveChartAs.onClick = _ -> this.exportAllSongData(false, null);
    menubarItemExit.onClick = _ -> quitChartEditor();

    // Edit
    menubarItemUndo.onClick = _ -> undoLastCommand();
    menubarItemRedo.onClick = _ -> redoLastCommand();
    menubarItemCopy.onClick = function(_) {
<<<<<<< HEAD
=======
      copySelection();
>>>>>>> d19924ae
    };
    menubarItemCut.onClick = _ -> performCommand(new CutItemsCommand(currentNoteSelection, currentEventSelection));

    menubarItemPaste.onClick = _ -> {
      var targetMs:Float = scrollPositionInMs + playheadPositionInMs;
      var targetStep:Float = Conductor.instance.getTimeInSteps(targetMs);
      var targetSnappedStep:Float = Math.floor(targetStep / noteSnapRatio) * noteSnapRatio;
      var targetSnappedMs:Float = Conductor.instance.getStepTimeInMs(targetSnappedStep);
      performCommand(new PasteItemsCommand(targetSnappedMs));
    };

    menubarItemPasteUnsnapped.onClick = _ -> {
      var targetMs:Float = scrollPositionInMs + playheadPositionInMs;
      performCommand(new PasteItemsCommand(targetMs));
    };

    menubarItemDelete.onClick = _ -> {
      if (currentNoteSelection.length > 0 && currentEventSelection.length > 0)
      {
        performCommand(new RemoveItemsCommand(currentNoteSelection, currentEventSelection));
      }
      else if (currentNoteSelection.length > 0)
      {
        performCommand(new RemoveNotesCommand(currentNoteSelection));
      }
      else if (currentEventSelection.length > 0)
      {
        performCommand(new RemoveEventsCommand(currentEventSelection));
      }
      else
      {
        // Do nothing???
      }
    };

    menubarItemFlipNotes.onClick = _ -> performCommand(new FlipNotesCommand(currentNoteSelection));

    menubarItemSelectAllNotes.onClick = _ -> performCommand(new SelectAllItemsCommand(true, false));

    menubarItemSelectAllEvents.onClick = _ -> performCommand(new SelectAllItemsCommand(false, true));

    menubarItemSelectInverse.onClick = _ -> performCommand(new InvertSelectedItemsCommand());

    menubarItemSelectNone.onClick = _ -> performCommand(new DeselectAllItemsCommand());

    menubarItemPlaytestFull.onClick = _ -> testSongInPlayState(false);
    menubarItemPlaytestMinimal.onClick = _ -> testSongInPlayState(true);

    menuBarItemNoteSnapDecrease.onClick = _ -> {
      noteSnapQuantIndex--;
      if (noteSnapQuantIndex < 0) noteSnapQuantIndex = SNAP_QUANTS.length - 1;
    };
    menuBarItemNoteSnapIncrease.onClick = _ -> {
      noteSnapQuantIndex++;
      if (noteSnapQuantIndex >= SNAP_QUANTS.length) noteSnapQuantIndex = 0;
    };

    menuBarItemInputStyleNone.onClick = function(event:UIEvent) {
      currentLiveInputStyle = None;
    };
    menuBarItemInputStyleNumberKeys.onClick = function(event:UIEvent) {
      currentLiveInputStyle = NumberKeys;
    };
    menuBarItemInputStyleWASD.onClick = function(event:UIEvent) {
      currentLiveInputStyle = WASD;
    };

    menubarItemAbout.onClick = _ -> this.openAboutDialog();
    menubarItemWelcomeDialog.onClick = _ -> this.openWelcomeDialog(true);

    #if sys
    menubarItemGoToBackupsFolder.onClick = _ -> this.openBackupsFolder();
    #else
    // Disable the menu item if we're not on a desktop platform.
    menubarItemGoToBackupsFolder.disabled = true;
    #end

    menubarItemUserGuide.onClick = _ -> this.openUserGuideDialog();

    menubarItemDownscroll.onClick = event -> isViewDownscroll = event.value;
    menubarItemDownscroll.selected = isViewDownscroll;

    menubarItemDifficultyUp.onClick = _ -> incrementDifficulty(1);
    menubarItemDifficultyDown.onClick = _ -> incrementDifficulty(-1);

    menuBarItemThemeLight.onChange = function(event:UIEvent) {
      if (event.target.value) currentTheme = ChartEditorTheme.Light;
    };
    menuBarItemThemeLight.selected = currentTheme == ChartEditorTheme.Light;

    menuBarItemThemeDark.onChange = function(event:UIEvent) {
      if (event.target.value) currentTheme = ChartEditorTheme.Dark;
    };
    menuBarItemThemeDark.selected = currentTheme == ChartEditorTheme.Dark;

    menubarItemPlayPause.onClick = _ -> toggleAudioPlayback();

    menubarItemLoadInstrumental.onClick = _ -> {
      var dialog = this.openUploadInstDialog(true);
      // Ensure instrumental and vocals are reloaded properly.
      dialog.onDialogClosed = function(_) {
        this.isHaxeUIDialogOpen = false;
        this.switchToCurrentInstrumental();
        this.postLoadInstrumental();
      }
    };

    menubarItemLoadVocals.onClick = _ -> {
      var dialog = this.openUploadVocalsDialog(true);
      // Ensure instrumental and vocals are reloaded properly.
      dialog.onDialogClosed = function(_) {
        this.isHaxeUIDialogOpen = false;
        this.switchToCurrentInstrumental();
        this.postLoadInstrumental();
      }
    };

    menubarItemVolumeMetronome.onChange = event -> {
      var volume:Float = event.value.toFloat() / 100.0;
      metronomeVolume = volume;
      menubarLabelVolumeMetronome.text = 'Metronome - ${Std.int(event.value)}%';
    };
    menubarItemVolumeMetronome.value = Std.int(metronomeVolume * 100);

    menubarItemPlayerHitsounds.onChange = event -> hitsoundsEnabledPlayer = event.value;
    menubarItemPlayerHitsounds.selected = hitsoundsEnabledPlayer;

    menubarItemOpponentHitsounds.onChange = event -> hitsoundsEnabledOpponent = event.value;
    menubarItemOpponentHitsounds.selected = hitsoundsEnabledOpponent;

    menubarItemVolumeHitsound.onChange = event -> {
      var volume:Float = event.value.toFloat() / 100.0;
      hitsoundVolume = volume;
      menubarLabelVolumeHitsound.text = 'Hitsound - ${Std.int(event.value)}%';
    };
    menubarItemVolumeHitsound.value = Std.int(hitsoundVolume * 100);

    menubarItemVolumeInstrumental.onChange = event -> {
      var volume:Float = event.value.toFloat() / 100.0;
      if (audioInstTrack != null) audioInstTrack.volume = volume;
      menubarLabelVolumeInstrumental.text = 'Instrumental - ${Std.int(event.value)}%';
    };

    menubarItemVolumeVocals.onChange = event -> {
      var volume:Float = event.value.toFloat() / 100.0;
      if (audioVocalTrackGroup != null) audioVocalTrackGroup.volume = volume;
      menubarLabelVolumeVocals.text = 'Voices - ${Std.int(event.value)}%';
    }

    menubarItemPlaybackSpeed.onChange = event -> {
      var pitch:Float = (event.value * 2.0) / 100.0;
      pitch = Math.floor(pitch / 0.25) * 0.25; // Round to nearest 0.25.
      #if FLX_PITCH
      if (audioInstTrack != null) audioInstTrack.pitch = pitch;
      if (audioVocalTrackGroup != null) audioVocalTrackGroup.pitch = pitch;
      #end
      var pitchDisplay:Float = Std.int(pitch * 100) / 100; // Round to 2 decimal places.
      menubarLabelPlaybackSpeed.text = 'Playback Speed - ${pitchDisplay}x';
    }

    menubarItemToggleToolboxDifficulty.onChange = event -> this.setToolboxState(CHART_EDITOR_TOOLBOX_DIFFICULTY_LAYOUT, event.value);
    menubarItemToggleToolboxMetadata.onChange = event -> this.setToolboxState(CHART_EDITOR_TOOLBOX_METADATA_LAYOUT, event.value);
    menubarItemToggleToolboxNotes.onChange = event -> this.setToolboxState(CHART_EDITOR_TOOLBOX_NOTEDATA_LAYOUT, event.value);
    menubarItemToggleToolboxEventData.onChange = event -> this.setToolboxState(CHART_EDITOR_TOOLBOX_EVENT_DATA_LAYOUT, event.value);
    menubarItemToggleToolboxPlaytestProperties.onChange = event -> this.setToolboxState(CHART_EDITOR_TOOLBOX_PLAYTEST_PROPERTIES_LAYOUT, event.value);
    menubarItemToggleToolboxPlayerPreview.onChange = event -> this.setToolboxState(CHART_EDITOR_TOOLBOX_PLAYER_PREVIEW_LAYOUT, event.value);
    menubarItemToggleToolboxOpponentPreview.onChange = event -> this.setToolboxState(CHART_EDITOR_TOOLBOX_OPPONENT_PREVIEW_LAYOUT, event.value);

    // TODO: Pass specific HaxeUI components to add context menus to them.
    // registerContextMenu(null, Paths.ui('chart-editor/context/test'));
  }

  function setupContextMenu():Void
  {
    Screen.instance.registerEvent(MouseEvent.RIGHT_MOUSE_UP, function(e:MouseEvent) {
      var xPos = e.screenX;
      var yPos = e.screenY;
      onContextMenu(xPos, yPos);
    });
  }

  function onContextMenu(xPos:Float, yPos:Float)
  {
    trace('User right clicked to open menu at (${xPos}, ${yPos})');
    // this.openDefaultContextMenu(xPos, yPos);
  }

  function copySelection():Void
  {
    // Doesn't use a command because it's not undoable.

    // Calculate a single time offset for all the notes and events.
    var timeOffset:Null<Int> = currentNoteSelection.length > 0 ? Std.int(currentNoteSelection[0].time) : null;
    if (currentEventSelection.length > 0)
    {
      if (timeOffset == null || currentEventSelection[0].time < timeOffset)
      {
        timeOffset = Std.int(currentEventSelection[0].time);
      }
    }

    SongDataUtils.writeItemsToClipboard(
      {
        notes: SongDataUtils.buildNoteClipboard(currentNoteSelection, timeOffset),
        events: SongDataUtils.buildEventClipboard(currentEventSelection, timeOffset),
      });
  }

  /**
   * Initialize TurboKeyHandlers and add them to the state (so `update()` is called)
   * We can then probe `keyHandler.activated` to see if the key combo's action should be taken.
   */
  function setupTurboKeyHandlers():Void
  {
    add(undoKeyHandler);
    add(redoKeyHandler);
    add(upKeyHandler);
    add(downKeyHandler);
    add(wKeyHandler);
    add(sKeyHandler);
    add(pageUpKeyHandler);
    add(pageDownKeyHandler);
  }

  /**
   * Setup timers and listerners to handle auto-save.
   */
  function setupAutoSave():Void
  {
    // Called when clicking the X button on the window.
    WindowUtil.windowExit.add(onWindowClose);

    // Called when the game crashes.
    CrashHandler.errorSignal.add(onWindowCrash);
    CrashHandler.criticalErrorSignal.add(onWindowCrash);

    saveDataDirty = false;
  }

  var displayAutosavePopup:Bool = false;

  /**
   * UPDATE FUNCTIONS
   */
  function autoSave(?beforePlaytest:Bool = false):Void
  {
    var needsAutoSave:Bool = saveDataDirty;

    saveDataDirty = false;

    // Auto-save preferences.
    writePreferences(needsAutoSave);

    // Auto-save the chart.
    #if html5
    // Auto-save to local storage.
    // TODO: Implement this.
    #else
    // Auto-save to temp file.
    if (needsAutoSave)
    {
      this.exportAllSongData(true, null);
      if (beforePlaytest)
      {
        displayAutosavePopup = true;
      }
      else
      {
        displayAutosavePopup = false;
        var absoluteBackupsPath:String = Path.join([Sys.getCwd(), ChartEditorImportExportHandler.BACKUPS_PATH]);
        this.infoWithActions('Auto-Save', 'Chart auto-saved to ${absoluteBackupsPath}.', [
          {
            text: "Take Me There",
            callback: openBackupsFolder,
          }
        ]);
      }
    }
    #end
  }

  /**
   * Open the backups folder in the file explorer.
   * Don't call this on HTML5.
   */
  function openBackupsFolder(?_):Bool
  {
    #if sys
    // TODO: Is there a way to open a folder and highlight a file in it?
    var absoluteBackupsPath:String = Path.join([Sys.getCwd(), ChartEditorImportExportHandler.BACKUPS_PATH]);
    WindowUtil.openFolder(absoluteBackupsPath);
    return true;
    #else
    trace('No file system access, cannot open backups folder.');
    return false;
    #end
  }

  /**
   * Called when the window was closed, to save a backup of the chart.
   * @param exitCode The exit code of the window. We use `-1` when calling the function due to a game crash.
   */
  function onWindowClose(exitCode:Int):Void
  {
    trace('Window exited with exit code: $exitCode');
    trace('Should save chart? $saveDataDirty');

    var needsAutoSave:Bool = saveDataDirty;

    writePreferences(needsAutoSave);

    if (needsAutoSave)
    {
      this.exportAllSongData(true, null);
    }
  }

  function onWindowCrash(message:String):Void
  {
    trace('Chart editor intercepted crash:');
    trace('${message}');

    trace('Should save chart? $saveDataDirty');

    var needsAutoSave:Bool = saveDataDirty;

    writePreferences(needsAutoSave);

    if (needsAutoSave)
    {
      this.exportAllSongData(true, null);
    }
  }

  function cleanupAutoSave():Void
  {
    WindowUtil.windowExit.remove(onWindowClose);
    CrashHandler.errorSignal.remove(onWindowCrash);
    CrashHandler.criticalErrorSignal.remove(onWindowCrash);
  }

  public override function update(elapsed:Float):Void
  {
    // Override F4 behavior to include the autosave.
    if (FlxG.keys.justPressed.F4 && !criticalFailure)
    {
      quitChartEditor();
      return;
    }

    // dispatchEvent gets called here.
    super.update(elapsed);

    if (criticalFailure) return;

    // These ones happen even if the modal dialog is open.
    handleMusicPlayback(elapsed);
    handleNoteDisplay();

    // These ones only happen if the modal dialog is not open.
    handleScrollKeybinds();
    handleSnap();
    handleCursor();

    handleMenubar();
    handleToolboxes();
    handlePlaybar();
    handlePlayhead();
    handleNotePreview();
    handleHealthIcons();

    handleFileKeybinds();
    handleEditKeybinds();
    handleViewKeybinds();
    handleTestKeybinds();
    handleHelpKeybinds();

    #if debug
    handleQuickWatch();
    #end

    handlePostUpdate();
  }

  /**
   * Beat hit while the song is playing.
   */
  override function beatHit():Bool
  {
    // dispatchEvent gets called here.
    if (!super.beatHit()) return false;

    if (metronomeVolume > 0.0 && this.subState == null && (audioInstTrack != null && audioInstTrack.isPlaying))
    {
      playMetronomeTick(Conductor.instance.currentBeat % Conductor.instance.beatsPerMeasure == 0);
    }

    // Show the mouse cursor.
    // Just throwing this somewhere convenient and infrequently called because sometimes Flixel's debug thing hides the cursor.
    Cursor.show();

    return true;
  }

  /**
   * Step hit while the song is playing.
   */
  override function stepHit():Bool
  {
    // dispatchEvent gets called here.
    if (!super.stepHit()) return false;

    if (audioInstTrack != null && audioInstTrack.isPlaying)
    {
      if (healthIconDad != null) healthIconDad.onStepHit(Conductor.instance.currentStep);
      if (healthIconBF != null) healthIconBF.onStepHit(Conductor.instance.currentStep);
    }

    // Updating these every step keeps it more accurate.
    // playerPreviewDirty = true;
    // opponentPreviewDirty = true;

    return true;
  }

  /**
   * UPDATE HANDLERS
   */
  // ====================

  /**
   * Handle syncronizing the conductor with the music playback.
   */
  function handleMusicPlayback(elapsed:Float):Void
  {
    if (audioInstTrack != null)
    {
      // This normally gets called by FlxG.sound.update()
      // but we handle instrumental updates manually to prevent FlxG.sound.music.update()
      // from being called twice when we move to the PlayState.
      audioInstTrack.update(elapsed);

      // If the song starts 50ms in, make sure we start the song there.
      if (Conductor.instance.instrumentalOffset < 0)
      {
        if (audioInstTrack.time < -Conductor.instance.instrumentalOffset)
        {
          trace('Resetting instrumental time to ${- Conductor.instance.instrumentalOffset}ms');
          audioInstTrack.time = -Conductor.instance.instrumentalOffset;
        }
      }
    }

    if (audioInstTrack != null && audioInstTrack.isPlaying)
    {
      if (FlxG.keys.pressed.ALT)
      {
        // If middle mouse panning during song playback, we move ONLY the playhead, without scrolling. Neat!

        var oldStepTime:Float = Conductor.instance.currentStepTime;
        var oldSongPosition:Float = Conductor.instance.songPosition + Conductor.instance.instrumentalOffset;
        Conductor.instance.update(audioInstTrack.time);
        handleHitsounds(oldSongPosition, Conductor.instance.songPosition + Conductor.instance.instrumentalOffset);
        // Resync vocals.
        if (audioVocalTrackGroup != null && Math.abs(audioInstTrack.time - audioVocalTrackGroup.time) > 100)
        {
          audioVocalTrackGroup.time = audioInstTrack.time;
        }
        var diffStepTime:Float = Conductor.instance.currentStepTime - oldStepTime;

        // Move the playhead.
        playheadPositionInPixels += diffStepTime * GRID_SIZE;

        // We don't move the song to scroll position, or update the note sprites.
      }
      else
      {
        // Else, move the entire view.
        var oldSongPosition:Float = Conductor.instance.songPosition + Conductor.instance.instrumentalOffset;
        Conductor.instance.update(audioInstTrack.time);
        handleHitsounds(oldSongPosition, Conductor.instance.songPosition + Conductor.instance.instrumentalOffset);
        // Resync vocals.
        if (audioVocalTrackGroup != null && Math.abs(audioInstTrack.time - audioVocalTrackGroup.time) > 100)
        {
          audioVocalTrackGroup.time = audioInstTrack.time;
        }

        // We need time in fractional steps here to allow the song to actually play.
        // Also account for a potentially offset playhead.
        scrollPositionInPixels = (Conductor.instance.currentStepTime + Conductor.instance.instrumentalOffsetSteps) * GRID_SIZE - playheadPositionInPixels;

        // DO NOT move song to scroll position here specifically.

        // We need to update the note sprites.
        noteDisplayDirty = true;

        // Update the note preview viewport box.
        setNotePreviewViewportBounds(calculateNotePreviewViewportBounds());
      }
    }

    if (FlxG.keys.justPressed.SPACE && !isHaxeUIDialogOpen)
    {
      toggleAudioPlayback();
    }
  }

  /**
   * Handle using `renderedNotes` to display notes from `currentSongChartNoteData`.
   */
  function handleNoteDisplay():Void
  {
    if (noteDisplayDirty)
    {
      noteDisplayDirty = false;

      // Update for whether downscroll is enabled.
      renderedNotes.flipX = (isViewDownscroll);

      // Calculate the top and bottom of the view area.
      var viewAreaTopPixels:Float = MENU_BAR_HEIGHT;
      var visibleGridHeightPixels:Float = FlxG.height - MENU_BAR_HEIGHT - PLAYBAR_HEIGHT; // The area underneath the menu bar and playbar is not visible.
      var viewAreaBottomPixels:Float = viewAreaTopPixels + visibleGridHeightPixels;

      // Remove notes that are no longer visible and list the ones that are.
      var displayedNoteData:Array<SongNoteData> = [];
      for (noteSprite in renderedNotes.members)
      {
        if (noteSprite == null || noteSprite.noteData == null || !noteSprite.exists || !noteSprite.visible) continue;

        // Resolve an issue where dragging an event too far would cause it to be hidden.
        var isSelectedAndDragged = currentNoteSelection.fastContains(noteSprite.noteData) && (dragTargetCurrentStep != 0);

        if ((noteSprite.isNoteVisible(viewAreaBottomPixels, viewAreaTopPixels)
          && currentSongChartNoteData.fastContains(noteSprite.noteData))
          || isSelectedAndDragged)
        {
          // Note is already displayed and should remain displayed.
          displayedNoteData.push(noteSprite.noteData);

          // Update the note sprite's position.
          noteSprite.updateNotePosition(renderedNotes);
        }
        else
        {
          // This sprite is off-screen or was deleted.
          // Kill the note sprite and recycle it.
          noteSprite.noteData = null;
        }
      }
      // Sort the note data array, using an algorithm that is fast on nearly-sorted data.
      // We need this sorted to optimize indexing later.
      displayedNoteData.insertionSort(SortUtil.noteDataByTime.bind(FlxSort.ASCENDING));

      var displayedHoldNoteData:Array<SongNoteData> = [];
      for (holdNoteSprite in renderedHoldNotes.members)
      {
        if (holdNoteSprite == null || holdNoteSprite.noteData == null || !holdNoteSprite.exists || !holdNoteSprite.visible) continue;

        if (!holdNoteSprite.isHoldNoteVisible(FlxG.height - PLAYBAR_HEIGHT, MENU_BAR_HEIGHT))
        {
          holdNoteSprite.kill();
        }
        else if (!currentSongChartNoteData.fastContains(holdNoteSprite.noteData) || holdNoteSprite.noteData.length == 0)
        {
          // This hold note was deleted.
          // Kill the hold note sprite and recycle it.
          holdNoteSprite.kill();
        }
        else if (displayedHoldNoteData.fastContains(holdNoteSprite.noteData))
        {
          // This hold note is a duplicate.
          // Kill the hold note sprite and recycle it.
          holdNoteSprite.kill();
        }
        else
        {
          displayedHoldNoteData.push(holdNoteSprite.noteData);
          // Update the event sprite's position.
          holdNoteSprite.updateHoldNotePosition(renderedNotes);
        }
      }
      // Sort the note data array, using an algorithm that is fast on nearly-sorted data.
      // We need this sorted to optimize indexing later.
      displayedHoldNoteData.insertionSort(SortUtil.noteDataByTime.bind(FlxSort.ASCENDING));

      // Remove events that are no longer visible and list the ones that are.
      var displayedEventData:Array<SongEventData> = [];
      for (eventSprite in renderedEvents.members)
      {
        if (eventSprite == null || eventSprite.eventData == null || !eventSprite.exists || !eventSprite.visible) continue;

        // Resolve an issue where dragging an event too far would cause it to be hidden.
        var isSelectedAndDragged = currentEventSelection.fastContains(eventSprite.eventData) && (dragTargetCurrentStep != 0);

        if ((eventSprite.isEventVisible(FlxG.height - PLAYBAR_HEIGHT, MENU_BAR_HEIGHT)
          && currentSongChartEventData.fastContains(eventSprite.eventData))
          || isSelectedAndDragged)
        {
          // Event is already displayed and should remain displayed.
          displayedEventData.push(eventSprite.eventData);

          // Update the event sprite's position.
          eventSprite.updateEventPosition(renderedEvents);
          // Update the sprite's graphic. TODO: Is this inefficient?
          eventSprite.playAnimation(eventSprite.eventData.event);
        }
        else
        {
          // This event was deleted.
          // Kill the event sprite and recycle it.
          eventSprite.eventData = null;
        }
      }
      // Sort the note data array, using an algorithm that is fast on nearly-sorted data.
      // We need this sorted to optimize indexing later.
      displayedEventData.insertionSort(SortUtil.eventDataByTime.bind(FlxSort.ASCENDING));

      // Let's try testing only notes within a certain range of the view area.
      // TODO: I don't think this messes up really long sustains, does it?
      var viewAreaTopMs:Float = scrollPositionInMs - (Conductor.instance.measureLengthMs * 2); // Is 2 measures enough?
      var viewAreaBottomMs:Float = scrollPositionInMs + (Conductor.instance.measureLengthMs * 2); // Is 2 measures enough?

      // Add notes that are now visible.
      for (noteData in currentSongChartNoteData)
      {
        // Remember if we are already displaying this note.
        if (noteData == null) continue;
        // Check if we are outside a broad range around the view area.
        if (noteData.time < viewAreaTopMs || noteData.time > viewAreaBottomMs) continue;

        if (displayedNoteData.fastContains(noteData))
        {
          continue;
        }

        if (!ChartEditorNoteSprite.wouldNoteBeVisible(viewAreaBottomPixels, viewAreaTopPixels, noteData,
          renderedNotes)) continue; // Else, this note is visible and we need to render it!

        // Get a note sprite from the pool.
        // If we can reuse a deleted note, do so.
        // If a new note is needed, call buildNoteSprite.
        var noteSprite:ChartEditorNoteSprite = renderedNotes.recycle(() -> new ChartEditorNoteSprite(this));
        // trace('Creating new Note... (${renderedNotes.members.length})');
        noteSprite.parentState = this;

        // The note sprite handles animation playback and positioning.
        noteSprite.noteData = noteData;
        noteSprite.overrideStepTime = null;
        noteSprite.overrideData = null;

        // Setting note data resets the position relative to the group!
        // If we don't update the note position AFTER setting the note data, the note will be rendered offscreen at y=5000.
        noteSprite.updateNotePosition(renderedNotes);

        // Add hold notes that are now visible (and not already displayed).
        if (noteSprite.noteData != null && noteSprite.noteData.length > 0 && displayedHoldNoteData.indexOf(noteSprite.noteData) == -1)
        {
          var holdNoteSprite:ChartEditorHoldNoteSprite = renderedHoldNotes.recycle(() -> new ChartEditorHoldNoteSprite(this));
          // trace('Creating new HoldNote... (${renderedHoldNotes.members.length})');

          var noteLengthPixels:Float = noteSprite.noteData.getStepLength() * GRID_SIZE;

          holdNoteSprite.noteData = noteSprite.noteData;
          holdNoteSprite.noteDirection = noteSprite.noteData.getDirection();

          holdNoteSprite.setHeightDirectly(noteLengthPixels);

          holdNoteSprite.updateHoldNotePosition(renderedHoldNotes);
        }
      }

      // Add events that are now visible.
      for (eventData in currentSongChartEventData)
      {
        // Remember if we are already displaying this event.
        if (displayedEventData.indexOf(eventData) != -1)
        {
          continue;
        }

        if (!ChartEditorEventSprite.wouldEventBeVisible(viewAreaBottomPixels, viewAreaTopPixels, eventData, renderedNotes)) continue;

        // Else, this event is visible and we need to render it!

        // Get an event sprite from the pool.
        // If we can reuse a deleted event, do so.
        // If a new event is needed, call buildEventSprite.
        var eventSprite:ChartEditorEventSprite = renderedEvents.recycle(() -> new ChartEditorEventSprite(this), false, true);
        eventSprite.parentState = this;
        trace('Creating new Event... (${renderedEvents.members.length})');

        // The event sprite handles animation playback and positioning.
        eventSprite.eventData = eventData;
        eventSprite.overrideStepTime = null;

        // Setting event data resets position relative to the grid so we fix that.
        eventSprite.x += renderedEvents.x;
        eventSprite.y += renderedEvents.y;
      }

      // Add hold notes that have been made visible (but not their parents)
      for (noteData in currentSongChartNoteData)
      {
        // Is the note a hold note?
        if (noteData == null || noteData.length <= 0) continue;

        // Is the hold note rendered already?
        if (displayedHoldNoteData.indexOf(noteData) != -1) continue;

        // Is the hold note offscreen?
        if (!ChartEditorHoldNoteSprite.wouldHoldNoteBeVisible(viewAreaBottomPixels, viewAreaTopPixels, noteData, renderedHoldNotes)) continue;

        // Hold note should be rendered.
        var holdNoteFactory = function() {
          // TODO: Print some kind of warning if `renderedHoldNotes.members` is too high?
          return new ChartEditorHoldNoteSprite(this);
        }
        var holdNoteSprite:ChartEditorHoldNoteSprite = renderedHoldNotes.recycle(holdNoteFactory);

        var noteLengthPixels:Float = noteData.getStepLength() * GRID_SIZE;

        holdNoteSprite.noteData = noteData;
        holdNoteSprite.noteDirection = noteData.getDirection();

        holdNoteSprite.setHeightDirectly(noteLengthPixels);

        holdNoteSprite.updateHoldNotePosition(renderedHoldNotes);

        displayedHoldNoteData.push(noteData);
      }

      // Destroy all existing selection squares.
      for (member in renderedSelectionSquares.members)
      {
        // Killing the sprite is cheap because we can recycle it.
        member.kill();
      }

      // Readd selection squares for selected notes.
      // Recycle selection squares if possible.
      for (noteSprite in renderedNotes.members)
      {
        // TODO: Handle selection of hold notes.
        if (isNoteSelected(noteSprite.noteData))
        {
          // Determine if the note is being dragged and offset the vertical position accordingly.
          if (dragTargetCurrentStep != 0.0)
          {
            var stepTime:Float = (noteSprite.noteData == null) ? 0.0 : noteSprite.noteData.getStepTime();
            // Update the note's "ghost" step time.
            noteSprite.overrideStepTime = (stepTime + dragTargetCurrentStep).clamp(0, songLengthInSteps - (1 * noteSnapRatio));
            // Then reapply the note sprite's position relative to the grid.
            noteSprite.updateNotePosition(renderedNotes);
          }
          else
          {
            if (noteSprite.overrideStepTime != null)
            {
              // Reset the note's "ghost" step time.
              noteSprite.overrideStepTime = null;
              // Then reapply the note sprite's position relative to the grid.
              noteSprite.updateNotePosition(renderedNotes);
            }
          }

          // Determine if the note is being dragged and offset the horizontal position accordingly.
          if (dragTargetCurrentColumn != 0)
          {
            var data:Int = (noteSprite.noteData == null) ? 0 : noteSprite.noteData.data;
            // Update the note's "ghost" column.
            noteSprite.overrideData = gridColumnToNoteData((noteDataToGridColumn(data) + dragTargetCurrentColumn).clamp(0,
              ChartEditorState.STRUMLINE_SIZE * 2 - 1));
            // Then reapply the note sprite's position relative to the grid.
            noteSprite.updateNotePosition(renderedNotes);
          }
          else
          {
            if (noteSprite.overrideData != null)
            {
              // Reset the note's "ghost" column.
              noteSprite.overrideData = null;
              // Then reapply the note sprite's position relative to the grid.
              noteSprite.updateNotePosition(renderedNotes);
            }
          }

          // Then, render the selection square.
          var selectionSquare:ChartEditorSelectionSquareSprite = renderedSelectionSquares.recycle(buildSelectionSquare);

          // Set the position and size (because we might be recycling one with bad values).
          selectionSquare.noteData = noteSprite.noteData;
          selectionSquare.eventData = null;
          selectionSquare.x = noteSprite.x;
          selectionSquare.y = noteSprite.y;
          selectionSquare.width = GRID_SIZE;
          selectionSquare.height = GRID_SIZE;
        }
      }

      for (eventSprite in renderedEvents.members)
      {
        if (isEventSelected(eventSprite.eventData))
        {
          // Determine if the note is being dragged and offset the position accordingly.
          if (dragTargetCurrentStep > 0 || dragTargetCurrentColumn > 0)
          {
            var stepTime = (eventSprite.eventData == null) ? 0 : eventSprite.eventData.getStepTime();
            eventSprite.overrideStepTime = (stepTime + dragTargetCurrentStep).clamp(0, songLengthInSteps);
            // Then reapply the note sprite's position relative to the grid.
            eventSprite.updateEventPosition(renderedEvents);
          }
          else
          {
            if (eventSprite.overrideStepTime != null)
            {
              // Reset the note's "ghost" column.
              eventSprite.overrideStepTime = null;
              // Then reapply the note sprite's position relative to the grid.
              eventSprite.updateEventPosition(renderedEvents);
            }
          }

          // Then, render the selection square.
          var selectionSquare:ChartEditorSelectionSquareSprite = renderedSelectionSquares.recycle(buildSelectionSquare);

          // Set the position and size (because we might be recycling one with bad values).
          selectionSquare.noteData = null;
          selectionSquare.eventData = eventSprite.eventData;
          selectionSquare.x = eventSprite.x;
          selectionSquare.y = eventSprite.y;
          selectionSquare.width = eventSprite.width;
          selectionSquare.height = eventSprite.height;
        }
      }

      // Sort the notes DESCENDING. This keeps the sustain behind the associated note.
      renderedNotes.sort(FlxSort.byY, FlxSort.DESCENDING); // TODO: .group.insertionSort()

      // Sort the events DESCENDING. This keeps the sustain behind the associated note.
      renderedEvents.sort(FlxSort.byY, FlxSort.DESCENDING); // TODO: .group.insertionSort()
    }
  }

  /**
   * Handle keybinds for scrolling the chart editor grid.
   */
  function handleScrollKeybinds():Void
  {
    // Don't scroll when the user is interacting with the UI, unless a playbar button (the << >> ones) is pressed.
    if ((isHaxeUIFocused || isCursorOverHaxeUI) && playbarButtonPressed == null) return;

    var scrollAmount:Float = 0; // Amount to scroll the grid.
    var playheadAmount:Float = 0; // Amount to scroll the playhead relative to the grid.
    var shouldPause:Bool = false; // Whether to pause the song when scrolling.
    var shouldEase:Bool = false; // Whether to ease the scroll.

    // Handle scroll anchor
    if (scrollAnchorScreenPos != null)
    {
      var currentScreenPos = new FlxPoint(FlxG.mouse.screenX, FlxG.mouse.screenY);
      var distance = currentScreenPos - scrollAnchorScreenPos;

      var verticalDistance = distance.y;

      // How much scrolling should be done based on the distance of the cursor from the anchor.
      final ANCHOR_SCROLL_SPEED = 0.2;

      scrollAmount = ANCHOR_SCROLL_SPEED * verticalDistance;
      shouldPause = true;
    }

    // Mouse Wheel = Scroll
    if (FlxG.mouse.wheel != 0 && !FlxG.keys.pressed.CONTROL)
    {
      scrollAmount = -50 * FlxG.mouse.wheel;
      shouldPause = true;
    }

    // Up Arrow = Scroll Up
    if (upKeyHandler.activated && currentLiveInputStyle == None)
    {
      scrollAmount = -GRID_SIZE * 0.25 * 25.0;
      shouldPause = true;
    }
    // Down Arrow = Scroll Down
    if (downKeyHandler.activated && currentLiveInputStyle == None)
    {
      scrollAmount = GRID_SIZE * 0.25 * 25.0;
      shouldPause = true;
    }

    // W = Scroll Up (doesn't work with Ctrl+Scroll)
    if (wKeyHandler.activated && currentLiveInputStyle == None && !FlxG.keys.pressed.CONTROL)
    {
      scrollAmount = -GRID_SIZE * 0.25 * 25.0;
      shouldPause = true;
    }
    // S = Scroll Down (doesn't work with Ctrl+Scroll)
    if (sKeyHandler.activated && currentLiveInputStyle == None && !FlxG.keys.pressed.CONTROL)
    {
      scrollAmount = GRID_SIZE * 0.25 * 25.0;
      shouldPause = true;
    }

    // PAGE UP = Jump up to nearest measure
    if (pageUpKeyHandler.activated)
    {
      var measureHeight:Float = GRID_SIZE * 4 * Conductor.instance.beatsPerMeasure;
      var playheadPos:Float = scrollPositionInPixels + playheadPositionInPixels;
      var targetScrollPosition:Float = Math.floor(playheadPos / measureHeight) * measureHeight;
      // If we would move less than one grid, instead move to the top of the previous measure.
      var targetScrollAmount = Math.abs(targetScrollPosition - playheadPos);
      if (targetScrollAmount < GRID_SIZE)
      {
        targetScrollPosition -= GRID_SIZE * Constants.STEPS_PER_BEAT * Conductor.instance.beatsPerMeasure;
      }
      scrollAmount = targetScrollPosition - playheadPos;

      shouldPause = true;
    }
    if (playbarButtonPressed == 'playbarBack')
    {
      playbarButtonPressed = '';
      scrollAmount = -GRID_SIZE * 4 * Conductor.instance.beatsPerMeasure;
      shouldPause = true;
    }

    // PAGE DOWN = Jump down to nearest measure
    if (pageDownKeyHandler.activated)
    {
      var measureHeight:Float = GRID_SIZE * 4 * Conductor.instance.beatsPerMeasure;
      var playheadPos:Float = scrollPositionInPixels + playheadPositionInPixels;
      var targetScrollPosition:Float = Math.ceil(playheadPos / measureHeight) * measureHeight;
      // If we would move less than one grid, instead move to the top of the next measure.
      var targetScrollAmount = Math.abs(targetScrollPosition - playheadPos);
      if (targetScrollAmount < GRID_SIZE)
      {
        targetScrollPosition += GRID_SIZE * Constants.STEPS_PER_BEAT * Conductor.instance.beatsPerMeasure;
      }
      scrollAmount = targetScrollPosition - playheadPos;

      shouldPause = true;
    }
    if (playbarButtonPressed == 'playbarForward')
    {
      playbarButtonPressed = '';
      scrollAmount = GRID_SIZE * 4 * Conductor.instance.beatsPerMeasure;
      shouldPause = true;
    }

    // SHIFT + Scroll = Scroll Fast
    if (FlxG.keys.pressed.SHIFT)
    {
      scrollAmount *= 2;
    }
    // CONTROL + Scroll = Scroll Precise
    if (FlxG.keys.pressed.CONTROL)
    {
      scrollAmount /= 10;
    }

    // Alt + Drag = Scroll but move the playhead the same amount.
    if (FlxG.keys.pressed.ALT)
    {
      playheadAmount = scrollAmount;
      scrollAmount = 0;
      shouldPause = false;
    }

    // HOME = Scroll to Top
    if (FlxG.keys.justPressed.HOME)
    {
      // Scroll amount is the difference between the current position and the top.
      scrollAmount = 0 - this.scrollPositionInPixels;
      playheadAmount = 0 - this.playheadPositionInPixels;
      shouldPause = true;
    }
    if (playbarButtonPressed == 'playbarStart')
    {
      playbarButtonPressed = '';
      scrollAmount = 0 - this.scrollPositionInPixels;
      playheadAmount = 0 - this.playheadPositionInPixels;
      shouldPause = true;
    }

    // END = Scroll to Bottom
    if (FlxG.keys.justPressed.END)
    {
      // Scroll amount is the difference between the current position and the bottom.
      scrollAmount = this.songLengthInPixels - this.scrollPositionInPixels;
      shouldPause = true;
    }
    if (playbarButtonPressed == 'playbarEnd')
    {
      playbarButtonPressed = '';
      scrollAmount = this.songLengthInPixels - this.scrollPositionInPixels;
      shouldPause = true;
    }

    if (Math.abs(scrollAmount) > GRID_SIZE * 8)
    {
      shouldEase = true;
    }

    // Resync the conductor and audio tracks.
    if (scrollAmount != 0 || playheadAmount != 0)
    {
      this.playheadPositionInPixels += playheadAmount;
      if (shouldEase)
      {
        easeSongToScrollPosition(this.scrollPositionInPixels + scrollAmount);
      }
      else
      {
        // Apply the scroll amount.
        this.scrollPositionInPixels += scrollAmount;
        moveSongToScrollPosition();
      }
    }
    if (shouldPause) stopAudioPlayback();
  }

  /**
   * Handle changing the note snapping level.
   */
  function handleSnap():Void
  {
    if (currentLiveInputStyle == None)
    {
      if (FlxG.keys.justPressed.LEFT && !FlxG.keys.pressed.CONTROL)
      {
        noteSnapQuantIndex--;
        if (noteSnapQuantIndex < 0) noteSnapQuantIndex = SNAP_QUANTS.length - 1;
      }

      if (FlxG.keys.justPressed.RIGHT && !FlxG.keys.pressed.CONTROL)
      {
        noteSnapQuantIndex++;
        if (noteSnapQuantIndex >= SNAP_QUANTS.length) noteSnapQuantIndex = 0;
      }
    }
  }

  /**
   * Handle display of the mouse cursor.
   */
  function handleCursor():Void
  {
    // Mouse sounds
    if (FlxG.mouse.justPressed) FlxG.sound.play(Paths.sound("chartingSounds/ClickDown"));
    if (FlxG.mouse.justReleased) FlxG.sound.play(Paths.sound("chartingSounds/ClickUp"));

    // Note: If a menu is open in HaxeUI, don't handle cursor behavior.
    var shouldHandleCursor:Bool = !(isHaxeUIFocused || playbarHeadDragging || isHaxeUIDialogOpen)
      || (selectionBoxStartPos != null)
      || (dragTargetNote != null || dragTargetEvent != null);

    var eventColumn:Int = (STRUMLINE_SIZE * 2 + 1) - 1;

    // trace('shouldHandleCursor: $shouldHandleCursor');

    // TODO: TBH some of this should be using FlxMouseEventManager...

    if (shouldHandleCursor)
    {
      // Over the course of this big conditional block,
      // we determine what the cursor should look like,
      // and fall back to the default cursor if none of the conditions are met.
      var targetCursorMode:Null<CursorMode> = null;

      if (gridTiledSprite == null) throw "ERROR: Tried to handle cursor, but gridTiledSprite is null! Check ChartEditorState.buildGrid()";

      var overlapsGrid:Bool = FlxG.mouse.overlaps(gridTiledSprite);

      // Cursor position relative to the grid.
      var cursorX:Float = FlxG.mouse.screenX - gridTiledSprite.x;
      var cursorY:Float = FlxG.mouse.screenY - gridTiledSprite.y;

      var overlapsSelectionBorder:Bool = overlapsGrid
        && ((cursorX % 40) < (GRID_SELECTION_BORDER_WIDTH / 2)
          || (cursorX % 40) > (40 - (GRID_SELECTION_BORDER_WIDTH / 2))
            || (cursorY % 40) < (GRID_SELECTION_BORDER_WIDTH / 2) || (cursorY % 40) > (40 - (GRID_SELECTION_BORDER_WIDTH / 2)));

      var overlapsSelection:Bool = FlxG.mouse.overlaps(renderedSelectionSquares);

      var overlapsHealthIcons:Bool = FlxG.mouse.overlaps(healthIconBF) || FlxG.mouse.overlaps(healthIconDad);

      if (FlxG.mouse.justPressedMiddle)
      {
        if (scrollAnchorScreenPos == null)
        {
          scrollAnchorScreenPos = new FlxPoint(FlxG.mouse.screenX, FlxG.mouse.screenY);
          selectionBoxStartPos = null;
        }
        else
        {
          scrollAnchorScreenPos = null;
        }
      }

      if (FlxG.mouse.justPressed)
      {
        if (scrollAnchorScreenPos != null)
        {
          scrollAnchorScreenPos = null;
        }
        else if (measureTicks != null && FlxG.mouse.overlaps(measureTicks) && !isCursorOverHaxeUI)
        {
          gridPlayheadScrollAreaPressed = true;
        }
        else if (notePreview != null && FlxG.mouse.overlaps(notePreview) && !isCursorOverHaxeUI)
        {
          // Clicked note preview
          notePreviewScrollAreaStartPos = new FlxPoint(FlxG.mouse.screenX, FlxG.mouse.screenY);
        }
        else if (!isCursorOverHaxeUI && (!overlapsGrid || overlapsSelectionBorder))
        {
          selectionBoxStartPos = new FlxPoint(FlxG.mouse.screenX, FlxG.mouse.screenY);
          // Drawing selection box.
          targetCursorMode = Crosshair;
        }
        else if (overlapsSelection)
        {
          // Do nothing
          trace('Clicked on a selected note!');
        }
      }

      if (gridPlayheadScrollAreaPressed && FlxG.mouse.released)
      {
        gridPlayheadScrollAreaPressed = false;
      }

      if (notePreviewScrollAreaStartPos != null && FlxG.mouse.released)
      {
        notePreviewScrollAreaStartPos = null;
      }

      if (gridPlayheadScrollAreaPressed)
      {
        // Clicked on the playhead scroll area.
        // Move the playhead to the cursor position.
        this.playheadPositionInPixels = FlxG.mouse.screenY - (GRID_INITIAL_Y_POS);
        moveSongToScrollPosition();

        // Cursor should be a grabby hand.
        if (targetCursorMode == null) targetCursorMode = Grabbing;
      }

      // The song position of the cursor, in steps.
      var cursorFractionalStep:Float = cursorY / GRID_SIZE;
      var cursorMs:Float = Conductor.instance.getStepTimeInMs(cursorFractionalStep);
      // Round the cursor step to the nearest snap quant.
      var cursorSnappedStep:Float = Math.floor(cursorFractionalStep / noteSnapRatio) * noteSnapRatio;
      var cursorSnappedMs:Float = Conductor.instance.getStepTimeInMs(cursorSnappedStep);

      // The direction value for the column at the cursor.
      var cursorGridPos:Int = Math.floor(cursorX / GRID_SIZE);
      var cursorColumn:Int = gridColumnToNoteData(cursorGridPos);

      if (selectionBoxStartPos != null)
      {
        var cursorXStart:Float = selectionBoxStartPos.x - gridTiledSprite.x;
        var cursorYStart:Float = selectionBoxStartPos.y - gridTiledSprite.y;

        var hasDraggedMouse:Bool = Math.abs(cursorX - cursorXStart) > DRAG_THRESHOLD || Math.abs(cursorY - cursorYStart) > DRAG_THRESHOLD;

        // Determine if we dragged the mouse at all.
        if (hasDraggedMouse)
        {
          // Handle releasing the selection box.
          if (FlxG.mouse.justReleased)
          {
            // We released the mouse. Select the notes in the box.
            var cursorFractionalStepStart:Float = cursorYStart / GRID_SIZE;
            var cursorStepStart:Int = Math.floor(cursorFractionalStepStart);
            var cursorMsStart:Float = Conductor.instance.getStepTimeInMs(cursorStepStart);
            var cursorColumnBase:Int = Math.floor(cursorX / GRID_SIZE);
            var cursorColumnBaseStart:Int = Math.floor(cursorXStart / GRID_SIZE);

            // Since this selects based on noteData directly,
            // we don't need to specifically exclude sustain pieces.

            // This logic is gross because the columns go 4567-0123-8.
            // We build a list of columns to select.
            var columnStart:Int = Std.int(Math.min(cursorColumnBase, cursorColumnBaseStart));
            var columnEnd:Int = Std.int(Math.max(cursorColumnBase, cursorColumnBaseStart));
            var columns:Array<Int> = [for (i in columnStart...(columnEnd + 1)) i].map(function(i:Int):Int {
              if (i >= eventColumn)
              {
                // Don't invert the event column.
                return eventColumn;
              }
              else if (i >= STRUMLINE_SIZE)
              {
                // Invert the player columns.
                return i - STRUMLINE_SIZE;
              }
              else if (i >= 0)
              {
                // Invert the opponent columns.
                return i + STRUMLINE_SIZE;
              }
              else
              {
                // Minimum of 0.
                return 0;
              }
            });

            if (columns.length > 0)
            {
              var notesToSelect:Array<SongNoteData> = currentSongChartNoteData;
              notesToSelect = SongDataUtils.getNotesInTimeRange(notesToSelect, Math.min(cursorMsStart, cursorMs), Math.max(cursorMsStart, cursorMs));
              notesToSelect = SongDataUtils.getNotesWithData(notesToSelect, columns);

              var eventsToSelect:Array<SongEventData> = [];

              if (columns.indexOf(eventColumn) != -1)
              {
                // The drag selection included the event column.
                eventsToSelect = currentSongChartEventData;
                eventsToSelect = SongDataUtils.getEventsInTimeRange(eventsToSelect, Math.min(cursorMsStart, cursorMs), Math.max(cursorMsStart, cursorMs));
              }

              if (notesToSelect.length > 0 || eventsToSelect.length > 0)
              {
                if (FlxG.keys.pressed.CONTROL)
                {
                  // Add to the selection.
                  performCommand(new SelectItemsCommand(notesToSelect, eventsToSelect));
                }
                else
                {
                  // Set the selection.
                  performCommand(new SetItemSelectionCommand(notesToSelect, eventsToSelect));
                }
              }
              else
              {
                // We made a selection box, but it didn't select anything.

                if (!FlxG.keys.pressed.CONTROL)
                {
                  // Deselect all items.
                  var shouldDeselect:Bool = !wasCursorOverHaxeUI && (currentNoteSelection.length > 0 || currentEventSelection.length > 0);
                  if (shouldDeselect)
                  {
                    performCommand(new DeselectAllItemsCommand());
                  }
                }
              }
            }
            else
            {
              // We made a selection box, but it didn't select any columns.
            }

            // Clear the selection box.
            selectionBoxStartPos = null;
            setSelectionBoxBounds();
          }
          else
          {
            // Clicking and dragging.

            // Scroll the screen if the mouse is above or below the grid.
            if (FlxG.mouse.screenY < MENU_BAR_HEIGHT)
            {
              // Scroll up.
              var diff:Float = MENU_BAR_HEIGHT - FlxG.mouse.screenY;
              scrollPositionInPixels -= diff * 0.5; // Too fast!
              moveSongToScrollPosition();
            }
            else if (FlxG.mouse.screenY > (playbarHeadLayout?.y ?? 0.0))
            {
              // Scroll down.
              var diff:Float = FlxG.mouse.screenY - (playbarHeadLayout?.y ?? 0.0);
              scrollPositionInPixels += diff * 0.5; // Too fast!
              moveSongToScrollPosition();
            }

            // Render the selection box.
            var selectionRect:FlxRect = new FlxRect();
            selectionRect.x = Math.min(FlxG.mouse.screenX, selectionBoxStartPos.x);
            selectionRect.y = Math.min(FlxG.mouse.screenY, selectionBoxStartPos.y);
            selectionRect.width = Math.abs(FlxG.mouse.screenX - selectionBoxStartPos.x);
            selectionRect.height = Math.abs(FlxG.mouse.screenY - selectionBoxStartPos.y);
            setSelectionBoxBounds(selectionRect);

            targetCursorMode = Crosshair;
          }
        }
        else if (FlxG.mouse.justReleased)
        {
          // Clear the selection box.
          selectionBoxStartPos = null;
          setSelectionBoxBounds();

          if (overlapsGrid)
          {
            // We clicked on the grid without moving the mouse.

            // Find the first note that is at the cursor position.
            var highlightedNote:Null<ChartEditorNoteSprite> = renderedNotes.members.find(function(note:ChartEditorNoteSprite):Bool {
              // If note.alive is false, the note is dead and awaiting recycling.
              return note.alive && FlxG.mouse.overlaps(note);
            });
            var highlightedEvent:Null<ChartEditorEventSprite> = null;
            if (highlightedNote == null)
            {
              highlightedEvent = renderedEvents.members.find(function(event:ChartEditorEventSprite):Bool {
                return event.alive && FlxG.mouse.overlaps(event);
              });
            }

            if (FlxG.keys.pressed.CONTROL)
            {
              if (highlightedNote != null && highlightedNote.noteData != null)
              {
                // TODO: Handle the case of clicking on a sustain piece.
                // Control click to select/deselect an individual note.
                if (isNoteSelected(highlightedNote.noteData))
                {
                  performCommand(new DeselectItemsCommand([highlightedNote.noteData], []));
                }
                else
                {
                  performCommand(new SelectItemsCommand([highlightedNote.noteData], []));
                }
              }
              else if (highlightedEvent != null && highlightedEvent.eventData != null)
              {
                // Control click to select/deselect an individual note.
                if (isEventSelected(highlightedEvent.eventData))
                {
                  performCommand(new DeselectItemsCommand([], [highlightedEvent.eventData]));
                }
                else
                {
                  performCommand(new SelectItemsCommand([], [highlightedEvent.eventData]));
                }
              }
              else
              {
                // Do nothing if you control-clicked on an empty space.
              }
            }
            else
            {
              if (highlightedNote != null && highlightedNote.noteData != null)
              {
                // Click a note to select it.
                performCommand(new SetItemSelectionCommand([highlightedNote.noteData], []));
              }
              else if (highlightedEvent != null && highlightedEvent.eventData != null)
              {
                // Click an event to select it.
                performCommand(new SetItemSelectionCommand([], [highlightedEvent.eventData]));
              }
              else
              {
                // Click on an empty space to deselect everything.
                var shouldDeselect:Bool = !wasCursorOverHaxeUI && (currentNoteSelection.length > 0 || currentEventSelection.length > 0);
                if (shouldDeselect)
                {
                  performCommand(new DeselectAllItemsCommand());
                }
              }
            }
          }
          else
          {
            // If we clicked and released outside the grid.

            if (!FlxG.keys.pressed.CONTROL)
            {
              // Deselect all items.
              var shouldDeselect:Bool = !wasCursorOverHaxeUI && (currentNoteSelection.length > 0 || currentEventSelection.length > 0);
              if (shouldDeselect)
              {
                performCommand(new DeselectAllItemsCommand());
              }
            }
          }
        }
      }
      else if (notePreviewScrollAreaStartPos != null)
      {
        // Player is clicking and holding on note preview to scrub around.
        targetCursorMode = Grabbing;

        var clickedPosInPixels:Float = FlxMath.remapToRange(FlxG.mouse.screenY, (notePreview?.y ?? 0.0),
          (notePreview?.y ?? 0.0) + (notePreview?.height ?? 0.0), 0, songLengthInPixels);

        scrollPositionInPixels = clickedPosInPixels;
        moveSongToScrollPosition();
      }
      else if (scrollAnchorScreenPos != null)
      {
        // Cursor should be a scroll anchor.
        targetCursorMode = Scroll;
      }
      else if (dragTargetNote != null || dragTargetEvent != null)
      {
        if (FlxG.mouse.justReleased)
        {
          // Perform the actual drag operation.
          var dragDistanceSteps:Float = dragTargetCurrentStep;
          var dragDistanceMs:Float = 0;
          if (dragTargetNote != null && dragTargetNote.noteData != null)
          {
            dragDistanceMs = Conductor.instance.getStepTimeInMs(dragTargetNote.noteData.getStepTime() + dragDistanceSteps) - dragTargetNote.noteData.time;
          }
          else if (dragTargetEvent != null && dragTargetEvent.eventData != null)
          {
            dragDistanceMs = Conductor.instance.getStepTimeInMs(dragTargetEvent.eventData.getStepTime() + dragDistanceSteps) - dragTargetEvent.eventData.time;
          }
          var dragDistanceColumns:Int = dragTargetCurrentColumn;

          if (currentNoteSelection.length > 0 && currentEventSelection.length > 0)
          {
            // Both notes and events are selected.
            performCommand(new MoveItemsCommand(currentNoteSelection, currentEventSelection, dragDistanceMs, dragDistanceColumns));
          }
          else if (currentNoteSelection.length > 0)
          {
            // Only notes are selected.
            performCommand(new MoveNotesCommand(currentNoteSelection, dragDistanceMs, dragDistanceColumns));
          }
          else if (currentEventSelection.length > 0)
          {
            // Only events are selected.
            performCommand(new MoveEventsCommand(currentEventSelection, dragDistanceMs));
          }

          // Finished dragging. Release the note at the new position.
          dragTargetNote = null;
          dragTargetEvent = null;

          noteDisplayDirty = true;

          dragTargetCurrentStep = 0;
          dragTargetCurrentColumn = 0;
        }
        else
        {
          // Player is clicking and holding on a selected note or event to move the selection around.
          targetCursorMode = Grabbing;

          // Scroll the screen if the mouse is above or below the grid.
          if (FlxG.mouse.screenY < MENU_BAR_HEIGHT)
          {
            // Scroll up.
            var diff:Float = MENU_BAR_HEIGHT - FlxG.mouse.screenY;
            scrollPositionInPixels -= diff * 0.5; // Too fast!
            moveSongToScrollPosition();
          }
          else if (FlxG.mouse.screenY > (playbarHeadLayout?.y ?? 0.0))
          {
            // Scroll down.
            var diff:Float = FlxG.mouse.screenY - (playbarHeadLayout?.y ?? 0.0);
            scrollPositionInPixels += diff * 0.5; // Too fast!
            moveSongToScrollPosition();
          }

          // Calculate distance between the position dragged to and the original position.
          var stepTime:Float = 0;
          if (dragTargetNote != null && dragTargetNote.noteData != null)
          {
            stepTime = dragTargetNote.noteData.getStepTime();
          }
          else if (dragTargetEvent != null && dragTargetEvent.eventData != null)
          {
            stepTime = dragTargetEvent.eventData.getStepTime();
          }
          var dragDistanceSteps:Float = Conductor.instance.getTimeInSteps(cursorSnappedMs).clamp(0, songLengthInSteps - (1 * noteSnapRatio)) - stepTime;
          var data:Int = 0;
          var noteGridPos:Int = 0;
          if (dragTargetNote != null && dragTargetNote.noteData != null)
          {
            data = dragTargetNote.noteData.data;
            noteGridPos = noteDataToGridColumn(data);
          }
          else if (dragTargetEvent != null)
          {
            data = ChartEditorState.STRUMLINE_SIZE * 2 + 1;
          }
          var dragDistanceColumns:Int = cursorGridPos - noteGridPos;

          if (dragTargetCurrentStep != dragDistanceSteps || dragTargetCurrentColumn != dragDistanceColumns)
          {
            // Play a sound as we drag.
            this.playSound(Paths.sound('chartingSounds/noteLay'));

            trace('Dragged ${dragDistanceColumns} X and ${dragDistanceSteps} Y.');
            dragTargetCurrentStep = dragDistanceSteps;
            dragTargetCurrentColumn = dragDistanceColumns;

            noteDisplayDirty = true;
          }
        }
      }
      else if (currentPlaceNoteData != null)
      {
        // Handle extending the note as you drag.

        var stepTime:Float = inline currentPlaceNoteData.getStepTime();
        var dragLengthSteps:Float = Conductor.instance.getTimeInSteps(cursorSnappedMs) - stepTime;
        var dragLengthMs:Float = dragLengthSteps * Conductor.instance.stepLengthMs;
        var dragLengthPixels:Float = dragLengthSteps * GRID_SIZE;

        if (gridGhostNote != null && gridGhostNote.noteData != null && gridGhostHoldNote != null)
        {
          if (dragLengthSteps > 0)
          {
            if (dragLengthCurrent != dragLengthSteps)
            {
              stretchySounds = !stretchySounds;
              this.playSound(Paths.sound('chartingSounds/stretch' + (stretchySounds ? '1' : '2') + '_UI'));

              dragLengthCurrent = dragLengthSteps;
            }

            gridGhostHoldNote.visible = true;
            gridGhostHoldNote.noteData = gridGhostNote.noteData;
            gridGhostHoldNote.noteDirection = gridGhostNote.noteData.getDirection();

            gridGhostHoldNote.setHeightDirectly(dragLengthPixels, true);

            gridGhostHoldNote.updateHoldNotePosition(renderedHoldNotes);
          }
          else
          {
            gridGhostHoldNote.visible = false;
            gridGhostHoldNote.setHeightDirectly(0);
          }
        }

        if (FlxG.mouse.justReleased)
        {
          if (dragLengthSteps > 0)
          {
            this.playSound(Paths.sound('chartingSounds/stretchSNAP_UI'));
            // Apply the new length.
            performCommand(new ExtendNoteLengthCommand(currentPlaceNoteData, dragLengthMs));
          }

          // Finished dragging. Release the note.
          currentPlaceNoteData = null;
        }
        else
        {
          // Cursor should be a grabby hand.
          if (targetCursorMode == null) targetCursorMode = Grabbing;
        }
      }
      else
      {
        if (FlxG.mouse.justPressed)
        {
          // Just clicked to place a note.
          if (!isCursorOverHaxeUI && overlapsGrid && !overlapsSelectionBorder)
          {
            // We clicked on the grid without moving the mouse.

            // Find the first note that is at the cursor position.
            var highlightedNote:Null<ChartEditorNoteSprite> = renderedNotes.members.find(function(note:ChartEditorNoteSprite):Bool {
              // If note.alive is false, the note is dead and awaiting recycling.
              return note.alive && FlxG.mouse.overlaps(note);
            });
            var highlightedEvent:Null<ChartEditorEventSprite> = null;
            if (highlightedNote == null)
            {
              highlightedEvent = renderedEvents.members.find(function(event:ChartEditorEventSprite):Bool {
                // If event.alive is false, the event is dead and awaiting recycling.
                return event.alive && FlxG.mouse.overlaps(event);
              });
            }

            if (FlxG.keys.pressed.CONTROL)
            {
              // Control click to select/deselect an individual note.
              if (highlightedNote != null && highlightedNote.noteData != null)
              {
                if (isNoteSelected(highlightedNote.noteData))
                {
                  performCommand(new DeselectItemsCommand([highlightedNote.noteData], []));
                }
                else
                {
                  performCommand(new SelectItemsCommand([highlightedNote.noteData], []));
                }
              }
              else if (highlightedEvent != null && highlightedEvent.eventData != null)
              {
                if (isEventSelected(highlightedEvent.eventData))
                {
                  performCommand(new DeselectItemsCommand([], [highlightedEvent.eventData]));
                }
                else
                {
                  performCommand(new SelectItemsCommand([], [highlightedEvent.eventData]));
                }
              }
              else
              {
                // Do nothing when control clicking nothing.
              }
            }
            else
            {
              if (highlightedNote != null && highlightedNote.noteData != null)
              {
                if (isNoteSelected(highlightedNote.noteData))
                {
                  // Clicked a selected event, start dragging.
                  dragTargetNote = highlightedNote;
                }
                else
                {
                  // If you click an unselected note, and aren't holding Control, deselect everything else.
                  performCommand(new SetItemSelectionCommand([highlightedNote.noteData], []));
                }
              }
              else if (highlightedEvent != null && highlightedEvent.eventData != null)
              {
                if (isEventSelected(highlightedEvent.eventData))
                {
                  // Clicked a selected event, start dragging.
                  dragTargetEvent = highlightedEvent;
                }
                else
                {
                  // If you click an unselected event, and aren't holding Control, deselect everything else.
                  performCommand(new SetItemSelectionCommand([], [highlightedEvent.eventData]));
                }
              }
              else
              {
                // Click a blank space to place a note and select it.

                if (cursorGridPos == eventColumn)
                {
                  // Create an event and place it in the chart.
                  // TODO: Figure out configuring event data.
                  var newEventData:SongEventData = new SongEventData(cursorSnappedMs, eventKindToPlace, eventDataToPlace.clone());

                  performCommand(new AddEventsCommand([newEventData], FlxG.keys.pressed.CONTROL));
                }
                else
                {
                  // Create a note and place it in the chart.
                  var newNoteData:SongNoteData = new SongNoteData(cursorSnappedMs, cursorColumn, 0, noteKindToPlace.clone());

                  performCommand(new AddNotesCommand([newNoteData], FlxG.keys.pressed.CONTROL));

                  currentPlaceNoteData = newNoteData;
                }
              }
            }
          }
          else
          {
            // If we clicked and released outside the grid (or on HaxeUI), do nothing.
          }
        }

        var rightMouseUpdated:Bool = (FlxG.mouse.justPressedRight)
          || (FlxG.mouse.pressedRight && (FlxG.mouse.deltaX > 0 || FlxG.mouse.deltaY > 0));
        if (rightMouseUpdated && overlapsGrid)
        {
          // We right clicked on the grid.

          // Find the first note that is at the cursor position.
          var highlightedNote:Null<ChartEditorNoteSprite> = renderedNotes.members.find(function(note:ChartEditorNoteSprite):Bool {
            // If note.alive is false, the note is dead and awaiting recycling.
            return note.alive && FlxG.mouse.overlaps(note);
          });
          var highlightedEvent:Null<ChartEditorEventSprite> = null;
          if (highlightedNote == null)
          {
            highlightedEvent = renderedEvents.members.find(function(event:ChartEditorEventSprite):Bool {
              // If event.alive is false, the event is dead and awaiting recycling.
              return event.alive && FlxG.mouse.overlaps(event);
            });
          }

          if (highlightedNote != null && highlightedNote.noteData != null)
          {
            // TODO: Handle the case of clicking on a sustain piece.
            if (FlxG.keys.pressed.SHIFT)
            {
              // Shift + Right click opens the context menu.
              // If we are clicking a large selection, open the Selection context menu, otherwise open the Note context menu.
              var isHighlightedNoteSelected:Bool = isNoteSelected(highlightedNote.noteData);
              var useSingleNoteContextMenu:Bool = (!isHighlightedNoteSelected)
                || (isHighlightedNoteSelected && currentNoteSelection.length == 1);
              // Show the context menu connected to the note.
              if (useSingleNoteContextMenu)
              {
                this.openNoteContextMenu(FlxG.mouse.screenX, FlxG.mouse.screenY, highlightedNote.noteData);
              }
              else
              {
                this.openSelectionContextMenu(FlxG.mouse.screenX, FlxG.mouse.screenY);
              }
            }
            else
            {
              // Right click removes the note.
              performCommand(new RemoveNotesCommand([highlightedNote.noteData]));
            }
          }
          else if (highlightedEvent != null && highlightedEvent.eventData != null)
          {
            if (FlxG.keys.pressed.SHIFT)
            {
              // Shift + Right click opens the context menu.
              // If we are clicking a large selection, open the Selection context menu, otherwise open the Event context menu.
              var isHighlightedEventSelected:Bool = isEventSelected(highlightedEvent.eventData);
              var useSingleEventContextMenu:Bool = (!isHighlightedEventSelected)
                || (isHighlightedEventSelected && currentEventSelection.length == 1);
              if (useSingleEventContextMenu)
              {
                this.openEventContextMenu(FlxG.mouse.screenX, FlxG.mouse.screenY, highlightedEvent.eventData);
              }
              else
              {
                this.openSelectionContextMenu(FlxG.mouse.screenX, FlxG.mouse.screenY);
              }
            }
            else
            {
              // Right click removes the event.
              performCommand(new RemoveEventsCommand([highlightedEvent.eventData]));
            }
          }
          else
          {
            // Right clicked on nothing.
          }
        }

        var isOrWillSelect = overlapsSelection || dragTargetNote != null || dragTargetEvent != null;
        // Handle grid cursor.
        if (!isCursorOverHaxeUI && overlapsGrid && !isOrWillSelect && !overlapsSelectionBorder && !gridPlayheadScrollAreaPressed)
        {
          // Indicate that we can place a note here.

          if (cursorGridPos == eventColumn)
          {
            if (gridGhostNote != null) gridGhostNote.visible = false;
            if (gridGhostHoldNote != null) gridGhostHoldNote.visible = false;

            if (gridGhostEvent == null) throw "ERROR: Tried to handle cursor, but gridGhostEvent is null! Check ChartEditorState.buildGrid()";

            var eventData:SongEventData = gridGhostEvent.eventData != null ? gridGhostEvent.eventData : new SongEventData(cursorMs, eventKindToPlace, null);

            if (eventKindToPlace != eventData.event)
            {
              eventData.event = eventKindToPlace;
            }
            eventData.time = cursorSnappedMs;

            gridGhostEvent.visible = true;
            gridGhostEvent.eventData = eventData;
            gridGhostEvent.updateEventPosition(renderedEvents);

            targetCursorMode = Cell;
          }
          else
          {
            if (gridGhostEvent != null) gridGhostEvent.visible = false;

            if (gridGhostNote == null) throw "ERROR: Tried to handle cursor, but gridGhostNote is null! Check ChartEditorState.buildGrid()";

            var noteData:SongNoteData = gridGhostNote.noteData != null ? gridGhostNote.noteData : new SongNoteData(cursorMs, cursorColumn, 0, noteKindToPlace);

            if (cursorColumn != noteData.data || noteKindToPlace != noteData.kind)
            {
              noteData.kind = noteKindToPlace;
              noteData.data = cursorColumn;
              gridGhostNote.playNoteAnimation();
            }
            noteData.time = cursorSnappedMs;

            gridGhostNote.visible = true;
            gridGhostNote.noteData = noteData;
            gridGhostNote.updateNotePosition(renderedNotes);

            targetCursorMode = Cell;
          }
        }
        else
        {
          if (gridGhostNote != null) gridGhostNote.visible = false;
          if (gridGhostHoldNote != null) gridGhostHoldNote.visible = false;
          if (gridGhostEvent != null) gridGhostEvent.visible = false;
        }
      }

      if (targetCursorMode == null)
      {
        if (FlxG.mouse.pressed)
        {
          if (overlapsSelection)
          {
            targetCursorMode = Grabbing;
          }
          if (overlapsSelectionBorder)
          {
            targetCursorMode = Crosshair;
          }
        }
        else
        {
          if (!isCursorOverHaxeUI)
          {
            if (notePreview != null && FlxG.mouse.overlaps(notePreview))
            {
              targetCursorMode = Pointer;
            }
            else if (measureTicks != null && FlxG.mouse.overlaps(measureTicks))
            {
              targetCursorMode = Pointer;
            }
            else if (overlapsSelection)
            {
              targetCursorMode = Pointer;
            }
            else if (overlapsSelectionBorder)
            {
              targetCursorMode = Crosshair;
            }
            else if (overlapsGrid)
            {
              targetCursorMode = Cell;
            }
            else if (overlapsHealthIcons)
            {
              targetCursorMode = Pointer;
            }
          }
        }
      }

      // Actually set the cursor mode to the one we specified earlier.
      Cursor.cursorMode = targetCursorMode ?? Default;
    }
    else
    {
      if (gridGhostNote != null) gridGhostNote.visible = false;
      if (gridGhostHoldNote != null) gridGhostHoldNote.visible = false;
      if (gridGhostEvent != null) gridGhostEvent.visible = false;

      // Do not set Cursor.cursorMode here, because it will be set by the HaxeUI.
    }
  }

  function handleToolboxes():Void
  {
    handleDifficultyToolbox();
    handlePlayerPreviewToolbox();
    handleOpponentPreviewToolbox();
  }

  function handleDifficultyToolbox():Void
  {
    if (difficultySelectDirty)
    {
      difficultySelectDirty = false;

      // Manage the Select Difficulty tree view.
      var difficultyToolbox:Null<CollapsibleDialog> = this.getToolbox_OLD(CHART_EDITOR_TOOLBOX_DIFFICULTY_LAYOUT);
      if (difficultyToolbox == null) return;

      var treeView:Null<TreeView> = difficultyToolbox.findComponent('difficultyToolboxTree');
      if (treeView == null) return;

      // Clear the tree view so we can rebuild it.
      treeView.clearNodes();

      // , icon: 'haxeui-core/styles/default/haxeui_tiny.png'
      var treeSong:TreeViewNode = treeView.addNode({id: 'stv_song', text: 'S: $currentSongName'});
      treeSong.expanded = true;

      for (curVariation in availableVariations)
      {
        trace('DIFFICULTY TOOLBOX: Variation ${curVariation}');
        var variationMetadata:Null<SongMetadata> = songMetadata.get(curVariation);
        if (variationMetadata == null) continue;

        var treeVariation:TreeViewNode = treeSong.addNode(
          {
            id: 'stv_variation_$curVariation',
            text: 'V: ${curVariation.toTitleCase()}'
          });
        treeVariation.expanded = true;

        var difficultyList:Array<String> = variationMetadata.playData.difficulties;

        for (difficulty in difficultyList)
        {
          trace('DIFFICULTY TOOLBOX: Difficulty ${curVariation}_$difficulty');
          var _treeDifficulty:TreeViewNode = treeVariation.addNode(
            {
              id: 'stv_difficulty_${curVariation}_$difficulty',
              text: 'D: ${difficulty.toTitleCase()}'
            });
        }
      }

      treeView.onChange = onChangeTreeDifficulty;
      refreshDifficultyTreeSelection(treeView);
    }
  }

  function handlePlayerPreviewToolbox():Void
  {
    // Manage the Select Difficulty tree view.
    var charPreviewToolbox:Null<CollapsibleDialog> = this.getToolbox_OLD(CHART_EDITOR_TOOLBOX_PLAYER_PREVIEW_LAYOUT);
    if (charPreviewToolbox == null) return;

    // TODO: Re-enable the player preview once we figure out the performance issues.
    var charPlayer:Null<CharacterPlayer> = null; // charPreviewToolbox.findComponent('charPlayer');
    if (charPlayer == null) return;

    currentPlayerCharacterPlayer = charPlayer;

    if (playerPreviewDirty)
    {
      playerPreviewDirty = false;

      if (currentSongMetadata.playData.characters.player != charPlayer.charId)
      {
        if (healthIconBF != null)
        {
          healthIconBF.characterId = currentSongMetadata.playData.characters.player;
        }

        charPlayer.loadCharacter(currentSongMetadata.playData.characters.player);
        charPlayer.characterType = CharacterType.BF;
        charPlayer.flip = true;
        charPlayer.targetScale = 0.5;

        charPreviewToolbox.title = 'Player Preview - ${charPlayer.charName}';
      }

      if (charPreviewToolbox != null && !charPreviewToolbox.minimized)
      {
        charPreviewToolbox.width = charPlayer.width + 32;
        charPreviewToolbox.height = charPlayer.height + 64;
      }
    }
  }

  function handleOpponentPreviewToolbox():Void
  {
    // Manage the Select Difficulty tree view.
    var charPreviewToolbox:Null<CollapsibleDialog> = this.getToolbox_OLD(CHART_EDITOR_TOOLBOX_OPPONENT_PREVIEW_LAYOUT);
    if (charPreviewToolbox == null) return;

    // TODO: Re-enable the player preview once we figure out the performance issues.
    var charPlayer:Null<CharacterPlayer> = null; // charPreviewToolbox.findComponent('charPlayer');
    if (charPlayer == null) return;

    currentOpponentCharacterPlayer = charPlayer;

    if (opponentPreviewDirty)
    {
      opponentPreviewDirty = false;

      if (currentSongMetadata.playData.characters.opponent != charPlayer.charId)
      {
        if (healthIconDad != null)
        {
          healthIconDad.characterId = currentSongMetadata.playData.characters.opponent;
        }

        charPlayer.loadCharacter(currentSongMetadata.playData.characters.opponent);
        charPlayer.characterType = CharacterType.DAD;
        charPlayer.flip = false;
        charPlayer.targetScale = 0.5;

        charPreviewToolbox.title = 'Opponent Preview - ${charPlayer.charName}';
      }

      if (charPreviewToolbox != null && !charPreviewToolbox.minimized)
      {
        charPreviewToolbox.width = charPlayer.width + 32;
        charPreviewToolbox.height = charPlayer.height + 64;
      }
    }
  }

  function handleSelectionButtons():Void
  {
    // Make sure buttons are never nudged out of the correct spot.
    // TODO: Why do these even move in the first place? The camera never moves, LOL.
    buttonSelectOpponent.y = GRID_INITIAL_Y_POS - NOTE_SELECT_BUTTON_HEIGHT - 2;
    buttonSelectPlayer.y = GRID_INITIAL_Y_POS - NOTE_SELECT_BUTTON_HEIGHT - 2;
    buttonSelectEvent.y = GRID_INITIAL_Y_POS - NOTE_SELECT_BUTTON_HEIGHT - 2;
  }

  /**
   * Handles display elements for the playbar at the bottom.
   */
  function handlePlaybar():Void
  {
    if (playbarHeadLayout == null) throw "ERROR: Tried to handle playbar, but playbarHeadLayout is null!";

    // Make sure the playbar is never nudged out of the correct spot.
    playbarHeadLayout.x = 4;
    playbarHeadLayout.y = FlxG.height - 48 - 8;

    // Move the playhead to match the song position, if we aren't dragging it.
    if (!playbarHeadDragging)
    {
      var songPosPercent = scrollPositionInPixels / (songLengthInPixels) * 100;

      if (playbarHeadLayout.playbarHead.value != songPosPercent) playbarHeadLayout.playbarHead.value = songPosPercent;
    }

    var songPos:Float = Conductor.instance.songPosition + Conductor.instance.instrumentalOffset;
    var songPosSeconds:String = Std.string(Math.floor((Math.abs(songPos) / 1000) % 60)).lpad('0', 2);
    var songPosMinutes:String = Std.string(Math.floor((Math.abs(songPos) / 1000) / 60)).lpad('0', 2);
    if (songPos < 0) songPosMinutes = '-' + songPosMinutes;
    var songPosString:String = '${songPosMinutes}:${songPosSeconds}';

    if (playbarSongPos.value != songPosString) playbarSongPos.value = songPosString;

    var songRemaining:Float = Math.max(songLengthInMs - songPos, 0.0);
    var songRemainingSeconds:String = Std.string(Math.floor((songRemaining / 1000) % 60)).lpad('0', 2);
    var songRemainingMinutes:String = Std.string(Math.floor((songRemaining / 1000) / 60)).lpad('0', 2);
    var songRemainingString:String = '-${songRemainingMinutes}:${songRemainingSeconds}';

    if (playbarSongRemaining.value != songRemainingString) playbarSongRemaining.value = songRemainingString;

    playbarNoteSnap.text = '1/${noteSnapQuant}';
    playbarDifficulty.text = '${selectedDifficulty.toTitleCase()}';
    // playbarBPM.text = 'BPM: ${(Conductor.currentTimeChange?.bpm ?? 0.0)}';
  }

  function handlePlayhead():Void
  {
    // Place notes at the playhead.
    switch (currentLiveInputStyle)
    {
      case ChartEditorLiveInputStyle.WASD:
        if (FlxG.keys.justPressed.A) placeNoteAtPlayhead(4);
        if (FlxG.keys.justPressed.S) placeNoteAtPlayhead(5);
        if (FlxG.keys.justPressed.W) placeNoteAtPlayhead(6);
        if (FlxG.keys.justPressed.D) placeNoteAtPlayhead(7);

        if (FlxG.keys.justPressed.LEFT) placeNoteAtPlayhead(0);
        if (FlxG.keys.justPressed.DOWN) placeNoteAtPlayhead(1);
        if (FlxG.keys.justPressed.UP) placeNoteAtPlayhead(2);
        if (FlxG.keys.justPressed.RIGHT) placeNoteAtPlayhead(3);
      case ChartEditorLiveInputStyle.NumberKeys:
        // Flipped because Dad is on the left but represents data 0-3.
        if (FlxG.keys.justPressed.ONE) placeNoteAtPlayhead(4);
        if (FlxG.keys.justPressed.TWO) placeNoteAtPlayhead(5);
        if (FlxG.keys.justPressed.THREE) placeNoteAtPlayhead(6);
        if (FlxG.keys.justPressed.FOUR) placeNoteAtPlayhead(7);

        if (FlxG.keys.justPressed.FIVE) placeNoteAtPlayhead(0);
        if (FlxG.keys.justPressed.SIX) placeNoteAtPlayhead(1);
        if (FlxG.keys.justPressed.SEVEN) placeNoteAtPlayhead(2);
        if (FlxG.keys.justPressed.EIGHT) placeNoteAtPlayhead(3);
      case ChartEditorLiveInputStyle.None:
        // Do nothing.
    }
  }

  function placeNoteAtPlayhead(column:Int):Void
  {
    var playheadPos:Float = scrollPositionInPixels + playheadPositionInPixels;
    var playheadPosFractionalStep:Float = playheadPos / GRID_SIZE / noteSnapRatio;
    var playheadPosStep:Int = Std.int(Math.floor(playheadPosFractionalStep));
    var playheadPosSnappedMs:Float = playheadPosStep * Conductor.instance.stepLengthMs * noteSnapRatio;

    // Look for notes within 1 step of the playhead.
    var notesAtPos:Array<SongNoteData> = SongDataUtils.getNotesInTimeRange(currentSongChartNoteData, playheadPosSnappedMs,
      playheadPosSnappedMs + Conductor.instance.stepLengthMs * noteSnapRatio);
    notesAtPos = SongDataUtils.getNotesWithData(notesAtPos, [column]);

    if (notesAtPos.length == 0)
    {
      var newNoteData:SongNoteData = new SongNoteData(playheadPosSnappedMs, column, 0, noteKindToPlace);
      performCommand(new AddNotesCommand([newNoteData], FlxG.keys.pressed.CONTROL));
    }
    else
    {
      trace('Already a note there.');
    }
  }

  /**
   * Handle aligning the health icons next to the grid.
   */
  function handleHealthIcons():Void
  {
    if (healthIconsDirty)
    {
      var charDataBF = CharacterDataParser.fetchCharacterData(currentSongMetadata.playData.characters.player);
      var charDataDad = CharacterDataParser.fetchCharacterData(currentSongMetadata.playData.characters.opponent);
      if (healthIconBF != null)
      {
        healthIconBF.configure(charDataBF?.healthIcon);
        healthIconBF.size *= 0.5; // Make the icon smaller in Chart Editor.
        healthIconBF.flipX = !healthIconBF.flipX; // BF faces the other way.
      }
      if (buttonSelectPlayer != null)
      {
        buttonSelectPlayer.text = charDataBF?.name ?? 'Player';
      }
      if (healthIconDad != null)
      {
        healthIconDad.configure(charDataDad?.healthIcon);
        healthIconDad.size *= 0.5; // Make the icon smaller in Chart Editor.
      }
      if (buttonSelectOpponent != null)
      {
        buttonSelectOpponent.text = charDataDad?.name ?? 'Opponent';
      }
      healthIconsDirty = false;
    }

    // Right align, and visibly center, the BF health icon.
    if (healthIconBF != null)
    {
      // Base X position to the right of the grid.
      var xOffset = 45 - (healthIconBF.width / 2);
      healthIconBF.x = (gridTiledSprite == null) ? (0) : (GRID_X_POS + gridTiledSprite.width + xOffset);
      var yOffset = 30 - (healthIconBF.height / 2);
      healthIconBF.y = (gridTiledSprite == null) ? (0) : (GRID_INITIAL_Y_POS - NOTE_SELECT_BUTTON_HEIGHT) + yOffset;
    }

    // Visibly center the Dad health icon.
    if (healthIconDad != null)
    {
<<<<<<< HEAD
      var xOffset = 45 + (healthIconDad.width / 2);
      healthIconDad.x = (gridTiledSprite == null) ? (0) : (GRID_X_POS - xOffset);
      var yOffset = 30 - (healthIconDad.height / 2);
      healthIconDad.y = (gridTiledSprite == null) ? (0) : (GRID_INITIAL_Y_POS - NOTE_SELECT_BUTTON_HEIGHT) + yOffset;
=======
      healthIconDad.x = (gridTiledSprite == null) ? (0) : (gridTiledSprite.x - 75 - (healthIconDad.width / 2));
      healthIconDad.y = (gridTiledSprite == null) ? (0) : (MENU_BAR_HEIGHT + GRID_TOP_PAD + 30 - (healthIconDad.height / 2));
>>>>>>> d19924ae
    }
  }

  /**
   * Handle keybinds for File menu items.
   */
  function handleFileKeybinds():Void
  {
    // CTRL + N = New Chart
    if (FlxG.keys.pressed.CONTROL && FlxG.keys.justPressed.N && !isHaxeUIDialogOpen)
    {
      this.openWelcomeDialog(true);
    }

    // CTRL + O = Open Chart
    if (FlxG.keys.pressed.CONTROL && FlxG.keys.justPressed.O && !isHaxeUIDialogOpen)
    {
      this.openBrowseFNFC(true);
    }

    if (FlxG.keys.pressed.CONTROL && FlxG.keys.justPressed.S && !isHaxeUIDialogOpen)
    {
      if (currentWorkingFilePath == null || FlxG.keys.pressed.SHIFT)
      {
        // CTRL + SHIFT + S = Save As
        this.exportAllSongData(false, null, function(path:String) {
          // CTRL + SHIFT + S Successful
          this.success('Saved Chart', 'Chart saved successfully to ${path}.');
        }, function() {
          // CTRL + SHIFT + S Cancelled
        });
      }
      else
      {
        // CTRL + S = Save Chart
        this.exportAllSongData(true, currentWorkingFilePath);
        this.success('Saved Chart', 'Chart saved successfully to ${currentWorkingFilePath}.');
      }
    }

    // CTRL + Q = Quit to Menu
    if (FlxG.keys.pressed.CONTROL && FlxG.keys.justPressed.Q)
    {
      quitChartEditor();
    }
  }

  @:nullSafety(Off)
  function quitChartEditor():Void
  {
    autoSave();
    stopWelcomeMusic();
    // TODO: PR Flixel to make onComplete nullable.
    if (audioInstTrack != null) audioInstTrack.onComplete = null;
    FlxG.switchState(new MainMenuState());

    resetWindowTitle();

    criticalFailure = true;
  }

  /**
   * Handle keybinds for edit menu items.
   */
  function handleEditKeybinds():Void
  {
    // CTRL + Z = Undo
    if (undoKeyHandler.activated)
    {
      undoLastCommand();
    }

    // CTRL + Y = Redo
    if (redoKeyHandler.activated)
    {
      redoLastCommand();
    }

    // CTRL + C = Copy
    if (FlxG.keys.pressed.CONTROL && FlxG.keys.justPressed.C)
    {
      performCommand(new CopyItemsCommand(currentNoteSelection, currentEventSelection));
    }

    // CTRL + X = Cut
    if (FlxG.keys.pressed.CONTROL && FlxG.keys.justPressed.X)
    {
      // Cut selected notes.
      performCommand(new CutItemsCommand(currentNoteSelection, currentEventSelection));
    }

    // CTRL + V = Paste
    if (FlxG.keys.pressed.CONTROL && FlxG.keys.justPressed.V)
    {
      // CTRL + SHIFT + V = Paste Unsnapped.
      var targetMs:Float = if (FlxG.keys.pressed.SHIFT)
      {
        scrollPositionInMs + playheadPositionInMs;
      }
      else
      {
        var targetMs:Float = scrollPositionInMs + playheadPositionInMs;
        var targetStep:Float = Conductor.instance.getTimeInSteps(targetMs);
        var targetSnappedStep:Float = Math.floor(targetStep / noteSnapRatio) * noteSnapRatio;
        var targetSnappedMs:Float = Conductor.instance.getStepTimeInMs(targetSnappedStep);
        targetSnappedMs;
      }
      performCommand(new PasteItemsCommand(targetMs));
    }

    // DELETE = Delete
    var delete:Bool = FlxG.keys.justPressed.DELETE;

    // on macbooks, Delete == backspace
    #if mac
    delete = delete || FlxG.keys.justPressed.BACKSPACE;
    #end

    if (delete)
    {
      // Delete selected items.
      if (currentNoteSelection.length > 0 && currentEventSelection.length > 0)
      {
        performCommand(new RemoveItemsCommand(currentNoteSelection, currentEventSelection));
      }
      else if (currentNoteSelection.length > 0)
      {
        performCommand(new RemoveNotesCommand(currentNoteSelection));
      }
      else if (currentEventSelection.length > 0)
      {
        performCommand(new RemoveEventsCommand(currentEventSelection));
      }
    }

    // CTRL + F = Flip Notes
    if (FlxG.keys.pressed.CONTROL && FlxG.keys.justPressed.F)
    {
      // Flip selected notes.
      performCommand(new FlipNotesCommand(currentNoteSelection));
    }

    // CTRL + A = Select All Notes
    if (FlxG.keys.pressed.CONTROL && FlxG.keys.justPressed.A)
    {
      // Select all items.
      if (FlxG.keys.pressed.ALT)
      {
        if (FlxG.keys.pressed.SHIFT)
        {
          // CTRL + ALT + SHIFT + A = Append All Events to Selection
          performCommand(new SelectItemsCommand([], currentSongChartEventData));
        }
        else
        {
          // CTRL + ALT + A = Set Selection to All Events
          performCommand(new SelectAllItemsCommand(false, true));
        }
      }
      else
      {
        if (FlxG.keys.pressed.SHIFT)
        {
          // CTRL + SHIFT + A = Append All Notes to Selection
          performCommand(new SelectItemsCommand(currentSongChartNoteData, []));
        }
        else
        {
          // CTRL + A = Set Selection to All Notes
          performCommand(new SelectAllItemsCommand(true, false));
        }
      }
    }

    // CTRL + I = Select Inverse
    if (FlxG.keys.pressed.CONTROL && FlxG.keys.justPressed.I)
    {
      // Select unselected items and deselect selected items.
      performCommand(new InvertSelectedItemsCommand());
    }

    // CTRL + D = Select None
    if (FlxG.keys.pressed.CONTROL && FlxG.keys.justPressed.D)
    {
      // Deselect all items.
      performCommand(new DeselectAllItemsCommand());
    }
  }

  /**
   * Handle keybinds for View menu items.
   */
  function handleViewKeybinds():Void
  {
    if (currentLiveInputStyle == None)
    {
      if (FlxG.keys.pressed.CONTROL && FlxG.keys.justPressed.LEFT)
      {
        incrementDifficulty(-1);
      }
      if (FlxG.keys.pressed.CONTROL && FlxG.keys.justPressed.RIGHT)
      {
        incrementDifficulty(1);
      }
      // Would bind Ctrl+A and Ctrl+D here, but they are already bound to Select All and Select None.
    }
  }

  /**
   * Handle keybinds for the Test menu items.
   */
  function handleTestKeybinds():Void
  {
    if (!isHaxeUIDialogOpen && !isHaxeUIFocused && FlxG.keys.justPressed.ENTER)
    {
      var minimal = FlxG.keys.pressed.SHIFT;
      this.hideAllToolboxes();
      testSongInPlayState(minimal);
    }
  }

  /**
   * Handle keybinds for Help menu items.
   */
  function handleHelpKeybinds():Void
  {
    // F1 = Open Help
    if (FlxG.keys.justPressed.F1) this.openUserGuideDialog();

    // DEBUG KEYBIND: Ctrl + Alt + Shift + L = Crash the game.
    #if debug
    if (FlxG.keys.pressed.CONTROL && FlxG.keys.pressed.ALT && FlxG.keys.pressed.SHIFT && FlxG.keys.justPressed.L)
    {
      throw "DEBUG: Crashing the chart editor!";
    }
    #end
  }

  function handleQuickWatch():Void
  {
    FlxG.watch.addQuick('musicTime', audioInstTrack?.time ?? 0.0);

    FlxG.watch.addQuick('scrollPosInPixels', scrollPositionInPixels);
    FlxG.watch.addQuick('playheadPosInPixels', playheadPositionInPixels);

    FlxG.watch.addQuick("tapNotesRendered", renderedNotes?.members?.length);
    FlxG.watch.addQuick("holdNotesRendered", renderedHoldNotes?.members?.length);
    FlxG.watch.addQuick("eventsRendered", renderedEvents?.members?.length);
    FlxG.watch.addQuick("notesSelected", currentNoteSelection?.length);
    FlxG.watch.addQuick("eventsSelected", currentEventSelection?.length);
  }

  function handlePostUpdate():Void
  {
    wasCursorOverHaxeUI = isCursorOverHaxeUI;
  }

  /**
   * PLAYTEST FUNCTIONS
   */
  // ====================

  /**
   * Transitions to the Play State to test the song
   */
  function testSongInPlayState(minimal:Bool = false):Void
  {
    autoSave(true);

    stopWelcomeMusic();

    var startTimestamp:Float = 0;
    if (playtestStartTime) startTimestamp = scrollPositionInMs + playheadPositionInMs;

    var targetSong:Song;
    try
    {
      targetSong = Song.buildRaw(currentSongId, songMetadata.values(), availableVariations, songChartData, false);
    }
    catch (e)
    {
      this.error("Could Not Playtest", 'Got an error trying to playtest the song.\n${e}');
      return;
    }

    LogStyle.WARNING.openConsole = enabledDebuggerPopup;
    LogStyle.ERROR.openConsole = enabledDebuggerPopup;

    // TODO: Rework asset system so we can remove this.
    switch (currentSongStage)
    {
      case 'mainStage':
        Paths.setCurrentLevel('week1');
      case 'spookyMansion':
        Paths.setCurrentLevel('week2');
      case 'phillyTrain':
        Paths.setCurrentLevel('week3');
      case 'limoRide':
        Paths.setCurrentLevel('week4');
      case 'mallXmas' | 'mallEvil':
        Paths.setCurrentLevel('week5');
      case 'school' | 'schoolEvil':
        Paths.setCurrentLevel('week6');
      case 'tankmanBattlefield':
        Paths.setCurrentLevel('week7');
      case 'phillyStreets' | 'phillyBlazin':
        Paths.setCurrentLevel('weekend1');
    }

    subStateClosed.add(fixCamera);
    subStateClosed.add(resetConductorAfterTest);

    FlxTransitionableState.skipNextTransIn = false;
    FlxTransitionableState.skipNextTransOut = false;

    var targetState = new PlayState(
      {
        targetSong: targetSong,
        targetDifficulty: selectedDifficulty,
        // TODO: Add this.
        // targetCharacter: targetCharacter,
        practiceMode: playtestPracticeMode,
        minimalMode: minimal,
        startTimestamp: startTimestamp,
        overrideMusic: true,
      });

    // Override music.
    if (audioInstTrack != null)
    {
      FlxG.sound.music = audioInstTrack;
    }
    if (audioVocalTrackGroup != null) targetState.vocals = audioVocalTrackGroup;

    this.persistentUpdate = false;
    this.persistentDraw = false;
    stopWelcomeMusic();
    openSubState(targetState);
  }

  /**
   * COMMAND FUNCTIONS
   */
  // ====================

  /**
   * Perform (or redo) a command, then add it to the undo stack.
   *
   * @param command The command to perform.
   * @param purgeRedoStack If `true`, the redo stack will be cleared after performing the command.
   */
  function performCommand(command:ChartEditorCommand, purgeRedoStack:Bool = true):Void
  {
    command.execute(this);
    if (command.shouldAddToHistory(this))
    {
      undoHistory.push(command);
      commandHistoryDirty = true;
    }
    if (purgeRedoStack) redoHistory = [];
  }

  /**
   * Undo a command, then add it to the redo stack.
   * @param command The command to undo.
   */
  function undoCommand(command:ChartEditorCommand):Void
  {
    command.undo(this);
    // Note, if we are undoing a command, it should already be in the history,
    // therefore we don't need to check `shouldAddToHistory(state)`
    redoHistory.push(command);
    commandHistoryDirty = true;
  }

  /**
   * Undo the last command in the undo stack, then add it to the redo stack.
   */
  function undoLastCommand():Void
  {
    var command:Null<ChartEditorCommand> = undoHistory.pop();
    if (command == null)
    {
      trace('No actions to undo.');
      return;
    }
    undoCommand(command);
  }

  /**
   * Redo the last command in the redo stack, then add it to the undo stack.
   */
  function redoLastCommand():Void
  {
    var command:Null<ChartEditorCommand> = redoHistory.pop();
    if (command == null)
    {
      trace('No actions to redo.');
      return;
    }
    performCommand(command, false);
  }

  /**
   * GRAPHICS FUNCTIONS
   */
  // ====================

  /**
   * This is for the smaller green squares that appear over each note when you select them.
   */
  function buildSelectionSquare():ChartEditorSelectionSquareSprite
  {
    if (selectionSquareBitmap == null)
      throw "ERROR: Tried to build selection square, but selectionSquareBitmap is null! Check ChartEditorThemeHandler.updateSelectionSquare()";

    // FlxG.bitmapLog.add(selectionSquareBitmap, "selectionSquareBitmap");
    var result = new ChartEditorSelectionSquareSprite();
    result.loadGraphic(selectionSquareBitmap);
    return result;
  }

  /**
   * Fix a camera issue caused when closing the PlayState used when testing.
   */
  function fixCamera(_:FlxSubState = null):Void
  {
    FlxG.cameras.reset(new FlxCamera());
    FlxG.camera.focusOn(new FlxPoint(FlxG.width / 2, FlxG.height / 2));
    FlxG.camera.zoom = 1.0;

    add(this.root);
  }

  /**
   * AUDIO FUNCTIONS
   */
  // ====================

  function startAudioPlayback():Void
  {
    if (audioInstTrack != null)
    {
      audioInstTrack.play(false, audioInstTrack.time);
      if (audioVocalTrackGroup != null) audioVocalTrackGroup.play(false, audioInstTrack.time);
    }

    playbarPlay.text = '||'; // Pause
  }

  /**
   * Play the metronome tick sound.
   * @param high Whether to play the full beat sound rather than the quarter beat sound.
   */
  function playMetronomeTick(high:Bool = false):Void
  {
    this.playSound(Paths.sound('chartingSounds/metronome${high ? '1' : '2'}'), metronomeVolume);
  }

  function switchToCurrentInstrumental():Void
  {
    // ChartEditorAudioHandler
    this.switchToInstrumental(currentInstrumentalId, currentSongMetadata.playData.characters.player, currentSongMetadata.playData.characters.opponent);
  }

  function onSongLengthChanged():Void
  {
    if (gridTiledSprite != null)
    {
      gridTiledSprite.height = songLengthInPixels;
    }
    if (measureTicks != null)
    {
      measureTicks.setHeight(songLengthInPixels);
    }

    // Remove any notes past the end of the song.
    var songCutoffPointSteps:Float = songLengthInSteps - 0.1;
    var songCutoffPointMs:Float = Conductor.instance.getStepTimeInMs(songCutoffPointSteps);
    currentSongChartNoteData = SongDataUtils.clampSongNoteData(currentSongChartNoteData, 0.0, songCutoffPointMs);
    currentSongChartEventData = SongDataUtils.clampSongEventData(currentSongChartEventData, 0.0, songCutoffPointMs);

    scrollPositionInPixels = 0;
    playheadPositionInPixels = 0;
    notePreviewDirty = true;
    notePreviewViewportBoundsDirty = true;
    noteDisplayDirty = true;
    moveSongToScrollPosition();
  }

  /**
   * CHART DATA FUNCTIONS
   */
  // ====================

  function sortChartData():Void
  {
    // TODO: .insertionSort()
    currentSongChartNoteData.sort(function(a:SongNoteData, b:SongNoteData):Int {
      return FlxSort.byValues(FlxSort.ASCENDING, a.time, b.time);
    });

    // TODO: .insertionSort()
    currentSongChartEventData.sort(function(a:SongEventData, b:SongEventData):Int {
      return FlxSort.byValues(FlxSort.ASCENDING, a.time, b.time);
    });
  }

  function isEventSelected(event:Null<SongEventData>):Bool
  {
    return event != null && currentEventSelection.indexOf(event) != -1;
  }

  function createDifficulty(variation:String, difficulty:String, scrollSpeed:Float = 1.0)
  {
    var variationMetadata:Null<SongMetadata> = songMetadata.get(variation);
    if (variationMetadata == null) return;

    variationMetadata.playData.difficulties.push(difficulty);

    var resultChartData = songChartData.get(variation);
    if (resultChartData == null)
    {
      resultChartData = new SongChartData([difficulty => scrollSpeed], [], [difficulty => []]);
      songChartData.set(variation, resultChartData);
    }
    else
    {
      resultChartData.scrollSpeed.set(difficulty, scrollSpeed);
      resultChartData.notes.set(difficulty, []);
    }

    difficultySelectDirty = true; // Force the Difficulty toolbox to update.
  }

  function incrementDifficulty(change:Int):Void
  {
    var currentDifficultyIndex:Int = availableDifficulties.indexOf(selectedDifficulty);
    var currentAllDifficultyIndex:Int = allDifficulties.indexOf(selectedDifficulty);

    if (currentDifficultyIndex == -1 || currentAllDifficultyIndex == -1)
    {
      trace('ERROR determining difficulty index!');
    }

    var isFirstDiff:Bool = currentAllDifficultyIndex == 0;
    var isLastDiff:Bool = (currentAllDifficultyIndex == allDifficulties.length - 1);

    var isFirstDiffInVariation:Bool = currentDifficultyIndex == 0;
    var isLastDiffInVariation:Bool = (currentDifficultyIndex == availableDifficulties.length - 1);

    trace(allDifficulties);

    if (change < 0 && isFirstDiff)
    {
      trace('At lowest difficulty! Do nothing.');
      return;
    }

    if (change > 0 && isLastDiff)
    {
      trace('At highest difficulty! Do nothing.');
      return;
    }

    if (change < 0)
    {
      trace('Decrement difficulty.');

      // If we reached this point, we are not at the lowest difficulty.
      if (isFirstDiffInVariation)
      {
        // Go to the previous variation, then last difficulty in that variation.
        var currentVariationIndex:Int = availableVariations.indexOf(selectedVariation);
        var prevVariation = availableVariations[currentVariationIndex - 1];
        selectedVariation = prevVariation;

        var prevDifficulty = availableDifficulties[availableDifficulties.length - 1];
        selectedDifficulty = prevDifficulty;

        Conductor.instance.mapTimeChanges(this.currentSongMetadata.timeChanges);
        updateTimeSignature();

        refreshDifficultyTreeSelection();
        this.refreshToolbox(CHART_EDITOR_TOOLBOX_METADATA_LAYOUT);
      }
      else
      {
        // Go to previous difficulty in this variation.
        var prevDifficulty = availableDifficulties[currentDifficultyIndex - 1];
        selectedDifficulty = prevDifficulty;

        refreshDifficultyTreeSelection();
        this.refreshToolbox(CHART_EDITOR_TOOLBOX_METADATA_LAYOUT);
      }
    }
    else
    {
      trace('Increment difficulty.');

      // If we reached this point, we are not at the highest difficulty.
      if (isLastDiffInVariation)
      {
        // Go to next variation, then first difficulty in that variation.
        var currentVariationIndex:Int = availableVariations.indexOf(selectedVariation);
        var nextVariation = availableVariations[currentVariationIndex + 1];
        selectedVariation = nextVariation;

        var nextDifficulty = availableDifficulties[0];
        selectedDifficulty = nextDifficulty;

        refreshDifficultyTreeSelection();
        this.refreshToolbox(CHART_EDITOR_TOOLBOX_METADATA_LAYOUT);
      }
      else
      {
        // Go to next difficulty in this variation.
        var nextDifficulty = availableDifficulties[currentDifficultyIndex + 1];
        selectedDifficulty = nextDifficulty;

        refreshDifficultyTreeSelection();
        this.refreshToolbox(CHART_EDITOR_TOOLBOX_METADATA_LAYOUT);
      }
    }

    // Removed this notification because you can see your difficulty in the playbar now.
    // this.success('Switch Difficulty', 'Switched difficulty to ${selectedDifficulty.toTitleCase()}');
  }

  /**
   * SCROLLING FUNCTIONS
   */
  // ====================

  /**
   * When setting the scroll position, except when automatically scrolling during song playback,
   * we need to update the conductor's current step time and the timestamp of the audio tracks.
   */
  function moveSongToScrollPosition():Void
  {
    // Update the songPosition in the audio tracks.
    if (audioInstTrack != null)
    {
      audioInstTrack.time = scrollPositionInMs + playheadPositionInMs - Conductor.instance.instrumentalOffset;
      // Update the songPosition in the Conductor.
      Conductor.instance.update(audioInstTrack.time);
      if (audioVocalTrackGroup != null) audioVocalTrackGroup.time = audioInstTrack.time;
    }

    // We need to update the note sprites because we changed the scroll position.
    noteDisplayDirty = true;
  }

  /**
   * Smoothly ease the song to a new scroll position over a duration.
   * @param targetScrollPosition The desired value for the `scrollPositionInPixels`.
   */
  function easeSongToScrollPosition(targetScrollPosition:Float):Void
  {
    if (currentScrollEase != null) cancelScrollEase(currentScrollEase);

    currentScrollEase = FlxTween.tween(this, {scrollPositionInPixels: targetScrollPosition}, SCROLL_EASE_DURATION,
      {
        ease: FlxEase.quintInOut,
        onUpdate: this.onScrollEaseUpdate,
        onComplete: this.cancelScrollEase,
        type: ONESHOT
      });
  }

  /**
   * Callback function executed every frame that the scroll position is being eased.
   * @param _
   */
  function onScrollEaseUpdate(_:FlxTween):Void
  {
    moveSongToScrollPosition();
  }

  /**
   * Callback function executed when cancelling an existing scroll position ease.
   * Ensures that the ease is immediately cancelled and the scroll position is set to the target value.
   */
  function cancelScrollEase(_:FlxTween):Void
  {
    if (currentScrollEase != null)
    {
      @:privateAccess
      var targetScrollPosition:Float = currentScrollEase._properties.scrollPositionInPixels;

      currentScrollEase.cancel();
      currentScrollEase = null;
      this.scrollPositionInPixels = targetScrollPosition;
    }
  }

  /**
   * Fix the current scroll position after exiting the PlayState used when testing.
   */
  @:nullSafety(Off)
  function resetConductorAfterTest(_:FlxSubState = null):Void
  {
    this.persistentUpdate = true;
    this.persistentDraw = true;

    if (displayAutosavePopup)
    {
      displayAutosavePopup = false;
      Toolkit.callLater(() -> {
        var absoluteBackupsPath:String = Path.join([Sys.getCwd(), ChartEditorImportExportHandler.BACKUPS_PATH]);
        this.infoWithActions('Auto-Save', 'Chart auto-saved to ${absoluteBackupsPath}.', [
          {
            text: "Take Me There",
            callback: openBackupsFolder,
          }
        ]);
      });
    }

    moveSongToScrollPosition();

    fadeInWelcomeMusic(7, 10);

    // Reapply the volume.
    var instTargetVolume:Float = menubarItemVolumeInstrumental.value ?? 1.0;
    var vocalTargetVolume:Float = menubarItemVolumeVocals.value ?? 1.0;

    if (audioInstTrack != null)
    {
      audioInstTrack.volume = instTargetVolume;
      audioInstTrack.onComplete = null;
    }
    if (audioVocalTrackGroup != null) audioVocalTrackGroup.volume = vocalTargetVolume;
  }

  function updateTimeSignature():Void
  {
    // Redo the grid bitmap to be 4/4.
    this.updateTheme();
    gridTiledSprite.loadGraphic(gridBitmap);
    measureTicks.reloadTickBitmap();
  }

  /**
   * HAXEUI FUNCTIONS
   */
  // ====================

  /**
   * Set the currently selected item in the Difficulty tree view to the node representing the current difficulty.
   * @param treeView The tree view to update. If `null`, the tree view will be found.
   */
  function refreshDifficultyTreeSelection(?treeView:TreeView):Void
  {
    if (treeView == null)
    {
      // Manage the Select Difficulty tree view.
      var difficultyToolbox:Null<CollapsibleDialog> = this.getToolbox_OLD(CHART_EDITOR_TOOLBOX_DIFFICULTY_LAYOUT);
      if (difficultyToolbox == null) return;

      treeView = difficultyToolbox.findComponent('difficultyToolboxTree');
      if (treeView == null) return;
    }

    var currentTreeDifficultyNode = getCurrentTreeDifficultyNode(treeView);
    if (currentTreeDifficultyNode != null) treeView.selectedNode = currentTreeDifficultyNode;
  }

  /**
   * Retrieve the node representing the current difficulty in the Difficulty tree view.
   * @param treeView The tree view to search. If `null`, the tree view will be found.
   * @return The node representing the current difficulty, or `null` if not found.
   */
  function getCurrentTreeDifficultyNode(?treeView:TreeView = null):Null<TreeViewNode>
  {
    if (treeView == null)
    {
      var difficultyToolbox:Null<CollapsibleDialog> = this.getToolbox_OLD(CHART_EDITOR_TOOLBOX_DIFFICULTY_LAYOUT);
      if (difficultyToolbox == null) return null;

      treeView = difficultyToolbox.findComponent('difficultyToolboxTree');
      if (treeView == null) return null;
    }

    var result:TreeViewNode = treeView.findNodeByPath('stv_song/stv_variation_$selectedVariation/stv_difficulty_${selectedVariation}_$selectedDifficulty',
      'id');
    if (result == null) return null;

    return result;
  }

  /**
   * Called when selecting a tree element in the Difficulty toolbox.
   * @param event The click event.
   */
  function onChangeTreeDifficulty(event:UIEvent):Void
  {
    // Get the newly selected node.
    var treeView:TreeView = cast event.target;
    var targetNode:TreeViewNode = treeView.selectedNode;

    if (targetNode == null)
    {
      trace('No target node!');
      // Reset the user's selection.
      var currentTreeDifficultyNode = getCurrentTreeDifficultyNode(treeView);
      if (currentTreeDifficultyNode != null) treeView.selectedNode = currentTreeDifficultyNode;
      return;
    }

    switch (targetNode.data.id.split('_')[1])
    {
      case 'difficulty':
        var variation:String = targetNode.data.id.split('_')[2];
        var difficulty:String = targetNode.data.id.split('_')[3];

        if (variation != null && difficulty != null)
        {
          trace('Changing difficulty to "$variation:$difficulty"');
          selectedVariation = variation;
          selectedDifficulty = difficulty;
          this.refreshToolbox(CHART_EDITOR_TOOLBOX_METADATA_LAYOUT);
        }
      // case 'song':
      // case 'variation':
      default:
        // Reset the user's selection.
        trace('Selected wrong node type, resetting selection.');
        var currentTreeDifficultyNode = getCurrentTreeDifficultyNode(treeView);
        if (currentTreeDifficultyNode != null) treeView.selectedNode = currentTreeDifficultyNode;
        this.refreshToolbox(CHART_EDITOR_TOOLBOX_METADATA_LAYOUT);
    }
  }

  /**
   * STATIC FUNCTIONS
   */
  // ====================

  function handleNotePreview():Void
  {
    if (notePreviewDirty && notePreview != null)
    {
      notePreviewDirty = false;

      // TODO: Only update the notes that have changed.
      notePreview.erase();
      notePreview.addNotes(currentSongChartNoteData, Std.int(songLengthInMs));
      notePreview.addSelectedNotes(currentNoteSelection, Std.int(songLengthInMs));
      notePreview.addEvents(currentSongChartEventData, Std.int(songLengthInMs));
    }

    if (notePreviewViewportBoundsDirty)
    {
      setNotePreviewViewportBounds(calculateNotePreviewViewportBounds());
      notePreviewViewportBoundsDirty = false;
    }
  }

  /**
   * Handles passive behavior of the menu bar, such as updating labels or enabled/disabled status.
   * Does not handle onClick ACTIONS of the menubar.
   */
  function handleMenubar():Void
  {
    if (commandHistoryDirty)
    {
      commandHistoryDirty = false;

      // Update the Undo and Redo buttons.
      if (undoHistory.length == 0)
      {
        // Disable the Undo button.
        menubarItemUndo.disabled = true;
        menubarItemUndo.text = 'Undo';
      }
      else
      {
        // Change the label to the last command.
        menubarItemUndo.disabled = false;
        menubarItemUndo.text = 'Undo ${undoHistory[undoHistory.length - 1].toString()}';
      }

      if (redoHistory.length == 0)
      {
        // Disable the Redo button.
        menubarItemRedo.disabled = true;
        menubarItemRedo.text = 'Redo';
      }
      else
      {
        // Change the label to the last command.
        menubarItemRedo.disabled = false;
        menubarItemRedo.text = 'Redo ${redoHistory[redoHistory.length - 1].toString()}';
      }
    }
  }

  /**
   * Handle the playback of hitsounds.
   */
  function handleHitsounds(oldSongPosition:Float, newSongPosition:Float):Void
  {
    if (!hitsoundsEnabled) return;

    // Assume notes are sorted by time.
    for (noteData in currentSongChartNoteData)
    {
      // Check for notes between the old and new song positions.

      if (noteData.time < oldSongPosition) // Note is in the past.
        continue;

      if (noteData.time > newSongPosition) // Note is in the future.
        return; // Assume all notes are also in the future.

      // Note was just hit.

      // Character preview.

      // NoteScriptEvent takes a sprite, ehe. Need to rework that.
      var tempNote:NoteSprite = new NoteSprite(NoteStyleRegistry.instance.fetchDefault());
      tempNote.noteData = noteData;
      tempNote.scrollFactor.set(0, 0);
      var event:NoteScriptEvent = new NoteScriptEvent(NOTE_HIT, tempNote, 1, true);
      dispatchEvent(event);

      // Calling event.cancelEvent() skips all the other logic! Neat!
      if (event.eventCanceled) continue;

      // Hitsounds.
      switch (noteData.getStrumlineIndex())
      {
        case 0: // Player
          if (hitsoundsEnabledPlayer) this.playSound(Paths.sound('chartingSounds/hitNotePlayer'), hitsoundVolume);
        case 1: // Opponent
          if (hitsoundsEnabledOpponent) this.playSound(Paths.sound('chartingSounds/hitNoteOpponent'), hitsoundVolume);
      }
    }
  }

  function stopAudioPlayback():Void
  {
    if (audioInstTrack != null) audioInstTrack.pause();
    if (audioVocalTrackGroup != null) audioVocalTrackGroup.pause();

    playbarPlay.text = '>';
  }

  function toggleAudioPlayback():Void
  {
    if (audioInstTrack == null) return;

    if (audioInstTrack.isPlaying)
    {
      // Pause
      stopAudioPlayback();
      fadeInWelcomeMusic(7, 10);
    }
    else
    {
      // Play
      startAudioPlayback();
      stopWelcomeMusic();
    }
  }

  public function postLoadInstrumental():Void
  {
    if (audioInstTrack != null)
    {
      // Prevent the time from skipping back to 0 when the song ends.
      audioInstTrack.onComplete = function() {
        if (audioInstTrack != null)
        {
          audioInstTrack.pause();
          // Keep the track at the end.
          audioInstTrack.time = audioInstTrack.length;
        }
        if (audioVocalTrackGroup != null) audioVocalTrackGroup.pause();
      };
    }
    else
    {
      trace('ERROR: Instrumental track is null!');
    }

    this.songLengthInMs = (audioInstTrack?.length ?? 1000.0) + Conductor.instance.instrumentalOffset;

    // Many things get reset when song length changes.
    healthIconsDirty = true;
  }

  /**
   * Clear the voices group.
   */
  public function clearVocals():Void
  {
    if (audioVocalTrackGroup != null) audioVocalTrackGroup.clear();
  }

  function isNoteSelected(note:Null<SongNoteData>):Bool
  {
    return note != null && currentNoteSelection.indexOf(note) != -1;
  }

  override function destroy():Void
  {
    super.destroy();

    cleanupAutoSave();

    this.closeAllMenus();

    // Hide the mouse cursor on other states.
    Cursor.hide();

    @:privateAccess
    ChartEditorNoteSprite.noteFrameCollection = null;

    // Stop the music.
    welcomeMusic.destroy();
    audioInstTrack.destroy();
    audioVocalTrackGroup.destroy();
  }

  function applyCanQuickSave():Void
  {
    if (menubarItemSaveChart == null) return;

    if (currentWorkingFilePath == null)
    {
      menubarItemSaveChart.disabled = true;
    }
    else
    {
      menubarItemSaveChart.disabled = false;
    }
  }

  function applyWindowTitle():Void
  {
    var inner:String = 'New Chart';
    var cwfp:Null<String> = currentWorkingFilePath;
    if (cwfp != null)
    {
      inner = cwfp;
    }
    if (currentWorkingFilePath == null || saveDataDirty)
    {
      inner += '*';
    }
    WindowUtil.setWindowTitle('Friday Night Funkin\' Chart Editor - ${inner}');
  }

  function resetWindowTitle():Void
  {
    WindowUtil.setWindowTitle('Friday Night Funkin\'');
  }

  /**
   * Convert a note data value into a chart editor grid column number.
   */
  public static function noteDataToGridColumn(input:Int):Int
  {
    if (input < 0) input = 0;
    if (input >= (ChartEditorState.STRUMLINE_SIZE * 2 + 1))
    {
      // Don't invert the Event column.
      input = (ChartEditorState.STRUMLINE_SIZE * 2 + 1);
    }
    else
    {
      // Invert player and opponent columns.
      if (input >= ChartEditorState.STRUMLINE_SIZE)
      {
        input -= ChartEditorState.STRUMLINE_SIZE;
      }
      else
      {
        input += ChartEditorState.STRUMLINE_SIZE;
      }
    }
    return input;
  }

  /**
   * Convert a chart editor grid column number into a note data value.
   */
  public static function gridColumnToNoteData(input:Int):Int
  {
    if (input < 0) input = 0;
    if (input >= (ChartEditorState.STRUMLINE_SIZE * 2 + 1))
    {
      // Don't invert the Event column.
      input = (ChartEditorState.STRUMLINE_SIZE * 2 + 1);
    }
    else
    {
      // Invert player and opponent columns.
      if (input >= ChartEditorState.STRUMLINE_SIZE)
      {
        input -= ChartEditorState.STRUMLINE_SIZE;
      }
      else
      {
        input += ChartEditorState.STRUMLINE_SIZE;
      }
    }
    return input;
  }
}

/**
 * Available input modes for the chart editor state.
 */
enum ChartEditorLiveInputStyle
{
  /**
   * No hotkeys to place notes at the playbar.
   */
  None;

  /**
   * 1/2/3/4 to place notes on opponent's side, 5/6/7/8 to place notes on player's side.
   */
  NumberKeys;

  /**
   * WASD to place notes on opponent's side, arrow keys to place notes on player's side.
   */
  WASD;
}

typedef ChartEditorParams =
{
  /**
   * If non-null, load this song immediately instead of the welcome screen.
   */
  var ?fnfcTargetPath:String;

  /**
   * If non-null, load this song immediately instead of the welcome screen.
   */
  var ?targetSongId:String;
};

/**
 * Available themes for the chart editor state.
 */
enum ChartEditorTheme
{
  /**
   * The default theme for the chart editor.
   */
  Light;

  /**
   * A theme which introduces darker colors.
   */
  Dark;
}<|MERGE_RESOLUTION|>--- conflicted
+++ resolved
@@ -373,23 +373,13 @@
     {
       if (isViewDownscroll)
       {
-<<<<<<< HEAD
         gridTiledSprite.y = -scrollPositionInPixels + (GRID_INITIAL_Y_POS);
-        gridPlayheadScrollArea.y = gridTiledSprite.y;
+        measureTicks.y = gridTiledSprite.y;
       }
       else
       {
         gridTiledSprite.y = -scrollPositionInPixels + (GRID_INITIAL_Y_POS);
-        gridPlayheadScrollArea.y = gridTiledSprite.y;
-=======
-        gridTiledSprite.y = -scrollPositionInPixels + (MENU_BAR_HEIGHT + GRID_TOP_PAD);
         measureTicks.y = gridTiledSprite.y;
-      }
-      else
-      {
-        gridTiledSprite.y = -scrollPositionInPixels + (MENU_BAR_HEIGHT + GRID_TOP_PAD);
-        measureTicks.y = gridTiledSprite.y;
->>>>>>> d19924ae
 
         if (audioVisGroup != null && audioVisGroup.playerVis != null)
         {
@@ -2200,31 +2190,13 @@
 
     buildNoteGroup();
 
-<<<<<<< HEAD
-    gridPlayheadScrollArea = new FlxSprite(0, 0);
-    gridPlayheadScrollArea.makeGraphic(10, 10, PLAYHEAD_SCROLL_AREA_COLOR); // Make it 10x10px and then scale it as needed.
-    add(gridPlayheadScrollArea);
-    gridPlayheadScrollArea.setGraphicSize(PLAYHEAD_SCROLL_AREA_WIDTH, 3000);
-    gridPlayheadScrollArea.updateHitbox();
-    gridPlayheadScrollArea.x = GRID_X_POS - PLAYHEAD_SCROLL_AREA_WIDTH;
-    gridPlayheadScrollArea.y = GRID_INITIAL_Y_POS;
-    gridPlayheadScrollArea.zIndex = 25;
-
-=======
->>>>>>> d19924ae
     // The playhead that show the current position in the song.
     add(gridPlayhead);
     gridPlayhead.zIndex = 30;
 
-<<<<<<< HEAD
     var playheadWidth:Int = GRID_SIZE * (STRUMLINE_SIZE * 2 + 1) + (PLAYHEAD_SCROLL_AREA_WIDTH * 2);
     var playheadBaseYPos:Float = GRID_INITIAL_Y_POS;
     gridPlayhead.setPosition(GRID_X_POS, playheadBaseYPos);
-=======
-    var playheadWidth:Int = GRID_SIZE * (STRUMLINE_SIZE * 2 + 1) + (PLAYHEAD_SCROLL_AREA_WIDTH);
-    var playheadBaseYPos:Float = MENU_BAR_HEIGHT + GRID_TOP_PAD;
-    gridPlayhead.setPosition(gridTiledSprite.x, playheadBaseYPos);
->>>>>>> d19924ae
     var playheadSprite:FlxSprite = new FlxSprite().makeGraphic(playheadWidth, PLAYHEAD_HEIGHT, PLAYHEAD_COLOR);
     playheadSprite.x = -PLAYHEAD_SCROLL_AREA_WIDTH;
     playheadSprite.y = 0;
@@ -2266,18 +2238,11 @@
 
   function buildNotePreview():Void
   {
-<<<<<<< HEAD
     var playbarHeightWithPad = PLAYBAR_HEIGHT + 10;
     var notePreviewHeight:Int = FlxG.height - NOTE_PREVIEW_Y_POS - playbarHeightWithPad;
     notePreview = new ChartEditorNotePreview(notePreviewHeight);
     notePreview.x = NOTE_PREVIEW_X_POS;
     notePreview.y = NOTE_PREVIEW_Y_POS;
-=======
-    var height:Int = FlxG.height - MENU_BAR_HEIGHT - GRID_TOP_PAD - PLAYBAR_HEIGHT - GRID_TOP_PAD - GRID_TOP_PAD;
-    notePreview = new ChartEditorNotePreview(height);
-    notePreview.x = 320;
-    notePreview.y = MENU_BAR_HEIGHT + GRID_TOP_PAD;
->>>>>>> d19924ae
     add(notePreview);
 
     if (notePreviewViewport == null) throw 'ERROR: Tried to build note preview, but notePreviewViewport is null! Check ChartEditorThemeHandler.updateTheme().';
@@ -2647,10 +2612,7 @@
     menubarItemUndo.onClick = _ -> undoLastCommand();
     menubarItemRedo.onClick = _ -> redoLastCommand();
     menubarItemCopy.onClick = function(_) {
-<<<<<<< HEAD
-=======
       copySelection();
->>>>>>> d19924ae
     };
     menubarItemCut.onClick = _ -> performCommand(new CutItemsCommand(currentNoteSelection, currentEventSelection));
 
@@ -4794,15 +4756,10 @@
     // Visibly center the Dad health icon.
     if (healthIconDad != null)
     {
-<<<<<<< HEAD
       var xOffset = 45 + (healthIconDad.width / 2);
       healthIconDad.x = (gridTiledSprite == null) ? (0) : (GRID_X_POS - xOffset);
       var yOffset = 30 - (healthIconDad.height / 2);
       healthIconDad.y = (gridTiledSprite == null) ? (0) : (GRID_INITIAL_Y_POS - NOTE_SELECT_BUTTON_HEIGHT) + yOffset;
-=======
-      healthIconDad.x = (gridTiledSprite == null) ? (0) : (gridTiledSprite.x - 75 - (healthIconDad.width / 2));
-      healthIconDad.y = (gridTiledSprite == null) ? (0) : (MENU_BAR_HEIGHT + GRID_TOP_PAD + 30 - (healthIconDad.height / 2));
->>>>>>> d19924ae
     }
   }
 

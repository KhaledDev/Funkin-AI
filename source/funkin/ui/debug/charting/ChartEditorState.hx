package funkin.ui.debug.charting;

import funkin.util.logging.CrashHandler;
import haxe.ui.containers.HBox;
import haxe.ui.containers.Grid;
import haxe.ui.containers.ScrollView;
import haxe.ui.containers.menus.MenuBar;
import flixel.addons.display.FlxSliceSprite;
import flixel.addons.display.FlxTiledSprite;
import flixel.addons.transition.FlxTransitionableState;
import flixel.FlxCamera;
import flixel.FlxSprite;
import flixel.FlxSubState;
import flixel.group.FlxSpriteGroup;
import flixel.input.keyboard.FlxKey;
import flixel.math.FlxMath;
import flixel.math.FlxPoint;
import flixel.math.FlxRect;
import flixel.sound.FlxSound;
import flixel.system.FlxAssets.FlxSoundAsset;
import flixel.tweens.FlxEase;
import flixel.tweens.FlxTween;
import flixel.tweens.misc.VarTween;
import haxe.ui.Toolkit;
import flixel.util.FlxColor;
import flixel.util.FlxSort;
import flixel.util.FlxTimer;
import funkin.audio.visualize.PolygonSpectogram;
import funkin.audio.VoicesGroup;
import funkin.audio.FunkinSound;
import funkin.data.notestyle.NoteStyleRegistry;
import funkin.data.song.SongData.SongCharacterData;
import funkin.data.song.SongData.SongChartData;
import funkin.data.song.SongData.SongEventData;
import funkin.data.song.SongData.SongMetadata;
import funkin.data.song.SongData.SongNoteData;
import funkin.data.song.SongData.SongOffsets;
import funkin.data.song.SongDataUtils;
import funkin.data.song.SongRegistry;
import funkin.input.Cursor;
import funkin.input.TurboKeyHandler;
import funkin.modding.events.ScriptEvent;
import funkin.play.character.BaseCharacter.CharacterType;
import funkin.play.character.CharacterData;
import funkin.play.character.CharacterData.CharacterDataParser;
import funkin.play.components.HealthIcon;
import funkin.play.notes.NoteSprite;
import funkin.play.PlayState;
import funkin.play.song.Song;
import funkin.data.song.SongData.SongChartData;
import funkin.data.song.SongRegistry;
import funkin.data.song.SongData.SongEventData;
import funkin.data.song.SongData.SongMetadata;
import funkin.data.song.SongData.SongNoteData;
import funkin.data.song.SongData.SongCharacterData;
import funkin.data.song.SongDataUtils;
import funkin.ui.debug.charting.commands.ChartEditorCommand;
import funkin.play.stage.StageData;
import funkin.save.Save;
import funkin.ui.debug.charting.commands.AddEventsCommand;
import funkin.ui.debug.charting.commands.AddNotesCommand;
import funkin.ui.debug.charting.commands.ChartEditorCommand;
import funkin.ui.debug.charting.commands.ChartEditorCommand;
import funkin.ui.debug.charting.commands.CutItemsCommand;
import funkin.ui.debug.charting.commands.DeselectAllItemsCommand;
import funkin.ui.debug.charting.commands.DeselectItemsCommand;
import funkin.ui.debug.charting.commands.ExtendNoteLengthCommand;
import funkin.ui.debug.charting.commands.FlipNotesCommand;
import funkin.ui.debug.charting.commands.InvertSelectedItemsCommand;
import funkin.ui.debug.charting.commands.MoveEventsCommand;
import funkin.ui.debug.charting.commands.MoveItemsCommand;
import funkin.ui.debug.charting.commands.MoveNotesCommand;
import funkin.ui.debug.charting.commands.PasteItemsCommand;
import funkin.ui.debug.charting.commands.RemoveEventsCommand;
import funkin.ui.debug.charting.commands.RemoveItemsCommand;
import funkin.ui.debug.charting.commands.RemoveNotesCommand;
import funkin.ui.debug.charting.commands.SelectAllItemsCommand;
import funkin.ui.debug.charting.commands.SelectItemsCommand;
import funkin.ui.debug.charting.commands.SetItemSelectionCommand;
import funkin.ui.debug.charting.components.ChartEditorEventSprite;
import funkin.ui.debug.charting.components.ChartEditorHoldNoteSprite;
import funkin.ui.debug.charting.components.ChartEditorNotePreview;
import funkin.ui.debug.charting.components.ChartEditorNoteSprite;
import funkin.ui.debug.charting.components.ChartEditorPlaybarHead;
import funkin.ui.debug.charting.components.ChartEditorSelectionSquareSprite;
import funkin.ui.debug.charting.handlers.ChartEditorShortcutHandler;
import funkin.ui.haxeui.components.CharacterPlayer;
import funkin.ui.haxeui.HaxeUIState;
import funkin.ui.mainmenu.MainMenuState;
import funkin.util.Constants;
import funkin.util.FileUtil;
import funkin.util.SortUtil;
import funkin.util.WindowUtil;
import haxe.DynamicAccess;
import haxe.io.Bytes;
import haxe.io.Path;
import haxe.ui.backend.flixel.UIRuntimeState;
import haxe.ui.backend.flixel.UIState;
import haxe.ui.components.DropDown;
import haxe.ui.components.Label;
import haxe.ui.components.Button;
import haxe.ui.components.NumberStepper;
import haxe.ui.components.Slider;
import haxe.ui.components.TextField;
import haxe.ui.containers.dialogs.CollapsibleDialog;
import haxe.ui.containers.Frame;
import haxe.ui.containers.menus.Menu;
import haxe.ui.containers.menus.MenuBar;
import haxe.ui.containers.menus.MenuItem;
import haxe.ui.containers.menus.MenuCheckBox;
import haxe.ui.containers.TreeView;
import haxe.ui.containers.TreeViewNode;
import haxe.ui.components.Image;
import funkin.ui.debug.charting.toolboxes.ChartEditorBaseToolbox;
import haxe.ui.core.Component;
import haxe.ui.core.Screen;
import haxe.ui.events.DragEvent;
import haxe.ui.events.MouseEvent;
import haxe.ui.events.UIEvent;
import haxe.ui.events.UIEvent;
import haxe.ui.focus.FocusManager;
import openfl.display.BitmapData;
import funkin.audio.visualize.PolygonSpectogram;
import flixel.group.FlxGroup.FlxTypedGroup;
import funkin.audio.visualize.PolygonVisGroup;
import flixel.input.mouse.FlxMouseEvent;
import flixel.text.FlxText;
import flixel.system.debug.log.LogStyle;

using Lambda;

/**
 * A state dedicated to allowing the user to create and edit song charts.
 * Built with HaxeUI for use by both developers and modders.
 *
 * Some functionality is split into handler classes to help maintain my sanity.
 *
 * @author MasterEric
 */
// @:nullSafety

@:build(haxe.ui.ComponentBuilder.build("assets/exclude/data/ui/chart-editor/main-view.xml"))
class ChartEditorState extends UIState // UIState derives from MusicBeatState
{
  /**
   * CONSTANTS
   */
  // ==============================
  // Layouts
  public static final CHART_EDITOR_TOOLBOX_NOTEDATA_LAYOUT:String = Paths.ui('chart-editor/toolbox/notedata');

  public static final CHART_EDITOR_TOOLBOX_EVENTDATA_LAYOUT:String = Paths.ui('chart-editor/toolbox/eventdata');
  public static final CHART_EDITOR_TOOLBOX_PLAYTEST_PROPERTIES_LAYOUT:String = Paths.ui('chart-editor/toolbox/playtest-properties');
  public static final CHART_EDITOR_TOOLBOX_METADATA_LAYOUT:String = Paths.ui('chart-editor/toolbox/metadata');
  public static final CHART_EDITOR_TOOLBOX_DIFFICULTY_LAYOUT:String = Paths.ui('chart-editor/toolbox/difficulty');
  public static final CHART_EDITOR_TOOLBOX_PLAYER_PREVIEW_LAYOUT:String = Paths.ui('chart-editor/toolbox/player-preview');
  public static final CHART_EDITOR_TOOLBOX_OPPONENT_PREVIEW_LAYOUT:String = Paths.ui('chart-editor/toolbox/opponent-preview');

  // Validation
  public static final SUPPORTED_MUSIC_FORMATS:Array<String> = ['ogg'];

  // Layout

  /**
   * The base grid size for the chart editor.
   */
  public static final GRID_SIZE:Int = 40;

  /**
   * The width of the scroll area.
   */
  public static final PLAYHEAD_SCROLL_AREA_WIDTH:Int = 12;

  /**
   * The height of the playhead, in pixels.
   */
  public static final PLAYHEAD_HEIGHT:Int = Std.int(GRID_SIZE / 8);

  /**
   * The width of the border between grid squares, where the crosshair changes from "Place Notes" to "Select Notes".
   */
  public static final GRID_SELECTION_BORDER_WIDTH:Int = 6;

  /**
   * The height of the menu bar in the layout.
   */
  public static final MENU_BAR_HEIGHT:Int = 32;

  /**
   * The height of the playbar in the layout.
   */
  public static final PLAYBAR_HEIGHT:Int = 48;

  /**
   * The amount of padding between the menu bar and the chart grid when fully scrolled up.
   */
  public static final GRID_TOP_PAD:Int = 8;

  // Colors
  // Background color tint.
  public static final CURSOR_COLOR:FlxColor = 0xE0FFFFFF;
  public static final PREVIEW_BG_COLOR:FlxColor = 0xFF303030;
  public static final PLAYHEAD_SCROLL_AREA_COLOR:FlxColor = 0xFF682B2F;
  public static final SPECTROGRAM_COLOR:FlxColor = 0xFFFF0000;
  public static final PLAYHEAD_COLOR:FlxColor = 0xC0BD0231;

  // Timings

  /**
   * Duration, in seconds, for the scroll easing animation.
   */
  public static final SCROLL_EASE_DURATION:Float = 0.2;

  // Other

  /**
   * Number of notes in each player's strumline.
   */
  public static final STRUMLINE_SIZE:Int = 4;

  /**
   * How many pixels far the user needs to move the mouse before the cursor is considered to be dragged rather than clicked.
   */
  public static final DRAG_THRESHOLD:Float = 16.0;

  /**
   * Precisions of notes you can snap to.
   */
  public static final SNAP_QUANTS:Array<Int> = [4, 8, 12, 16, 20, 24, 32, 48, 64, 96, 192];

  /**
   * The default note snapping value.
   */
  public static final BASE_QUANT:Int = 16;

  /**
   * The index of thet default note snapping value in the `SNAP_QUANTS` array.
   */
  public static final BASE_QUANT_INDEX:Int = 3;

  /**
   * INSTANCE DATA
   */
  // ==============================
  // Song Length

  /**
   * The length of the current instrumental, in milliseconds.
   */
  @:isVar var songLengthInMs(get, set):Float = 0;

  function get_songLengthInMs():Float
  {
    if (songLengthInMs <= 0) return 1000;
    return songLengthInMs;
  }

  function set_songLengthInMs(value:Float):Float
  {
    this.songLengthInMs = value;

    // Make sure playhead doesn't go outside the song.
    if (playheadPositionInMs > songLengthInMs) playheadPositionInMs = songLengthInMs;

    onSongLengthChanged();

    return this.songLengthInMs;
  }

  /**
   * The length of the current instrumental, converted to steps.
   * Dependant on BPM, because the size of a grid square does not change with BPM but the length of a beat does.
   */
  var songLengthInSteps(get, set):Float;

  function get_songLengthInSteps():Float
  {
    return Conductor.instance.getTimeInSteps(songLengthInMs);
  }

  function set_songLengthInSteps(value:Float):Float
  {
    // Getting a reasonable result from setting songLengthInSteps requires that Conductor.instance.mapBPMChanges be called first.
    songLengthInMs = Conductor.instance.getStepTimeInMs(value);
    return value;
  }

  /**
   * The length of the current instrumental, in PIXELS.
   * Dependant on BPM, because the size of a grid square does not change with BPM but the length of a beat does.
   */
  var songLengthInPixels(get, set):Int;

  function get_songLengthInPixels():Int
  {
    return Std.int(songLengthInSteps * GRID_SIZE);
  }

  function set_songLengthInPixels(value:Int):Int
  {
    songLengthInSteps = value / GRID_SIZE;
    return value;
  }

  // Scroll Position

  /**
   * The relative scroll position in the song, in pixels.
   * One pixel is 1/40 of 1 step, and 1/160 of 1 beat.
   */
  var scrollPositionInPixels(default, set):Float = -1.0;

  function set_scrollPositionInPixels(value:Float):Float
  {
    if (value < 0)
    {
      // If we're scrolling up, and we hit the top,
      // but the playhead is in the middle, move the playhead up.
      if (playheadPositionInPixels > 0)
      {
        var amount:Float = scrollPositionInPixels - value;
        playheadPositionInPixels -= amount;
      }

      value = 0;
    }

    if (value > songLengthInPixels) value = songLengthInPixels;

    if (value == scrollPositionInPixels) return value;

    // Difference in pixels.
    var diff:Float = value - scrollPositionInPixels;

    this.scrollPositionInPixels = value;

    // Move the grid sprite to the correct position.
    if (gridTiledSprite != null && gridPlayheadScrollArea != null)
    {
      if (isViewDownscroll)
      {
        gridTiledSprite.y = -scrollPositionInPixels + (MENU_BAR_HEIGHT + GRID_TOP_PAD);
        gridPlayheadScrollArea.y = gridTiledSprite.y;
      }
      else
      {
        gridTiledSprite.y = -scrollPositionInPixels + (MENU_BAR_HEIGHT + GRID_TOP_PAD);
        gridPlayheadScrollArea.y = gridTiledSprite.y;

        if (audioVisGroup != null && audioVisGroup.playerVis != null)
        {
          audioVisGroup.playerVis.y = Math.max(gridTiledSprite.y, MENU_BAR_HEIGHT);
        }
        if (audioVisGroup != null && audioVisGroup.opponentVis != null)
        {
          audioVisGroup.opponentVis.y = Math.max(gridTiledSprite.y, MENU_BAR_HEIGHT);
        }
      }
    }

    // Move the rendered notes to the correct position.
    renderedNotes.setPosition(gridTiledSprite?.x ?? 0.0, gridTiledSprite?.y ?? 0.0);
    renderedHoldNotes.setPosition(gridTiledSprite?.x ?? 0.0, gridTiledSprite?.y ?? 0.0);
    renderedEvents.setPosition(gridTiledSprite?.x ?? 0.0, gridTiledSprite?.y ?? 0.0);
    renderedSelectionSquares.setPosition(gridTiledSprite?.x ?? 0.0, gridTiledSprite?.y ?? 0.0);
    // Offset the selection box start position, if we are dragging.
    if (selectionBoxStartPos != null) selectionBoxStartPos.y -= diff;
    // Update the note preview viewport box.
    setNotePreviewViewportBounds(calculateNotePreviewViewportBounds());
    return this.scrollPositionInPixels;
  }

  /**
   * The relative scroll position in the song, converted to steps.
   * NOT dependant on BPM, because the size of a grid square does not change with BPM.
   */
  var scrollPositionInSteps(get, set):Float;

  function get_scrollPositionInSteps():Float
  {
    return scrollPositionInPixels / GRID_SIZE;
  }

  function set_scrollPositionInSteps(value:Float):Float
  {
    scrollPositionInPixels = value * GRID_SIZE;
    return value;
  }

  /**
   * The relative scroll position in the song, converted to milliseconds.
   * DEPENDANT on BPM, because the duration of a grid square changes with BPM.
   */
  var scrollPositionInMs(get, set):Float;

  function get_scrollPositionInMs():Float
  {
    return Conductor.instance.getStepTimeInMs(scrollPositionInSteps);
  }

  function set_scrollPositionInMs(value:Float):Float
  {
    scrollPositionInSteps = Conductor.instance.getTimeInSteps(value);
    return value;
  }

  // Playhead (on the grid)

  /**
   * The position of the playhead, in pixels, relative to the `scrollPositionInPixels`.
   * `0` means playhead is at the top of the grid.
   * `40` means the playhead is 1 grid length below the base position.
   * `-40` means the playhead is 1 grid length above the base position.
   */
  var playheadPositionInPixels(default, set):Float = 0.0;

  function set_playheadPositionInPixels(value:Float):Float
  {
    // Make sure playhead doesn't go outside the song.
    if (value + scrollPositionInPixels < 0) value = -scrollPositionInPixels;
    if (value + scrollPositionInPixels > songLengthInPixels) value = songLengthInPixels - scrollPositionInPixels;

    this.playheadPositionInPixels = value;

    // Move the playhead sprite to the correct position.
    gridPlayhead.y = this.playheadPositionInPixels + (MENU_BAR_HEIGHT + GRID_TOP_PAD);

    return this.playheadPositionInPixels;
  }

  /**
   * playheadPosition, converted to steps.
   * NOT dependant on BPM, because the size of a grid square does not change with BPM.
   */
  var playheadPositionInSteps(get, set):Float;

  function get_playheadPositionInSteps():Float
  {
    return playheadPositionInPixels / GRID_SIZE;
  }

  function set_playheadPositionInSteps(value:Float):Float
  {
    playheadPositionInPixels = value * GRID_SIZE;
    return value;
  }

  /**
   * playheadPosition, converted to milliseconds.
   * DEPENDANT on BPM, because the duration of a grid square changes with BPM.
   */
  var playheadPositionInMs(get, set):Float;

  function get_playheadPositionInMs():Float
  {
    if (audioVisGroup != null && audioVisGroup.playerVis != null)
      audioVisGroup.playerVis.realtimeStartOffset = -Conductor.instance.getStepTimeInMs(playheadPositionInSteps);
    return Conductor.instance.getStepTimeInMs(playheadPositionInSteps);
  }

  function set_playheadPositionInMs(value:Float):Float
  {
    playheadPositionInSteps = Conductor.instance.getTimeInSteps(value);

    if (audioVisGroup != null && audioVisGroup.playerVis != null) audioVisGroup.playerVis.realtimeStartOffset = -value;
    return value;
  }

  // Playbar (at the bottom)

  /**
   * Whether a skip button has been pressed on the playbar, and which one.
   * `null` if no button has been pressed.
   * This will be used to update the scrollPosition (in the same function that handles the scroll wheel), then cleared.
   */
  var playbarButtonPressed:Null<String> = null;

  /**
   * Whether the head of the playbar is currently being dragged with the mouse by the user.
   */
  var playbarHeadDragging:Bool = false;

  /**
   * Whether music was playing before we started dragging the playbar head.
   * If so, then when we stop dragging the playbar head, we should resume song playback.
   */
  var playbarHeadDraggingWasPlaying:Bool = false;

  // Tools Status

  /**
   * The note kind to use for notes being placed in the chart. Defaults to `''`.
   */
  var selectedNoteKind:String = '';

  /**
   * The event type to use for events being placed in the chart. Defaults to `''`.
   */
  var selectedEventKind:String = 'FocusCamera';

  /**
   * The event data to use for events being placed in the chart.
   */
  var selectedEventData:DynamicAccess<Dynamic> = {};

  /**
   * The internal index of what note snapping value is in use.
   * Increment to make placement more preceise and decrement to make placement less precise.
   */
  var noteSnapQuantIndex:Int = BASE_QUANT_INDEX;

  /**
   * The current note snapping value.
   * For example, `32` when snapping to 32nd notes.
   */
  var noteSnapQuant(get, never):Int;

  function get_noteSnapQuant():Int
  {
    return SNAP_QUANTS[noteSnapQuantIndex];
  }

  /**
   * The ratio of the current note snapping value to the default.
   * For example, `32` becomes `0.5` when snapping to 16th notes.
   */
  var noteSnapRatio(get, never):Float;

  function get_noteSnapRatio():Float
  {
    return BASE_QUANT / noteSnapQuant;
  }

  /**
   * The currently selected live input style.
   */
  var currentLiveInputStyle:ChartEditorLiveInputStyle = None;

  /**
   * If true, playtesting a chart will skip to the current playhead position.
   */
  var playtestStartTime:Bool = false;

  /**
   * If true, playtesting a chart will let you "gameover" / die when you lose ur health!
   */
  var playtestPracticeMode:Bool = false;

  /**
   * Enables or disables the "debugger" popup that appears when you run into a flixel error.
   */
  var enabledDebuggerPopup:Bool = true;

  // Visuals

  /**
   * Whether the current view is in downscroll mode.
   */
  var isViewDownscroll(default, set):Bool = false;

  function set_isViewDownscroll(value:Bool):Bool
  {
    isViewDownscroll = value;

    // Make sure view is updated when we change view modes.
    noteDisplayDirty = true;
    notePreviewDirty = true;
    notePreviewViewportBoundsDirty = true;
    this.scrollPositionInPixels = this.scrollPositionInPixels;
    // Characters have probably changed too.
    healthIconsDirty = true;

    return isViewDownscroll;
  }

  /**
   * The current theme used by the editor.
   * Dictates the appearance of many UI elements.
   * Currently hardcoded to just Light and Dark.
   */
  var currentTheme(default, set):ChartEditorTheme = ChartEditorTheme.Light;

  function set_currentTheme(value:ChartEditorTheme):ChartEditorTheme
  {
    if (value == null || value == currentTheme) return currentTheme;

    currentTheme = value;
    this.updateTheme();
    return value;
  }

  /**
   * The character sprite in the Player Preview window.
   * `null` until accessed.
   */
  var currentPlayerCharacterPlayer:Null<CharacterPlayer> = null;

  /**
   * The character sprite in the Opponent Preview window.
   * `null` until accessed.
   */
  var currentOpponentCharacterPlayer:Null<CharacterPlayer> = null;

  // HaxeUI

  /**
   * Whether the user is focused on an input in the Haxe UI, and inputs are being fed into it.
   * If the user clicks off the input, focus will leave.
   */
  var isHaxeUIFocused(get, never):Bool;

  function get_isHaxeUIFocused():Bool
  {
    return FocusManager.instance.focus != null;
  }

  /**
   * Whether the user's mouse cursor is hovering over a SOLID component of the HaxeUI.
   * If so, we can ignore certain mouse events underneath.
   */
  var isCursorOverHaxeUI(get, never):Bool;

  function get_isCursorOverHaxeUI():Bool
  {
    return Screen.instance.hasSolidComponentUnderPoint(FlxG.mouse.screenX, FlxG.mouse.screenY);
  }

  /**
   * The value of `isCursorOverHaxeUI` from the previous frame.
   * This is useful because we may have just clicked a menu item, causing the menu to disappear.
   */
  var wasCursorOverHaxeUI:Bool = false;

  /**
   * Set by ChartEditorDialogHandler, used to prevent background interaction while the dialog is open.
   */
  var isHaxeUIDialogOpen:Bool = false;

  /**
   * The Dialog components representing the currently available tool windows.
   * Dialogs are retained here even when collapsed or hidden.
   */
  var activeToolboxes:Map<String, CollapsibleDialog> = new Map<String, CollapsibleDialog>();

  // Audio

  /**
   * Whether to play a metronome sound while the playhead is moving, and what volume.
   */
  var metronomeVolume:Float = 1.0;

  /**
   * The volume to play hitsounds at.
   */
  var hitsoundVolume:Float = 1.0;

  /**
   * Whether hitsounds are enabled for the player.
   */
  var hitsoundsEnabledPlayer:Bool = true;

  /**
   * Whether hitsounds are enabled for the opponent.
   */
  var hitsoundsEnabledOpponent:Bool = true;

  /**
   * Whether hitsounds are enabled for at least one character.
   */
  var hitsoundsEnabled(get, never):Bool;

  function get_hitsoundsEnabled():Bool
  {
    return hitsoundsEnabledPlayer || hitsoundsEnabledOpponent;
  }

  // Auto-save

  /**
   * A timer used to auto-save the chart after a period of inactivity.
   */
  var autoSaveTimer:Null<FlxTimer> = null;

  // Scrolling

  /**
   * Whether the user's last mouse click was on the playhead scroll area.
   */
  var gridPlayheadScrollAreaPressed:Bool = false;

  /**
   * Where the user's last mouse click was on the note preview scroll area.
   * `null` if the user isn't clicking on the note preview.
   */
  var notePreviewScrollAreaStartPos:Null<FlxPoint> = null;

  /**
   * The current process that is lerping the scroll position.
   * Used to cancel the previous lerp if the user scrolls again.
   */
  var currentScrollEase:Null<VarTween>;

  /**
   * The position where the user middle clicked to place a scroll anchor.
   * Scroll each frame with speed based on the distance between the mouse and the scroll anchor.
   * `null` if no scroll anchor is present.
   */
  var scrollAnchorScreenPos:Null<FlxPoint> = null;

  // Note Placement

  /**
   * The SongNoteData which is currently being placed.
   * `null` if the user isn't currently placing a note.
   * As the user drags, we will update this note's sustain length, and finalize the note when they release.
   */
  var currentPlaceNoteData:Null<SongNoteData> = null;

  // Note Movement

  /**
   * The note sprite we are currently moving, if any.
   */
  var dragTargetNote:Null<ChartEditorNoteSprite> = null;

  /**
   * The song event sprite we are currently moving, if any.
   */
  var dragTargetEvent:Null<ChartEditorEventSprite> = null;

  /**
   * The amount of vertical steps the note sprite has moved by since the user started dragging.
   */
  var dragTargetCurrentStep:Float = 0;

  /**
   * The amount of horizontal columns the note sprite has moved by since the user started dragging.
   */
  var dragTargetCurrentColumn:Int = 0;

  // Hold Note Dragging

  /**
   * The current length of the hold note we are dragging, in steps.
   * Play a sound when this value changes.
   */
  var dragLengthCurrent:Float = 0;

  /**
   * Flip-flop to alternate between two stretching sounds.
   */
  var stretchySounds:Bool = false;

  // Selection

  /**
   * The notes which are currently in the user's selection.
   */
  var currentNoteSelection(default, set):Array<SongNoteData> = [];

  function set_currentNoteSelection(value:Array<SongNoteData>):Array<SongNoteData>
  {
    // This value is true if all elements of the current selection are also in the new selection.
    var isSuperset:Bool = currentNoteSelection.isSubset(value);
    var isEqual:Bool = currentNoteSelection.isEqualUnordered(value);

    currentNoteSelection = value;

    if (!isEqual)
    {
      if (currentNoteSelection.length > 0 && isSuperset)
      {
        notePreview.addSelectedNotes(currentNoteSelection, Std.int(songLengthInMs));
      }
      else
      {
        // The new selection removes elements from the old selection, so we have to redraw the note preview.
        notePreviewDirty = true;
      }
    }

    return currentNoteSelection;
  }

  /**
   * The events which are currently in the user's selection.
   */
  var currentEventSelection:Array<SongEventData> = [];

  /**
   * The position where the user clicked to start a selection.
   * `null` if the user isn't currently selecting anything.
   * The selection box extends from this point to the current mouse position.
   */
  var selectionBoxStartPos:Null<FlxPoint> = null;

  // History

  /**
   * The list of command previously performed. Used for undoing previous actions.
   */
  var undoHistory:Array<ChartEditorCommand> = [];

  /**
   * The list of commands that have been undone. Used for redoing previous actions.
   */
  var redoHistory:Array<ChartEditorCommand> = [];

  // Dirty Flags

  /**
   * Whether the note display render group has been modified and needs to be updated.
   * This happens when we scroll or add/remove notes, and need to update what notes are displayed and where.
   */
  var noteDisplayDirty:Bool = true;

  /**
   * Whether the selected charactesr have been modified and the health icons need to be updated.
   */
  var healthIconsDirty:Bool = true;

  /**
   * Whether the note preview graphic needs to be FULLY rebuilt.
   */
  var notePreviewDirty(default, set):Bool = true;

  function set_notePreviewDirty(value:Bool):Bool
  {
    trace('Note preview dirtied!');
    return notePreviewDirty = value;
  }

  var notePreviewViewportBoundsDirty:Bool = true;

  /**
   * Whether the chart has been modified since it was last saved.
   * Used to determine whether to auto-save, etc.
   */
  var saveDataDirty(default, set):Bool = false;

  function set_saveDataDirty(value:Bool):Bool
  {
    if (value == saveDataDirty) return value;

    if (value)
    {
      // Start the auto-save timer.
      autoSaveTimer = new FlxTimer().start(Constants.AUTOSAVE_TIMER_DELAY_SEC, (_) -> autoSave());
    }
    else
    {
      if (autoSaveTimer != null)
      {
        // Stop the auto-save timer.
        autoSaveTimer.cancel();
        autoSaveTimer.destroy();
        autoSaveTimer = null;
      }
    }

    saveDataDirty = value;
    applyWindowTitle();
    return saveDataDirty;
  }

  var shouldShowBackupAvailableDialog(get, set):Bool;

  function get_shouldShowBackupAvailableDialog():Bool
  {
    return Save.get().chartEditorHasBackup;
  }

  function set_shouldShowBackupAvailableDialog(value:Bool):Bool
  {
    return Save.get().chartEditorHasBackup = value;
  }

  /**
   * Whether the difficulty tree view in the toolbox has been modified and needs to be updated.
   * This happens when we add/remove difficulties.
   */
  var difficultySelectDirty:Bool = true;

  /**
   * Whether the character select view in the toolbox has been modified and needs to be updated.
   * This happens when we add/remove characters.
   */
  var characterSelectDirty:Bool = true;

  /**
   * Whether the player preview toolbox have been modified and need to be updated.
   * This happens when we switch characters.
   */
  var playerPreviewDirty:Bool = true;

  /**
   * Whether the opponent preview toolbox have been modified and need to be updated.
   * This happens when we switch characters.
   */
  var opponentPreviewDirty:Bool = true;

  /**
   * Whether the undo/redo histories have changed since the last time the UI was updated.
   */
  var commandHistoryDirty:Bool = true;

  // Input

  /**
   * Handler used to track how long the user has been holding the undo keybind.
   */
  var undoKeyHandler:TurboKeyHandler = TurboKeyHandler.build([FlxKey.CONTROL, FlxKey.Z]);

  /**
   * Variable used to track how long the user has been holding the redo keybind.
   */
  var redoKeyHandler:TurboKeyHandler = TurboKeyHandler.build([FlxKey.CONTROL, FlxKey.Y]);

  /**
   * Variable used to track how long the user has been holding the up keybind.
   */
  var upKeyHandler:TurboKeyHandler = TurboKeyHandler.build(FlxKey.UP);

  /**
   * Variable used to track how long the user has been holding the down keybind.
   */
  var downKeyHandler:TurboKeyHandler = TurboKeyHandler.build(FlxKey.DOWN);

  /**
   * Variable used to track how long the user has been holding the W keybind.
   */
  var wKeyHandler:TurboKeyHandler = TurboKeyHandler.build(FlxKey.W);

  /**
   * Variable used to track how long the user has been holding the S keybind.
   */
  var sKeyHandler:TurboKeyHandler = TurboKeyHandler.build(FlxKey.S);

  /**
   * Variable used to track how long the user has been holding the page-up keybind.
   */
  var pageUpKeyHandler:TurboKeyHandler = TurboKeyHandler.build(FlxKey.PAGEUP);

  /**
   * Variable used to track how long the user has been holding the page-down keybind.
   */
  var pageDownKeyHandler:TurboKeyHandler = TurboKeyHandler.build(FlxKey.PAGEDOWN);

  /**
   * AUDIO AND SOUND DATA
   */
  // ==============================

  /**
   * The chill audio track that plays in the chart editor.
   * Plays when the main music is NOT being played.
   */
  var welcomeMusic:FlxSound = new FlxSound();

  /**
   * The audio track for the instrumental.
   * Replaced when switching instrumentals.
   * `null` until an instrumental track is loaded.
   */
  var audioInstTrack:Null<FunkinSound> = null;

  /**
   * The raw byte data for the instrumental audio tracks.
   * Key is the instrumental name.
   * `null` until an instrumental track is loaded.
   */
  var audioInstTrackData:Map<String, Bytes> = [];

  /**
   * The audio track for the vocals.
   * `null` until vocal track(s) are loaded.
   * When switching characters, the elements of the VoicesGroup will be swapped to match the new character.
   */
  var audioVocalTrackGroup:Null<VoicesGroup> = null;

  /**
   * The audio vis for the inst/vocals.
   * `null` until vocal track(s) are loaded.
   * When switching characters, the elements of the PolygonVisGroup will be swapped to match the new character.
   */
  var audioVisGroup:Null<PolygonVisGroup> = null;

  /**
   * A map of the audio tracks for each character's vocals.
   * - Keys are `characterId-variation` (with `characterId` being the default variation).
   * - Values are the byte data for the audio track.
   */
  var audioVocalTrackData:Map<String, Bytes> = [];

  /**
   * CHART DATA
   */
  // ==============================

  /**
   * The song metadata.
   * - Keys are the variation IDs. At least one (`default`) must exist.
   * - Values are the relevant metadata, ready to be serialized to JSON.
   */
  var songMetadata:Map<String, SongMetadata> = [];

  /**
   * Retrieves the list of variations for the current song.
   */
  var availableVariations(get, never):Array<String>;

  function get_availableVariations():Array<String>
  {
    var variations:Array<String> = [for (x in songMetadata.keys()) x];
    variations.sort(SortUtil.defaultThenAlphabetically.bind('default'));
    return variations;
  }

  /**
   * Retrieves the list of difficulties for the current variation of the current song.
   * ONLY CONTAINS DIFFICULTIES FOR THE CURRENT VARIATION so if on the default variation, erect/nightmare won't be included.
   */
  var availableDifficulties(get, never):Array<String>;

  function get_availableDifficulties():Array<String>
  {
    var m:Null<SongMetadata> = songMetadata.get(selectedVariation);
    return m?.playData?.difficulties ?? [Constants.DEFAULT_DIFFICULTY];
  }

  /**
   * Retrieves the list of difficulties for ALL variations of the current song.
   */
  var allDifficulties(get, never):Array<String>;

  function get_allDifficulties():Array<String>
  {
    var result:Array<Array<String>> = [
      for (x in availableVariations)
      {
        var m:Null<SongMetadata> = songMetadata.get(x);
        m?.playData?.difficulties ?? [];
      }
    ];
    return result.flatten();
  }

  /**
   * The song chart data.
   * - Keys are the variation IDs. At least one (`default`) must exist.
   * - Values are the relevant chart data, ready to be serialized to JSON.
   */
  var songChartData:Map<String, SongChartData> = [];

  /**
   * Convenience property to get the chart data for the current variation.
   */
  var currentSongMetadata(get, set):SongMetadata;

  function get_currentSongMetadata():SongMetadata
  {
    var result:Null<SongMetadata> = songMetadata.get(selectedVariation);
    if (result == null)
    {
      result = new SongMetadata('DadBattle', 'Kawai Sprite', selectedVariation);
      songMetadata.set(selectedVariation, result);
    }
    return result;
  }

  function set_currentSongMetadata(value:SongMetadata):SongMetadata
  {
    songMetadata.set(selectedVariation, value);
    return value;
  }

  /**
   * Convenience property to get the chart data for the current variation.
   */
  var currentSongChartData(get, set):SongChartData;

  function get_currentSongChartData():SongChartData
  {
    var result:Null<SongChartData> = songChartData.get(selectedVariation);
    if (result == null)
    {
      result = new SongChartData([Constants.DEFAULT_DIFFICULTY => 1.0], [], [Constants.DEFAULT_DIFFICULTY => []]);
      songChartData.set(selectedVariation, result);
    }
    return result;
  }

  function set_currentSongChartData(value:SongChartData):SongChartData
  {
    songChartData.set(selectedVariation, value);
    return value;
  }

  /**
   * Convenience property to get (and set) the scroll speed for the current difficulty.
   */
  var currentSongChartScrollSpeed(get, set):Float;

  function get_currentSongChartScrollSpeed():Float
  {
    var result:Null<Float> = currentSongChartData.scrollSpeed.get(selectedDifficulty);
    if (result == null)
    {
      // Initialize to the default value if not set.
      currentSongChartData.scrollSpeed.set(selectedDifficulty, 1.0);
      return 1.0;
    }
    return result;
  }

  function set_currentSongChartScrollSpeed(value:Float):Float
  {
    currentSongChartData.scrollSpeed.set(selectedDifficulty, value);
    return value;
  }

  /**
   * Convenience property to get the note data for the current difficulty.
   */
  var currentSongChartNoteData(get, set):Array<SongNoteData>;

  function get_currentSongChartNoteData():Array<SongNoteData>
  {
    var result:Null<Array<SongNoteData>> = currentSongChartData.notes.get(selectedDifficulty);
    if (result == null)
    {
      // Initialize to the default value if not set.
      result = [];
      trace('Initializing blank chart for difficulty ' + selectedDifficulty);
      currentSongChartData.notes.set(selectedDifficulty, result);
      currentSongMetadata.playData.difficulties.pushUnique(selectedDifficulty);
      return result;
    }
    return result;
  }

  function set_currentSongChartNoteData(value:Array<SongNoteData>):Array<SongNoteData>
  {
    currentSongChartData.notes.set(selectedDifficulty, value);
    currentSongMetadata.playData.difficulties.pushUnique(selectedDifficulty);
    return value;
  }

  /**
   * Convenience property to get the event data for the current difficulty.
   */
  var currentSongChartEventData(get, set):Array<SongEventData>;

  function get_currentSongChartEventData():Array<SongEventData>
  {
    if (currentSongChartData.events == null)
    {
      // Initialize to the default value if not set.
      currentSongChartData.events = [];
    }
    return currentSongChartData.events;
  }

  function set_currentSongChartEventData(value:Array<SongEventData>):Array<SongEventData>
  {
    return currentSongChartData.events = value;
  }

  var currentSongNoteStyle(get, set):String;

  function get_currentSongNoteStyle():String
  {
    if (currentSongMetadata.playData.noteStyle == null)
    {
      // Initialize to the default value if not set.
      currentSongMetadata.playData.noteStyle = Constants.DEFAULT_NOTE_STYLE;
    }
    return currentSongMetadata.playData.noteStyle;
  }

  function set_currentSongNoteStyle(value:String):String
  {
    return currentSongMetadata.playData.noteStyle = value;
  }

  var currentSongStage(get, set):String;

  function get_currentSongStage():String
  {
    if (currentSongMetadata.playData.stage == null)
    {
      // Initialize to the default value if not set.
      currentSongMetadata.playData.stage = 'mainStage';
    }
    return currentSongMetadata.playData.stage;
  }

  function set_currentSongStage(value:String):String
  {
    return currentSongMetadata.playData.stage = value;
  }

  var currentSongName(get, set):String;

  function get_currentSongName():String
  {
    if (currentSongMetadata.songName == null)
    {
      // Initialize to the default value if not set.
      currentSongMetadata.songName = 'New Song';
    }
    return currentSongMetadata.songName;
  }

  function set_currentSongName(value:String):String
  {
    return currentSongMetadata.songName = value;
  }

  var currentSongId(get, never):String;

  function get_currentSongId():String
  {
    return currentSongName.toLowerKebabCase().replace('.', '').replace(' ', '-');
  }

  var currentSongArtist(get, set):String;

  function get_currentSongArtist():String
  {
    if (currentSongMetadata.artist == null)
    {
      // Initialize to the default value if not set.
      currentSongMetadata.artist = 'Unknown';
    }
    return currentSongMetadata.artist;
  }

  function set_currentSongArtist(value:String):String
  {
    return currentSongMetadata.artist = value;
  }

  /**
   * Convenience property to get the song offset data for the current variation.
   */
  var currentSongOffsets(get, set):SongOffsets;

  function get_currentSongOffsets():SongOffsets
  {
    if (currentSongMetadata.offsets == null)
    {
      // Initialize to the default value if not set.
      currentSongMetadata.offsets = new SongOffsets();
    }
    return currentSongMetadata.offsets;
  }

  function set_currentSongOffsets(value:SongOffsets):SongOffsets
  {
    return currentSongMetadata.offsets = value;
  }

  var currentInstrumentalOffset(get, set):Float;

  function get_currentInstrumentalOffset():Float
  {
    // TODO: Apply for alt instrumentals.
    return currentSongOffsets.getInstrumentalOffset();
  }

  function set_currentInstrumentalOffset(value:Float):Float
  {
    // TODO: Apply for alt instrumentals.
    currentSongOffsets.setInstrumentalOffset(value);
    return value;
  }

  /**
   * The variation ID for the difficulty which is currently being edited.
   */
  var selectedVariation(default, set):String = Constants.DEFAULT_VARIATION;

  /**
   * Setter called when we are switching variations.
   * We will likely need to switch instrumentals as well.
   */
  function set_selectedVariation(value:String):String
  {
    // Don't update if we're already on the variation.
    if (selectedVariation == value) return selectedVariation;
    selectedVariation = value;

    // Make sure view is updated when the variation changes.
    noteDisplayDirty = true;
    notePreviewDirty = true;
    notePreviewViewportBoundsDirty = true;

    switchToCurrentInstrumental();

    return selectedVariation;
  }

  /**
   * The difficulty ID for the difficulty which is currently being edited.
   */
  var selectedDifficulty(default, set):String = Constants.DEFAULT_DIFFICULTY;

  function set_selectedDifficulty(value:String):String
  {
    if (value == null) value = availableDifficulties[0] ?? Constants.DEFAULT_DIFFICULTY;

    selectedDifficulty = value;

    // Make sure view is updated when the difficulty changes.
    noteDisplayDirty = true;
    notePreviewDirty = true;
    notePreviewViewportBoundsDirty = true;

    // Make sure the difficulty we selected is in the list of difficulties.
    currentSongMetadata.playData.difficulties.pushUnique(selectedDifficulty);

    return selectedDifficulty;
  }

  /**
   * The instrumental ID which is currently selected.
   */
  var currentInstrumentalId(get, set):String;

  function get_currentInstrumentalId():String
  {
    var instId:Null<String> = currentSongMetadata.playData.characters.instrumental;
    if (instId == null || instId == '') instId = (selectedVariation == Constants.DEFAULT_VARIATION) ? '' : selectedVariation;
    return instId;
  }

  function set_currentInstrumentalId(value:String):String
  {
    return currentSongMetadata.playData.characters.instrumental = value;
  }

  /**
   * HAXEUI COMPONENTS
   */
  // ==============================

  /**
   * The layout containing the playbar.
   * Constructed manually and added to the layout so we can control its position.
   */
  var playbarHeadLayout:Null<ChartEditorPlaybarHead> = null;

  // NOTE: All the components below are automatically assigned via HaxeUI macros.

  /**
   * The menubar at the top of the screen.
   */
  var menubar:MenuBar;

  /**
   * The `File -> New Chart` menu item.
   */
  var menubarItemNewChart:MenuItem;

  /**
   * The `File -> Open Chart` menu item.
   */
  var menubarItemOpenChart:MenuItem;

  /**
   * The `File -> Open Recent` menu.
   */
  var menubarOpenRecent:Menu;

  /**
   * The `File -> Save Chart` menu item.
   */
  var menubarItemSaveChart:MenuItem;

  /**
   * The `File -> Save Chart As` menu item.
   */
  var menubarItemSaveChartAs:MenuItem;

  /**
   * The `File -> Preferences` menu item.
   */
  var menubarItemPreferences:MenuItem;

  /**
   * The `File -> Exit` menu item.
   */
  var menubarItemExit:MenuItem;

  /**
   * The `Edit -> Undo` menu item.
   */
  var menubarItemUndo:MenuItem;

  /**
   * The `Edit -> Redo` menu item.
   */
  var menubarItemRedo:MenuItem;

  /**
   * The `Edit -> Cut` menu item.
   */
  var menubarItemCut:MenuItem;

  /**
   * The `Edit -> Copy` menu item.
   */
  var menubarItemCopy:MenuItem;

  /**
   * The `Edit -> Paste` menu item.
   */
  var menubarItemPaste:MenuItem;

  /**
   * The `Edit -> Paste Unsnapped` menu item.
   */
  var menubarItemPasteUnsnapped:MenuItem;

  /**
   * The `Edit -> Delete` menu item.
   */
  var menubarItemDelete:MenuItem;

  /**
   * The `Edit -> Flip Notes` menu item.
   */
  var menubarItemFlipNotes:MenuItem;

  /**
   * The `Edit -> Select All` menu item.
   */
  var menubarItemSelectAll:MenuItem;

  /**
   * The `Edit -> Select Inverse` menu item.
   */
  var menubarItemSelectInverse:MenuItem;

  /**
   * The `Edit -> Select None` menu item.
   */
  var menubarItemSelectNone:MenuItem;

  /**
   * The `Edit -> Select Region` menu item.
   */
  var menubarItemSelectRegion:MenuItem;

  /**
   * The `Edit -> Select Before Cursor` menu item.
   */
  var menubarItemSelectBeforeCursor:MenuItem;

  /**
   * The `Edit -> Select After Cursor` menu item.
   */
  var menubarItemSelectAfterCursor:MenuItem;

  /**
   * The `Edit -> Decrease Note Snap Precision` menu item.
   */
  var menuBarItemNoteSnapDecrease:MenuItem;

  /**
   * The `Edit -> Decrease Note Snap Precision` menu item.
   */
  var menuBarItemNoteSnapIncrease:MenuItem;

  /**
   * The `View -> Downscroll` menu item.
   */
  var menubarItemDownscroll:MenuCheckBox;

  /**
   * The `View -> Increase Difficulty` menu item.
   */
  var menubarItemDifficultyUp:MenuItem;

  /**
   * The `View -> Decrease Difficulty` menu item.
   */
  var menubarItemDifficultyDown:MenuItem;

  /**
   * The `Audio -> Play/Pause` menu item.
   */
  var menubarItemPlayPause:MenuItem;

  /**
   * The `Audio -> Load Instrumental` menu item.
   */
  var menubarItemLoadInstrumental:MenuItem;

  /**
   * The `Audio -> Load Vocals` menu item.
   */
  var menubarItemLoadVocals:MenuItem;

  /**
   * The `Audio -> Metronome Volume` label.
   */
  var menubarLabelVolumeMetronome:Label;

  /**
   * The `Audio -> Metronome Volume` slider.
   */
  var menubarItemVolumeMetronome:Slider;

  /**
   * The `Audio -> Enable Player Hitsounds` menu checkbox.
   */
  var menubarItemPlayerHitsounds:MenuCheckBox;

  /**
   * The `Audio -> Enable Opponent Hitsounds` menu checkbox.
   */
  var menubarItemOpponentHitsounds:MenuCheckBox;

  /**
   * The `Audio -> Hitsound Volume` label.
   */
  var menubarLabelVolumeHitsounds:Label;

  /**
   * The `Audio -> Hitsound Volume` slider.
   */
  var menubarItemVolumeHitsounds:Slider;

  /**
   * The `Audio -> Instrumental Volume` label.
   */
  var menubarLabelVolumeInstrumental:Label;

  /**
   * The `Audio -> Instrumental Volume` slider.
   */
  var menubarItemVolumeInstrumental:Slider;

  /**
   * The `Audio -> Vocal Volume` label.
   */
  var menubarLabelVolumeVocals:Label;

  /**
   * The `Audio -> Vocal Volume` slider.
   */
  var menubarItemVolumeVocals:Slider;

  /**
   * The `Audio -> Playback Speed` label.
   */
  var menubarLabelPlaybackSpeed:Label;

  /**
   * The `Audio -> Playback Speed` slider.
   */
  var menubarItemPlaybackSpeed:Slider;

  /**
   * The label by the playbar telling the song position.
   */
  var playbarSongPos:Label;

  /**
   * The label by the playbar telling the song time remaining.
   */
  var playbarSongRemaining:Label;

  /**
   * The label by the playbar telling the note snap.
   */
  var playbarNoteSnap:Label;

  /**
   * The button by the playbar to jump to the start of the song.
   */
  var playbarStart:Button;

  /**
   * The button by the playbar to jump backwards in the song.
   */
  var playbarBack:Button;

  /**
   * The button by the playbar to play or pause the song.
   */
  var playbarPlay:Button;

  /**
   * The button by the playbar to jump forwards in the song.
   */
  var playbarForward:Button;

  /**
   * The button by the playbar to jump to the end of the song.
   */
  var playbarEnd:Button;

  /**
   * RENDER OBJECTS
   */
  // ==============================

  /**
   * The group containing the visulizers! */
  var visulizerGrps:FlxTypedGroup<PolygonSpectogram> = null;

  /**
   * The IMAGE used for the grid. Updated by ChartEditorThemeHandler.
   */
  var gridBitmap:Null<BitmapData> = null;

  /**
   * The IMAGE used for the selection squares. Updated by ChartEditorThemeHandler.
   * Used two ways:
   * 1. A sprite is given this bitmap and placed over selected notes.
   * 2. The image is split and used for a 9-slice sprite for the selection box.
   */
  var selectionSquareBitmap:Null<BitmapData> = null;

  /**
   * The IMAGE used for the note preview bitmap. Updated by ChartEditorThemeHandler.
   * The image is split and used for a 9-slice sprite for the box over the note preview.
   */
  var notePreviewViewportBitmap:Null<BitmapData> = null;

  /**
   * The tiled sprite used to display the grid.
   * The height is the length of the song, and scrolling is done by simply the sprite.
   */
  var gridTiledSprite:Null<FlxSprite> = null;

  /**
   * The playhead representing the current position in the song.
   * Can move around on the grid independently of the view.
   */
  var gridPlayhead:FlxSpriteGroup = new FlxSpriteGroup();

  /**
   * The sprite for the scroll area under
   */
  var gridPlayheadScrollArea:Null<FlxSprite> = null;

  /**
   * A sprite used to indicate the note that will be placed on click.
   */
  var gridGhostNote:Null<ChartEditorNoteSprite> = null;

  /**
   * A sprite used to indicate the note that will be placed on click.
   */
  var gridGhostHoldNote:Null<ChartEditorHoldNoteSprite> = null;

  /**
   * A sprite used to indicate the event that will be placed on click.
   */
  var gridGhostEvent:Null<ChartEditorEventSprite> = null;

  /**
   * The sprite used to display the note preview area.
   * We move this up and down to scroll the preview.
   */
  var notePreview:Null<ChartEditorNotePreview> = null;

  /**
   * The rectangular sprite used for representing the current viewport on the note preview.
   * We move this up and down and resize it to represent the visible area.
   */
  var notePreviewViewport:Null<FlxSliceSprite> = null;

  /**
   * The rectangular sprite used for rendering the selection box.
   * Uses a 9-slice to stretch the selection box to the correct size without warping.
   */
  var selectionBoxSprite:Null<FlxSliceSprite> = null;

  /**
   * The opponent's health icon.
   */
  var healthIconDad:Null<HealthIcon> = null;

  /**
   * The player's health icon.
   */
  var healthIconBF:Null<HealthIcon> = null;

  /**
   * The text that pop's up when copying something
   */
  var txtCopyNotif:Null<FlxText> = null;

  /**
   * The purple background sprite.
   */
  var menuBG:Null<FlxSprite> = null;

  /**
   * The sprite group containing the note graphics.
   * Only displays a subset of the data from `currentSongChartNoteData`,
   * and kills notes that are off-screen to be recycled later.
   */
  var renderedNotes:FlxTypedSpriteGroup<ChartEditorNoteSprite> = new FlxTypedSpriteGroup<ChartEditorNoteSprite>();

  /**
   * The sprite group containing the hold note graphics.
   * Only displays a subset of the data from `currentSongChartNoteData`,
   * and kills notes that are off-screen to be recycled later.
   */
  var renderedHoldNotes:FlxTypedSpriteGroup<ChartEditorHoldNoteSprite> = new FlxTypedSpriteGroup<ChartEditorHoldNoteSprite>();

  /**
   * The sprite group containing the song events.
   * Only displays a subset of the data from `currentSongChartEventData`,
   * and kills events that are off-screen to be recycled later.
   */
  var renderedEvents:FlxTypedSpriteGroup<ChartEditorEventSprite> = new FlxTypedSpriteGroup<ChartEditorEventSprite>();

  var renderedSelectionSquares:FlxTypedSpriteGroup<ChartEditorSelectionSquareSprite> = new FlxTypedSpriteGroup<ChartEditorSelectionSquareSprite>();

  /**
   * LIFE CYCLE FUNCTIONS
   */
  // ==============================

  /**
   * The params which were passed in when the Chart Editor was initialized.
   */
  var params:Null<ChartEditorParams>;

  /**
   * A list of previous working file paths.
   * Also known as the "recent files" list.
   * The first element is [null] if the current working file has not been saved anywhere yet.
   */
  public var previousWorkingFilePaths(default, set):Array<Null<String>> = [null];

  function set_previousWorkingFilePaths(value:Array<Null<String>>):Array<Null<String>>
  {
    // Called only when the WHOLE LIST is overridden.
    previousWorkingFilePaths = value;
    applyWindowTitle();
    populateOpenRecentMenu();
    applyCanQuickSave();
    return value;
  }

  /**
   * The current file path which the chart editor is working with.
   * If `null`, the current chart has not been saved yet.
   */
  public var currentWorkingFilePath(get, set):Null<String>;

  function get_currentWorkingFilePath():Null<String>
  {
    return previousWorkingFilePaths[0];
  }

  function set_currentWorkingFilePath(value:Null<String>):Null<String>
  {
    if (value == previousWorkingFilePaths[0]) return value;

    if (previousWorkingFilePaths.contains(null))
    {
      // Filter all instances of `null` from the array.
      previousWorkingFilePaths = previousWorkingFilePaths.filter(function(x:Null<String>):Bool {
        return x != null;
      });
    }

    if (previousWorkingFilePaths.contains(value))
    {
      // Move the path to the front of the list.
      previousWorkingFilePaths.remove(value);
      previousWorkingFilePaths.unshift(value);
    }
    else
    {
      // Add the path to the front of the list.
      previousWorkingFilePaths.unshift(value);
    }

    while (previousWorkingFilePaths.length > Constants.MAX_PREVIOUS_WORKING_FILES)
    {
      // Remove the last path in the list.
      previousWorkingFilePaths.pop();
    }

    populateOpenRecentMenu();
    applyWindowTitle();

    return value;
  }

  public function new(?params:ChartEditorParams)
  {
    super();
    this.params = params;
  }

  public override function dispatchEvent(event:ScriptEvent):Void
  {
    super.dispatchEvent(event);

    // We can't use the ScriptedEventDispatcher with currentCharPlayer because we can't use the IScriptedClass interface on it.
    if (currentPlayerCharacterPlayer != null)
    {
      switch (event.type)
      {
        case UPDATE:
          currentPlayerCharacterPlayer.onUpdate(cast event);
        case SONG_BEAT_HIT:
          currentPlayerCharacterPlayer.onBeatHit(cast event);
        case SONG_STEP_HIT:
          currentPlayerCharacterPlayer.onStepHit(cast event);
        case NOTE_HIT:
          currentPlayerCharacterPlayer.onNoteHit(cast event);
        default: // Continue
      }
    }

    if (currentOpponentCharacterPlayer != null)
    {
      switch (event.type)
      {
        case UPDATE:
          currentOpponentCharacterPlayer.onUpdate(cast event);
        case SONG_BEAT_HIT:
          currentOpponentCharacterPlayer.onBeatHit(cast event);
        case SONG_STEP_HIT:
          currentOpponentCharacterPlayer.onStepHit(cast event);
        case NOTE_HIT:
          currentOpponentCharacterPlayer.onNoteHit(cast event);
        default: // Continue
      }
    }
  }

  override function create():Void
  {
    // super.create() must be called first, the HaxeUI components get created here.
    super.create();
    // Set the z-index of the HaxeUI.
    this.root.zIndex = 100;

    // Show the mouse cursor.
    Cursor.show();

    loadPreferences();

    fixCamera();

    // Get rid of any music from the previous state.
    if (FlxG.sound.music != null) FlxG.sound.music.stop();

    // Play the welcome music.
    setupWelcomeMusic();

    buildDefaultSongData();

    buildBackground();

    this.updateTheme();

    buildGrid();
    buildNotePreview();
    buildSelectionBox();

    buildAdditionalUI();
    populateOpenRecentMenu();
    this.applyPlatformShortcutText();

    // Setup the onClick listeners for the UI after it's been created.
    setupUIListeners();
    setupTurboKeyHandlers();

    setupAutoSave();

    refresh();

    if (params != null && params.fnfcTargetPath != null)
    {
      // Chart editor was opened from the command line. Open the FNFC file now!
      var result:Null<Array<String>> = this.loadFromFNFCPath(params.fnfcTargetPath);
      if (result != null)
      {
        if (result.length == 0)
        {
          this.success('Loaded Chart', 'Loaded chart (${params.fnfcTargetPath})');
        }
        else
        {
          this.warning('Loaded Chart', 'Loaded chart with issues (${params.fnfcTargetPath})\n${result.join("\n")}');
        }
      }
      else
      {
        this.error('Failure', 'Failed to load chart (${params.fnfcTargetPath})');

        // Song failed to load, open the Welcome dialog so we aren't in a broken state.
        var welcomeDialog = this.openWelcomeDialog(false);
        if (shouldShowBackupAvailableDialog)
        {
          this.openBackupAvailableDialog(welcomeDialog);
        }
      }
    }
    else if (params != null && params.targetSongId != null)
    {
      this.loadSongAsTemplate(params.targetSongId);
    }
    else
    {
      var welcomeDialog = this.openWelcomeDialog(false);
      if (shouldShowBackupAvailableDialog)
      {
        this.openBackupAvailableDialog(welcomeDialog);
      }
    }
  }

  function setupWelcomeMusic()
  {
    this.welcomeMusic.loadEmbedded(Paths.music('chartEditorLoop/chartEditorLoop'));
    FlxG.sound.list.add(this.welcomeMusic);
    this.welcomeMusic.looped = true;
  }

  public function loadPreferences():Void
  {
    var save:Save = Save.get();

    if (previousWorkingFilePaths[0] == null)
    {
      previousWorkingFilePaths = [null].concat(save.chartEditorPreviousFiles);
    }
    else
    {
      previousWorkingFilePaths = [currentWorkingFilePath].concat(save.chartEditorPreviousFiles);
    }
    noteSnapQuantIndex = save.chartEditorNoteQuant;
    currentLiveInputStyle = save.chartEditorLiveInputStyle;
    isViewDownscroll = save.chartEditorDownscroll;
    playtestStartTime = save.chartEditorPlaytestStartTime;
    currentTheme = save.chartEditorTheme;
    metronomeVolume = save.chartEditorMetronomeVolume;
    hitsoundVolume = save.chartEditorHitsoundVolume;
    hitsoundsEnabledPlayer = save.chartEditorHitsoundsEnabledPlayer;
    hitsoundsEnabledOpponent = save.chartEditorHitsoundsEnabledOpponent;

    // audioInstTrack.volume = save.chartEditorInstVolume;
    // audioInstTrack.pitch = save.chartEditorPlaybackSpeed;
    // audioVocalTrackGroup.volume = save.chartEditorVoicesVolume;
    // audioVocalTrackGroup.pitch = save.chartEditorPlaybackSpeed;
  }

  public function writePreferences(hasBackup:Bool):Void
  {
    var save:Save = Save.get();

    // Can't use filter() because of null safety checking!
    var filteredWorkingFilePaths:Array<String> = [];
    for (chartPath in previousWorkingFilePaths)
      if (chartPath != null) filteredWorkingFilePaths.push(chartPath);
    save.chartEditorPreviousFiles = filteredWorkingFilePaths;

    if (hasBackup) trace('Queuing backup prompt for next time!');
    save.chartEditorHasBackup = hasBackup;

    save.chartEditorNoteQuant = noteSnapQuantIndex;
    save.chartEditorLiveInputStyle = currentLiveInputStyle;
    save.chartEditorDownscroll = isViewDownscroll;
    save.chartEditorPlaytestStartTime = playtestStartTime;
    save.chartEditorTheme = currentTheme;
    save.chartEditorMetronomeVolume = metronomeVolume;
    save.chartEditorHitsoundVolume = hitsoundVolume;
    save.chartEditorHitsoundsEnabledPlayer = hitsoundsEnabledPlayer;
    save.chartEditorHitsoundsEnabledOpponent = hitsoundsEnabledOpponent;

    // save.chartEditorInstVolume = audioInstTrack.volume;
    // save.chartEditorVoicesVolume = audioVocalTrackGroup.volume;
    // save.chartEditorPlaybackSpeed = audioInstTrack.pitch;
  }

  public function populateOpenRecentMenu():Void
  {
    if (menubarOpenRecent == null) return;

    #if sys
    menubarOpenRecent.removeAllComponents();

    for (chartPath in previousWorkingFilePaths)
    {
      if (chartPath == null) continue;

      var menuItemRecentChart:MenuItem = new MenuItem();
      menuItemRecentChart.text = chartPath;
      menuItemRecentChart.onClick = function(_event) {
        // Load chart from file
        var result:Null<Array<String>> = this.loadFromFNFCPath(chartPath);
        if (result != null)
        {
          if (result.length == 0)
          {
            this.success('Loaded Chart', 'Loaded chart (${chartPath.toString()})');
          }
          else
          {
            this.warning('Loaded Chart', 'Loaded chart with issues (${chartPath.toString()})\n${result.join("\n")}');
          }
        }
        else
        {
          this.error('Failure', 'Failed to load chart (${chartPath.toString()})');
        }
      }

      if (!FileUtil.doesFileExist(chartPath))
      {
        trace('Previously loaded chart file (${chartPath.toString()}) does not exist, disabling link...');
        menuItemRecentChart.disabled = true;
      }
      else
      {
        menuItemRecentChart.disabled = false;
      }

      menubarOpenRecent.addComponent(menuItemRecentChart);
    }
    #else
    menubarOpenRecent.hide();
    #end
  }

  var bgMusicTimer:FlxTimer;

  function fadeInWelcomeMusic(?extraWait:Float = 0, ?fadeInTime:Float = 5):Void
  {
    bgMusicTimer = new FlxTimer().start(extraWait, (_) -> {
      this.welcomeMusic.volume = 0;
      this.welcomeMusic.play();
      this.welcomeMusic.fadeIn(fadeInTime, 0, 1.0);
    });
  }

  function stopWelcomeMusic():Void
  {
    if (bgMusicTimer != null) bgMusicTimer.cancel();
    // this.welcomeMusic.fadeOut(4, 0);
    this.welcomeMusic.pause();
  }

  function buildDefaultSongData():Void
  {
    selectedVariation = Constants.DEFAULT_VARIATION;
    selectedDifficulty = Constants.DEFAULT_DIFFICULTY;

    // Initialize the song metadata.
    songMetadata = new Map<String, SongMetadata>();

    // Initialize the song chart data.
    songChartData = new Map<String, SongChartData>();

    audioVocalTrackGroup = new VoicesGroup();
  }

  /**
   * Builds and displays the background sprite.
   */
  function buildBackground():Void
  {
    menuBG = new FlxSprite().loadGraphic(Paths.image('menuDesat'));
    add(menuBG);

    menuBG.setGraphicSize(Std.int(menuBG.width * 1.1));
    menuBG.updateHitbox();
    menuBG.screenCenter();
    menuBG.scrollFactor.set(0, 0);
    menuBG.zIndex = -100;
  }

  var oppSpectogram:PolygonSpectogram;

  /**
   * Builds and displays the chart editor grid, including the playhead and cursor.
   */
  function buildGrid():Void
  {
    if (gridBitmap == null) throw 'ERROR: Tried to build grid, but gridBitmap is null! Check ChartEditorThemeHandler.updateTheme().';

    gridTiledSprite = new FlxTiledSprite(gridBitmap, gridBitmap.width, 1000, false, true);
    gridTiledSprite.x = FlxG.width / 2 - GRID_SIZE * STRUMLINE_SIZE; // Center the grid.
    gridTiledSprite.y = MENU_BAR_HEIGHT + GRID_TOP_PAD; // Push down to account for the menu bar.
    add(gridTiledSprite);
    gridTiledSprite.zIndex = 10;

    gridGhostNote = new ChartEditorNoteSprite(this);
    gridGhostNote.alpha = 0.6;
    gridGhostNote.noteData = new SongNoteData(0, 0, 0, "");
    gridGhostNote.visible = false;
    add(gridGhostNote);
    gridGhostNote.zIndex = 11;

    gridGhostHoldNote = new ChartEditorHoldNoteSprite(this);
    gridGhostHoldNote.alpha = 0.6;
    gridGhostHoldNote.noteData = new SongNoteData(0, 0, 0, "");
    gridGhostHoldNote.visible = false;
    add(gridGhostHoldNote);
    gridGhostHoldNote.zIndex = 11;

    gridGhostEvent = new ChartEditorEventSprite(this);
    gridGhostEvent.alpha = 0.6;
    gridGhostEvent.eventData = new SongEventData(-1, '', {});
    gridGhostEvent.visible = false;
    add(gridGhostEvent);
    gridGhostEvent.zIndex = 12;

    buildNoteGroup();

    gridPlayheadScrollArea = new FlxSprite(0, 0);
    gridPlayheadScrollArea.makeGraphic(10, 10, PLAYHEAD_SCROLL_AREA_COLOR); // Make it 10x10px and then scale it as needed.
    add(gridPlayheadScrollArea);
    gridPlayheadScrollArea.setGraphicSize(PLAYHEAD_SCROLL_AREA_WIDTH, 3000);
    gridPlayheadScrollArea.updateHitbox();
    gridPlayheadScrollArea.x = gridTiledSprite.x - PLAYHEAD_SCROLL_AREA_WIDTH;
    gridPlayheadScrollArea.y = MENU_BAR_HEIGHT + GRID_TOP_PAD;
    gridPlayheadScrollArea.zIndex = 25;

    // The playhead that show the current position in the song.
    add(gridPlayhead);
    gridPlayhead.zIndex = 30;

    var playheadWidth:Int = GRID_SIZE * (STRUMLINE_SIZE * 2 + 1) + (PLAYHEAD_SCROLL_AREA_WIDTH * 2);
    var playheadBaseYPos:Float = MENU_BAR_HEIGHT + GRID_TOP_PAD;
    gridPlayhead.setPosition(gridTiledSprite.x, playheadBaseYPos);
    var playheadSprite:FlxSprite = new FlxSprite().makeGraphic(playheadWidth, PLAYHEAD_HEIGHT, PLAYHEAD_COLOR);
    playheadSprite.x = -PLAYHEAD_SCROLL_AREA_WIDTH;
    playheadSprite.y = 0;
    gridPlayhead.add(playheadSprite);

    var playheadBlock:FlxSprite = ChartEditorThemeHandler.buildPlayheadBlock();
    playheadBlock.x = -PLAYHEAD_SCROLL_AREA_WIDTH;
    playheadBlock.y = -PLAYHEAD_HEIGHT / 2;
    gridPlayhead.add(playheadBlock);

    // Character icons.
    healthIconDad = new HealthIcon(currentSongMetadata.playData.characters.opponent);
    healthIconDad.autoUpdate = false;
    healthIconDad.size.set(0.5, 0.5);
    add(healthIconDad);
    healthIconDad.zIndex = 30;

    healthIconBF = new HealthIcon(currentSongMetadata.playData.characters.player);
    healthIconBF.autoUpdate = false;
    healthIconBF.size.set(0.5, 0.5);
    healthIconBF.flipX = true;
    add(healthIconBF);
    healthIconBF.zIndex = 30;

    audioVisGroup = new PolygonVisGroup();
    add(audioVisGroup);
  }

  function buildNotePreview():Void
  {
    var height:Int = FlxG.height - MENU_BAR_HEIGHT - GRID_TOP_PAD - PLAYBAR_HEIGHT - GRID_TOP_PAD - GRID_TOP_PAD;
    notePreview = new ChartEditorNotePreview(height);
    notePreview.x = 350;
    notePreview.y = MENU_BAR_HEIGHT + GRID_TOP_PAD;
    add(notePreview);

    if (notePreviewViewport == null) throw 'ERROR: Tried to build note preview, but notePreviewViewport is null! Check ChartEditorThemeHandler.updateTheme().';

    notePreviewViewport.scrollFactor.set(0, 0);
    add(notePreviewViewport);
    notePreviewViewport.zIndex = 30;

    setNotePreviewViewportBounds(calculateNotePreviewViewportBounds());
  }

  function buildSelectionBox():Void
  {
    if (selectionBoxSprite == null) throw 'ERROR: Tried to build selection box, but selectionBoxSprite is null! Check ChartEditorThemeHandler.updateTheme().';

    selectionBoxSprite.scrollFactor.set(0, 0);
    add(selectionBoxSprite);
    selectionBoxSprite.zIndex = 30;

    setSelectionBoxBounds();
  }

  function setSelectionBoxBounds(bounds:FlxRect = null):Void
  {
    if (selectionBoxSprite == null)
      throw 'ERROR: Tried to set selection box bounds, but selectionBoxSprite is null! Check ChartEditorThemeHandler.updateTheme().';

    if (bounds == null)
    {
      selectionBoxSprite.visible = false;
      selectionBoxSprite.x = -9999;
      selectionBoxSprite.y = -9999;
    }
    else
    {
      selectionBoxSprite.visible = true;
      selectionBoxSprite.x = bounds.x;
      selectionBoxSprite.y = bounds.y;
      selectionBoxSprite.width = bounds.width;
      selectionBoxSprite.height = bounds.height;
    }
  }

  function calculateNotePreviewViewportBounds():FlxRect
  {
    var bounds:FlxRect = new FlxRect();

    // Return 0, 0, 0, 0 if the note preview doesn't exist for some reason.
    if (notePreview == null) return bounds;

    // Horizontal position and width are constant.
    bounds.x = notePreview.x;
    bounds.width = notePreview.width;

    // Vertical position depends on scroll position.
    bounds.y = notePreview.y + (notePreview.height * (scrollPositionInPixels / songLengthInPixels));

    // Height depends on the viewport size.
    bounds.height = notePreview.height * (FlxG.height / songLengthInPixels);

    // Make sure the viewport doesn't go off the top or bottom of the note preview.
    if (bounds.y < notePreview.y)
    {
      bounds.height -= notePreview.y - bounds.y;
      bounds.y = notePreview.y;
    }
    else if (bounds.y + bounds.height > notePreview.y + notePreview.height)
    {
      bounds.height -= (bounds.y + bounds.height) - (notePreview.y + notePreview.height);
    }

    var MIN_HEIGHT:Int = 8;
    if (bounds.height < MIN_HEIGHT)
    {
      bounds.y -= MIN_HEIGHT - bounds.height;
      bounds.height = MIN_HEIGHT;
    }

    return bounds;
  }

  function setNotePreviewViewportBounds(bounds:FlxRect = null):Void
  {
    if (notePreviewViewport == null)
    {
      trace('[WARN] Tried to set note preview viewport bounds, but notePreviewViewport is null!');
      return;
    }

    if (bounds == null)
    {
      notePreviewViewport.visible = false;
      notePreviewViewport.x = -9999;
      notePreviewViewport.y = -9999;
    }
    else
    {
      notePreviewViewport.visible = true;
      notePreviewViewport.x = bounds.x;
      notePreviewViewport.y = bounds.y;
      notePreviewViewport.width = bounds.width;
      notePreviewViewport.height = bounds.height;
    }
  }

  /**
   * Builds the group that will hold all the notes.
   */
  function buildNoteGroup():Void
  {
    if (gridTiledSprite == null) throw 'ERROR: Tried to build note groups, but gridTiledSprite is null! Check ChartEditorState.buildGrid().';

    renderedHoldNotes.setPosition(gridTiledSprite.x, gridTiledSprite.y);
    add(renderedHoldNotes);
    renderedHoldNotes.zIndex = 24;

    renderedNotes.setPosition(gridTiledSprite.x, gridTiledSprite.y);
    add(renderedNotes);
    renderedNotes.zIndex = 25;

    renderedEvents.setPosition(gridTiledSprite.x, gridTiledSprite.y);
    add(renderedEvents);
    renderedEvents.zIndex = 25;

    renderedSelectionSquares.setPosition(gridTiledSprite.x, gridTiledSprite.y);
    add(renderedSelectionSquares);
    renderedSelectionSquares.zIndex = 26;
  }

  function buildAdditionalUI():Void
  {
    playbarHeadLayout = new ChartEditorPlaybarHead();

    playbarHeadLayout.zIndex = 110;
    playbarHeadLayout.width = FlxG.width - 8;
    playbarHeadLayout.height = 10;
    playbarHeadLayout.x = 4;
    playbarHeadLayout.y = FlxG.height - 48 - 8;

    playbarHeadLayout.playbarHead.allowFocus = false;
    playbarHeadLayout.playbarHead.width = FlxG.width;
    playbarHeadLayout.playbarHead.height = 10;
    playbarHeadLayout.playbarHead.styleString = 'padding-left: 0px; padding-right: 0px; border-left: 0px; border-right: 0px;';

    playbarHeadLayout.playbarHead.onDragStart = function(_:DragEvent) {
      playbarHeadDragging = true;

      // If we were dragging the playhead while the song was playing, resume playing.
      if (audioInstTrack != null && audioInstTrack.isPlaying)
      {
        playbarHeadDraggingWasPlaying = true;
        stopAudioPlayback();
      }
      else
      {
        playbarHeadDraggingWasPlaying = false;
      }
    }

    playbarHeadLayout.playbarHead.onDrag = function(_:DragEvent) {
      if (playbarHeadDragging)
      {
        // Set the song position to where the playhead was moved to.
        scrollPositionInPixels = (songLengthInPixels) * playbarHeadLayout.playbarHead.value / 100;
        // Update the conductor and audio tracks to match.
        moveSongToScrollPosition();
      }
    }

    playbarHeadLayout.playbarHead.onDragEnd = function(_:DragEvent) {
      playbarHeadDragging = false;

      // If we were dragging the playhead while the song was playing, resume playing.
      if (playbarHeadDraggingWasPlaying)
      {
        playbarHeadDraggingWasPlaying = false;
        // Disabled code to resume song playback on drag.
        // startAudioPlayback();
      }
    }

    add(playbarHeadLayout);

    txtCopyNotif = new FlxText(0, 0, 0, '', 24);
    txtCopyNotif.setBorderStyle(OUTLINE, 0xFF074809, 1);
    txtCopyNotif.color = 0xFF52FF77;
    txtCopyNotif.zIndex = 120;
    add(txtCopyNotif);

    if (!Preferences.debugDisplay) menubar.paddingLeft = null;

    this.setupNotifications();

    // Setup character dropdowns.
    FlxMouseEvent.add(healthIconDad, function(_) {
      if (!isCursorOverHaxeUI)
      {
        this.openCharacterDropdown(CharacterType.DAD, true);
      }
    });

    FlxMouseEvent.add(healthIconBF, function(_) {
      if (!isCursorOverHaxeUI)
      {
        this.openCharacterDropdown(CharacterType.BF, true);
      }
    });
  }

  /**
   * Sets up the onClick listeners for the UI.
   */
  function setupUIListeners():Void
  {
    // Add functionality to the playbar.

    playbarStart.onClick = _ -> playbarButtonPressed = 'playbarStart';
    playbarBack.onClick = _ -> playbarButtonPressed = 'playbarBack';
    playbarPlay.onClick = _ -> toggleAudioPlayback();
    playbarForward.onClick = _ -> playbarButtonPressed = 'playbarForward';
    playbarEnd.onClick = _ -> playbarButtonPressed = 'playbarEnd';

    // Cycle note snap quant.
    playbarNoteSnap.onRightClick = _ -> {
      noteSnapQuantIndex--;
      if (noteSnapQuantIndex < 0) noteSnapQuantIndex = SNAP_QUANTS.length - 1;
    };
    playbarNoteSnap.onClick = _ -> {
      if (FlxG.keys.pressed.SHIFT)
      {
        noteSnapQuantIndex = BASE_QUANT_INDEX;
      }
      else
      {
        noteSnapQuantIndex++;
        if (noteSnapQuantIndex >= SNAP_QUANTS.length) noteSnapQuantIndex = 0;
      }
    };

    playbarBPM.onClick = _ -> {
      if (FlxG.keys.pressed.CONTROL)
      {
        this.setToolboxState(CHART_EDITOR_TOOLBOX_METADATA_LAYOUT, true);
      }
      else
      {
        Conductor.instance.currentTimeChange.bpm += 1;
        this.refreshToolbox(CHART_EDITOR_TOOLBOX_METADATA_LAYOUT);
      }
    }

    playbarBPM.onRightClick = _ -> {
      Conductor.instance.currentTimeChange.bpm -= 1;
      this.refreshToolbox(CHART_EDITOR_TOOLBOX_METADATA_LAYOUT);
    }

    playbarDifficulty.onClick = _ -> {
      if (FlxG.keys.pressed.CONTROL)
      {
        this.setToolboxState(CHART_EDITOR_TOOLBOX_DIFFICULTY_LAYOUT, true);
      }
      else
      {
        incrementDifficulty(-1);
        this.refreshToolbox(CHART_EDITOR_TOOLBOX_DIFFICULTY_LAYOUT);
      }
    }

    playbarDifficulty.onRightClick = _ -> {
      incrementDifficulty(1);
      this.refreshToolbox(CHART_EDITOR_TOOLBOX_DIFFICULTY_LAYOUT);
    }

    // Add functionality to the menu items.

    // File
    menubarItemNewChart.onClick = _ -> this.openWelcomeDialog(true);
    menubarItemOpenChart.onClick = _ -> this.openBrowseFNFC(true);
    menubarItemSaveChart.onClick = _ -> {
      if (currentWorkingFilePath != null)
      {
        this.exportAllSongData(true, currentWorkingFilePath);
      }
      else
      {
        this.exportAllSongData(false, null);
      }
    };
    menubarItemSaveChartAs.onClick = _ -> this.exportAllSongData(false, null);
    menubarItemExit.onClick = _ -> quitChartEditor();

    // Edit
    menubarItemUndo.onClick = _ -> undoLastCommand();
    menubarItemRedo.onClick = _ -> redoLastCommand();
    menubarItemCopy.onClick = function(_) {
      // Doesn't use a command because it's not undoable.

      // Calculate a single time offset for all the notes and events.
      var timeOffset:Null<Int> = currentNoteSelection.length > 0 ? Std.int(currentNoteSelection[0].time) : null;
      if (currentEventSelection.length > 0)
      {
        if (timeOffset == null || currentEventSelection[0].time < timeOffset)
        {
          timeOffset = Std.int(currentEventSelection[0].time);
        }
      }

      SongDataUtils.writeItemsToClipboard(
        {
          notes: SongDataUtils.buildNoteClipboard(currentNoteSelection, timeOffset),
          events: SongDataUtils.buildEventClipboard(currentEventSelection, timeOffset),
        });
    };
    menubarItemCut.onClick = _ -> performCommand(new CutItemsCommand(currentNoteSelection, currentEventSelection));

    menubarItemPaste.onClick = _ -> {
      var targetMs:Float = scrollPositionInMs + playheadPositionInMs;
      var targetStep:Float = Conductor.instance.getTimeInSteps(targetMs);
      var targetSnappedStep:Float = Math.floor(targetStep / noteSnapRatio) * noteSnapRatio;
      var targetSnappedMs:Float = Conductor.instance.getStepTimeInMs(targetSnappedStep);
      performCommand(new PasteItemsCommand(targetSnappedMs));
    };

    menubarItemPasteUnsnapped.onClick = _ -> {
      var targetMs:Float = scrollPositionInMs + playheadPositionInMs;
      performCommand(new PasteItemsCommand(targetMs));
    };

    menubarItemDelete.onClick = _ -> {
      if (currentNoteSelection.length > 0 && currentEventSelection.length > 0)
      {
        performCommand(new RemoveItemsCommand(currentNoteSelection, currentEventSelection));
      }
      else if (currentNoteSelection.length > 0)
      {
        performCommand(new RemoveNotesCommand(currentNoteSelection));
      }
      else if (currentEventSelection.length > 0)
      {
        performCommand(new RemoveEventsCommand(currentEventSelection));
      }
      else
      {
        // Do nothing???
      }
    };

    menubarItemFlipNotes.onClick = _ -> performCommand(new FlipNotesCommand(currentNoteSelection));

    menubarItemSelectAll.onClick = _ -> performCommand(new SelectAllItemsCommand(currentNoteSelection, currentEventSelection));

    menubarItemSelectInverse.onClick = _ -> performCommand(new InvertSelectedItemsCommand(currentNoteSelection, currentEventSelection));

    menubarItemSelectNone.onClick = _ -> performCommand(new DeselectAllItemsCommand(currentNoteSelection, currentEventSelection));

    menubarItemPlaytestFull.onClick = _ -> testSongInPlayState(false);
    menubarItemPlaytestMinimal.onClick = _ -> testSongInPlayState(true);

    menuBarItemNoteSnapDecrease.onClick = _ -> {
      noteSnapQuantIndex--;
      if (noteSnapQuantIndex < 0) noteSnapQuantIndex = SNAP_QUANTS.length - 1;
    };
    menuBarItemNoteSnapIncrease.onClick = _ -> {
      noteSnapQuantIndex++;
      if (noteSnapQuantIndex >= SNAP_QUANTS.length) noteSnapQuantIndex = 0;
    };

    menuBarItemInputStyleNone.onClick = function(event:UIEvent) {
      currentLiveInputStyle = None;
    };
    menuBarItemInputStyleNumberKeys.onClick = function(event:UIEvent) {
      currentLiveInputStyle = NumberKeys;
    };
    menuBarItemInputStyleWASD.onClick = function(event:UIEvent) {
      currentLiveInputStyle = WASD;
    };

    menubarItemAbout.onClick = _ -> this.openAboutDialog();
    menubarItemWelcomeDialog.onClick = _ -> this.openWelcomeDialog(true);

    #if sys
    menubarItemGoToBackupsFolder.onClick = _ -> this.openBackupsFolder();
    #else
    // Disable the menu item if we're not on a desktop platform.
    menubarItemGoToBackupsFolder.disabled = true;
    #end

    menubarItemUserGuide.onClick = _ -> this.openUserGuideDialog();

    menubarItemDownscroll.onClick = event -> isViewDownscroll = event.value;
    menubarItemDownscroll.selected = isViewDownscroll;

    menubarItemDifficultyUp.onClick = _ -> incrementDifficulty(1);
    menubarItemDifficultyDown.onClick = _ -> incrementDifficulty(-1);

    menuBarItemThemeLight.onChange = function(event:UIEvent) {
      if (event.target.value) currentTheme = ChartEditorTheme.Light;
    };
    menuBarItemThemeLight.selected = currentTheme == ChartEditorTheme.Light;

    menuBarItemThemeDark.onChange = function(event:UIEvent) {
      if (event.target.value) currentTheme = ChartEditorTheme.Dark;
    };
    menuBarItemThemeDark.selected = currentTheme == ChartEditorTheme.Dark;

    menubarItemPlayPause.onClick = _ -> toggleAudioPlayback();

    menubarItemLoadInstrumental.onClick = _ -> {
      var dialog = this.openUploadInstDialog(true);
      // Ensure instrumental and vocals are reloaded properly.
      dialog.onDialogClosed = function(_) {
        this.isHaxeUIDialogOpen = false;
        this.switchToCurrentInstrumental();
        this.postLoadInstrumental();
      }
    };

    menubarItemLoadVocals.onClick = _ -> {
      var dialog = this.openUploadVocalsDialog(true);
      // Ensure instrumental and vocals are reloaded properly.
      dialog.onDialogClosed = function(_) {
        this.isHaxeUIDialogOpen = false;
        this.switchToCurrentInstrumental();
        this.postLoadInstrumental();
      }
    };

    menubarItemVolumeMetronome.onChange = event -> {
      var volume:Float = event.value.toFloat() / 100.0;
      metronomeVolume = volume;
      menubarLabelVolumeMetronome.text = 'Metronome - ${Std.int(event.value)}%';
    };
    menubarItemVolumeMetronome.value = Std.int(metronomeVolume * 100);

    menubarItemPlayerHitsounds.onChange = event -> hitsoundsEnabledPlayer = event.value;
    menubarItemPlayerHitsounds.selected = hitsoundsEnabledPlayer;

    menubarItemOpponentHitsounds.onChange = event -> hitsoundsEnabledOpponent = event.value;
    menubarItemOpponentHitsounds.selected = hitsoundsEnabledOpponent;

    menubarItemVolumeHitsound.onChange = event -> {
      var volume:Float = event.value.toFloat() / 100.0;
      hitsoundVolume = volume;
      menubarLabelVolumeHitsound.text = 'Hitsound - ${Std.int(event.value)}%';
    };
    menubarItemVolumeHitsound.value = Std.int(hitsoundVolume * 100);

    menubarItemVolumeInstrumental.onChange = event -> {
      var volume:Float = event.value.toFloat() / 100.0;
      if (audioInstTrack != null) audioInstTrack.volume = volume;
      menubarLabelVolumeInstrumental.text = 'Instrumental - ${Std.int(event.value)}%';
    };

    menubarItemVolumeVocals.onChange = event -> {
      var volume:Float = event.value.toFloat() / 100.0;
      if (audioVocalTrackGroup != null) audioVocalTrackGroup.volume = volume;
      menubarLabelVolumeVocals.text = 'Voices - ${Std.int(event.value)}%';
    }

    menubarItemPlaybackSpeed.onChange = event -> {
      var pitch:Float = (event.value * 2.0) / 100.0;
      pitch = Math.floor(pitch / 0.25) * 0.25; // Round to nearest 0.25.
      #if FLX_PITCH
      if (audioInstTrack != null) audioInstTrack.pitch = pitch;
      if (audioVocalTrackGroup != null) audioVocalTrackGroup.pitch = pitch;
      #end
      var pitchDisplay:Float = Std.int(pitch * 100) / 100; // Round to 2 decimal places.
      menubarLabelPlaybackSpeed.text = 'Playback Speed - ${pitchDisplay}x';
    }

    menubarItemToggleToolboxDifficulty.onChange = event -> this.setToolboxState(CHART_EDITOR_TOOLBOX_DIFFICULTY_LAYOUT, event.value);
    menubarItemToggleToolboxMetadata.onChange = event -> this.setToolboxState(CHART_EDITOR_TOOLBOX_METADATA_LAYOUT, event.value);
    menubarItemToggleToolboxNotes.onChange = event -> this.setToolboxState(CHART_EDITOR_TOOLBOX_NOTEDATA_LAYOUT, event.value);
    menubarItemToggleToolboxEvents.onChange = event -> this.setToolboxState(CHART_EDITOR_TOOLBOX_EVENTDATA_LAYOUT, event.value);
    menubarItemToggleToolboxPlaytestProperties.onChange = event -> this.setToolboxState(CHART_EDITOR_TOOLBOX_PLAYTEST_PROPERTIES_LAYOUT, event.value);
    menubarItemToggleToolboxPlayerPreview.onChange = event -> this.setToolboxState(CHART_EDITOR_TOOLBOX_PLAYER_PREVIEW_LAYOUT, event.value);
    menubarItemToggleToolboxOpponentPreview.onChange = event -> this.setToolboxState(CHART_EDITOR_TOOLBOX_OPPONENT_PREVIEW_LAYOUT, event.value);

    // TODO: Pass specific HaxeUI components to add context menus to them.
    // registerContextMenu(null, Paths.ui('chart-editor/context/test'));
  }

  /**
   * Initialize TurboKeyHandlers and add them to the state (so `update()` is called)
   * We can then probe `keyHandler.activated` to see if the key combo's action should be taken.
   */
  function setupTurboKeyHandlers():Void
  {
    add(undoKeyHandler);
    add(redoKeyHandler);
    add(upKeyHandler);
    add(downKeyHandler);
    add(wKeyHandler);
    add(sKeyHandler);
    add(pageUpKeyHandler);
    add(pageDownKeyHandler);
  }

  /**
   * Setup timers and listerners to handle auto-save.
   */
  function setupAutoSave():Void
  {
    // Called when clicking the X button on the window.
    WindowUtil.windowExit.add(onWindowClose);

    // Called when the game crashes.
    CrashHandler.errorSignal.add(onWindowCrash);
    CrashHandler.criticalErrorSignal.add(onWindowCrash);

    saveDataDirty = false;
  }

  var displayAutosavePopup:Bool = false;

  /**
   * UPDATE FUNCTIONS
   */
  function autoSave(?beforePlaytest:Bool = false):Void
  {
    var needsAutoSave:Bool = saveDataDirty;

    saveDataDirty = false;

    // Auto-save preferences.
    writePreferences(needsAutoSave);

    // Auto-save the chart.
    #if html5
    // Auto-save to local storage.
    // TODO: Implement this.
    #else
    // Auto-save to temp file.
    if (needsAutoSave)
    {
      this.exportAllSongData(true, null);
      if (beforePlaytest)
      {
        displayAutosavePopup = true;
      }
      else
      {
        displayAutosavePopup = false;
        var absoluteBackupsPath:String = Path.join([Sys.getCwd(), ChartEditorImportExportHandler.BACKUPS_PATH]);
        this.infoWithActions('Auto-Save', 'Chart auto-saved to ${absoluteBackupsPath}.', [
          {
            text: "Take Me There",
            callback: openBackupsFolder,
          }
        ]);
      }
    }
    #end
  }

  /**
   * Open the backups folder in the file explorer.
   * Don't call this on HTML5.
   */
  function openBackupsFolder(?_):Bool
  {
    #if sys
    // TODO: Is there a way to open a folder and highlight a file in it?
    var absoluteBackupsPath:String = Path.join([Sys.getCwd(), ChartEditorImportExportHandler.BACKUPS_PATH]);
    WindowUtil.openFolder(absoluteBackupsPath);
    return true;
    #else
    trace('No file system access, cannot open backups folder.');
    return false;
    #end
  }

  /**
   * Called when the window was closed, to save a backup of the chart.
   * @param exitCode The exit code of the window. We use `-1` when calling the function due to a game crash.
   */
  function onWindowClose(exitCode:Int):Void
  {
    trace('Window exited with exit code: $exitCode');
    trace('Should save chart? $saveDataDirty');

    var needsAutoSave:Bool = saveDataDirty;

    writePreferences(needsAutoSave);

    if (needsAutoSave)
    {
      this.exportAllSongData(true, null);
    }
  }

  function onWindowCrash(message:String):Void
  {
    trace('Chart editor intercepted crash:');
    trace('${message}');

    trace('Should save chart? $saveDataDirty');

    var needsAutoSave:Bool = saveDataDirty;

    writePreferences(needsAutoSave);

    if (needsAutoSave)
    {
      this.exportAllSongData(true, null);
    }
  }

  function cleanupAutoSave():Void
  {
    WindowUtil.windowExit.remove(onWindowClose);
    CrashHandler.errorSignal.remove(onWindowCrash);
    CrashHandler.criticalErrorSignal.remove(onWindowCrash);
  }

  public override function update(elapsed:Float):Void
  {
    // Override F4 behavior to include the autosave.
    if (FlxG.keys.justPressed.F4)
    {
      quitChartEditor();
      return;
    }

    // dispatchEvent gets called here.
    super.update(elapsed);

    // These ones happen even if the modal dialog is open.
    handleMusicPlayback(elapsed);
    handleNoteDisplay();

    // These ones only happen if the modal dialog is not open.
    handleScrollKeybinds();
    handleSnap();
    handleCursor();

    handleMenubar();
    handleToolboxes();
    handlePlaybar();
    handlePlayhead();
    handleNotePreview();
    handleHealthIcons();

    handleFileKeybinds();
    handleEditKeybinds();
    handleViewKeybinds();
    handleTestKeybinds();
    handleHelpKeybinds();

    #if debug
    handleQuickWatch();
    #end

    handlePostUpdate();
  }

  /**
   * Beat hit while the song is playing.
   */
  override function beatHit():Bool
  {
    // dispatchEvent gets called here.
    if (!super.beatHit()) return false;

    if (metronomeVolume > 0.0 && this.subState == null && (audioInstTrack != null && audioInstTrack.isPlaying))
    {
      playMetronomeTick(Conductor.instance.currentBeat % 4 == 0);
    }

    return true;
  }

  /**
   * Step hit while the song is playing.
   */
  override function stepHit():Bool
  {
    // dispatchEvent gets called here.
    if (!super.stepHit()) return false;

    if (audioInstTrack != null && audioInstTrack.isPlaying)
    {
      if (healthIconDad != null) healthIconDad.onStepHit(Conductor.instance.currentStep);
      if (healthIconBF != null) healthIconBF.onStepHit(Conductor.instance.currentStep);
    }

    // Updating these every step keeps it more accurate.
    // playerPreviewDirty = true;
    // opponentPreviewDirty = true;

    return true;
  }

  /**
   * UPDATE HANDLERS
   */
  // ====================

  /**
   * Handle syncronizing the conductor with the music playback.
   */
  function handleMusicPlayback(elapsed:Float):Void
  {
    if (audioInstTrack != null)
    {
      // This normally gets called by FlxG.sound.update()
      // but we handle instrumental updates manually to prevent FlxG.sound.music.update()
      // from being called twice when we move to the PlayState.
      audioInstTrack.update(elapsed);

      // If the song starts 50ms in, make sure we start the song there.
      if (Conductor.instance.instrumentalOffset < 0)
      {
        if (audioInstTrack.time < -Conductor.instance.instrumentalOffset)
        {
          trace('Resetting instrumental time to ${- Conductor.instance.instrumentalOffset}ms');
          audioInstTrack.time = -Conductor.instance.instrumentalOffset;
        }
      }
    }

    if (audioInstTrack != null && audioInstTrack.isPlaying)
    {
      if (FlxG.keys.pressed.ALT)
      {
        // If middle mouse panning during song playback, we move ONLY the playhead, without scrolling. Neat!

        var oldStepTime:Float = Conductor.instance.currentStepTime;
        var oldSongPosition:Float = Conductor.instance.songPosition + Conductor.instance.instrumentalOffset;
        Conductor.instance.update(audioInstTrack.time);
        handleHitsounds(oldSongPosition, Conductor.instance.songPosition + Conductor.instance.instrumentalOffset);
        // Resync vocals.
        if (audioVocalTrackGroup != null && Math.abs(audioInstTrack.time - audioVocalTrackGroup.time) > 100)
        {
          audioVocalTrackGroup.time = audioInstTrack.time;
        }
        var diffStepTime:Float = Conductor.instance.currentStepTime - oldStepTime;

        // Move the playhead.
        playheadPositionInPixels += diffStepTime * GRID_SIZE;

        // We don't move the song to scroll position, or update the note sprites.
      }
      else
      {
        // Else, move the entire view.
        var oldSongPosition:Float = Conductor.instance.songPosition + Conductor.instance.instrumentalOffset;
        Conductor.instance.update(audioInstTrack.time);
        handleHitsounds(oldSongPosition, Conductor.instance.songPosition + Conductor.instance.instrumentalOffset);
        // Resync vocals.
        if (audioVocalTrackGroup != null && Math.abs(audioInstTrack.time - audioVocalTrackGroup.time) > 100)
        {
          audioVocalTrackGroup.time = audioInstTrack.time;
        }

        // We need time in fractional steps here to allow the song to actually play.
        // Also account for a potentially offset playhead.
        scrollPositionInPixels = (Conductor.instance.currentStepTime + Conductor.instance.instrumentalOffsetSteps) * GRID_SIZE - playheadPositionInPixels;

        // DO NOT move song to scroll position here specifically.

        // We need to update the note sprites.
        noteDisplayDirty = true;

        // Update the note preview viewport box.
        setNotePreviewViewportBounds(calculateNotePreviewViewportBounds());
      }
    }

    if (FlxG.keys.justPressed.SPACE && !isHaxeUIDialogOpen)
    {
      toggleAudioPlayback();
    }
  }

  /**
   * Handle using `renderedNotes` to display notes from `currentSongChartNoteData`.
   */
  function handleNoteDisplay():Void
  {
    if (noteDisplayDirty)
    {
      noteDisplayDirty = false;

      // Update for whether downscroll is enabled.
      renderedNotes.flipX = (isViewDownscroll);

      // Calculate the top and bottom of the view area.
      var viewAreaTopPixels:Float = MENU_BAR_HEIGHT;
      var visibleGridHeightPixels:Float = FlxG.height - MENU_BAR_HEIGHT - PLAYBAR_HEIGHT; // The area underneath the menu bar and playbar is not visible.
      var viewAreaBottomPixels:Float = viewAreaTopPixels + visibleGridHeightPixels;

      // Remove notes that are no longer visible and list the ones that are.
      var displayedNoteData:Array<SongNoteData> = [];
      for (noteSprite in renderedNotes.members)
      {
        if (noteSprite == null || noteSprite.noteData == null || !noteSprite.exists || !noteSprite.visible) continue;

        // Resolve an issue where dragging an event too far would cause it to be hidden.
        var isSelectedAndDragged = currentNoteSelection.fastContains(noteSprite.noteData) && (dragTargetCurrentStep != 0);

        if ((noteSprite.isNoteVisible(viewAreaBottomPixels, viewAreaTopPixels)
          && currentSongChartNoteData.fastContains(noteSprite.noteData))
          || isSelectedAndDragged)
        {
          // Note is already displayed and should remain displayed.
          displayedNoteData.push(noteSprite.noteData);

          // Update the note sprite's position.
          noteSprite.updateNotePosition(renderedNotes);
        }
        else
        {
          // This sprite is off-screen or was deleted.
          // Kill the note sprite and recycle it.
          noteSprite.noteData = null;
        }
      }
      // Sort the note data array, using an algorithm that is fast on nearly-sorted data.
      // We need this sorted to optimize indexing later.
      displayedNoteData.insertionSort(SortUtil.noteDataByTime.bind(FlxSort.ASCENDING));

      var displayedHoldNoteData:Array<SongNoteData> = [];
      for (holdNoteSprite in renderedHoldNotes.members)
      {
        if (holdNoteSprite == null || holdNoteSprite.noteData == null || !holdNoteSprite.exists || !holdNoteSprite.visible) continue;

        if (!holdNoteSprite.isHoldNoteVisible(FlxG.height - MENU_BAR_HEIGHT, GRID_TOP_PAD))
        {
          holdNoteSprite.kill();
        }
        else if (!currentSongChartNoteData.fastContains(holdNoteSprite.noteData) || holdNoteSprite.noteData.length == 0)
        {
          // This hold note was deleted.
          // Kill the hold note sprite and recycle it.
          holdNoteSprite.kill();
        }
        else if (displayedHoldNoteData.fastContains(holdNoteSprite.noteData))
        {
          // This hold note is a duplicate.
          // Kill the hold note sprite and recycle it.
          holdNoteSprite.kill();
        }
        else
        {
          displayedHoldNoteData.push(holdNoteSprite.noteData);
          // Update the event sprite's position.
          holdNoteSprite.updateHoldNotePosition(renderedNotes);
        }
      }
      // Sort the note data array, using an algorithm that is fast on nearly-sorted data.
      // We need this sorted to optimize indexing later.
      displayedHoldNoteData.insertionSort(SortUtil.noteDataByTime.bind(FlxSort.ASCENDING));

      // Remove events that are no longer visible and list the ones that are.
      var displayedEventData:Array<SongEventData> = [];
      for (eventSprite in renderedEvents.members)
      {
        if (eventSprite == null || eventSprite.eventData == null || !eventSprite.exists || !eventSprite.visible) continue;

        // Resolve an issue where dragging an event too far would cause it to be hidden.
        var isSelectedAndDragged = currentEventSelection.fastContains(eventSprite.eventData) && (dragTargetCurrentStep != 0);

        if ((eventSprite.isEventVisible(FlxG.height - MENU_BAR_HEIGHT, GRID_TOP_PAD)
          && currentSongChartEventData.fastContains(eventSprite.eventData))
          || isSelectedAndDragged)
        {
          // Event is already displayed and should remain displayed.
          displayedEventData.push(eventSprite.eventData);

          // Update the event sprite's position.
          eventSprite.updateEventPosition(renderedEvents);
        }
        else
        {
          // This event was deleted.
          // Kill the event sprite and recycle it.
          eventSprite.eventData = null;
        }
      }
      // Sort the note data array, using an algorithm that is fast on nearly-sorted data.
      // We need this sorted to optimize indexing later.
      displayedEventData.insertionSort(SortUtil.eventDataByTime.bind(FlxSort.ASCENDING));

      // Let's try testing only notes within a certain range of the view area.
      // TODO: I don't think this messes up really long sustains, does it?
      var viewAreaTopMs:Float = scrollPositionInMs - (Conductor.instance.measureLengthMs * 2); // Is 2 measures enough?
      var viewAreaBottomMs:Float = scrollPositionInMs + (Conductor.instance.measureLengthMs * 2); // Is 2 measures enough?

      // Add notes that are now visible.
      for (noteData in currentSongChartNoteData)
      {
        // Remember if we are already displaying this note.
        if (noteData == null) continue;
        // Check if we are outside a broad range around the view area.
        if (noteData.time < viewAreaTopMs || noteData.time > viewAreaBottomMs) continue;

        if (displayedNoteData.fastContains(noteData))
        {
          continue;
        }

        if (!ChartEditorNoteSprite.wouldNoteBeVisible(viewAreaBottomPixels, viewAreaTopPixels, noteData,
          renderedNotes)) continue; // Else, this note is visible and we need to render it!

        // Get a note sprite from the pool.
        // If we can reuse a deleted note, do so.
        // If a new note is needed, call buildNoteSprite.
        var noteSprite:ChartEditorNoteSprite = renderedNotes.recycle(() -> new ChartEditorNoteSprite(this));
        // trace('Creating new Note... (${renderedNotes.members.length})');
        noteSprite.parentState = this;

        // The note sprite handles animation playback and positioning.
        noteSprite.noteData = noteData;
        noteSprite.overrideStepTime = null;
        noteSprite.overrideData = null;

        // Setting note data resets the position relative to the group!
        // If we don't update the note position AFTER setting the note data, the note will be rendered offscreen at y=5000.
        noteSprite.updateNotePosition(renderedNotes);

        // Add hold notes that are now visible (and not already displayed).
        if (noteSprite.noteData != null && noteSprite.noteData.length > 0 && displayedHoldNoteData.indexOf(noteSprite.noteData) == -1)
        {
          var holdNoteSprite:ChartEditorHoldNoteSprite = renderedHoldNotes.recycle(() -> new ChartEditorHoldNoteSprite(this));
          // trace('Creating new HoldNote... (${renderedHoldNotes.members.length})');

          var noteLengthPixels:Float = noteSprite.noteData.getStepLength() * GRID_SIZE;

          holdNoteSprite.noteData = noteSprite.noteData;
          holdNoteSprite.noteDirection = noteSprite.noteData.getDirection();

          holdNoteSprite.setHeightDirectly(noteLengthPixels);

          holdNoteSprite.updateHoldNotePosition(renderedHoldNotes);
        }
      }

      // Add events that are now visible.
      for (eventData in currentSongChartEventData)
      {
        // Remember if we are already displaying this event.
        if (displayedEventData.indexOf(eventData) != -1)
        {
          continue;
        }

        if (!ChartEditorEventSprite.wouldEventBeVisible(viewAreaBottomPixels, viewAreaTopPixels, eventData, renderedNotes)) continue;

        // Else, this event is visible and we need to render it!

        // Get an event sprite from the pool.
        // If we can reuse a deleted event, do so.
        // If a new event is needed, call buildEventSprite.
        var eventSprite:ChartEditorEventSprite = renderedEvents.recycle(() -> new ChartEditorEventSprite(this), false, true);
        eventSprite.parentState = this;
        trace('Creating new Event... (${renderedEvents.members.length})');

        // The event sprite handles animation playback and positioning.
        eventSprite.eventData = eventData;
        eventSprite.overrideStepTime = null;

        // Setting event data resets position relative to the grid so we fix that.
        eventSprite.x += renderedEvents.x;
        eventSprite.y += renderedEvents.y;
      }

      // Add hold notes that have been made visible (but not their parents)
      for (noteData in currentSongChartNoteData)
      {
        // Is the note a hold note?
        if (noteData == null || noteData.length <= 0) continue;

        // Is the hold note rendered already?
        if (displayedHoldNoteData.indexOf(noteData) != -1) continue;

        // Is the hold note offscreen?
        if (!ChartEditorHoldNoteSprite.wouldHoldNoteBeVisible(viewAreaBottomPixels, viewAreaTopPixels, noteData, renderedHoldNotes)) continue;

        // Hold note should be rendered.
        var holdNoteFactory = function() {
          // TODO: Print some kind of warning if `renderedHoldNotes.members` is too high?
          return new ChartEditorHoldNoteSprite(this);
        }
        var holdNoteSprite:ChartEditorHoldNoteSprite = renderedHoldNotes.recycle(holdNoteFactory);

        var noteLengthPixels:Float = noteData.getStepLength() * GRID_SIZE;

        holdNoteSprite.noteData = noteData;
        holdNoteSprite.noteDirection = noteData.getDirection();

        holdNoteSprite.setHeightDirectly(noteLengthPixels);

        holdNoteSprite.updateHoldNotePosition(renderedHoldNotes);

        displayedHoldNoteData.push(noteData);
      }

      // Destroy all existing selection squares.
      for (member in renderedSelectionSquares.members)
      {
        // Killing the sprite is cheap because we can recycle it.
        member.kill();
      }

      // Readd selection squares for selected notes.
      // Recycle selection squares if possible.
      for (noteSprite in renderedNotes.members)
      {
        // TODO: Handle selection of hold notes.
        if (isNoteSelected(noteSprite.noteData))
        {
          // Determine if the note is being dragged and offset the vertical position accordingly.
          if (dragTargetCurrentStep != 0.0)
          {
            var stepTime:Float = (noteSprite.noteData == null) ? 0.0 : noteSprite.noteData.getStepTime();
            // Update the note's "ghost" step time.
            noteSprite.overrideStepTime = (stepTime + dragTargetCurrentStep).clamp(0, songLengthInSteps - (1 * noteSnapRatio));
            // Then reapply the note sprite's position relative to the grid.
            noteSprite.updateNotePosition(renderedNotes);
          }
          else
          {
            if (noteSprite.overrideStepTime != null)
            {
              // Reset the note's "ghost" step time.
              noteSprite.overrideStepTime = null;
              // Then reapply the note sprite's position relative to the grid.
              noteSprite.updateNotePosition(renderedNotes);
            }
          }

          // Determine if the note is being dragged and offset the horizontal position accordingly.
          if (dragTargetCurrentColumn != 0)
          {
            var data:Int = (noteSprite.noteData == null) ? 0 : noteSprite.noteData.data;
            // Update the note's "ghost" column.
            noteSprite.overrideData = gridColumnToNoteData((noteDataToGridColumn(data) + dragTargetCurrentColumn).clamp(0,
              ChartEditorState.STRUMLINE_SIZE * 2 - 1));
            // Then reapply the note sprite's position relative to the grid.
            noteSprite.updateNotePosition(renderedNotes);
          }
          else
          {
            if (noteSprite.overrideData != null)
            {
              // Reset the note's "ghost" column.
              noteSprite.overrideData = null;
              // Then reapply the note sprite's position relative to the grid.
              noteSprite.updateNotePosition(renderedNotes);
            }
          }

          // Then, render the selection square.
          var selectionSquare:ChartEditorSelectionSquareSprite = renderedSelectionSquares.recycle(buildSelectionSquare);

          // Set the position and size (because we might be recycling one with bad values).
          selectionSquare.noteData = noteSprite.noteData;
          selectionSquare.eventData = null;
          selectionSquare.x = noteSprite.x;
          selectionSquare.y = noteSprite.y;
          selectionSquare.width = GRID_SIZE;
          selectionSquare.height = GRID_SIZE;
        }
      }

      for (eventSprite in renderedEvents.members)
      {
        if (isEventSelected(eventSprite.eventData))
        {
          // Determine if the note is being dragged and offset the position accordingly.
          if (dragTargetCurrentStep > 0 || dragTargetCurrentColumn > 0)
          {
            var stepTime = (eventSprite.eventData == null) ? 0 : eventSprite.eventData.getStepTime();
            eventSprite.overrideStepTime = (stepTime + dragTargetCurrentStep).clamp(0, songLengthInSteps);
            // Then reapply the note sprite's position relative to the grid.
            eventSprite.updateEventPosition(renderedEvents);
          }
          else
          {
            if (eventSprite.overrideStepTime != null)
            {
              // Reset the note's "ghost" column.
              eventSprite.overrideStepTime = null;
              // Then reapply the note sprite's position relative to the grid.
              eventSprite.updateEventPosition(renderedEvents);
            }
          }

          // Then, render the selection square.
          var selectionSquare:ChartEditorSelectionSquareSprite = renderedSelectionSquares.recycle(buildSelectionSquare);

          // Set the position and size (because we might be recycling one with bad values).
          selectionSquare.noteData = null;
          selectionSquare.eventData = eventSprite.eventData;
          selectionSquare.x = eventSprite.x;
          selectionSquare.y = eventSprite.y;
          selectionSquare.width = eventSprite.width;
          selectionSquare.height = eventSprite.height;
        }
      }

      // Sort the notes DESCENDING. This keeps the sustain behind the associated note.
      renderedNotes.sort(FlxSort.byY, FlxSort.DESCENDING); // TODO: .group.insertionSort()

      // Sort the events DESCENDING. This keeps the sustain behind the associated note.
      renderedEvents.sort(FlxSort.byY, FlxSort.DESCENDING); // TODO: .group.insertionSort()
    }
  }

  /**
   * Handle keybinds for scrolling the chart editor grid.
   */
  function handleScrollKeybinds():Void
  {
    // Don't scroll when the user is interacting with the UI, unless a playbar button (the << >> ones) is pressed.
    if ((isHaxeUIFocused || isCursorOverHaxeUI) && playbarButtonPressed == null) return;

    var scrollAmount:Float = 0; // Amount to scroll the grid.
    var playheadAmount:Float = 0; // Amount to scroll the playhead relative to the grid.
    var shouldPause:Bool = false; // Whether to pause the song when scrolling.
    var shouldEase:Bool = false; // Whether to ease the scroll.

    // Handle scroll anchor
    if (scrollAnchorScreenPos != null)
    {
      var currentScreenPos = new FlxPoint(FlxG.mouse.screenX, FlxG.mouse.screenY);
      var distance = currentScreenPos - scrollAnchorScreenPos;

      var verticalDistance = distance.y;

      // How much scrolling should be done based on the distance of the cursor from the anchor.
      final ANCHOR_SCROLL_SPEED = 0.2;

      scrollAmount = ANCHOR_SCROLL_SPEED * verticalDistance;
      shouldPause = true;
    }

    // Mouse Wheel = Scroll
    if (FlxG.mouse.wheel != 0 && !FlxG.keys.pressed.CONTROL)
    {
      scrollAmount = -50 * FlxG.mouse.wheel;
      shouldPause = true;
    }

    // Up Arrow = Scroll Up
    if (upKeyHandler.activated && currentLiveInputStyle == None)
    {
      scrollAmount = -GRID_SIZE * 0.25 * 25.0;
      shouldPause = true;
    }
    // Down Arrow = Scroll Down
    if (downKeyHandler.activated && currentLiveInputStyle == None)
    {
      scrollAmount = GRID_SIZE * 0.25 * 25.0;
      shouldPause = true;
    }

    // W = Scroll Up (doesn't work with Ctrl+Scroll)
    if (wKeyHandler.activated && currentLiveInputStyle == None && !FlxG.keys.pressed.CONTROL)
    {
      scrollAmount = -GRID_SIZE * 0.25 * 25.0;
      shouldPause = true;
    }
    // S = Scroll Down (doesn't work with Ctrl+Scroll)
    if (sKeyHandler.activated && currentLiveInputStyle == None && !FlxG.keys.pressed.CONTROL)
    {
      scrollAmount = GRID_SIZE * 0.25 * 25.0;
      shouldPause = true;
    }

    // PAGE UP = Jump up to nearest measure
    if (pageUpKeyHandler.activated)
    {
      var measureHeight:Float = GRID_SIZE * 4 * Conductor.instance.beatsPerMeasure;
      var playheadPos:Float = scrollPositionInPixels + playheadPositionInPixels;
      var targetScrollPosition:Float = Math.floor(playheadPos / measureHeight) * measureHeight;
      // If we would move less than one grid, instead move to the top of the previous measure.
      var targetScrollAmount = Math.abs(targetScrollPosition - playheadPos);
      if (targetScrollAmount < GRID_SIZE)
      {
        targetScrollPosition -= GRID_SIZE * Constants.STEPS_PER_BEAT * Conductor.instance.beatsPerMeasure;
      }
      scrollAmount = targetScrollPosition - playheadPos;

      shouldPause = true;
    }
    if (playbarButtonPressed == 'playbarBack')
    {
      playbarButtonPressed = '';
      scrollAmount = -GRID_SIZE * 4 * Conductor.instance.beatsPerMeasure;
      shouldPause = true;
    }

    // PAGE DOWN = Jump down to nearest measure
    if (pageDownKeyHandler.activated)
    {
      var measureHeight:Float = GRID_SIZE * 4 * Conductor.instance.beatsPerMeasure;
      var playheadPos:Float = scrollPositionInPixels + playheadPositionInPixels;
      var targetScrollPosition:Float = Math.ceil(playheadPos / measureHeight) * measureHeight;
      // If we would move less than one grid, instead move to the top of the next measure.
      var targetScrollAmount = Math.abs(targetScrollPosition - playheadPos);
      if (targetScrollAmount < GRID_SIZE)
      {
        targetScrollPosition += GRID_SIZE * Constants.STEPS_PER_BEAT * Conductor.instance.beatsPerMeasure;
      }
      scrollAmount = targetScrollPosition - playheadPos;

      shouldPause = true;
    }
    if (playbarButtonPressed == 'playbarForward')
    {
      playbarButtonPressed = '';
      scrollAmount = GRID_SIZE * 4 * Conductor.instance.beatsPerMeasure;
      shouldPause = true;
    }

    // SHIFT + Scroll = Scroll Fast
    if (FlxG.keys.pressed.SHIFT)
    {
      scrollAmount *= 2;
    }
    // CONTROL + Scroll = Scroll Precise
    if (FlxG.keys.pressed.CONTROL)
    {
      scrollAmount /= 10;
    }

    // Alt + Drag = Scroll but move the playhead the same amount.
    if (FlxG.keys.pressed.ALT)
    {
      playheadAmount = scrollAmount;
      scrollAmount = 0;
      shouldPause = false;
    }

    // HOME = Scroll to Top
    if (FlxG.keys.justPressed.HOME)
    {
      // Scroll amount is the difference between the current position and the top.
      scrollAmount = 0 - this.scrollPositionInPixels;
      playheadAmount = 0 - this.playheadPositionInPixels;
      shouldPause = true;
    }
    if (playbarButtonPressed == 'playbarStart')
    {
      playbarButtonPressed = '';
      scrollAmount = 0 - this.scrollPositionInPixels;
      playheadAmount = 0 - this.playheadPositionInPixels;
      shouldPause = true;
    }

    // END = Scroll to Bottom
    if (FlxG.keys.justPressed.END)
    {
      // Scroll amount is the difference between the current position and the bottom.
      scrollAmount = this.songLengthInPixels - this.scrollPositionInPixels;
      shouldPause = true;
    }
    if (playbarButtonPressed == 'playbarEnd')
    {
      playbarButtonPressed = '';
      scrollAmount = this.songLengthInPixels - this.scrollPositionInPixels;
      shouldPause = true;
    }

    if (Math.abs(scrollAmount) > GRID_SIZE * 8)
    {
      shouldEase = true;
    }

    // Resync the conductor and audio tracks.
    if (scrollAmount != 0 || playheadAmount != 0)
    {
      this.playheadPositionInPixels += playheadAmount;
      if (shouldEase)
      {
        easeSongToScrollPosition(this.scrollPositionInPixels + scrollAmount);
      }
      else
      {
        // Apply the scroll amount.
        this.scrollPositionInPixels += scrollAmount;
        moveSongToScrollPosition();
      }
    }
    if (shouldPause) stopAudioPlayback();
  }

  /**
   * Handle changing the note snapping level.
   */
  function handleSnap():Void
  {
    if (currentLiveInputStyle == None)
    {
      if (FlxG.keys.justPressed.LEFT && !FlxG.keys.pressed.CONTROL)
      {
        noteSnapQuantIndex--;
        if (noteSnapQuantIndex < 0) noteSnapQuantIndex = SNAP_QUANTS.length - 1;
      }

      if (FlxG.keys.justPressed.RIGHT && !FlxG.keys.pressed.CONTROL)
      {
        noteSnapQuantIndex++;
        if (noteSnapQuantIndex >= SNAP_QUANTS.length) noteSnapQuantIndex = 0;
      }
    }
  }

  /**
   * Handle display of the mouse cursor.
   */
  function handleCursor():Void
  {
    // Mouse sounds
    if (FlxG.mouse.justPressed) FlxG.sound.play(Paths.sound("chartingSounds/ClickDown"));
    if (FlxG.mouse.justReleased) FlxG.sound.play(Paths.sound("chartingSounds/ClickUp"));

    // Note: If a menu is open in HaxeUI, don't handle cursor behavior.
    var shouldHandleCursor:Bool = !(isHaxeUIFocused || playbarHeadDragging || isHaxeUIDialogOpen)
      || (selectionBoxStartPos != null)
      || (dragTargetNote != null || dragTargetEvent != null);

    var eventColumn:Int = (STRUMLINE_SIZE * 2 + 1) - 1;

    // trace('shouldHandleCursor: $shouldHandleCursor');

    if (shouldHandleCursor)
    {
      // Over the course of this big conditional block,
      // we determine what the cursor should look like,
      // and fall back to the default cursor if none of the conditions are met.
      var targetCursorMode:Null<CursorMode> = null;

      if (gridTiledSprite == null) throw "ERROR: Tried to handle cursor, but gridTiledSprite is null! Check ChartEditorState.buildGrid()";

      var overlapsGrid:Bool = FlxG.mouse.overlaps(gridTiledSprite);

      // Cursor position relative to the grid.
      var cursorX:Float = FlxG.mouse.screenX - gridTiledSprite.x;
      var cursorY:Float = FlxG.mouse.screenY - gridTiledSprite.y;

      var overlapsSelectionBorder:Bool = overlapsGrid
        && ((cursorX % 40) < (GRID_SELECTION_BORDER_WIDTH / 2)
          || (cursorX % 40) > (40 - (GRID_SELECTION_BORDER_WIDTH / 2))
            || (cursorY % 40) < (GRID_SELECTION_BORDER_WIDTH / 2) || (cursorY % 40) > (40 - (GRID_SELECTION_BORDER_WIDTH / 2)));

      var overlapsSelection:Bool = FlxG.mouse.overlaps(renderedSelectionSquares);

      var overlapsHealthIcons:Bool = FlxG.mouse.overlaps(healthIconBF) || FlxG.mouse.overlaps(healthIconDad);

      if (FlxG.mouse.justPressedMiddle)
      {
        if (scrollAnchorScreenPos == null)
        {
          scrollAnchorScreenPos = new FlxPoint(FlxG.mouse.screenX, FlxG.mouse.screenY);
          selectionBoxStartPos = null;
        }
        else
        {
          scrollAnchorScreenPos = null;
        }
      }

      if (FlxG.mouse.justPressed)
      {
        if (scrollAnchorScreenPos != null)
        {
          scrollAnchorScreenPos = null;
        }
        else if (gridPlayheadScrollArea != null && FlxG.mouse.overlaps(gridPlayheadScrollArea) && !isCursorOverHaxeUI)
        {
          gridPlayheadScrollAreaPressed = true;
        }
        else if (notePreview != null && FlxG.mouse.overlaps(notePreview) && !isCursorOverHaxeUI)
        {
          // Clicked note preview
          notePreviewScrollAreaStartPos = new FlxPoint(FlxG.mouse.screenX, FlxG.mouse.screenY);
        }
        else if (!isCursorOverHaxeUI && (!overlapsGrid || overlapsSelectionBorder))
        {
          selectionBoxStartPos = new FlxPoint(FlxG.mouse.screenX, FlxG.mouse.screenY);
          // Drawing selection box.
          targetCursorMode = Crosshair;
        }
        else if (overlapsSelection)
        {
          // Do nothing
          trace('Clicked on a selected note!');
        }
      }

      if (gridPlayheadScrollAreaPressed && FlxG.mouse.released)
      {
        gridPlayheadScrollAreaPressed = false;
      }

      if (notePreviewScrollAreaStartPos != null && FlxG.mouse.released)
      {
        notePreviewScrollAreaStartPos = null;
      }

      if (gridPlayheadScrollAreaPressed)
      {
        // Clicked on the playhead scroll area.
        // Move the playhead to the cursor position.
        this.playheadPositionInPixels = FlxG.mouse.screenY - MENU_BAR_HEIGHT - GRID_TOP_PAD;
        moveSongToScrollPosition();

        // Cursor should be a grabby hand.
        if (targetCursorMode == null) targetCursorMode = Grabbing;
      }

      // The song position of the cursor, in steps.
      var cursorFractionalStep:Float = cursorY / GRID_SIZE;
      var cursorMs:Float = Conductor.instance.getStepTimeInMs(cursorFractionalStep);
      // Round the cursor step to the nearest snap quant.
      var cursorSnappedStep:Float = Math.floor(cursorFractionalStep / noteSnapRatio) * noteSnapRatio;
      var cursorSnappedMs:Float = Conductor.instance.getStepTimeInMs(cursorSnappedStep);

      // The direction value for the column at the cursor.
      var cursorGridPos:Int = Math.floor(cursorX / GRID_SIZE);
      var cursorColumn:Int = gridColumnToNoteData(cursorGridPos);

      if (selectionBoxStartPos != null)
      {
        var cursorXStart:Float = selectionBoxStartPos.x - gridTiledSprite.x;
        var cursorYStart:Float = selectionBoxStartPos.y - gridTiledSprite.y;

        var hasDraggedMouse:Bool = Math.abs(cursorX - cursorXStart) > DRAG_THRESHOLD || Math.abs(cursorY - cursorYStart) > DRAG_THRESHOLD;

        // Determine if we dragged the mouse at all.
        if (hasDraggedMouse)
        {
          // Handle releasing the selection box.
          if (FlxG.mouse.justReleased)
          {
            // We released the mouse. Select the notes in the box.
            var cursorFractionalStepStart:Float = cursorYStart / GRID_SIZE;
            var cursorStepStart:Int = Math.floor(cursorFractionalStepStart);
            var cursorMsStart:Float = Conductor.instance.getStepTimeInMs(cursorStepStart);
            var cursorColumnBase:Int = Math.floor(cursorX / GRID_SIZE);
            var cursorColumnBaseStart:Int = Math.floor(cursorXStart / GRID_SIZE);

            // Since this selects based on noteData directly,
            // we don't need to specifically exclude sustain pieces.

            // This logic is gross because the columns go 4567-0123-8.
            // We build a list of columns to select.
            var columnStart:Int = Std.int(Math.min(cursorColumnBase, cursorColumnBaseStart));
            var columnEnd:Int = Std.int(Math.max(cursorColumnBase, cursorColumnBaseStart));
            var columns:Array<Int> = [for (i in columnStart...(columnEnd + 1)) i].map(function(i:Int):Int {
              if (i >= eventColumn)
              {
                // Don't invert the event column.
                return eventColumn;
              }
              else if (i >= STRUMLINE_SIZE)
              {
                // Invert the player columns.
                return i - STRUMLINE_SIZE;
              }
              else if (i >= 0)
              {
                // Invert the opponent columns.
                return i + STRUMLINE_SIZE;
              }
              else
              {
                // Minimum of 0.
                return 0;
              }
            });

            if (columns.length > 0)
            {
              var notesToSelect:Array<SongNoteData> = currentSongChartNoteData;
              notesToSelect = SongDataUtils.getNotesInTimeRange(notesToSelect, Math.min(cursorMsStart, cursorMs), Math.max(cursorMsStart, cursorMs));
              notesToSelect = SongDataUtils.getNotesWithData(notesToSelect, columns);

              var eventsToSelect:Array<SongEventData> = [];

              if (columns.indexOf(eventColumn) != -1)
              {
                // The drag selection included the event column.
                eventsToSelect = currentSongChartEventData;
                eventsToSelect = SongDataUtils.getEventsInTimeRange(eventsToSelect, Math.min(cursorMsStart, cursorMs), Math.max(cursorMsStart, cursorMs));
              }

              if (notesToSelect.length > 0 || eventsToSelect.length > 0)
              {
                if (FlxG.keys.pressed.CONTROL)
                {
                  // Add to the selection.
                  performCommand(new SelectItemsCommand(notesToSelect, eventsToSelect));
                }
                else
                {
                  // Set the selection.
                  performCommand(new SetItemSelectionCommand(notesToSelect, eventsToSelect, currentNoteSelection, currentEventSelection));
                }
              }
              else
              {
                // We made a selection box, but it didn't select anything.

                if (!FlxG.keys.pressed.CONTROL)
                {
                  // Deselect all items.
                  var shouldDeselect:Bool = !wasCursorOverHaxeUI && (currentNoteSelection.length > 0 || currentEventSelection.length > 0);
                  if (shouldDeselect)
                  {
                    performCommand(new DeselectAllItemsCommand(currentNoteSelection, currentEventSelection));
                  }
                }
              }
            }
            else
            {
              // We made a selection box, but it didn't select any columns.
            }

            // Clear the selection box.
            selectionBoxStartPos = null;
            setSelectionBoxBounds();
          }
          else
          {
            // Clicking and dragging.

            // Scroll the screen if the mouse is above or below the grid.
            if (FlxG.mouse.screenY < MENU_BAR_HEIGHT)
            {
              // Scroll up.
              var diff:Float = MENU_BAR_HEIGHT - FlxG.mouse.screenY;
              scrollPositionInPixels -= diff * 0.5; // Too fast!
              moveSongToScrollPosition();
            }
            else if (FlxG.mouse.screenY > (playbarHeadLayout?.y ?? 0.0))
            {
              // Scroll down.
              var diff:Float = FlxG.mouse.screenY - (playbarHeadLayout?.y ?? 0.0);
              scrollPositionInPixels += diff * 0.5; // Too fast!
              moveSongToScrollPosition();
            }

            // Render the selection box.
            var selectionRect:FlxRect = new FlxRect();
            selectionRect.x = Math.min(FlxG.mouse.screenX, selectionBoxStartPos.x);
            selectionRect.y = Math.min(FlxG.mouse.screenY, selectionBoxStartPos.y);
            selectionRect.width = Math.abs(FlxG.mouse.screenX - selectionBoxStartPos.x);
            selectionRect.height = Math.abs(FlxG.mouse.screenY - selectionBoxStartPos.y);
            setSelectionBoxBounds(selectionRect);

            targetCursorMode = Crosshair;
          }
        }
        else if (FlxG.mouse.justReleased)
        {
          // Clear the selection box.
          selectionBoxStartPos = null;
          setSelectionBoxBounds();

          if (overlapsGrid)
          {
            // We clicked on the grid without moving the mouse.

            // Find the first note that is at the cursor position.
            var highlightedNote:Null<ChartEditorNoteSprite> = renderedNotes.members.find(function(note:ChartEditorNoteSprite):Bool {
              // If note.alive is false, the note is dead and awaiting recycling.
              return note.alive && FlxG.mouse.overlaps(note);
            });
            var highlightedEvent:Null<ChartEditorEventSprite> = null;
            if (highlightedNote == null)
            {
              highlightedEvent = renderedEvents.members.find(function(event:ChartEditorEventSprite):Bool {
                return event.alive && FlxG.mouse.overlaps(event);
              });
            }

            if (FlxG.keys.pressed.CONTROL)
            {
              if (highlightedNote != null && highlightedNote.noteData != null)
              {
                // TODO: Handle the case of clicking on a sustain piece.
                // Control click to select/deselect an individual note.
                if (isNoteSelected(highlightedNote.noteData))
                {
                  performCommand(new DeselectItemsCommand([highlightedNote.noteData], []));
                }
                else
                {
                  performCommand(new SelectItemsCommand([highlightedNote.noteData], []));
                }
              }
              else if (highlightedEvent != null && highlightedEvent.eventData != null)
              {
                // Control click to select/deselect an individual note.
                if (isEventSelected(highlightedEvent.eventData))
                {
                  performCommand(new DeselectItemsCommand([], [highlightedEvent.eventData]));
                }
                else
                {
                  performCommand(new SelectItemsCommand([], [highlightedEvent.eventData]));
                }
              }
              else
              {
                // Do nothing if you control-clicked on an empty space.
              }
            }
            else
            {
              if (highlightedNote != null && highlightedNote.noteData != null)
              {
                // Click a note to select it.
                performCommand(new SetItemSelectionCommand([highlightedNote.noteData], [], currentNoteSelection, currentEventSelection));
              }
              else if (highlightedEvent != null && highlightedEvent.eventData != null)
              {
                // Click an event to select it.
                performCommand(new SetItemSelectionCommand([], [highlightedEvent.eventData], currentNoteSelection, currentEventSelection));
              }
              else
              {
                // Click on an empty space to deselect everything.
                var shouldDeselect:Bool = !wasCursorOverHaxeUI && (currentNoteSelection.length > 0 || currentEventSelection.length > 0);
                if (shouldDeselect)
                {
                  performCommand(new DeselectAllItemsCommand(currentNoteSelection, currentEventSelection));
                }
              }
            }
          }
          else
          {
            // If we clicked and released outside the grid.

            if (!FlxG.keys.pressed.CONTROL)
            {
              // Deselect all items.
              var shouldDeselect:Bool = !wasCursorOverHaxeUI && (currentNoteSelection.length > 0 || currentEventSelection.length > 0);
              if (shouldDeselect)
              {
                performCommand(new DeselectAllItemsCommand(currentNoteSelection, currentEventSelection));
              }
            }
          }
        }
      }
      else if (notePreviewScrollAreaStartPos != null)
      {
        // Player is clicking and holding on note preview to scrub around.
        targetCursorMode = Grabbing;

        var clickedPosInPixels:Float = FlxMath.remapToRange(FlxG.mouse.screenY, (notePreview?.y ?? 0.0),
          (notePreview?.y ?? 0.0) + (notePreview?.height ?? 0.0), 0, songLengthInPixels);

        scrollPositionInPixels = clickedPosInPixels;
        moveSongToScrollPosition();
      }
      else if (scrollAnchorScreenPos != null)
      {
        // Cursor should be a scroll anchor.
        targetCursorMode = Scroll;
      }
      else if (dragTargetNote != null || dragTargetEvent != null)
      {
        if (FlxG.mouse.justReleased)
        {
          // Perform the actual drag operation.
          var dragDistanceSteps:Float = dragTargetCurrentStep;
          var dragDistanceMs:Float = 0;
          if (dragTargetNote != null && dragTargetNote.noteData != null)
          {
            dragDistanceMs = Conductor.instance.getStepTimeInMs(dragTargetNote.noteData.getStepTime() + dragDistanceSteps) - dragTargetNote.noteData.time;
          }
          else if (dragTargetEvent != null && dragTargetEvent.eventData != null)
          {
            dragDistanceMs = Conductor.instance.getStepTimeInMs(dragTargetEvent.eventData.getStepTime() + dragDistanceSteps) - dragTargetEvent.eventData.time;
          }
          var dragDistanceColumns:Int = dragTargetCurrentColumn;

          if (currentNoteSelection.length > 0 && currentEventSelection.length > 0)
          {
            // Both notes and events are selected.
            performCommand(new MoveItemsCommand(currentNoteSelection, currentEventSelection, dragDistanceMs, dragDistanceColumns));
          }
          else if (currentNoteSelection.length > 0)
          {
            // Only notes are selected.
            performCommand(new MoveNotesCommand(currentNoteSelection, dragDistanceMs, dragDistanceColumns));
          }
          else if (currentEventSelection.length > 0)
          {
            // Only events are selected.
            performCommand(new MoveEventsCommand(currentEventSelection, dragDistanceMs));
          }

          // Finished dragging. Release the note at the new position.
          dragTargetNote = null;
          dragTargetEvent = null;

          noteDisplayDirty = true;

          dragTargetCurrentStep = 0;
          dragTargetCurrentColumn = 0;
        }
        else
        {
          // Player is clicking and holding on a selected note or event to move the selection around.
          targetCursorMode = Grabbing;

          // Scroll the screen if the mouse is above or below the grid.
          if (FlxG.mouse.screenY < MENU_BAR_HEIGHT)
          {
            // Scroll up.
            var diff:Float = MENU_BAR_HEIGHT - FlxG.mouse.screenY;
            scrollPositionInPixels -= diff * 0.5; // Too fast!
            moveSongToScrollPosition();
          }
          else if (FlxG.mouse.screenY > (playbarHeadLayout?.y ?? 0.0))
          {
            // Scroll down.
            var diff:Float = FlxG.mouse.screenY - (playbarHeadLayout?.y ?? 0.0);
            scrollPositionInPixels += diff * 0.5; // Too fast!
            moveSongToScrollPosition();
          }

          // Calculate distance between the position dragged to and the original position.
          var stepTime:Float = 0;
          if (dragTargetNote != null && dragTargetNote.noteData != null)
          {
            stepTime = dragTargetNote.noteData.getStepTime();
          }
          else if (dragTargetEvent != null && dragTargetEvent.eventData != null)
          {
            stepTime = dragTargetEvent.eventData.getStepTime();
          }
          var dragDistanceSteps:Float = Conductor.instance.getTimeInSteps(cursorSnappedMs).clamp(0, songLengthInSteps - (1 * noteSnapRatio)) - stepTime;
          var data:Int = 0;
          var noteGridPos:Int = 0;
          if (dragTargetNote != null && dragTargetNote.noteData != null)
          {
            data = dragTargetNote.noteData.data;
            noteGridPos = noteDataToGridColumn(data);
          }
          else if (dragTargetEvent != null)
          {
            data = ChartEditorState.STRUMLINE_SIZE * 2 + 1;
          }
          var dragDistanceColumns:Int = cursorGridPos - noteGridPos;

          if (dragTargetCurrentStep != dragDistanceSteps || dragTargetCurrentColumn != dragDistanceColumns)
          {
            // Play a sound as we drag.
            this.playSound(Paths.sound('chartingSounds/noteLay'));

            trace('Dragged ${dragDistanceColumns} X and ${dragDistanceSteps} Y.');
            dragTargetCurrentStep = dragDistanceSteps;
            dragTargetCurrentColumn = dragDistanceColumns;

            noteDisplayDirty = true;
          }
        }
      }
      else if (currentPlaceNoteData != null)
      {
        // Handle extending the note as you drag.

        var stepTime:Float = inline currentPlaceNoteData.getStepTime();
        var dragLengthSteps:Float = Conductor.instance.getTimeInSteps(cursorSnappedMs) - stepTime;
        var dragLengthMs:Float = dragLengthSteps * Conductor.instance.stepLengthMs;
        var dragLengthPixels:Float = dragLengthSteps * GRID_SIZE;

        if (gridGhostNote != null && gridGhostNote.noteData != null && gridGhostHoldNote != null)
        {
          if (dragLengthSteps > 0)
          {
            if (dragLengthCurrent != dragLengthSteps)
            {
              stretchySounds = !stretchySounds;
              this.playSound(Paths.sound('chartingSounds/stretch' + (stretchySounds ? '1' : '2') + '_UI'));

              dragLengthCurrent = dragLengthSteps;
            }

            gridGhostHoldNote.visible = true;
            gridGhostHoldNote.noteData = gridGhostNote.noteData;
            gridGhostHoldNote.noteDirection = gridGhostNote.noteData.getDirection();

            gridGhostHoldNote.setHeightDirectly(dragLengthPixels, true);

            gridGhostHoldNote.updateHoldNotePosition(renderedHoldNotes);
          }
          else
          {
            gridGhostHoldNote.visible = false;
            gridGhostHoldNote.setHeightDirectly(0);
          }
        }

        if (FlxG.mouse.justReleased)
        {
          if (dragLengthSteps > 0)
          {
            this.playSound(Paths.sound('chartingSounds/stretchSNAP_UI'));
            // Apply the new length.
            performCommand(new ExtendNoteLengthCommand(currentPlaceNoteData, dragLengthMs));
          }

          // Finished dragging. Release the note.
          currentPlaceNoteData = null;
        }
        else
        {
          // Cursor should be a grabby hand.
          if (targetCursorMode == null) targetCursorMode = Grabbing;
        }
      }
      else
      {
        if (FlxG.mouse.justPressed)
        {
          // Just clicked to place a note.
          if (!isCursorOverHaxeUI && overlapsGrid && !overlapsSelectionBorder)
          {
            // We clicked on the grid without moving the mouse.

            // Find the first note that is at the cursor position.
            var highlightedNote:Null<ChartEditorNoteSprite> = renderedNotes.members.find(function(note:ChartEditorNoteSprite):Bool {
              // If note.alive is false, the note is dead and awaiting recycling.
              return note.alive && FlxG.mouse.overlaps(note);
            });
            var highlightedEvent:Null<ChartEditorEventSprite> = null;
            if (highlightedNote == null)
            {
              highlightedEvent = renderedEvents.members.find(function(event:ChartEditorEventSprite):Bool {
                // If event.alive is false, the event is dead and awaiting recycling.
                return event.alive && FlxG.mouse.overlaps(event);
              });
            }

            if (FlxG.keys.pressed.CONTROL)
            {
              // Control click to select/deselect an individual note.
              if (highlightedNote != null && highlightedNote.noteData != null)
              {
                if (isNoteSelected(highlightedNote.noteData))
                {
                  performCommand(new DeselectItemsCommand([highlightedNote.noteData], []));
                }
                else
                {
                  performCommand(new SelectItemsCommand([highlightedNote.noteData], []));
                }
              }
              else if (highlightedEvent != null && highlightedEvent.eventData != null)
              {
                if (isEventSelected(highlightedEvent.eventData))
                {
                  performCommand(new DeselectItemsCommand([], [highlightedEvent.eventData]));
                }
                else
                {
                  performCommand(new SelectItemsCommand([], [highlightedEvent.eventData]));
                }
              }
              else
              {
                // Do nothing when control clicking nothing.
              }
            }
            else
            {
              if (highlightedNote != null && highlightedNote.noteData != null)
              {
                if (isNoteSelected(highlightedNote.noteData))
                {
                  // Clicked a selected event, start dragging.
                  dragTargetNote = highlightedNote;
                }
                else
                {
                  // If you click an unselected note, and aren't holding Control, deselect everything else.
                  performCommand(new SetItemSelectionCommand([highlightedNote.noteData], [], currentNoteSelection, currentEventSelection));
                }
              }
              else if (highlightedEvent != null && highlightedEvent.eventData != null)
              {
                if (isEventSelected(highlightedEvent.eventData))
                {
                  // Clicked a selected event, start dragging.
                  dragTargetEvent = highlightedEvent;
                }
                else
                {
                  // If you click an unselected event, and aren't holding Control, deselect everything else.
                  performCommand(new SetItemSelectionCommand([], [highlightedEvent.eventData], currentNoteSelection, currentEventSelection));
                }
              }
              else
              {
                // Click a blank space to place a note and select it.

                if (cursorGridPos == eventColumn)
                {
                  // Create an event and place it in the chart.
                  // TODO: Figure out configuring event data.
                  var newEventData:SongEventData = new SongEventData(cursorSnappedMs, selectedEventKind, selectedEventData.clone());

                  performCommand(new AddEventsCommand([newEventData], FlxG.keys.pressed.CONTROL));
                }
                else
                {
                  // Create a note and place it in the chart.
                  var newNoteData:SongNoteData = new SongNoteData(cursorSnappedMs, cursorColumn, 0, selectedNoteKind.clone());

                  performCommand(new AddNotesCommand([newNoteData], FlxG.keys.pressed.CONTROL));

                  currentPlaceNoteData = newNoteData;
                }
              }
            }
          }
          else
          {
            // If we clicked and released outside the grid (or on HaxeUI), do nothing.
          }
        }

        var rightMouseUpdated:Bool = (FlxG.mouse.justPressedRight)
          || (FlxG.mouse.pressedRight && (FlxG.mouse.deltaX > 0 || FlxG.mouse.deltaY > 0));
        if (rightMouseUpdated && overlapsGrid)
        {
          // We right clicked on the grid.

          // Find the first note that is at the cursor position.
          var highlightedNote:Null<ChartEditorNoteSprite> = renderedNotes.members.find(function(note:ChartEditorNoteSprite):Bool {
            // If note.alive is false, the note is dead and awaiting recycling.
            return note.alive && FlxG.mouse.overlaps(note);
          });
          var highlightedEvent:Null<ChartEditorEventSprite> = null;
          if (highlightedNote == null)
          {
            highlightedEvent = renderedEvents.members.find(function(event:ChartEditorEventSprite):Bool {
              // If event.alive is false, the event is dead and awaiting recycling.
              return event.alive && FlxG.mouse.overlaps(event);
            });
          }

          if (highlightedNote != null && highlightedNote.noteData != null)
          {
            // TODO: Handle the case of clicking on a sustain piece.
            // Remove the note.
            performCommand(new RemoveNotesCommand([highlightedNote.noteData]));
          }
          else if (highlightedEvent != null && highlightedEvent.eventData != null)
          {
            // Remove the event.
            performCommand(new RemoveEventsCommand([highlightedEvent.eventData]));
          }
          else
          {
            // Right clicked on nothing.
          }
        }

        var isOrWillSelect = overlapsSelection || dragTargetNote != null || dragTargetEvent != null;
        // Handle grid cursor.
        if (!isCursorOverHaxeUI && overlapsGrid && !isOrWillSelect && !overlapsSelectionBorder && !gridPlayheadScrollAreaPressed)
        {
          // Indicate that we can place a note here.

          if (cursorGridPos == eventColumn)
          {
            if (gridGhostNote != null) gridGhostNote.visible = false;
            if (gridGhostHoldNote != null) gridGhostHoldNote.visible = false;

            if (gridGhostEvent == null) throw "ERROR: Tried to handle cursor, but gridGhostEvent is null! Check ChartEditorState.buildGrid()";

            var eventData:SongEventData = gridGhostEvent.eventData != null ? gridGhostEvent.eventData : new SongEventData(cursorMs, selectedEventKind, null);

            if (selectedEventKind != eventData.event)
            {
              eventData.event = selectedEventKind;
            }
            eventData.time = cursorSnappedMs;

            gridGhostEvent.visible = true;
            gridGhostEvent.eventData = eventData;
            gridGhostEvent.updateEventPosition(renderedEvents);

            targetCursorMode = Cell;
          }
          else
          {
            if (gridGhostEvent != null) gridGhostEvent.visible = false;

            if (gridGhostNote == null) throw "ERROR: Tried to handle cursor, but gridGhostNote is null! Check ChartEditorState.buildGrid()";

            var noteData:SongNoteData = gridGhostNote.noteData != null ? gridGhostNote.noteData : new SongNoteData(cursorMs, cursorColumn, 0, selectedNoteKind);

            if (cursorColumn != noteData.data || selectedNoteKind != noteData.kind)
            {
              noteData.kind = selectedNoteKind;
              noteData.data = cursorColumn;
              gridGhostNote.playNoteAnimation();
            }
            noteData.time = cursorSnappedMs;

            gridGhostNote.visible = true;
            gridGhostNote.noteData = noteData;
            gridGhostNote.updateNotePosition(renderedNotes);

            targetCursorMode = Cell;
          }
        }
        else
        {
          if (gridGhostNote != null) gridGhostNote.visible = false;
          if (gridGhostHoldNote != null) gridGhostHoldNote.visible = false;
          if (gridGhostEvent != null) gridGhostEvent.visible = false;
        }
      }

      if (targetCursorMode == null)
      {
        if (FlxG.mouse.pressed)
        {
          if (overlapsSelection)
          {
            targetCursorMode = Grabbing;
          }
          if (overlapsSelectionBorder)
          {
            targetCursorMode = Crosshair;
          }
        }
        else
        {
          if (!isCursorOverHaxeUI)
          {
            if (notePreview != null && FlxG.mouse.overlaps(notePreview))
            {
              targetCursorMode = Pointer;
            }
            else if (gridPlayheadScrollArea != null && FlxG.mouse.overlaps(gridPlayheadScrollArea))
            {
              targetCursorMode = Pointer;
            }
            else if (overlapsSelection)
            {
              targetCursorMode = Pointer;
            }
            else if (overlapsSelectionBorder)
            {
              targetCursorMode = Crosshair;
            }
            else if (overlapsGrid)
            {
              targetCursorMode = Cell;
            }
            else if (overlapsHealthIcons)
            {
              targetCursorMode = Pointer;
            }
          }
        }
      }

      // Actually set the cursor mode to the one we specified earlier.
      Cursor.cursorMode = targetCursorMode ?? Default;
    }
    else
    {
      if (gridGhostNote != null) gridGhostNote.visible = false;
      if (gridGhostHoldNote != null) gridGhostHoldNote.visible = false;
      if (gridGhostEvent != null) gridGhostEvent.visible = false;

      // Do not set Cursor.cursorMode here, because it will be set by the HaxeUI.
    }
  }

  function handleToolboxes():Void
  {
    handleDifficultyToolbox();
    handlePlayerPreviewToolbox();
    handleOpponentPreviewToolbox();
  }

  function handleDifficultyToolbox():Void
  {
    if (difficultySelectDirty)
    {
      difficultySelectDirty = false;

      // Manage the Select Difficulty tree view.
      var difficultyToolbox:Null<CollapsibleDialog> = this.getToolbox_OLD(CHART_EDITOR_TOOLBOX_DIFFICULTY_LAYOUT);
      if (difficultyToolbox == null) return;

      var treeView:Null<TreeView> = difficultyToolbox.findComponent('difficultyToolboxTree');
      if (treeView == null) return;

      // Clear the tree view so we can rebuild it.
      treeView.clearNodes();

      // , icon: 'haxeui-core/styles/default/haxeui_tiny.png'
      var treeSong:TreeViewNode = treeView.addNode({id: 'stv_song', text: 'S: $currentSongName'});
      treeSong.expanded = true;

      for (curVariation in availableVariations)
      {
        trace('DIFFICULTY TOOLBOX: Variation ${curVariation}');
        var variationMetadata:Null<SongMetadata> = songMetadata.get(curVariation);
        if (variationMetadata == null) continue;

        var treeVariation:TreeViewNode = treeSong.addNode(
          {
            id: 'stv_variation_$curVariation',
            text: 'V: ${curVariation.toTitleCase()}'
          });
        treeVariation.expanded = true;

        var difficultyList:Array<String> = variationMetadata.playData.difficulties;

        for (difficulty in difficultyList)
        {
          trace('DIFFICULTY TOOLBOX: Difficulty ${curVariation}_$difficulty');
          var _treeDifficulty:TreeViewNode = treeVariation.addNode(
            {
              id: 'stv_difficulty_${curVariation}_$difficulty',
              text: 'D: ${difficulty.toTitleCase()}'
            });
        }
      }

      treeView.onChange = onChangeTreeDifficulty;
      refreshDifficultyTreeSelection(treeView);
    }
  }

  function handlePlayerPreviewToolbox():Void
  {
    // Manage the Select Difficulty tree view.
    var charPreviewToolbox:Null<CollapsibleDialog> = this.getToolbox_OLD(CHART_EDITOR_TOOLBOX_PLAYER_PREVIEW_LAYOUT);
    if (charPreviewToolbox == null) return;

    // TODO: Re-enable the player preview once we figure out the performance issues.
    var charPlayer:Null<CharacterPlayer> = null; // charPreviewToolbox.findComponent('charPlayer');
    if (charPlayer == null) return;

    currentPlayerCharacterPlayer = charPlayer;

    if (playerPreviewDirty)
    {
      playerPreviewDirty = false;

      if (currentSongMetadata.playData.characters.player != charPlayer.charId)
      {
        if (healthIconBF != null) healthIconBF.characterId = currentSongMetadata.playData.characters.player;

        charPlayer.loadCharacter(currentSongMetadata.playData.characters.player);
        charPlayer.characterType = CharacterType.BF;
        charPlayer.flip = true;
        charPlayer.targetScale = 0.5;

        charPreviewToolbox.title = 'Player Preview - ${charPlayer.charName}';
      }

      if (charPreviewToolbox != null && !charPreviewToolbox.minimized)
      {
        charPreviewToolbox.width = charPlayer.width + 32;
        charPreviewToolbox.height = charPlayer.height + 64;
      }
    }
  }

  function handleOpponentPreviewToolbox():Void
  {
    // Manage the Select Difficulty tree view.
    var charPreviewToolbox:Null<CollapsibleDialog> = this.getToolbox_OLD(CHART_EDITOR_TOOLBOX_OPPONENT_PREVIEW_LAYOUT);
    if (charPreviewToolbox == null) return;

    // TODO: Re-enable the player preview once we figure out the performance issues.
    var charPlayer:Null<CharacterPlayer> = null; // charPreviewToolbox.findComponent('charPlayer');
    if (charPlayer == null) return;

    currentOpponentCharacterPlayer = charPlayer;

    if (opponentPreviewDirty)
    {
      opponentPreviewDirty = false;

      if (currentSongMetadata.playData.characters.opponent != charPlayer.charId)
      {
        if (healthIconDad != null) healthIconDad.characterId = currentSongMetadata.playData.characters.opponent;

        charPlayer.loadCharacter(currentSongMetadata.playData.characters.opponent);
        charPlayer.characterType = CharacterType.DAD;
        charPlayer.flip = false;
        charPlayer.targetScale = 0.5;

        charPreviewToolbox.title = 'Opponent Preview - ${charPlayer.charName}';
      }

      if (charPreviewToolbox != null && !charPreviewToolbox.minimized)
      {
        charPreviewToolbox.width = charPlayer.width + 32;
        charPreviewToolbox.height = charPlayer.height + 64;
      }
    }
  }

  /**
   * Handles display elements for the playbar at the bottom.
   */
  function handlePlaybar():Void
  {
    if (playbarHeadLayout == null) throw "ERROR: Tried to handle playbar, but playbarHeadLayout is null!";

    // Make sure the playbar is never nudged out of the correct spot.
    playbarHeadLayout.x = 4;
    playbarHeadLayout.y = FlxG.height - 48 - 8;

    // Move the playhead to match the song position, if we aren't dragging it.
    if (!playbarHeadDragging)
    {
      var songPosPercent = scrollPositionInPixels / (songLengthInPixels) * 100;

      if (playbarHeadLayout.playbarHead.value != songPosPercent) playbarHeadLayout.playbarHead.value = songPosPercent;
    }

    var songPos:Float = Conductor.instance.songPosition + Conductor.instance.instrumentalOffset;
    var songPosSeconds:String = Std.string(Math.floor((Math.abs(songPos) / 1000) % 60)).lpad('0', 2);
    var songPosMinutes:String = Std.string(Math.floor((Math.abs(songPos) / 1000) / 60)).lpad('0', 2);
    if (songPos < 0) songPosMinutes = '-' + songPosMinutes;
    var songPosString:String = '${songPosMinutes}:${songPosSeconds}';

    if (playbarSongPos.value != songPosString) playbarSongPos.value = songPosString;

    var songRemaining:Float = Math.max(songLengthInMs - songPos, 0.0);
    var songRemainingSeconds:String = Std.string(Math.floor((songRemaining / 1000) % 60)).lpad('0', 2);
    var songRemainingMinutes:String = Std.string(Math.floor((songRemaining / 1000) / 60)).lpad('0', 2);
    var songRemainingString:String = '-${songRemainingMinutes}:${songRemainingSeconds}';

    if (playbarSongRemaining.value != songRemainingString) playbarSongRemaining.value = songRemainingString;

    playbarNoteSnap.text = '1/${noteSnapQuant}';
<<<<<<< HEAD
    playbarDifficulty.text = "Difficulty: " + selectedDifficulty.toTitleCase();
    playbarBPM.text = 'BPM: ${Conductor.instance.currentTimeChange.bpm}';
=======
    playbarDifficulty.text = '${selectedDifficulty.toTitleCase()}';
    // playbarBPM.text = 'BPM: ${(Conductor.currentTimeChange?.bpm ?? 0.0)}';
>>>>>>> e1b92e88
  }

  function handlePlayhead():Void
  {
    // Place notes at the playhead.
    switch (currentLiveInputStyle)
    {
      case ChartEditorLiveInputStyle.WASD:
        if (FlxG.keys.justPressed.A) placeNoteAtPlayhead(4);
        if (FlxG.keys.justPressed.S) placeNoteAtPlayhead(5);
        if (FlxG.keys.justPressed.W) placeNoteAtPlayhead(6);
        if (FlxG.keys.justPressed.D) placeNoteAtPlayhead(7);

        if (FlxG.keys.justPressed.LEFT) placeNoteAtPlayhead(0);
        if (FlxG.keys.justPressed.DOWN) placeNoteAtPlayhead(1);
        if (FlxG.keys.justPressed.UP) placeNoteAtPlayhead(2);
        if (FlxG.keys.justPressed.RIGHT) placeNoteAtPlayhead(3);
      case ChartEditorLiveInputStyle.NumberKeys:
        // Flipped because Dad is on the left but represents data 0-3.
        if (FlxG.keys.justPressed.ONE) placeNoteAtPlayhead(4);
        if (FlxG.keys.justPressed.TWO) placeNoteAtPlayhead(5);
        if (FlxG.keys.justPressed.THREE) placeNoteAtPlayhead(6);
        if (FlxG.keys.justPressed.FOUR) placeNoteAtPlayhead(7);

        if (FlxG.keys.justPressed.FIVE) placeNoteAtPlayhead(0);
        if (FlxG.keys.justPressed.SIX) placeNoteAtPlayhead(1);
        if (FlxG.keys.justPressed.SEVEN) placeNoteAtPlayhead(2);
        if (FlxG.keys.justPressed.EIGHT) placeNoteAtPlayhead(3);
      case ChartEditorLiveInputStyle.None:
        // Do nothing.
    }
  }

  function placeNoteAtPlayhead(column:Int):Void
  {
    var playheadPos:Float = scrollPositionInPixels + playheadPositionInPixels;
    var playheadPosFractionalStep:Float = playheadPos / GRID_SIZE / noteSnapRatio;
    var playheadPosStep:Int = Std.int(Math.floor(playheadPosFractionalStep));
    var playheadPosSnappedMs:Float = playheadPosStep * Conductor.instance.stepLengthMs * noteSnapRatio;

    // Look for notes within 1 step of the playhead.
    var notesAtPos:Array<SongNoteData> = SongDataUtils.getNotesInTimeRange(currentSongChartNoteData, playheadPosSnappedMs,
      playheadPosSnappedMs + Conductor.instance.stepLengthMs * noteSnapRatio);
    notesAtPos = SongDataUtils.getNotesWithData(notesAtPos, [column]);

    if (notesAtPos.length == 0)
    {
      var newNoteData:SongNoteData = new SongNoteData(playheadPosSnappedMs, column, 0, selectedNoteKind);
      performCommand(new AddNotesCommand([newNoteData], FlxG.keys.pressed.CONTROL));
    }
    else
    {
      trace('Already a note there.');
    }
  }

  /**
   * Handle aligning the health icons next to the grid.
   */
  function handleHealthIcons():Void
  {
    if (healthIconsDirty)
    {
      var charDataBF = CharacterDataParser.fetchCharacterData(currentSongMetadata.playData.characters.player);
      var charDataDad = CharacterDataParser.fetchCharacterData(currentSongMetadata.playData.characters.opponent);
      if (healthIconBF != null)
      {
        healthIconBF.configure(charDataBF?.healthIcon);
        healthIconBF.size *= 0.5; // Make the icon smaller in Chart Editor.
        healthIconBF.flipX = !healthIconBF.flipX; // BF faces the other way.
      }
      if (healthIconDad != null)
      {
        healthIconDad.configure(charDataDad?.healthIcon);
        healthIconDad.size *= 0.5; // Make the icon smaller in Chart Editor.
      }
      healthIconsDirty = false;
    }

    // Right align, and visibly center, the BF health icon.
    if (healthIconBF != null)
    {
      // Base X position to the right of the grid.
      healthIconBF.x = (gridTiledSprite == null) ? (0) : (gridTiledSprite.x + gridTiledSprite.width + 45 - (healthIconBF.width / 2));
      healthIconBF.y = (gridTiledSprite == null) ? (0) : (MENU_BAR_HEIGHT + GRID_TOP_PAD + 30 - (healthIconBF.height / 2));
    }

    // Visibly center the Dad health icon.
    if (healthIconDad != null)
    {
      healthIconDad.x = (gridTiledSprite == null) ? (0) : (gridTiledSprite.x - 45 - (healthIconDad.width / 2));
      healthIconDad.y = (gridTiledSprite == null) ? (0) : (MENU_BAR_HEIGHT + GRID_TOP_PAD + 30 - (healthIconDad.height / 2));
    }
  }

  /**
   * Handle keybinds for File menu items.
   */
  function handleFileKeybinds():Void
  {
    // CTRL + N = New Chart
    if (FlxG.keys.pressed.CONTROL && FlxG.keys.justPressed.N && !isHaxeUIDialogOpen)
    {
      this.openWelcomeDialog(true);
    }

    // CTRL + O = Open Chart
    if (FlxG.keys.pressed.CONTROL && FlxG.keys.justPressed.O && !isHaxeUIDialogOpen)
    {
      this.openBrowseFNFC(true);
    }

    if (FlxG.keys.pressed.CONTROL && FlxG.keys.justPressed.S && !isHaxeUIDialogOpen)
    {
      if (currentWorkingFilePath == null || FlxG.keys.pressed.SHIFT)
      {
        // CTRL + SHIFT + S = Save As
        this.exportAllSongData(false, null, function(path:String) {
          // CTRL + SHIFT + S Successful
          this.success('Saved Chart', 'Chart saved successfully to ${path}.');
        }, function() {
          // CTRL + SHIFT + S Cancelled
        });
      }
      else
      {
        // CTRL + S = Save Chart
        this.exportAllSongData(true, currentWorkingFilePath);
        this.success('Saved Chart', 'Chart saved successfully to ${currentWorkingFilePath}.');
      }
    }

    // CTRL + Q = Quit to Menu
    if (FlxG.keys.pressed.CONTROL && FlxG.keys.justPressed.Q)
    {
      quitChartEditor();
    }
  }

  @:nullSafety(Off)
  function quitChartEditor():Void
  {
    autoSave();
    stopWelcomeMusic();
    // TODO: PR Flixel to make onComplete nullable.
    if (audioInstTrack != null) audioInstTrack.onComplete = null;
    FlxG.switchState(new MainMenuState());

    resetWindowTitle();
  }

  /**
   * Handle keybinds for edit menu items.
   */
  function handleEditKeybinds():Void
  {
    // CTRL + Z = Undo
    if (undoKeyHandler.activated)
    {
      undoLastCommand();
    }

    // CTRL + Y = Redo
    if (redoKeyHandler.activated)
    {
      redoLastCommand();
    }

    // CTRL + C = Copy
    if (FlxG.keys.pressed.CONTROL && FlxG.keys.justPressed.C)
    {
      if (currentNoteSelection.length > 0)
      {
        txtCopyNotif.visible = true;
        txtCopyNotif.text = "Copied " + currentNoteSelection.length + " notes to clipboard";
        txtCopyNotif.x = FlxG.mouse.x - (txtCopyNotif.width / 2);
        txtCopyNotif.y = FlxG.mouse.y - 16;
        FlxTween.tween(txtCopyNotif, {y: txtCopyNotif.y - 32}, 0.5,
          {
            type: FlxTween.ONESHOT,
            ease: FlxEase.quadOut,
            onComplete: function(_) {
              txtCopyNotif.visible = false;
            }
          });

        for (note in renderedNotes.members)
        {
          if (isNoteSelected(note.noteData))
          {
            FlxTween.globalManager.cancelTweensOf(note);
            FlxTween.globalManager.cancelTweensOf(note.scale);
            note.playNoteAnimation();
            var prevX:Float = note.scale.x;
            var prevY:Float = note.scale.y;

            note.scale.x *= 1.2;
            note.scale.y *= 1.2;

            note.angle = FlxG.random.bool() ? -10 : 10;
            FlxTween.tween(note, {"angle": 0}, 0.8, {ease: FlxEase.elasticOut});

            FlxTween.tween(note.scale, {"y": prevX, "x": prevY}, 0.7,
              {
                ease: FlxEase.elasticOut,
                onComplete: function(_) {
                  note.playNoteAnimation();
                }
              });
          }
        }
      }

      // We don't need a command for this since we can't undo it.
      SongDataUtils.writeItemsToClipboard(
        {
          notes: SongDataUtils.buildNoteClipboard(currentNoteSelection),
          events: SongDataUtils.buildEventClipboard(currentEventSelection),
        });
    }

    // CTRL + X = Cut
    if (FlxG.keys.pressed.CONTROL && FlxG.keys.justPressed.X)
    {
      // Cut selected notes.
      performCommand(new CutItemsCommand(currentNoteSelection, currentEventSelection));
    }

    // CTRL + V = Paste
    if (FlxG.keys.pressed.CONTROL && FlxG.keys.justPressed.V)
    {
      // CTRL + SHIFT + V = Paste Unsnapped.
      var targetMs:Float = if (FlxG.keys.pressed.SHIFT)
      {
        scrollPositionInMs + playheadPositionInMs;
      }
      else
      {
        var targetMs:Float = scrollPositionInMs + playheadPositionInMs;
        var targetStep:Float = Conductor.instance.getTimeInSteps(targetMs);
        var targetSnappedStep:Float = Math.floor(targetStep / noteSnapRatio) * noteSnapRatio;
        var targetSnappedMs:Float = Conductor.instance.getStepTimeInMs(targetSnappedStep);
        targetSnappedMs;
      }
      performCommand(new PasteItemsCommand(targetMs));
    }

    // DELETE = Delete
    var delete:Bool = FlxG.keys.justPressed.DELETE;

    // on macbooks, Delete == backspace
    #if mac
    delete = delete || FlxG.keys.justPressed.BACKSPACE;
    #end

    if (delete)
    {
      // Delete selected items.
      if (currentNoteSelection.length > 0 && currentEventSelection.length > 0)
      {
        performCommand(new RemoveItemsCommand(currentNoteSelection, currentEventSelection));
      }
      else if (currentNoteSelection.length > 0)
      {
        performCommand(new RemoveNotesCommand(currentNoteSelection));
      }
      else if (currentEventSelection.length > 0)
      {
        performCommand(new RemoveEventsCommand(currentEventSelection));
      }
    }

    // CTRL + F = Flip Notes
    if (FlxG.keys.pressed.CONTROL && FlxG.keys.justPressed.F)
    {
      // Flip selected notes.
      performCommand(new FlipNotesCommand(currentNoteSelection));
    }

    // CTRL + A = Select All
    if (FlxG.keys.pressed.CONTROL && FlxG.keys.justPressed.A)
    {
      // Select all items.
      performCommand(new SelectAllItemsCommand(currentNoteSelection, currentEventSelection));
    }

    // CTRL + I = Select Inverse
    if (FlxG.keys.pressed.CONTROL && FlxG.keys.justPressed.I)
    {
      // Select unselected items and deselect selected items.
      performCommand(new InvertSelectedItemsCommand(currentNoteSelection, currentEventSelection));
    }

    // CTRL + D = Select None
    if (FlxG.keys.pressed.CONTROL && FlxG.keys.justPressed.D)
    {
      // Deselect all items.
      performCommand(new DeselectAllItemsCommand(currentNoteSelection, currentEventSelection));
    }
  }

  /**
   * Handle keybinds for View menu items.
   */
  function handleViewKeybinds():Void
  {
    if (currentLiveInputStyle == None)
    {
      if (FlxG.keys.pressed.CONTROL && FlxG.keys.justPressed.LEFT)
      {
        incrementDifficulty(-1);
      }
      if (FlxG.keys.pressed.CONTROL && FlxG.keys.justPressed.RIGHT)
      {
        incrementDifficulty(1);
      }
      // Would bind Ctrl+A and Ctrl+D here, but they are already bound to Select All and Select None.
    }
  }

  /**
   * Handle keybinds for the Test menu items.
   */
  function handleTestKeybinds():Void
  {
    if (!isHaxeUIDialogOpen && !isHaxeUIFocused && FlxG.keys.justPressed.ENTER)
    {
      var minimal = FlxG.keys.pressed.SHIFT;
      this.hideAllToolboxes();
      testSongInPlayState(minimal);
    }
  }

  /**
   * Handle keybinds for Help menu items.
   */
  function handleHelpKeybinds():Void
  {
    // F1 = Open Help
    if (FlxG.keys.justPressed.F1) this.openUserGuideDialog();

    // DEBUG KEYBIND: Ctrl + Alt + Shift + L = Crash the game.
    #if debug
    if (FlxG.keys.pressed.CONTROL && FlxG.keys.pressed.ALT && FlxG.keys.pressed.SHIFT && FlxG.keys.justPressed.L)
    {
      throw "DEBUG: Crashing the chart editor!";
    }
    #end
  }

  override function handleQuickWatch():Void
  {
    super.handleQuickWatch();

    FlxG.watch.addQuick('musicTime', audioInstTrack?.time);

    FlxG.watch.addQuick('scrollPosInPixels', scrollPositionInPixels);
    FlxG.watch.addQuick('playheadPosInPixels', playheadPositionInPixels);

    FlxG.watch.addQuick("tapNotesRendered", renderedNotes?.members?.length);
    FlxG.watch.addQuick("holdNotesRendered", renderedHoldNotes?.members?.length);
    FlxG.watch.addQuick("eventsRendered", renderedEvents?.members?.length);
    FlxG.watch.addQuick("notesSelected", currentNoteSelection?.length);
    FlxG.watch.addQuick("eventsSelected", currentEventSelection?.length);
  }

  function handlePostUpdate():Void
  {
    wasCursorOverHaxeUI = isCursorOverHaxeUI;
  }

  /**
   * PLAYTEST FUNCTIONS
   */
  // ====================

  /**
   * Transitions to the Play State to test the song
   */
  function testSongInPlayState(minimal:Bool = false):Void
  {
    autoSave(true);

    stopWelcomeMusic();

    var startTimestamp:Float = 0;
    if (playtestStartTime) startTimestamp = scrollPositionInMs + playheadPositionInMs;

    var targetSong:Song;
    try
    {
      targetSong = Song.buildRaw(currentSongId, songMetadata.values(), availableVariations, songChartData, false);
    }
    catch (e)
    {
      this.error("Could Not Playtest", 'Got an error trying to playtest the song.\n${e}');
      return;
    }

    LogStyle.WARNING.openConsole = enabledDebuggerPopup;
    LogStyle.ERROR.openConsole = enabledDebuggerPopup;

    // TODO: Rework asset system so we can remove this.
    switch (currentSongStage)
    {
      case 'mainStage':
        Paths.setCurrentLevel('week1');
      case 'spookyMansion':
        Paths.setCurrentLevel('week2');
      case 'phillyTrain':
        Paths.setCurrentLevel('week3');
      case 'limoRide':
        Paths.setCurrentLevel('week4');
      case 'mallXmas' | 'mallEvil':
        Paths.setCurrentLevel('week5');
      case 'school' | 'schoolEvil':
        Paths.setCurrentLevel('week6');
      case 'tankmanBattlefield':
        Paths.setCurrentLevel('week7');
      case 'phillyStreets' | 'phillyBlazin':
        Paths.setCurrentLevel('weekend1');
    }

    subStateClosed.add(fixCamera);
    subStateClosed.add(resetConductorAfterTest);

    FlxTransitionableState.skipNextTransIn = false;
    FlxTransitionableState.skipNextTransOut = false;

    var targetState = new PlayState(
      {
        targetSong: targetSong,
        targetDifficulty: selectedDifficulty,
        // TODO: Add this.
        // targetCharacter: targetCharacter,
        practiceMode: playtestPracticeMode,
        minimalMode: minimal,
        startTimestamp: startTimestamp,
        overrideMusic: true,
      });

    // Override music.
    if (audioInstTrack != null)
    {
      FlxG.sound.music = audioInstTrack;
    }
    if (audioVocalTrackGroup != null) targetState.vocals = audioVocalTrackGroup;

    this.persistentUpdate = false;
    this.persistentDraw = false;
    stopWelcomeMusic();
    openSubState(targetState);
  }

  /**
   * COMMAND FUNCTIONS
   */
  // ====================

  /**
   * Perform (or redo) a command, then add it to the undo stack.
   *
   * @param command The command to perform.
   * @param purgeRedoStack If true, the redo stack will be cleared.
   */
  function performCommand(command:ChartEditorCommand, purgeRedoStack:Bool = true):Void
  {
    command.execute(this);
    undoHistory.push(command);
    commandHistoryDirty = true;
    if (purgeRedoStack) redoHistory = [];
  }

  /**
   * Undo a command, then add it to the redo stack.
   * @param command The command to undo.
   */
  function undoCommand(command:ChartEditorCommand):Void
  {
    command.undo(this);
    redoHistory.push(command);
    commandHistoryDirty = true;
  }

  /**
   * Undo the last command in the undo stack, then add it to the redo stack.
   */
  function undoLastCommand():Void
  {
    var command:Null<ChartEditorCommand> = undoHistory.pop();
    if (command == null)
    {
      trace('No actions to undo.');
      return;
    }
    undoCommand(command);
  }

  /**
   * Redo the last command in the redo stack, then add it to the undo stack.
   */
  function redoLastCommand():Void
  {
    var command:Null<ChartEditorCommand> = redoHistory.pop();
    if (command == null)
    {
      trace('No actions to redo.');
      return;
    }
    performCommand(command, false);
  }

  /**
   * GRAPHICS FUNCTIONS
   */
  // ====================

  /**
   * This is for the smaller green squares that appear over each note when you select them.
   */
  function buildSelectionSquare():ChartEditorSelectionSquareSprite
  {
    if (selectionSquareBitmap == null)
      throw "ERROR: Tried to build selection square, but selectionSquareBitmap is null! Check ChartEditorThemeHandler.updateSelectionSquare()";

    // FlxG.bitmapLog.add(selectionSquareBitmap, "selectionSquareBitmap");
    var result = new ChartEditorSelectionSquareSprite();
    result.loadGraphic(selectionSquareBitmap);
    return result;
  }

  /**
   * Fix a camera issue caused when closing the PlayState used when testing.
   */
  function fixCamera(_:FlxSubState = null):Void
  {
    FlxG.cameras.reset(new FlxCamera());
    FlxG.camera.focusOn(new FlxPoint(FlxG.width / 2, FlxG.height / 2));
    FlxG.camera.zoom = 1.0;

    add(this.root);
  }

  /**
   * AUDIO FUNCTIONS
   */
  // ====================

  function startAudioPlayback():Void
  {
    if (audioInstTrack != null)
    {
      audioInstTrack.play(false, audioInstTrack.time);
      if (audioVocalTrackGroup != null) audioVocalTrackGroup.play(false, audioInstTrack.time);
    }

    playbarPlay.text = '||'; // Pause
  }

  /**
   * Play the metronome tick sound.
   * @param high Whether to play the full beat sound rather than the quarter beat sound.
   */
  function playMetronomeTick(high:Bool = false):Void
  {
    this.playSound(Paths.sound('chartingSounds/metronome${high ? '1' : '2'}'), metronomeVolume);
  }

  function switchToCurrentInstrumental():Void
  {
    // ChartEditorAudioHandler
    this.switchToInstrumental(currentInstrumentalId, currentSongMetadata.playData.characters.player, currentSongMetadata.playData.characters.opponent);
  }

  function onSongLengthChanged():Void
  {
    if (gridTiledSprite != null) gridTiledSprite.height = songLengthInPixels;
    if (gridPlayheadScrollArea != null)
    {
      gridPlayheadScrollArea.setGraphicSize(Std.int(gridPlayheadScrollArea.width), songLengthInPixels);
      gridPlayheadScrollArea.updateHitbox();
    }

    // Remove any notes past the end of the song.
    var songCutoffPointSteps:Float = songLengthInSteps - 0.1;
    var songCutoffPointMs:Float = Conductor.instance.getStepTimeInMs(songCutoffPointSteps);
    currentSongChartNoteData = SongDataUtils.clampSongNoteData(currentSongChartNoteData, 0.0, songCutoffPointMs);
    currentSongChartEventData = SongDataUtils.clampSongEventData(currentSongChartEventData, 0.0, songCutoffPointMs);

    scrollPositionInPixels = 0;
    playheadPositionInPixels = 0;
    notePreviewDirty = true;
    notePreviewViewportBoundsDirty = true;
    noteDisplayDirty = true;
    moveSongToScrollPosition();
  }

  /**
   * CHART DATA FUNCTIONS
   */
  // ====================

  function sortChartData():Void
  {
    // TODO: .insertionSort()
    currentSongChartNoteData.sort(function(a:SongNoteData, b:SongNoteData):Int {
      return FlxSort.byValues(FlxSort.ASCENDING, a.time, b.time);
    });

    // TODO: .insertionSort()
    currentSongChartEventData.sort(function(a:SongEventData, b:SongEventData):Int {
      return FlxSort.byValues(FlxSort.ASCENDING, a.time, b.time);
    });
  }

  function isEventSelected(event:Null<SongEventData>):Bool
  {
    return event != null && currentEventSelection.indexOf(event) != -1;
  }

  function createDifficulty(variation:String, difficulty:String, scrollSpeed:Float = 1.0)
  {
    var variationMetadata:Null<SongMetadata> = songMetadata.get(variation);
    if (variationMetadata == null) return;

    variationMetadata.playData.difficulties.push(difficulty);

    var resultChartData = songChartData.get(variation);
    if (resultChartData == null)
    {
      resultChartData = new SongChartData([difficulty => scrollSpeed], [], [difficulty => []]);
      songChartData.set(variation, resultChartData);
    }
    else
    {
      resultChartData.scrollSpeed.set(difficulty, scrollSpeed);
      resultChartData.notes.set(difficulty, []);
    }

    difficultySelectDirty = true; // Force the Difficulty toolbox to update.
  }

  function incrementDifficulty(change:Int):Void
  {
    var currentDifficultyIndex:Int = availableDifficulties.indexOf(selectedDifficulty);
    var currentAllDifficultyIndex:Int = allDifficulties.indexOf(selectedDifficulty);

    if (currentDifficultyIndex == -1 || currentAllDifficultyIndex == -1)
    {
      trace('ERROR determining difficulty index!');
    }

    var isFirstDiff:Bool = currentAllDifficultyIndex == 0;
    var isLastDiff:Bool = (currentAllDifficultyIndex == allDifficulties.length - 1);

    var isFirstDiffInVariation:Bool = currentDifficultyIndex == 0;
    var isLastDiffInVariation:Bool = (currentDifficultyIndex == availableDifficulties.length - 1);

    trace(allDifficulties);

    if (change < 0 && isFirstDiff)
    {
      trace('At lowest difficulty! Do nothing.');
      return;
    }

    if (change > 0 && isLastDiff)
    {
      trace('At highest difficulty! Do nothing.');
      return;
    }

    if (change < 0)
    {
      trace('Decrement difficulty.');

      // If we reached this point, we are not at the lowest difficulty.
      if (isFirstDiffInVariation)
      {
        // Go to the previous variation, then last difficulty in that variation.
        var currentVariationIndex:Int = availableVariations.indexOf(selectedVariation);
        var prevVariation = availableVariations[currentVariationIndex - 1];
        selectedVariation = prevVariation;

        var prevDifficulty = availableDifficulties[availableDifficulties.length - 1];
        selectedDifficulty = prevDifficulty;

        Conductor.instance.mapTimeChanges(this.currentSongMetadata.timeChanges);

        refreshDifficultyTreeSelection();
        this.refreshToolbox(CHART_EDITOR_TOOLBOX_METADATA_LAYOUT);
      }
      else
      {
        // Go to previous difficulty in this variation.
        var prevDifficulty = availableDifficulties[currentDifficultyIndex - 1];
        selectedDifficulty = prevDifficulty;

        refreshDifficultyTreeSelection();
        this.refreshToolbox(CHART_EDITOR_TOOLBOX_METADATA_LAYOUT);
      }
    }
    else
    {
      trace('Increment difficulty.');

      // If we reached this point, we are not at the highest difficulty.
      if (isLastDiffInVariation)
      {
        // Go to next variation, then first difficulty in that variation.
        var currentVariationIndex:Int = availableVariations.indexOf(selectedVariation);
        var nextVariation = availableVariations[currentVariationIndex + 1];
        selectedVariation = nextVariation;

        var nextDifficulty = availableDifficulties[0];
        selectedDifficulty = nextDifficulty;

        refreshDifficultyTreeSelection();
        this.refreshToolbox(CHART_EDITOR_TOOLBOX_METADATA_LAYOUT);
      }
      else
      {
        // Go to next difficulty in this variation.
        var nextDifficulty = availableDifficulties[currentDifficultyIndex + 1];
        selectedDifficulty = nextDifficulty;

        refreshDifficultyTreeSelection();
        this.refreshToolbox(CHART_EDITOR_TOOLBOX_METADATA_LAYOUT);
      }
    }

    // Removed this notification because you can see your difficulty in the playbar now.
    // this.success('Switch Difficulty', 'Switched difficulty to ${selectedDifficulty.toTitleCase()}');
  }

  /**
   * SCROLLING FUNCTIONS
   */
  // ====================

  /**
   * When setting the scroll position, except when automatically scrolling during song playback,
   * we need to update the conductor's current step time and the timestamp of the audio tracks.
   */
  function moveSongToScrollPosition():Void
  {
    // Update the songPosition in the audio tracks.
    if (audioInstTrack != null)
    {
      audioInstTrack.time = scrollPositionInMs + playheadPositionInMs - Conductor.instance.instrumentalOffset;
      // Update the songPosition in the Conductor.
      Conductor.instance.update(audioInstTrack.time);
      if (audioVocalTrackGroup != null) audioVocalTrackGroup.time = audioInstTrack.time;
    }

    // We need to update the note sprites because we changed the scroll position.
    noteDisplayDirty = true;
  }

  /**
   * Smoothly ease the song to a new scroll position over a duration.
   * @param targetScrollPosition The desired value for the `scrollPositionInPixels`.
   */
  function easeSongToScrollPosition(targetScrollPosition:Float):Void
  {
    if (currentScrollEase != null) cancelScrollEase(currentScrollEase);

    currentScrollEase = FlxTween.tween(this, {scrollPositionInPixels: targetScrollPosition}, SCROLL_EASE_DURATION,
      {
        ease: FlxEase.quintInOut,
        onUpdate: this.onScrollEaseUpdate,
        onComplete: this.cancelScrollEase,
        type: ONESHOT
      });
  }

  /**
   * Callback function executed every frame that the scroll position is being eased.
   * @param _
   */
  function onScrollEaseUpdate(_:FlxTween):Void
  {
    moveSongToScrollPosition();
  }

  /**
   * Callback function executed when cancelling an existing scroll position ease.
   * Ensures that the ease is immediately cancelled and the scroll position is set to the target value.
   */
  function cancelScrollEase(_:FlxTween):Void
  {
    if (currentScrollEase != null)
    {
      @:privateAccess
      var targetScrollPosition:Float = currentScrollEase._properties.scrollPositionInPixels;

      currentScrollEase.cancel();
      currentScrollEase = null;
      this.scrollPositionInPixels = targetScrollPosition;
    }
  }

  /**
   * Fix the current scroll position after exiting the PlayState used when testing.
   */
  @:nullSafety(Off)
  function resetConductorAfterTest(_:FlxSubState = null):Void
  {
    this.persistentUpdate = true;
    this.persistentDraw = true;

    if (displayAutosavePopup)
    {
      displayAutosavePopup = false;
      Toolkit.callLater(() -> {
        var absoluteBackupsPath:String = Path.join([Sys.getCwd(), ChartEditorImportExportHandler.BACKUPS_PATH]);
        this.infoWithActions('Auto-Save', 'Chart auto-saved to ${absoluteBackupsPath}.', [
          {
            text: "Take Me There",
            callback: openBackupsFolder,
          }
        ]);
      });
    }

    moveSongToScrollPosition();

    fadeInWelcomeMusic(7, 10);

    // Reapply the volume.
    var instTargetVolume:Float = menubarItemVolumeInstrumental.value ?? 1.0;
    var vocalTargetVolume:Float = menubarItemVolumeVocals.value ?? 1.0;

    if (audioInstTrack != null)
    {
      audioInstTrack.volume = instTargetVolume;
      audioInstTrack.onComplete = null;
    }
    if (audioVocalTrackGroup != null) audioVocalTrackGroup.volume = vocalTargetVolume;
  }

  /**
   * HAXEUI FUNCTIONS
   */
  // ====================

  /**
   * Set the currently selected item in the Difficulty tree view to the node representing the current difficulty.
   * @param treeView The tree view to update. If `null`, the tree view will be found.
   */
  function refreshDifficultyTreeSelection(?treeView:TreeView):Void
  {
    if (treeView == null)
    {
      // Manage the Select Difficulty tree view.
      var difficultyToolbox:Null<CollapsibleDialog> = this.getToolbox_OLD(CHART_EDITOR_TOOLBOX_DIFFICULTY_LAYOUT);
      if (difficultyToolbox == null) return;

      treeView = difficultyToolbox.findComponent('difficultyToolboxTree');
      if (treeView == null) return;
    }

    var currentTreeDifficultyNode = getCurrentTreeDifficultyNode(treeView);
    if (currentTreeDifficultyNode != null) treeView.selectedNode = currentTreeDifficultyNode;
  }

  /**
   * Retrieve the node representing the current difficulty in the Difficulty tree view.
   * @param treeView The tree view to search. If `null`, the tree view will be found.
   * @return The node representing the current difficulty, or `null` if not found.
   */
  function getCurrentTreeDifficultyNode(?treeView:TreeView = null):Null<TreeViewNode>
  {
    if (treeView == null)
    {
      var difficultyToolbox:Null<CollapsibleDialog> = this.getToolbox_OLD(CHART_EDITOR_TOOLBOX_DIFFICULTY_LAYOUT);
      if (difficultyToolbox == null) return null;

      treeView = difficultyToolbox.findComponent('difficultyToolboxTree');
      if (treeView == null) return null;
    }

    var result:TreeViewNode = treeView.findNodeByPath('stv_song/stv_variation_$selectedVariation/stv_difficulty_${selectedVariation}_$selectedDifficulty',
      'id');
    if (result == null) return null;

    return result;
  }

  /**
   * Called when selecting a tree element in the Difficulty toolbox.
   * @param event The click event.
   */
  function onChangeTreeDifficulty(event:UIEvent):Void
  {
    // Get the newly selected node.
    var treeView:TreeView = cast event.target;
    var targetNode:TreeViewNode = treeView.selectedNode;

    if (targetNode == null)
    {
      trace('No target node!');
      // Reset the user's selection.
      var currentTreeDifficultyNode = getCurrentTreeDifficultyNode(treeView);
      if (currentTreeDifficultyNode != null) treeView.selectedNode = currentTreeDifficultyNode;
      return;
    }

    switch (targetNode.data.id.split('_')[1])
    {
      case 'difficulty':
        var variation:String = targetNode.data.id.split('_')[2];
        var difficulty:String = targetNode.data.id.split('_')[3];

        if (variation != null && difficulty != null)
        {
          trace('Changing difficulty to "$variation:$difficulty"');
          selectedVariation = variation;
          selectedDifficulty = difficulty;
          this.refreshToolbox(CHART_EDITOR_TOOLBOX_METADATA_LAYOUT);
        }
      // case 'song':
      // case 'variation':
      default:
        // Reset the user's selection.
        trace('Selected wrong node type, resetting selection.');
        var currentTreeDifficultyNode = getCurrentTreeDifficultyNode(treeView);
        if (currentTreeDifficultyNode != null) treeView.selectedNode = currentTreeDifficultyNode;
        this.refreshToolbox(CHART_EDITOR_TOOLBOX_METADATA_LAYOUT);
    }
  }

  /**
   * STATIC FUNCTIONS
   */
  // ====================

  function handleNotePreview():Void
  {
    if (notePreviewDirty && notePreview != null)
    {
      notePreviewDirty = false;

      // TODO: Only update the notes that have changed.
      notePreview.erase();
      notePreview.addNotes(currentSongChartNoteData, Std.int(songLengthInMs));
      notePreview.addSelectedNotes(currentNoteSelection, Std.int(songLengthInMs));
      notePreview.addEvents(currentSongChartEventData, Std.int(songLengthInMs));
    }

    if (notePreviewViewportBoundsDirty)
    {
      setNotePreviewViewportBounds(calculateNotePreviewViewportBounds());
    }
  }

  /**
   * Handles passive behavior of the menu bar, such as updating labels or enabled/disabled status.
   * Does not handle onClick ACTIONS of the menubar.
   */
  function handleMenubar():Void
  {
    if (commandHistoryDirty)
    {
      commandHistoryDirty = false;

      // Update the Undo and Redo buttons.
      if (undoHistory.length == 0)
      {
        // Disable the Undo button.
        menubarItemUndo.disabled = true;
        menubarItemUndo.text = 'Undo';
      }
      else
      {
        // Change the label to the last command.
        menubarItemUndo.disabled = false;
        menubarItemUndo.text = 'Undo ${undoHistory[undoHistory.length - 1].toString()}';
      }

      if (redoHistory.length == 0)
      {
        // Disable the Redo button.
        menubarItemRedo.disabled = true;
        menubarItemRedo.text = 'Redo';
      }
      else
      {
        // Change the label to the last command.
        menubarItemRedo.disabled = false;
        menubarItemRedo.text = 'Redo ${redoHistory[redoHistory.length - 1].toString()}';
      }
    }
  }

  /**
   * Handle the playback of hitsounds.
   */
  function handleHitsounds(oldSongPosition:Float, newSongPosition:Float):Void
  {
    if (!hitsoundsEnabled) return;

    // Assume notes are sorted by time.
    for (noteData in currentSongChartNoteData)
    {
      // Check for notes between the old and new song positions.

      if (noteData.time < oldSongPosition) // Note is in the past.
        continue;

      if (noteData.time > newSongPosition) // Note is in the future.
        return; // Assume all notes are also in the future.

      // Note was just hit.

      // Character preview.

      // NoteScriptEvent takes a sprite, ehe. Need to rework that.
      var tempNote:NoteSprite = new NoteSprite(NoteStyleRegistry.instance.fetchDefault());
      tempNote.noteData = noteData;
      tempNote.scrollFactor.set(0, 0);
      var event:NoteScriptEvent = new NoteScriptEvent(NOTE_HIT, tempNote, 1, true);
      dispatchEvent(event);

      // Calling event.cancelEvent() skips all the other logic! Neat!
      if (event.eventCanceled) continue;

      // Hitsounds.
      switch (noteData.getStrumlineIndex())
      {
        case 0: // Player
          if (hitsoundsEnabledPlayer) this.playSound(Paths.sound('chartingSounds/hitNotePlayer'), hitsoundVolume);
        case 1: // Opponent
          if (hitsoundsEnabledOpponent) this.playSound(Paths.sound('chartingSounds/hitNoteOpponent'), hitsoundVolume);
      }
    }
  }

  function stopAudioPlayback():Void
  {
    if (audioInstTrack != null) audioInstTrack.pause();
    if (audioVocalTrackGroup != null) audioVocalTrackGroup.pause();

    playbarPlay.text = '>';
  }

  function toggleAudioPlayback():Void
  {
    if (audioInstTrack == null) return;

    if (audioInstTrack.isPlaying)
    {
      // Pause
      stopAudioPlayback();
      fadeInWelcomeMusic(7, 10);
    }
    else
    {
      // Play
      startAudioPlayback();
      stopWelcomeMusic();
    }
  }

  public function postLoadInstrumental():Void
  {
    if (audioInstTrack != null)
    {
      // Prevent the time from skipping back to 0 when the song ends.
      audioInstTrack.onComplete = function() {
        if (audioInstTrack != null)
        {
          audioInstTrack.pause();
          // Keep the track at the end.
          audioInstTrack.time = audioInstTrack.length;
        }
        if (audioVocalTrackGroup != null) audioVocalTrackGroup.pause();
      };
    }
    else
    {
      trace('ERROR: Instrumental track is null!');
    }

    this.songLengthInMs = (audioInstTrack?.length ?? 1000.0) + Conductor.instance.instrumentalOffset;

    // Many things get reset when song length changes.
    healthIconsDirty = true;
  }

  /**
   * Clear the voices group.
   */
  public function clearVocals():Void
  {
    if (audioVocalTrackGroup != null) audioVocalTrackGroup.clear();
  }

  function isNoteSelected(note:Null<SongNoteData>):Bool
  {
    return note != null && currentNoteSelection.indexOf(note) != -1;
  }

  override function destroy():Void
  {
    super.destroy();

    cleanupAutoSave();

    // Hide the mouse cursor on other states.
    Cursor.hide();

    @:privateAccess
    ChartEditorNoteSprite.noteFrameCollection = null;
  }

  function applyCanQuickSave():Void
  {
    if (menubarItemSaveChart == null) return;

    if (currentWorkingFilePath == null)
    {
      menubarItemSaveChart.disabled = true;
    }
    else
    {
      menubarItemSaveChart.disabled = false;
    }
  }

  function applyWindowTitle():Void
  {
    var inner:String = 'New Chart';
    var cwfp:Null<String> = currentWorkingFilePath;
    if (cwfp != null)
    {
      inner = cwfp;
    }
    if (currentWorkingFilePath == null || saveDataDirty)
    {
      inner += '*';
    }
    WindowUtil.setWindowTitle('Friday Night Funkin\' Chart Editor - ${inner}');
  }

  function resetWindowTitle():Void
  {
    WindowUtil.setWindowTitle('Friday Night Funkin\'');
  }

  /**
   * Convert a note data value into a chart editor grid column number.
   */
  public static function noteDataToGridColumn(input:Int):Int
  {
    if (input < 0) input = 0;
    if (input >= (ChartEditorState.STRUMLINE_SIZE * 2 + 1))
    {
      // Don't invert the Event column.
      input = (ChartEditorState.STRUMLINE_SIZE * 2 + 1);
    }
    else
    {
      // Invert player and opponent columns.
      if (input >= ChartEditorState.STRUMLINE_SIZE)
      {
        input -= ChartEditorState.STRUMLINE_SIZE;
      }
      else
      {
        input += ChartEditorState.STRUMLINE_SIZE;
      }
    }
    return input;
  }

  /**
   * Convert a chart editor grid column number into a note data value.
   */
  public static function gridColumnToNoteData(input:Int):Int
  {
    if (input < 0) input = 0;
    if (input >= (ChartEditorState.STRUMLINE_SIZE * 2 + 1))
    {
      // Don't invert the Event column.
      input = (ChartEditorState.STRUMLINE_SIZE * 2 + 1);
    }
    else
    {
      // Invert player and opponent columns.
      if (input >= ChartEditorState.STRUMLINE_SIZE)
      {
        input -= ChartEditorState.STRUMLINE_SIZE;
      }
      else
      {
        input += ChartEditorState.STRUMLINE_SIZE;
      }
    }
    return input;
  }
}

/**
 * Available input modes for the chart editor state.
 */
enum ChartEditorLiveInputStyle
{
  /**
   * No hotkeys to place notes at the playbar.
   */
  None;

  /**
   * 1/2/3/4 to place notes on opponent's side, 5/6/7/8 to place notes on player's side.
   */
  NumberKeys;

  /**
   * WASD to place notes on opponent's side, arrow keys to place notes on player's side.
   */
  WASD;
}

typedef ChartEditorParams =
{
  /**
   * If non-null, load this song immediately instead of the welcome screen.
   */
  var ?fnfcTargetPath:String;

  /**
   * If non-null, load this song immediately instead of the welcome screen.
   */
  var ?targetSongId:String;
};

/**
 * Available themes for the chart editor state.
 */
enum ChartEditorTheme
{
  /**
   * The default theme for the chart editor.
   */
  Light;

  /**
   * A theme which introduces darker colors.
   */
  Dark;
}<|MERGE_RESOLUTION|>--- conflicted
+++ resolved
@@ -4424,13 +4424,8 @@
     if (playbarSongRemaining.value != songRemainingString) playbarSongRemaining.value = songRemainingString;
 
     playbarNoteSnap.text = '1/${noteSnapQuant}';
-<<<<<<< HEAD
-    playbarDifficulty.text = "Difficulty: " + selectedDifficulty.toTitleCase();
-    playbarBPM.text = 'BPM: ${Conductor.instance.currentTimeChange.bpm}';
-=======
     playbarDifficulty.text = '${selectedDifficulty.toTitleCase()}';
     // playbarBPM.text = 'BPM: ${(Conductor.currentTimeChange?.bpm ?? 0.0)}';
->>>>>>> e1b92e88
   }
 
   function handlePlayhead():Void

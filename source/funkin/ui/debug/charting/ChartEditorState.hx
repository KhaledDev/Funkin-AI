--- conflicted
+++ resolved
@@ -3913,15 +3913,9 @@
       switch (noteData.getStrumlineIndex())
       {
         case 0: // Player
-<<<<<<< HEAD
           if (hitsoundsEnabledPlayer) ChartEditorAudioHandler.playSound(Paths.sound('chartingSounds/hitNotePlayer'));
         case 1: // Opponent
           if (hitsoundsEnabledOpponent) ChartEditorAudioHandler.playSound(Paths.sound('chartingSounds/hitNoteOpponent'));
-=======
-          if (hitsoundsEnabledPlayer) ChartEditorAudioHandler.playSound(Paths.sound('ui/chart-editor/playerHitsound'));
-        case 1: // Opponent
-          if (hitsoundsEnabledOpponent) ChartEditorAudioHandler.playSound(Paths.sound('ui/chart-editor/opponentHitsound'));
->>>>>>> f14afc46
       }
     }
   }

--- conflicted
+++ resolved
@@ -1,14 +1,5 @@
 package funkin.ui.debug.charting;
 
-<<<<<<< HEAD
-=======
-import funkin.data.notestyle.NoteStyleRegistry;
-import funkin.ui.debug.charting.ChartEditorCommand;
-import funkin.play.song.SongData.SongPlayableChar;
-import funkin.play.character.BaseCharacter.CharacterType;
-import haxe.ui.containers.dialogs.CollapsibleDialog;
-import openfl.Assets;
->>>>>>> 7bd472e7
 import flixel.addons.display.FlxSliceSprite;
 import flixel.addons.display.FlxTiledSprite;
 import flixel.FlxSprite;
@@ -26,9 +17,11 @@
 import funkin.audio.visualize.PolygonSpectogram;
 import funkin.audio.VoicesGroup;
 import funkin.data.notestyle.NoteStyleRegistry;
+import funkin.data.notestyle.NoteStyleRegistry;
 import funkin.input.Cursor;
 import funkin.input.TurboKeyHandler;
 import funkin.modding.events.ScriptEvent;
+import funkin.play.character.BaseCharacter.CharacterType;
 import funkin.play.HealthIcon;
 import funkin.play.notes.NoteSprite;
 import funkin.play.notes.Strumline;
@@ -38,32 +31,26 @@
 import funkin.play.song.SongData.SongEventData;
 import funkin.play.song.SongData.SongMetadata;
 import funkin.play.song.SongData.SongNoteData;
+import funkin.play.song.SongData.SongPlayableChar;
 import funkin.play.song.SongDataUtils;
+import funkin.ui.debug.charting.ChartEditorCommand;
 import funkin.ui.debug.charting.ChartEditorCommand;
 import funkin.ui.debug.charting.ChartEditorThemeHandler.ChartEditorTheme;
 import funkin.ui.debug.charting.ChartEditorToolboxHandler.ChartEditorToolMode;
 import funkin.ui.haxeui.components.CharacterPlayer;
 import funkin.ui.haxeui.HaxeUIState;
-<<<<<<< HEAD
-=======
-import funkin.util.FileUtil;
 import funkin.util.Constants;
->>>>>>> 7bd472e7
 import funkin.util.DateUtil;
 import funkin.util.FileUtil;
 import funkin.util.SerializerUtil;
-<<<<<<< HEAD
 import funkin.util.SortUtil;
 import funkin.util.WindowUtil;
 import haxe.DynamicAccess;
-=======
-import funkin.util.WindowUtil;
-import haxe.DynamicAccess;
 import haxe.io.Bytes;
->>>>>>> 7bd472e7
 import haxe.io.Path;
 import haxe.ui.components.Label;
 import haxe.ui.components.Slider;
+import haxe.ui.containers.dialogs.CollapsibleDialog;
 import haxe.ui.containers.menus.MenuItem;
 import haxe.ui.containers.TreeView;
 import haxe.ui.containers.TreeViewNode;
@@ -73,6 +60,7 @@
 import haxe.ui.events.UIEvent;
 import haxe.ui.notifications.NotificationManager;
 import haxe.ui.notifications.NotificationType;
+import openfl.Assets;
 import openfl.display.BitmapData;
 import openfl.geom.Rectangle;
 
@@ -136,14 +124,11 @@
    * The height of the menu bar in the layout.
    */
   static final MENU_BAR_HEIGHT:Int = 32;
-<<<<<<< HEAD
 
   /**
    * The height of the playbar in the layout.
    */
   static final PLAYBAR_HEIGHT:Int = 48;
-=======
->>>>>>> 7bd472e7
 
   /**
    * Duration to wait before autosaving the chart.
@@ -1156,11 +1141,7 @@
 
     gridGhostNote = new ChartEditorNoteSprite(this);
     gridGhostNote.alpha = 0.6;
-<<<<<<< HEAD
     gridGhostNote.noteData = new SongNoteData(0, 0, 0, "");
-=======
-    gridGhostNote.noteData = new SongNoteData(-1, -1, 0, '');
->>>>>>> 7bd472e7
     gridGhostNote.visible = false;
     add(gridGhostNote);
 
@@ -2131,13 +2112,8 @@
       {
         // Handle extending the note as you drag.
 
-<<<<<<< HEAD
         // TODO: This should be beat snapped?
         var dragLengthSteps:Float = Conductor.getTimeInSteps(cursorMs) - currentPlaceNoteData.stepTime;
-=======
-        // Since use Math.floor and stepLengthMs here, the hold notes will be beat snapped.
-        var dragLengthSteps:Float = Math.floor((cursorMs - currentPlaceNoteData.time) / Conductor.stepLengthMs);
->>>>>>> 7bd472e7
 
         // Without this, the newly placed note feels too short compared to the user's input.
         var INCREMENT:Float = 1.0;
@@ -2462,20 +2438,8 @@
           continue;
         }
 
-<<<<<<< HEAD
         if (!ChartEditorNoteSprite.wouldNoteBeVisible(viewAreaBottomPixels, viewAreaTopPixels, noteData,
           renderedNotes)) continue; // Else, this note is visible and we need to render it!
-=======
-        // Get the position the note should be at.
-        var noteTimePixels:Float = noteData.time / Conductor.stepLengthMs * GRID_SIZE;
-
-        // Make sure the note appears when scrolling up.
-        var modifiedViewAreaTop:Float = viewAreaTop - GRID_SIZE;
-
-        if (noteTimePixels < modifiedViewAreaTop || noteTimePixels > viewAreaBottom) continue;
-
-        // Else, this note is visible and we need to render it!
->>>>>>> 7bd472e7
 
         // Get a note sprite from the pool.
         // If we can reuse a deleted note, do so.
@@ -2516,17 +2480,7 @@
           continue;
         }
 
-<<<<<<< HEAD
         if (!ChartEditorEventSprite.wouldEventBeVisible(viewAreaBottomPixels, viewAreaTopPixels, eventData, renderedNotes)) continue;
-=======
-        // Get the position the event should be at.
-        var eventTimePixels:Float = eventData.time / Conductor.stepLengthMs * GRID_SIZE;
-
-        // Make sure the event appears when scrolling up.
-        var modifiedViewAreaTop:Float = viewAreaTop - GRID_SIZE;
-
-        if (eventTimePixels < modifiedViewAreaTop || eventTimePixels > viewAreaBottom) continue;
->>>>>>> 7bd472e7
 
         // Else, this event is visible and we need to render it!
 
@@ -3406,7 +3360,6 @@
   }
 
   /**
-<<<<<<< HEAD
    * Clear the voices group.
    */
   public function clearVocals():Void
@@ -3416,16 +3369,12 @@
 
   /**
    * Load a vocal track for a given song and character and add it to the voices group.
-   */
-  public function loadVocalsFromAsset(path:String, charKey:String = null):Bool
-=======
-   * Loads a vocal track from an OpenFL asset.
+   *
    * @param path ID of the asset.
    * @param charKey Character to load the vocal track for.
    * @return Success or failure.
    */
   public function loadVocalsFromAsset(path:String, charKey:String = 'default'):Bool
->>>>>>> 7bd472e7
   {
     var vocalTrack:FlxSound = FlxG.sound.load(path, 1.0, false);
     if (vocalTrack != null)
@@ -3471,15 +3420,9 @@
 
     for (metadata in rawSongMetadata)
     {
-<<<<<<< HEAD
       var variation = (metadata.variation == null || metadata.variation == '') ? 'default' : metadata.variation;
-      this.songMetadata.set(variation, Reflect.copy(metadata));
-=======
-      var variation:String = (metadata.variation == null || metadata.variation == '') ? 'default' : metadata.variation;
-
-      songMetadata.set(variation, metadata);
+      songMetadata.set(variation, Reflect.copy(metadata));
       songChartData.set(variation, SongDataParser.parseSongChartData(songId, metadata.variation));
->>>>>>> 7bd472e7
     }
 
     loadSong(songMetadata, songChartData);
@@ -3489,21 +3432,10 @@
       audioInstTrack.stop();
       audioInstTrack = null;
     }
-    loadInstrumentalFromAsset(Paths.inst(songId));
-
-    if (audioVocalTrackGroup != null)
-    {
-      audioVocalTrackGroup.stop();
-      audioVocalTrackGroup.clear();
-    }
-    // Add player vocals.
-    if (currentSongCharacterPlayer != null) audioVocalTrackGroup.addPlayerVoice(new FlxSound().loadEmbedded(Assets.getSound(Paths.voices(songId,
-      '-$currentSongCharacterPlayer'))));
-    // Add opponent vocals.
-    if (currentSongCharacterOpponent != null) audioVocalTrackGroup.addOpponentVoice(new FlxSound().loadEmbedded(Assets.getSound(Paths.voices(songId,
-      '-$currentSongCharacterOpponent'))));
-
-<<<<<<< HEAD
+
+    Conductor.forceBPM(null); // Disable the forced BPM.
+    Conductor.mapTimeChanges(currentSongMetadata.timeChanges);
+
     sortChartData();
 
     clearVocals();
@@ -3515,9 +3447,6 @@
     {
       loadVocalsFromAsset(voicePath);
     }
-=======
-    postLoadInstrumental();
->>>>>>> 7bd472e7
 
     NotificationManager.instance.addNotification(
       {

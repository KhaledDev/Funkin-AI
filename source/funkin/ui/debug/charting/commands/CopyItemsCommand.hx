package funkin.ui.debug.charting.commands;

import funkin.data.song.SongData.SongNoteData;
import funkin.data.song.SongData.SongEventData;
import funkin.data.song.SongDataUtils;
import flixel.tweens.FlxEase;
import flixel.tweens.FlxTween;

/**
 * Command that copies a given set of notes and song events to the clipboard,
 * without deleting them from the chart editor.
 */
@:nullSafety
@:access(funkin.ui.debug.charting.ChartEditorState)
class CopyItemsCommand implements ChartEditorCommand
{
  var notes:Array<SongNoteData>;
  var events:Array<SongEventData>;

  public function new(notes:Array<SongNoteData>, events:Array<SongEventData>)
  {
    this.notes = notes;
    this.events = events;
  }

  public function execute(state:ChartEditorState):Void
  {
    // Calculate a single time offset for all the notes and events.
    var timeOffset:Null<Int> = state.currentNoteSelection.length > 0 ? Std.int(state.currentNoteSelection[0].time) : null;
    if (state.currentEventSelection.length > 0)
    {
      if (timeOffset == null || state.currentEventSelection[0].time < timeOffset)
      {
        timeOffset = Std.int(state.currentEventSelection[0].time);
      }
    }

    SongDataUtils.writeItemsToClipboard(
      {
        notes: SongDataUtils.buildNoteClipboard(state.currentNoteSelection, timeOffset),
        events: SongDataUtils.buildEventClipboard(state.currentEventSelection, timeOffset),
      });

    performVisuals(state);
  }

  function performVisuals(state:ChartEditorState):Void
  {
    var hasNotes:Bool = false;
    var hasEvents:Bool = false;

    // Wiggle copied notes.
    if (state.currentNoteSelection.length > 0)
    {
<<<<<<< HEAD
      // Display the "Copied Notes" text.
      if (state.txtCopyNotif != null)
      {
        state.txtCopyNotif.visible = true;
        state.txtCopyNotif.text = "Copied " + state.currentNoteSelection.length + " notes to clipboard";
        state.txtCopyNotif.x = FlxG.mouse.x - (state.txtCopyNotif.width / 2);
        state.txtCopyNotif.y = FlxG.mouse.y - 16;
        FlxTween.tween(state.txtCopyNotif, {y: state.txtCopyNotif.y - 32}, 0.5,
          {
            type: FlxTweenType.ONESHOT,
            ease: FlxEase.quadOut,
            onComplete: function(_) {
              state.txtCopyNotif.visible = false;
            }
          });
      }
=======
      hasNotes = true;
>>>>>>> f321c910

      for (note in state.renderedNotes.members)
      {
        if (state.isNoteSelected(note.noteData))
        {
          FlxTween.globalManager.cancelTweensOf(note);
          FlxTween.globalManager.cancelTweensOf(note.scale);
          note.playNoteAnimation();
          var prevX:Float = note.scale.x;
          var prevY:Float = note.scale.y;

          note.scale.x *= 1.2;
          note.scale.y *= 1.2;

          note.angle = FlxG.random.bool() ? -10 : 10;
          FlxTween.tween(note, {"angle": 0}, 0.8, {ease: FlxEase.elasticOut});

          FlxTween.tween(note.scale, {"y": prevX, "x": prevY}, 0.7,
            {
              ease: FlxEase.elasticOut,
              onComplete: function(_) {
                note.playNoteAnimation();
              }
            });
        }
      }
    }

    // Wiggle copied events.
    if (state.currentEventSelection.length > 0)
    {
      hasEvents = true;

      for (event in state.renderedEvents.members)
      {
        if (state.isEventSelected(event.eventData))
        {
          FlxTween.globalManager.cancelTweensOf(event);
          FlxTween.globalManager.cancelTweensOf(event.scale);
          event.playAnimation();
          var prevX:Float = event.scale.x;
          var prevY:Float = event.scale.y;

          event.scale.x *= 1.2;
          event.scale.y *= 1.2;

          event.angle = FlxG.random.bool() ? -10 : 10;
          FlxTween.tween(event, {"angle": 0}, 0.8, {ease: FlxEase.elasticOut});

          FlxTween.tween(event.scale, {"y": prevX, "x": prevY}, 0.7,
            {
              ease: FlxEase.elasticOut,
              onComplete: function(_) {
                event.playAnimation();
              }
            });
        }
      }
    }

    // Display the "Copied Notes" text.
    if ((hasNotes || hasEvents) && state.txtCopyNotif != null)
    {
      var copiedString:String = '';
      if (hasNotes)
      {
        var copiedNotes:Int = state.currentNoteSelection.length;
        copiedString += '${copiedNotes} note';
        if (copiedNotes > 1) copiedString += 's';

        if (hasEvents) copiedString += ' and ';
      }
      if (hasEvents)
      {
        var copiedEvents:Int = state.currentEventSelection.length;
        copiedString += '${state.currentEventSelection.length} event';
        if (copiedEvents > 1) copiedString += 's';
      }

      state.txtCopyNotif.visible = true;
      state.txtCopyNotif.text = 'Copied ${copiedString} to clipboard';
      state.txtCopyNotif.x = FlxG.mouse.x - (state.txtCopyNotif.width / 2);
      state.txtCopyNotif.y = FlxG.mouse.y - 16;
      FlxTween.tween(state.txtCopyNotif, {y: state.txtCopyNotif.y - 32}, 0.5,
        {
          type: FlxTween.ONESHOT,
          ease: FlxEase.quadOut,
          onComplete: function(_) {
            state.txtCopyNotif.visible = false;
          }
        });
    }
  }

  public function undo(state:ChartEditorState):Void
  {
    // This command is not undoable. Do nothing.
  }

  public function shouldAddToHistory(state:ChartEditorState):Bool
  {
    // This command is not undoable. Don't add it to the history.
    return false;
  }

  public function toString():String
  {
    var len:Int = notes.length + events.length;

    if (notes.length == 0) return 'Copy $len Events to Clipboard';
    else if (events.length == 0) return 'Copy $len Notes to Clipboard';
    else
      return 'Copy $len Items to Clipboard';
  }
}<|MERGE_RESOLUTION|>--- conflicted
+++ resolved
@@ -52,26 +52,7 @@
     // Wiggle copied notes.
     if (state.currentNoteSelection.length > 0)
     {
-<<<<<<< HEAD
-      // Display the "Copied Notes" text.
-      if (state.txtCopyNotif != null)
-      {
-        state.txtCopyNotif.visible = true;
-        state.txtCopyNotif.text = "Copied " + state.currentNoteSelection.length + " notes to clipboard";
-        state.txtCopyNotif.x = FlxG.mouse.x - (state.txtCopyNotif.width / 2);
-        state.txtCopyNotif.y = FlxG.mouse.y - 16;
-        FlxTween.tween(state.txtCopyNotif, {y: state.txtCopyNotif.y - 32}, 0.5,
-          {
-            type: FlxTweenType.ONESHOT,
-            ease: FlxEase.quadOut,
-            onComplete: function(_) {
-              state.txtCopyNotif.visible = false;
-            }
-          });
-      }
-=======
       hasNotes = true;
->>>>>>> f321c910
 
       for (note in state.renderedNotes.members)
       {

package funkin.ui.debug.latency;

import funkin.data.notestyle.NoteStyleRegistry;
import flixel.FlxSprite;
import flixel.FlxSubState;
import flixel.group.FlxGroup;
import flixel.group.FlxGroup.FlxTypedGroup;
import flixel.math.FlxMath;
import funkin.ui.MusicBeatSubState;
import flixel.sound.FlxSound;
import flixel.text.FlxText;
import flixel.util.FlxColor;
import funkin.audio.visualize.PolygonSpectogram;
import funkin.play.notes.NoteSprite;
import funkin.ui.debug.latency.CoolStatsGraph;
import openfl.events.KeyboardEvent;
import funkin.input.PreciseInputManager;
import funkin.play.notes.Strumline;
import funkin.play.notes.notestyle.NoteStyle;
import funkin.data.notestyle.NoteStyleData;
import funkin.data.notestyle.NoteStyleRegistry;
import funkin.data.song.SongData.SongNoteData;
import haxe.Timer;
import flixel.FlxCamera;

class LatencyState extends MusicBeatSubState
{
  var visualOffsetText:FlxText;
  var offsetText:FlxText;
  var noteGrp:Array<SongNoteData>;
  var strumLine:Strumline;

  var blocks:FlxTypedGroup<FlxSprite>;

  var songPosVis:FlxSprite;
  var songVisFollowVideo:FlxSprite;
  var songVisFollowAudio:FlxSprite;

  var beatTrail:FlxSprite;
  var diffGrp:FlxTypedGroup<FlxText>;
  var offsetsPerBeat:Array<Null<Int>> = [];
  var swagSong:FlxSound;

  var previousVolume:Float;

  var stateCamera:FlxCamera;

  /**
   * A local conductor instance for this testing class, in-case we are in a PlayState
   * because I'm too lazy to set the old variables for conductor stuff !
   */
  var localConductor:Conductor;

  // stores values of what the previous persistent draw/update stuff was, example if opened
  // from pause menu, we want to NOT draw persistently, but then resume drawing once closed
  var prevPersistentDraw:Bool;
  var prevPersistentUpdate:Bool;

  override function create()
  {
    super.create();

    prevPersistentDraw = FlxG.state.persistentDraw;
    prevPersistentUpdate = FlxG.state.persistentUpdate;

    FlxG.state.persistentDraw = false;
    FlxG.state.persistentUpdate = false;

    localConductor = new Conductor();
    conductorInUse = localConductor;

    stateCamera = new FlxCamera(0, 0, FlxG.width, FlxG.height);
    stateCamera.bgColor = FlxColor.BLACK;
    FlxG.cameras.add(stateCamera);

    var bg:FlxSprite = new FlxSprite().makeGraphic(FlxG.width, FlxG.height, FlxColor.BLACK);
    add(bg);

    if (FlxG.sound.music != null)
    {
      previousVolume = FlxG.sound.music.volume;
      FlxG.sound.music.volume = 0; // only want to mute the volume, incase we are coming from pause menu
    }
    else
      previousVolume = 1; // defaults to 1 if no music is playing 🤔 also fuck it, emoji in code comment

    swagSong = new FlxSound();
    swagSong.loadEmbedded(Paths.sound('soundTest'), true);
    swagSong.looped = true;
    swagSong.play();
    FlxG.sound.list.add(swagSong);

<<<<<<< HEAD
    PreciseInputManager.instance.onInputPressed.add(preciseInputPressed);

    PreciseInputManager.instance.onInputReleased.add(preciseInputReleased);
=======
    // funnyStatsGraph.hi
>>>>>>> 86c91d1e

    localConductor.forceBPM(60);

    noteGrp = [];

    diffGrp = new FlxTypedGroup<FlxText>();
    add(diffGrp);

    for (beat in 0...Math.floor(swagSong.length / (localConductor.stepLengthMs * 2)))
    {
      var beatTick:FlxSprite = new FlxSprite(songPosToX(beat * (localConductor.stepLengthMs * 2)), FlxG.height - 15);
      beatTick.makeGraphic(2, 15);
      beatTick.alpha = 0.3;
      add(beatTick);

      var offsetTxt:FlxText = new FlxText(songPosToX(beat * (localConductor.stepLengthMs * 2)), FlxG.height - 26, 0, "");
      offsetTxt.alpha = 0.5;
      diffGrp.add(offsetTxt);

      offsetsPerBeat.push(null);
    }

    songVisFollowAudio = new FlxSprite(0, FlxG.height - 20).makeGraphic(2, 20, FlxColor.YELLOW);
    add(songVisFollowAudio);

    songVisFollowVideo = new FlxSprite(0, FlxG.height - 20).makeGraphic(2, 20, FlxColor.BLUE);
    add(songVisFollowVideo);

    songPosVis = new FlxSprite(0, FlxG.height - 20).makeGraphic(2, 20, FlxColor.RED);
    add(songPosVis);

    beatTrail = new FlxSprite(0, songPosVis.y).makeGraphic(2, 20, FlxColor.PURPLE);
    beatTrail.alpha = 0.7;
    add(beatTrail);

    blocks = new FlxTypedGroup<FlxSprite>();
    add(blocks);

    for (i in 0...8)
    {
      var block = new FlxSprite(2, ((FlxG.height / 8) + 2) * i).makeGraphic(Std.int(FlxG.height / 8), Std.int((FlxG.height / 8) - 4));
      block.alpha = 0.1;
      blocks.add(block);
    }

    var strumlineBG:FlxSprite = new FlxSprite();
    add(strumlineBG);

    strumLine = new Strumline(NoteStyleRegistry.instance.fetchDefault(), true);
    strumLine.conductorInUse = localConductor;
    strumLine.screenCenter();
    add(strumLine);

    strumlineBG.x = strumLine.x;
    strumlineBG.makeGraphic(Std.int(strumLine.width), FlxG.height, 0xFFFFFFFF);
    strumlineBG.alpha = 0.1;

    visualOffsetText = new FlxText();
    visualOffsetText.setFormat(Paths.font("vcr.ttf"), 20);
    visualOffsetText.x = (FlxG.height / 8) + 10;
    visualOffsetText.y = 10;
    visualOffsetText.fieldWidth = strumLine.x - visualOffsetText.x - 10;
    add(visualOffsetText);

    offsetText = new FlxText();
    offsetText.setFormat(Paths.font("vcr.ttf"), 20);
    offsetText.x = strumLine.x + strumLine.width + 10;
    offsetText.y = 10;
    offsetText.fieldWidth = FlxG.width - offsetText.x - 10;
    add(offsetText);

    var helpText:FlxText = new FlxText();
    helpText.setFormat(Paths.font("vcr.ttf"), 20);
    helpText.text = "Press ESC to return to main menu";
    helpText.x = FlxG.width - helpText.width;
    helpText.y = FlxG.height - (helpText.height * 2) - 2;
    add(helpText);

    regenNoteData();
  }

  function preciseInputPressed(event:PreciseInputEvent)
  {
    generateBeatStuff(event);
    strumLine.pressKey(event.noteDirection);
    strumLine.playPress(event.noteDirection);
  }

  function preciseInputReleased(event:PreciseInputEvent)
  {
    strumLine.playStatic(event.noteDirection);
    strumLine.releaseKey(event.noteDirection);
  }

  override public function close():Void
  {
    PreciseInputManager.instance.onInputPressed.remove(preciseInputPressed);
    PreciseInputManager.instance.onInputReleased.remove(preciseInputReleased);

    FlxG.sound.music.volume = previousVolume;
    swagSong.stop();
    FlxG.sound.list.remove(swagSong);

    FlxG.cameras.remove(stateCamera);

    FlxG.state.persistentDraw = prevPersistentDraw;
    FlxG.state.persistentUpdate = prevPersistentUpdate;
    super.close();
  }

  function regenNoteData()
  {
    for (i in 0...32)
    {
      var note:SongNoteData = new SongNoteData((localConductor.stepLengthMs * 2) * i, 1);
      noteGrp.push(note);
    }

    strumLine.applyNoteData(noteGrp);
  }

  override function stepHit():Bool
  {
    if (localConductor.currentStep % 4 == 2)
    {
      blocks.members[((localConductor.currentBeat % 8) + 1) % 8].alpha = 0.5;
    }

    return super.stepHit();
  }

  override function beatHit():Bool
  {
    if (localConductor.currentBeat % 8 == 0) blocks.forEach(blok -> {
      blok.alpha = 0.1;
    });

    blocks.members[localConductor.currentBeat % 8].alpha = 1;
    // block.visible = !block.visible;

    return super.beatHit();
  }

  override function update(elapsed:Float)
  {
    /* trace("1: " + swagSong.frfrTime);
      @:privateAccess
      trace(FlxG.sound.music._channel.position);
     */

    localConductor.update(swagSong.time, false, true);

    // localConductor.songPosition += (Timer.stamp() * 1000) - FlxG.sound.music.prevTimestamp;

    songPosVis.x = songPosToX(localConductor.songPosition);
    songVisFollowAudio.x = songPosToX(localConductor.songPosition - localConductor.audioVisualOffset);
    songVisFollowVideo.x = songPosToX(localConductor.songPosition - localConductor.inputOffset);

    visualOffsetText.text = "Visual Offset: " + localConductor.audioVisualOffset + "ms";
    visualOffsetText.text += "\n\nYou can press SPACE+Left/Right to change this value.";
    visualOffsetText.text += "\n\nYou can hold SHIFT to step 1ms at a time";

    offsetText.text = "INPUT Offset (Left/Right to change): " + localConductor.inputOffset + "ms";
    offsetText.text += "\n\nYou can hold SHIFT to step 1ms at a time";

    var avgOffsetInput:Float = 0;

    var loopInd:Int = 0;
    for (offsetThing in offsetsPerBeat)
    {
      if (offsetThing == null) continue;
      avgOffsetInput += offsetThing;
      loopInd++;
    }

    avgOffsetInput /= loopInd;

    offsetText.text += "\n\nEstimated average input offset needed: " + avgOffsetInput;

    var multiply:Int = 10;

    if (FlxG.keys.pressed.SHIFT) multiply = 1;

    if (FlxG.keys.pressed.CONTROL || FlxG.keys.pressed.SPACE)
    {
      if (FlxG.keys.justPressed.RIGHT)
      {
        localConductor.audioVisualOffset += 1 * multiply;
      }

      if (FlxG.keys.justPressed.LEFT)
      {
        localConductor.audioVisualOffset -= 1 * multiply;
      }
    }
    else
    {
      if (FlxG.keys.anyJustPressed([LEFT, RIGHT]))
      {
        if (FlxG.keys.justPressed.RIGHT)
        {
          localConductor.inputOffset += 1 * multiply;
        }

        if (FlxG.keys.justPressed.LEFT)
        {
          localConductor.inputOffset -= 1 * multiply;
        }

        // reset the average, so you don't need to wait a full loop to start getting averages
        // also reset each text member
        offsetsPerBeat = [];
        diffGrp.forEach(memb -> memb.text = "");
      }
    }

<<<<<<< HEAD
    if (FlxG.keys.justPressed.ESCAPE)
    {
      close();
    }
=======
    noteGrp.forEach(function(daNote:NoteSprite) {
      daNote.y = (strumLine.y - ((Conductor.instance.songPosition - Conductor.instance.instrumentalOffset) - daNote.noteData.time) * 0.45);
      daNote.x = strumLine.x + 30;

      if (daNote.y < strumLine.y) daNote.alpha = 0.5;

      if (daNote.y < 0 - daNote.height)
      {
        daNote.alpha = 1;
        // daNote.data.strumTime += Conductor.instance.beatLengthMs * 8;
      }
    });
>>>>>>> 86c91d1e

    super.update(elapsed);
  }

  function generateBeatStuff(event:PreciseInputEvent)
  {
    // localConductor.update(swagSong.getTimeWithDiff());

    var inputLatencyMs:Float = haxe.Int64.toInt(PreciseInputManager.getCurrentTimestamp() - event.timestamp) / 1000.0 / 1000.0;
    // trace("input latency: " + inputLatencyMs + "ms");
    // trace("cur timestamp: " + PreciseInputManager.getCurrentTimestamp() + "ns");
    // trace("event timestamp: " + event.timestamp + "ns");
    // trace("songtime: " + localConductor.getTimeWithDiff(swagSong) + "ms");

    var closestBeat:Int = Math.round(localConductor.getTimeWithDiff(swagSong) / (localConductor.stepLengthMs * 2)) % diffGrp.members.length;
    var getDiff:Float = localConductor.getTimeWithDiff(swagSong) - (closestBeat * (localConductor.stepLengthMs * 2));
    // getDiff -= localConductor.inputOffset;
    getDiff -= inputLatencyMs;
    getDiff -= localConductor.audioVisualOffset;

    // lil fix for end of song
    if (closestBeat == 0 && getDiff >= localConductor.stepLengthMs * 2) getDiff -= swagSong.length;

    beatTrail.x = songPosVis.x;

    diffGrp.members[closestBeat].text = getDiff + "ms";
    offsetsPerBeat[closestBeat] = Math.round(getDiff);
  }

  function songPosToX(pos:Float):Float
  {
    return FlxMath.remapToRange(pos, 0, swagSong.length, 0, FlxG.width);
  }
}

class HomemadeMusic extends FlxSound
{
  public var prevTimestamp:Int = 0;

  public function new()
  {
    super();
  }

  var prevTime:Float = 0;

  override function update(elapsed:Float)
  {
    super.update(elapsed);
    if (prevTime != time)
    {
      prevTime = time;
      prevTimestamp = Std.int(Timer.stamp() * 1000);
    }
  }

  public function getTimeWithDiff():Float
  {
    return time + (Std.int(Timer.stamp() * 1000) - prevTimestamp);
  }
}<|MERGE_RESOLUTION|>--- conflicted
+++ resolved
@@ -90,17 +90,34 @@
     swagSong.play();
     FlxG.sound.list.add(swagSong);
 
-<<<<<<< HEAD
     PreciseInputManager.instance.onInputPressed.add(preciseInputPressed);
 
     PreciseInputManager.instance.onInputReleased.add(preciseInputReleased);
-=======
+
+    localConductor.forceBPM(60);
+
+    FlxG.stage.addEventListener(KeyboardEvent.KEY_DOWN, key -> {
+      trace(key.charCode);
+
+      if (key.charCode == 120) generateBeatStuff();
+
+      trace("\tEVENT PRESS: \t" + FlxG.sound.music.time + " " + Timer.stamp());
+      // trace(FlxG.sound.music.prevTimestamp);
+      trace(FlxG.sound.music.time);
+      trace("\tFR FR PRESS: \t" + swagSong.getTimeWithDiff());
+
+      // trace("\tREDDIT: \t" + swagSong.frfrTime + " " + Timer.stamp());
+      @:privateAccess
+      trace("\tREDDIT: \t" + FlxG.sound.music._channel.position + " " + Timer.stamp());
+      // trace("EVENT LISTENER: " + key);
+    });
+
     // funnyStatsGraph.hi
->>>>>>> 86c91d1e
-
-    localConductor.forceBPM(60);
-
-    noteGrp = [];
+
+    Conductor.instance.forceBPM(60);
+
+    noteGrp = new FlxTypedGroup<NoteSprite>();
+    add(noteGrp);
 
     diffGrp = new FlxTypedGroup<FlxText>();
     add(diffGrp);
@@ -313,12 +330,10 @@
       }
     }
 
-<<<<<<< HEAD
     if (FlxG.keys.justPressed.ESCAPE)
     {
       close();
     }
-=======
     noteGrp.forEach(function(daNote:NoteSprite) {
       daNote.y = (strumLine.y - ((Conductor.instance.songPosition - Conductor.instance.instrumentalOffset) - daNote.noteData.time) * 0.45);
       daNote.x = strumLine.x + 30;
@@ -331,7 +346,6 @@
         // daNote.data.strumTime += Conductor.instance.beatLengthMs * 8;
       }
     });
->>>>>>> 86c91d1e
 
     super.update(elapsed);
   }

--- conflicted
+++ resolved
@@ -122,11 +122,8 @@
    */
   public function onNoteMiss(event:NoteScriptEvent) {}
 
-<<<<<<< HEAD
-=======
   public function onNoteHoldDrop(event:HoldNoteScriptEvent) {}
 
->>>>>>> df6ffca0
   /**
    * Called when the player presses a key without any notes present.
    */

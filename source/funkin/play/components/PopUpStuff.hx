package funkin.play.components;

import flixel.FlxSprite;
import flixel.group.FlxGroup.FlxTypedGroup;
import flixel.tweens.FlxTween;
import flixel.util.FlxDirection;
import funkin.graphics.FunkinSprite;
import funkin.play.PlayState;
import funkin.util.TimerUtil;
<<<<<<< HEAD
=======
import funkin.util.EaseUtil;
>>>>>>> 35b59577
import openfl.utils.Assets;
import funkin.data.notestyle.NoteStyleRegistry;
import funkin.play.notes.notestyle.NoteStyle;

@:nullSafety
class PopUpStuff extends FlxTypedGroup<FunkinSprite>
{
<<<<<<< HEAD
  public var offsets:Array<Int> = [0, 0];

  /**
   * Which alternate graphic on popup to use.
   * This is set via the current notestyle.
   * For example, in Week 6 it is `pixel`.
   */
  static var noteStyle:NoteStyle;

  static var fallbackNoteStyle:Null<NoteStyle>;

  static var isPixel:Bool = false;

  override public function new()
=======
  /**
   * The current note style to use. This determines which graphics to display.
   * For example, Week 6 uses the `pixel` note style, and mods can create their own.
   */
  var noteStyle:NoteStyle;

  /**
   * Offsets that are applied to all elements, independent of the note style.
   * Used to allow scripts to reposition the elements.
   */
  var offsets:Array<Int> = [0, 0];

  override public function new(noteStyle:NoteStyle)
>>>>>>> 35b59577
  {
    super();

    this.noteStyle = noteStyle;
  }

<<<<<<< HEAD
  static function fetchNoteStyle():Void
  {
    var fetchedNoteStyle:NoteStyle = NoteStyleRegistry.instance.fetchEntry(PlayState.instance.currentChart.noteStyle);
    if (fetchedNoteStyle == null) noteStyle = NoteStyleRegistry.instance.fetchDefault();
    else noteStyle = fetchedNoteStyle;
    fallbackNoteStyle = NoteStyleRegistry.instance.fetchEntry(noteStyle.getFallbackID());
    isPixel = false;
  }

  static function resolveGraphicPath(index:String):Null<String>
  {
    fetchNoteStyle();
    var basePath:String = 'ui/popup/';
    var spritePath:String = basePath + noteStyle.id + '/$index';

    while (!Assets.exists(Paths.image(spritePath)) && fallbackNoteStyle != null)
    {
      noteStyle = fallbackNoteStyle;
      fallbackNoteStyle = NoteStyleRegistry.instance.fetchEntry(noteStyle.getFallbackID());
      spritePath = basePath + noteStyle.id + '/$index';
    }
    if (noteStyle.isHoldNotePixel()) isPixel = true;

    // If nothing is found, revert it to default notestyle skin
    if (!Assets.exists(Paths.image(spritePath)))
    {
      if (!isPixel) spritePath = basePath + Constants.DEFAULT_NOTE_STYLE + '/$index';
      else spritePath = basePath + Constants.DEFAULT_PIXEL_NOTE_STYLE + '/$index';
    }

    return spritePath;
  }

  public function displayRating(daRating:String)
=======
  public function displayRating(daRating:Null<String>)
>>>>>>> 35b59577
  {
    if (daRating == null) daRating = "good";

<<<<<<< HEAD
    var ratingPath:String = resolveGraphicPath(daRating);

    //if (PlayState.instance.currentStageId.startsWith('school')) ratingPath = "weeb/pixelUI/" + ratingPath + "-pixel";
=======
    var rating:Null<FunkinSprite> = noteStyle.buildJudgementSprite(daRating);
    if (rating == null) return;

    rating.zIndex = 1000;

    rating.x = (FlxG.width * 0.474);
    rating.x -= rating.width / 2;
    rating.y = (FlxG.camera.height * 0.45 - 60);
    rating.y -= rating.height / 2;
>>>>>>> 35b59577

    rating.x += offsets[0];
    rating.y += offsets[1];
    var styleOffsets = noteStyle.getJudgementSpriteOffsets(daRating);
    rating.x += styleOffsets[0];
    rating.y += styleOffsets[1];

    rating.acceleration.y = 550;
    rating.velocity.y -= FlxG.random.int(140, 175);
    rating.velocity.x -= FlxG.random.int(0, 10);

    add(rating);

<<<<<<< HEAD
    if (isPixel)
    {
      rating.setGraphicSize(Std.int(rating.width * Constants.PIXEL_ART_SCALE * 0.7));
      rating.antialiasing = false;
    }
    else
    {
      rating.setGraphicSize(Std.int(rating.width * 0.65));
      rating.antialiasing = true;
    }
    rating.updateHitbox();

    rating.x -= rating.width / 2;
    rating.y -= rating.height / 2;
=======
    var fadeEase = noteStyle.isJudgementSpritePixel(daRating) ? EaseUtil.stepped(2) : null;
>>>>>>> 35b59577

    FlxTween.tween(rating, {alpha: 0}, 0.2,
      {
        onComplete: function(tween:FlxTween) {
          remove(rating, true);
          rating.destroy();
        },
        startDelay: Conductor.instance.beatLengthMs * 0.001,
        ease: fadeEase
      });
  }

  public function displayCombo(combo:Int = 0):Void
  {
<<<<<<< HEAD
    var perfStart:Float = TimerUtil.start();

    if (combo == null) combo = 0;

    var comboPath:String = resolveGraphicPath('combo');
    var comboSpr:FunkinSprite = FunkinSprite.create(comboPath);
    comboSpr.y = (FlxG.camera.height * 0.44) + offsets[1];
    comboSpr.x = (FlxG.width * 0.507) + offsets[0];
    // comboSpr.x -= FlxG.camera.scroll.x * 0.2;

    comboSpr.acceleration.y = 600;
    comboSpr.velocity.y -= 150;
    comboSpr.velocity.x += FlxG.random.int(1, 10);

    // add(comboSpr);

    if (isPixel) comboSpr.setGraphicSize(Std.int(comboSpr.width * Constants.PIXEL_ART_SCALE * 0.7));
    else comboSpr.setGraphicSize(Std.int(comboSpr.width * 0.7));

    comboSpr.antialiasing = !isPixel;
    comboSpr.updateHitbox();

    FlxTween.tween(comboSpr, {alpha: 0}, 0.2,
      {
        onComplete: function(tween:FlxTween) {
          remove(comboSpr, true);
          comboSpr.destroy();
        },
        startDelay: Conductor.instance.beatLengthMs * 0.001
      });

=======
>>>>>>> 35b59577
    var seperatedScore:Array<Int> = [];
    var tempCombo:Int = combo;

    while (tempCombo != 0)
    {
      seperatedScore.push(tempCombo % 10);
      tempCombo = Std.int(tempCombo / 10);
    }
    while (seperatedScore.length < 3)
      seperatedScore.push(0);

    // seperatedScore.reverse();

    var daLoop:Int = 1;
    for (digit in seperatedScore)
    {
<<<<<<< HEAD
      var numScore:FunkinSprite = FunkinSprite.create(0, comboSpr.y, resolveGraphicPath('num' + Std.int(i)));

      if (isPixel) numScore.setGraphicSize(Std.int(numScore.width * Constants.PIXEL_ART_SCALE * 0.7));
      else numScore.setGraphicSize(Std.int(numScore.width * 0.45));

      numScore.antialiasing = !isPixel;
      numScore.updateHitbox();
=======
      var numScore:Null<FunkinSprite> = noteStyle.buildComboNumSprite(digit);
      if (numScore == null) continue;

      numScore.x = (FlxG.width * 0.507) - (36 * daLoop) - 65;
      trace('numScore($daLoop) = ${numScore.x}');
      numScore.y = (FlxG.camera.height * 0.44);

      numScore.x += offsets[0];
      numScore.y += offsets[1];
      var styleOffsets = noteStyle.getComboNumSpriteOffsets(digit);
      numScore.x += styleOffsets[0];
      numScore.y += styleOffsets[1];
>>>>>>> 35b59577

      numScore.acceleration.y = FlxG.random.int(250, 300);
      numScore.velocity.y -= FlxG.random.int(130, 150);
      numScore.velocity.x = FlxG.random.float(-5, 5);

      add(numScore);

      var fadeEase = noteStyle.isComboNumSpritePixel(digit) ? EaseUtil.stepped(2) : null;

      FlxTween.tween(numScore, {alpha: 0}, 0.2,
        {
          onComplete: function(tween:FlxTween) {
            remove(numScore, true);
            numScore.destroy();
          },
          startDelay: Conductor.instance.beatLengthMs * 0.002,
          ease: fadeEase
        });

      daLoop++;
    }
  }

  /**
   * Reset the popup configuration to the default.
   */
  public static function reset()
  {
    noteStyle = NoteStyleRegistry.instance.fetchDefault();
    isPixel = false;
  }
}<|MERGE_RESOLUTION|>--- conflicted
+++ resolved
@@ -7,10 +7,7 @@
 import funkin.graphics.FunkinSprite;
 import funkin.play.PlayState;
 import funkin.util.TimerUtil;
-<<<<<<< HEAD
-=======
 import funkin.util.EaseUtil;
->>>>>>> 35b59577
 import openfl.utils.Assets;
 import funkin.data.notestyle.NoteStyleRegistry;
 import funkin.play.notes.notestyle.NoteStyle;
@@ -18,22 +15,6 @@
 @:nullSafety
 class PopUpStuff extends FlxTypedGroup<FunkinSprite>
 {
-<<<<<<< HEAD
-  public var offsets:Array<Int> = [0, 0];
-
-  /**
-   * Which alternate graphic on popup to use.
-   * This is set via the current notestyle.
-   * For example, in Week 6 it is `pixel`.
-   */
-  static var noteStyle:NoteStyle;
-
-  static var fallbackNoteStyle:Null<NoteStyle>;
-
-  static var isPixel:Bool = false;
-
-  override public function new()
-=======
   /**
    * The current note style to use. This determines which graphics to display.
    * For example, Week 6 uses the `pixel` note style, and mods can create their own.
@@ -47,59 +28,16 @@
   var offsets:Array<Int> = [0, 0];
 
   override public function new(noteStyle:NoteStyle)
->>>>>>> 35b59577
   {
     super();
 
     this.noteStyle = noteStyle;
   }
 
-<<<<<<< HEAD
-  static function fetchNoteStyle():Void
-  {
-    var fetchedNoteStyle:NoteStyle = NoteStyleRegistry.instance.fetchEntry(PlayState.instance.currentChart.noteStyle);
-    if (fetchedNoteStyle == null) noteStyle = NoteStyleRegistry.instance.fetchDefault();
-    else noteStyle = fetchedNoteStyle;
-    fallbackNoteStyle = NoteStyleRegistry.instance.fetchEntry(noteStyle.getFallbackID());
-    isPixel = false;
-  }
-
-  static function resolveGraphicPath(index:String):Null<String>
-  {
-    fetchNoteStyle();
-    var basePath:String = 'ui/popup/';
-    var spritePath:String = basePath + noteStyle.id + '/$index';
-
-    while (!Assets.exists(Paths.image(spritePath)) && fallbackNoteStyle != null)
-    {
-      noteStyle = fallbackNoteStyle;
-      fallbackNoteStyle = NoteStyleRegistry.instance.fetchEntry(noteStyle.getFallbackID());
-      spritePath = basePath + noteStyle.id + '/$index';
-    }
-    if (noteStyle.isHoldNotePixel()) isPixel = true;
-
-    // If nothing is found, revert it to default notestyle skin
-    if (!Assets.exists(Paths.image(spritePath)))
-    {
-      if (!isPixel) spritePath = basePath + Constants.DEFAULT_NOTE_STYLE + '/$index';
-      else spritePath = basePath + Constants.DEFAULT_PIXEL_NOTE_STYLE + '/$index';
-    }
-
-    return spritePath;
-  }
-
-  public function displayRating(daRating:String)
-=======
   public function displayRating(daRating:Null<String>)
->>>>>>> 35b59577
   {
     if (daRating == null) daRating = "good";
 
-<<<<<<< HEAD
-    var ratingPath:String = resolveGraphicPath(daRating);
-
-    //if (PlayState.instance.currentStageId.startsWith('school')) ratingPath = "weeb/pixelUI/" + ratingPath + "-pixel";
-=======
     var rating:Null<FunkinSprite> = noteStyle.buildJudgementSprite(daRating);
     if (rating == null) return;
 
@@ -109,7 +47,6 @@
     rating.x -= rating.width / 2;
     rating.y = (FlxG.camera.height * 0.45 - 60);
     rating.y -= rating.height / 2;
->>>>>>> 35b59577
 
     rating.x += offsets[0];
     rating.y += offsets[1];
@@ -123,24 +60,7 @@
 
     add(rating);
 
-<<<<<<< HEAD
-    if (isPixel)
-    {
-      rating.setGraphicSize(Std.int(rating.width * Constants.PIXEL_ART_SCALE * 0.7));
-      rating.antialiasing = false;
-    }
-    else
-    {
-      rating.setGraphicSize(Std.int(rating.width * 0.65));
-      rating.antialiasing = true;
-    }
-    rating.updateHitbox();
-
-    rating.x -= rating.width / 2;
-    rating.y -= rating.height / 2;
-=======
     var fadeEase = noteStyle.isJudgementSpritePixel(daRating) ? EaseUtil.stepped(2) : null;
->>>>>>> 35b59577
 
     FlxTween.tween(rating, {alpha: 0}, 0.2,
       {
@@ -155,40 +75,6 @@
 
   public function displayCombo(combo:Int = 0):Void
   {
-<<<<<<< HEAD
-    var perfStart:Float = TimerUtil.start();
-
-    if (combo == null) combo = 0;
-
-    var comboPath:String = resolveGraphicPath('combo');
-    var comboSpr:FunkinSprite = FunkinSprite.create(comboPath);
-    comboSpr.y = (FlxG.camera.height * 0.44) + offsets[1];
-    comboSpr.x = (FlxG.width * 0.507) + offsets[0];
-    // comboSpr.x -= FlxG.camera.scroll.x * 0.2;
-
-    comboSpr.acceleration.y = 600;
-    comboSpr.velocity.y -= 150;
-    comboSpr.velocity.x += FlxG.random.int(1, 10);
-
-    // add(comboSpr);
-
-    if (isPixel) comboSpr.setGraphicSize(Std.int(comboSpr.width * Constants.PIXEL_ART_SCALE * 0.7));
-    else comboSpr.setGraphicSize(Std.int(comboSpr.width * 0.7));
-
-    comboSpr.antialiasing = !isPixel;
-    comboSpr.updateHitbox();
-
-    FlxTween.tween(comboSpr, {alpha: 0}, 0.2,
-      {
-        onComplete: function(tween:FlxTween) {
-          remove(comboSpr, true);
-          comboSpr.destroy();
-        },
-        startDelay: Conductor.instance.beatLengthMs * 0.001
-      });
-
-=======
->>>>>>> 35b59577
     var seperatedScore:Array<Int> = [];
     var tempCombo:Int = combo;
 
@@ -205,15 +91,6 @@
     var daLoop:Int = 1;
     for (digit in seperatedScore)
     {
-<<<<<<< HEAD
-      var numScore:FunkinSprite = FunkinSprite.create(0, comboSpr.y, resolveGraphicPath('num' + Std.int(i)));
-
-      if (isPixel) numScore.setGraphicSize(Std.int(numScore.width * Constants.PIXEL_ART_SCALE * 0.7));
-      else numScore.setGraphicSize(Std.int(numScore.width * 0.45));
-
-      numScore.antialiasing = !isPixel;
-      numScore.updateHitbox();
-=======
       var numScore:Null<FunkinSprite> = noteStyle.buildComboNumSprite(digit);
       if (numScore == null) continue;
 
@@ -226,7 +103,6 @@
       var styleOffsets = noteStyle.getComboNumSpriteOffsets(digit);
       numScore.x += styleOffsets[0];
       numScore.y += styleOffsets[1];
->>>>>>> 35b59577
 
       numScore.acceleration.y = FlxG.random.int(250, 300);
       numScore.velocity.y -= FlxG.random.int(130, 150);

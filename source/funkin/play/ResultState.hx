--- conflicted
+++ resolved
@@ -18,7 +18,6 @@
 import flixel.util.FlxColor;
 import flixel.tweens.FlxEase;
 import funkin.graphics.FunkinCamera;
-import funkin.input.Controls;
 import funkin.ui.freeplay.FreeplayState;
 import flixel.tweens.FlxTween;
 import flixel.addons.display.FlxBackdrop;
@@ -737,18 +736,7 @@
       }
     }
 
-<<<<<<< HEAD
-    if (controls.PAUSE)
-=======
-    if (FlxG.keys.justPressed.RIGHT) speedOfTween.x += 0.1;
-
-    if (FlxG.keys.justPressed.LEFT)
-    {
-      speedOfTween.x -= 0.1;
-    }
-
     if (controls.PAUSE || controls.ACCEPT)
->>>>>>> edb270d1
     {
       if (introMusicAudio != null)
       {

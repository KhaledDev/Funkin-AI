package funkin.play.character;

import flixel.math.FlxPoint;
import funkin.Note.NoteDir;
import funkin.modding.events.ScriptEvent;
import funkin.play.character.CharacterData.CharacterDataParser;
import funkin.play.stage.Bopper;

using StringTools;

/**
 * A Character is a stage prop which bops to the music as well as controlled by the strumlines.
 * 
 * Remember: The character's origin is at its FEET. (horizontal center, vertical bottom)
 */
class BaseCharacter extends Bopper
{
	// Metadata about a character.
	public var characterId(default, null):String;
	public var characterName(default, null):String;

	/**
	 * Whether the player is an active character (Boyfriend) or not.
	 */
	public var characterType:CharacterType = OTHER;

	/**
	 * Tracks how long, in seconds, the character has been playing the current `sing` animation.
	 * This is used to ensure that characters play the `sing` animations for at least one beat,
	 *   preventing them from reverting to the `idle` animation between notes.
	 */
	public var holdTimer:Float = 0;

	public var isDead:Bool = false;
	public var debugMode:Bool = false;

	/**
	 * This character plays a given animation when hitting these specific combo numbers.
	 */
	public var comboNoteCounts(default, null):Array<Int>;

	/**
	 * This character plays a given animation when dropping combos larger than these numbers.
	 */
	public var dropNoteCounts(default, null):Array<Int>;

	final _data:CharacterData;
	final singTimeCrochet:Float;

	/**
	 * The offset between the corner of the sprite and the origin of the sprite (at the character's feet).
	 * cornerPosition = stageData - characterOrigin
	 */
	public var characterOrigin(get, null):FlxPoint;

	function get_characterOrigin():FlxPoint
	{
		var xPos = (width / 2); // Horizontal center
		var yPos = (height); // Vertical bottom
		return new FlxPoint(xPos, yPos);
	}

	/**
	 * The absolute position of the top-left of the character.
	 * @return 
	 */
	public var cornerPosition(get, null):FlxPoint;

	function get_cornerPosition():FlxPoint
	{
		return new FlxPoint(x, y);
	}

	/**
	 * The absolute position of the character's feet, at the bottom-center of the sprite.
	 */
	public var feetPosition(get, null):FlxPoint;

	function get_feetPosition():FlxPoint
	{
		return new FlxPoint(x + characterOrigin.x, y + characterOrigin.y);
	}

	/**
	 * Returns the point the camera should focus on.
	 * Should be approximately centered on the character, and should not move based on the current animation.
	 * 
	 * Set the position of this rather than reassigning it, so that anything referencing it will not be affected.
	 */
	public var cameraFocusPoint(default, null):FlxPoint = new FlxPoint(0, 0);

	override function set_animOffsets(value:Array<Float>)
	{
		if (animOffsets == null)
			value = [0, 0];
		if (animOffsets == value)
			return value;

		var xDiff = animOffsets[0] - value[0];
		var yDiff = animOffsets[1] - value[1];

		// Call the super function so that camera focus point is not affected.
		super.set_x(this.x + xDiff);
		super.set_y(this.y + yDiff);

		return animOffsets = value;
	}

	/**
	 * If the x position changes, other than via changing the animation offset,
	 *  then we need to update the camera focus point.
	 */
	override function set_x(value:Float):Float
	{
		if (value == this.x)
			return value;

		var xDiff = value - this.x;
		this.cameraFocusPoint.x += xDiff;

		return super.set_x(value);
	}

	/**
	 * If the y position changes, other than via changing the animation offset,
	 *  then we need to update the camera focus point.
	 */
	override function set_y(value:Float):Float
	{
		if (value == this.y)
			return value;

		var yDiff = value - this.y;
		this.cameraFocusPoint.y += yDiff;

		return super.set_y(value);
	}

	public function new(id:String)
	{
		super();
		this.characterId = id;

		_data = CharacterDataParser.fetchCharacterData(this.characterId);
		if (_data == null)
		{
			throw 'Could not find character data for characterId: $characterId';
		}
		else
		{
			this.characterName = _data.name;
			this.singTimeCrochet = _data.singTime;
			this.globalOffsets = _data.offsets;
			this.flipX = _data.flipX;
		}

		shouldBop = false;
	}

	/**
	 * Gets the value of flipX from the character data.
	 * `!getFlipX()` is the direction Boyfriend should face.
	 */
	public function getDataFlipX():Bool
	{
		return _data.flipX;
	}

	function findCountAnimations(prefix:String):Array<Int>
	{
		var animNames:Array<String> = this.animation.getNameList();

		var result:Array<Int> = [];

		for (anim in animNames)
		{
			if (anim.startsWith(prefix))
			{
				var comboNum:Null<Int> = Std.parseInt(anim.substring(prefix.length));
				if (comboNum != null)
				{
					result.push(comboNum);
				}
			}
		}

		// Sort numerically.
		result.sort((a, b) -> a - b);
		return result;
	}

	/**
	 * Reset the character so it can be used at the start of the level.
	 * Call this when restarting the level.
	 */
	public function resetCharacter(resetCamera:Bool = true):Void
	{
		// Reset the animation offsets. This will modify x and y to be the absolute position of the character.
		this.animOffsets = [0, 0];

		// Now we can set the x and y to be their original values without having to account for animOffsets.
		this.resetPosition();

		// Make sure we are playing the idle animation (to reapply animOffsets)...
		this.dance(true); // Force to avoid the old animation playing with the wrong offset at the start of the song.
		// ...then update the hitbox so that this.width and this.height are correct.
		this.updateHitbox();

		// Reset the camera focus point while we're at it.
		if (resetCamera)
			this.resetCameraFocusPoint();
	}

	/**
	 * Set the sprite scale to the appropriate value.
	 * @param scale 
	 */
	function setScale(scale:Null<Float>):Void
	{
		if (scale == null)
			scale = 1.0;

		var feetPos:FlxPoint = feetPosition;
		this.scale.x = scale;
		this.scale.y = scale;
		this.updateHitbox();
		// Reposition with newly scaled sprite.
		this.x = feetPos.x - characterOrigin.x + globalOffsets[0];
		this.y = feetPos.y - characterOrigin.y + globalOffsets[1];
	}

	/**
	 * The per-character camera offset.
	 */
	var characterCameraOffsets(get, null):Array<Float>;

	function get_characterCameraOffsets():Array<Float>
	{
		return _data.cameraOffsets;
	}

	override function onCreate(event:ScriptEvent):Void
	{
		// Make sure we are playing the idle animation...
		this.dance();
		// ...then update the hitbox so that this.width and this.height are correct.
		this.updateHitbox();
		// Without the above code, width and height (and therefore character position)
		// will be based on the first animation in the sheet rather than the default animation.

		this.resetCameraFocusPoint();

		// Child class should have created animations by now,
		// so we can query which ones are available.
		this.comboNoteCounts = findCountAnimations('combo'); // example: combo50
		this.dropNoteCounts = findCountAnimations('drop'); // example: drop50
		// trace('${this.animation.getNameList()}');
		// trace('Combo note counts: ' + this.comboNoteCounts);
		// trace('Drop note counts: ' + this.dropNoteCounts);

		super.onCreate(event);
	}

	function resetCameraFocusPoint():Void
	{
		// Calculate the camera focus point
		var charCenterX = this.x + this.width / 2;
		var charCenterY = this.y + this.height / 2;
		this.cameraFocusPoint = new FlxPoint(charCenterX + _data.cameraOffsets[0], charCenterY + _data.cameraOffsets[1]);
	}

	public function initHealthIcon(isOpponent:Bool):Void
	{
		if (!isOpponent)
		{
			PlayState.instance.iconP1.characterId = _data.healthIcon.id;
			PlayState.instance.iconP1.size.set(_data.healthIcon.scale, _data.healthIcon.scale);
			PlayState.instance.iconP1.offset.x = _data.healthIcon.offsets[0];
			PlayState.instance.iconP1.offset.y = _data.healthIcon.offsets[1];
			PlayState.instance.iconP1.flipX = !_data.healthIcon.flipX;
		}
		else
		{
			PlayState.instance.iconP2.characterId = _data.healthIcon.id;
			PlayState.instance.iconP2.size.set(_data.healthIcon.scale, _data.healthIcon.scale);
			PlayState.instance.iconP2.offset.x = _data.healthIcon.offsets[0];
			PlayState.instance.iconP2.offset.y = _data.healthIcon.offsets[1];
			PlayState.instance.iconP1.flipX = _data.healthIcon.flipX;
		}
	}

	public override function onUpdate(event:UpdateScriptEvent):Void
	{
		super.onUpdate(event);

		// Reset hold timer for each note pressed.
		if (justPressedNote() && this.characterType == BF)
		{
			holdTimer = 0;
		}

		if (isDead)
		{
			playDeathAnimation();
			return;
		}

		if (hasAnimation('idle-hold') && getCurrentAnimation() == "idle" && isAnimationFinished())
			playAnimation('idle-hold');
		if (hasAnimation('singLEFT-hold') && getCurrentAnimation() == "singLEFT" && isAnimationFinished())
			playAnimation('singLEFT-hold');
		if (hasAnimation('singDOWN-hold') && getCurrentAnimation() == "singDOWN" && isAnimationFinished())
			playAnimation('singDOWN-hold');
		if (hasAnimation('singUP-hold') && getCurrentAnimation() == "singUP" && isAnimationFinished())
			playAnimation('singUP-hold');
		if (hasAnimation('singRIGHT-hold') && getCurrentAnimation() == "singRIGHT" && isAnimationFinished())
			playAnimation('singRIGHT-hold');

		// Handle character note hold time.
		if (getCurrentAnimation().startsWith("sing"))
		{
			// TODO: Rework this code (and all character animations ugh)
			// such that the hold time is handled by padding frames,
			// and reverting to the idle animation is done when `isAnimationFinished()`.
			// This lets you add frames to the end of the sing animation to ease back into the idle!

			holdTimer += event.elapsed;
			var singTimeMs:Float = singTimeCrochet * (Conductor.crochet * 0.001); // x beats, to ms.

			if (getCurrentAnimation().endsWith("miss"))
				singTimeMs *= 2; // makes it feel more awkward when you miss

			// Without this check here, the player character would only play the `sing` animation
			// for one beat, as opposed to holding it as long as the player is holding the button.
			var shouldStopSinging:Bool = (this.characterType == BF) ? !isHoldingNote() : true;

			FlxG.watch.addQuick('singTimeMs-${characterId}', singTimeMs);
<<<<<<< HEAD
			if (holdTimer > singTimeMs && shouldStopSinging) //  && !getCurrentAnimation().endsWith("miss")
=======
			if (holdTimer > singTimeMs && shouldStopSinging)
>>>>>>> 36e6d6bd
			{
				// trace('holdTimer reached ${holdTimer}sec (> ${singTimeMs}), stopping sing animation');
				holdTimer = 0;
				dance(true);
			}
		}
		else
		{
			holdTimer = 0;
			// super.onBeatHit handles the regular `dance()` calls.
		}
		FlxG.watch.addQuick('holdTimer-${characterId}', holdTimer);
	}

	/**
	 * Since no `onBeatHit` or `dance` calls happen in GameOverSubstate,
	 * this regularly gets called instead.
	 */
	public function playDeathAnimation(force:Bool = false):Void
	{
		if (force || (getCurrentAnimation().startsWith("firstDeath") && isAnimationFinished()))
		{
			playAnimation("deathLoop" + GameOverSubstate.animationSuffix);
		}
	}

	override function dance(force:Bool = false)
	{
		// Prevent default dancing behavior.
		if (debugMode)
			return;

		if (isDead)
			return;

		if (!force)
		{
			if (getCurrentAnimation().startsWith("sing"))
			{
				return;
			}
			if (["hey", "cheer"].contains(getCurrentAnimation()) && !isAnimationFinished())
			{
				return;
			}
		}

		// Prevent dancing while another animation is playing.
		if (!force && getCurrentAnimation().startsWith("sing"))
		{
			return;
		}

		// Otherwise, fallback to the super dance() method, which handles playing the idle animation.
		super.dance();
	}

	/**
	 * Returns true if the player just pressed a note.
	 * Used when determing whether a the player character should revert to the `idle` animation.
	 * On non-player characters, this should be ignored.
	 */
	function justPressedNote(player:Int = 1):Bool
	{
		// Returns true if at least one of LEFT, DOWN, UP, or RIGHT is being held.
		switch (player)
		{
			case 1:
				return [
					PlayerSettings.player1.controls.NOTE_LEFT_P,
					PlayerSettings.player1.controls.NOTE_DOWN_P,
					PlayerSettings.player1.controls.NOTE_UP_P,
					PlayerSettings.player1.controls.NOTE_RIGHT_P,
				].contains(true);
			case 2:
				return [
					PlayerSettings.player2.controls.NOTE_LEFT_P,
					PlayerSettings.player2.controls.NOTE_DOWN_P,
					PlayerSettings.player2.controls.NOTE_UP_P,
					PlayerSettings.player2.controls.NOTE_RIGHT_P,
				].contains(true);
		}
		return false;
	}

	/**
	 * Returns true if the player is holding a note.
	 * Used when determing whether a the player character should revert to the `idle` animation.
	 * On non-player characters, this should be ignored.
	 */
	function isHoldingNote(player:Int = 1):Bool
	{
		// Returns true if at least one of LEFT, DOWN, UP, or RIGHT is being held.
		switch (player)
		{
			case 1:
				return [
					PlayerSettings.player1.controls.NOTE_LEFT,
					PlayerSettings.player1.controls.NOTE_DOWN,
					PlayerSettings.player1.controls.NOTE_UP,
					PlayerSettings.player1.controls.NOTE_RIGHT,
				].contains(true);
			case 2:
				return [
					PlayerSettings.player2.controls.NOTE_LEFT,
					PlayerSettings.player2.controls.NOTE_DOWN,
					PlayerSettings.player2.controls.NOTE_UP,
					PlayerSettings.player2.controls.NOTE_RIGHT,
				].contains(true);
		}
		return false;
	}

	/**
	 * Every time a note is hit, check if the note is from the same strumline.
	 * If it is, then play the sing animation.
	 */
	public override function onNoteHit(event:NoteScriptEvent)
	{
		super.onNoteHit(event);

		if (event.note.mustPress && characterType == BF)
		{
			// If the note is from the same strumline, play the sing animation.
<<<<<<< HEAD
			this.playSingAnimation(event.note.data.dir, false);
=======
			this.playSingAnimation(event.note.data.dir, false, event.note.data.altNote);
			holdTimer = 0;
>>>>>>> 36e6d6bd
		}
		else if (!event.note.mustPress && characterType == DAD)
		{
			// If the note is from the same strumline, play the sing animation.
<<<<<<< HEAD
			this.playSingAnimation(event.note.data.dir, false);
		}
		else if (characterType == GF)
		{
			if (event.note.mustPress && this.comboNoteCounts.contains(event.comboCount))
			{
				trace('Playing GF combo animation: combo${event.comboCount}');
				this.playAnimation('combo${event.comboCount}', true, true);
			}
=======
			this.playSingAnimation(event.note.data.dir, false, event.note.data.altNote);
			holdTimer = 0;
>>>>>>> 36e6d6bd
		}
	}

	/**
	 * Every time a note is missed, check if the note is from the same strumline.
	 * If it is, then play the sing animation.
	 */
	public override function onNoteMiss(event:NoteScriptEvent)
	{
		super.onNoteMiss(event);

		if (event.note.mustPress && characterType == BF)
		{
			// If the note is from the same strumline, play the sing animation.
			this.playSingAnimation(event.note.data.dir, true);
		}
		else if (!event.note.mustPress && characterType == DAD)
		{
			// If the note is from the same strumline, play the sing animation.
			this.playSingAnimation(event.note.data.dir, true);
		}
		else if (event.note.mustPress && characterType == GF)
		{
			var dropAnim = '';

			// Choose the combo drop anim to play.
			// If there are several (for example, drop10 and drop50) the highest one will be used.
			// If the combo count is too low, no animation will be played.
			for (count in dropNoteCounts)
			{
				if (event.comboCount >= count)
				{
					dropAnim = 'drop${count}';
				}
			}

			if (dropAnim != '')
			{
				trace('Playing GF combo drop animation: ${dropAnim}');
				this.playAnimation(dropAnim, true, true);
			}
		}
	}

	/**
	 * Every time a wrong key is pressed, play the miss animation if we are Boyfriend.
	 */
	public override function onNoteGhostMiss(event:GhostMissNoteScriptEvent)
	{
		super.onNoteGhostMiss(event);

		if (event.eventCanceled || !event.playAnim)
		{
			// Skipping...
			return;
		}

		if (characterType == BF)
		{
			// If the note is from the same strumline, play the sing animation.
			// trace('Playing ghost miss animation...');
			this.playSingAnimation(event.dir, true);
		}
	}

	public override function onDestroy(event:ScriptEvent):Void
	{
		this.characterType = OTHER;
	}

	/**
	 * Play the appropriate singing animation, for the given note direction.
	 * @param dir The direction of the note.
	 * @param miss If true, play the miss animation instead of the sing animation.
	 * @param suffix A suffix to append to the animation name, like `alt`.
	 */
	public function playSingAnimation(dir:NoteDir, miss:Bool = false, suffix:String = ""):Void
	{
		var anim:String = 'sing${dir.nameUpper}${miss ? 'miss' : ''}${suffix != "" ? '-${suffix}' : ''}';

		// restart even if already playing, because the character might sing the same note twice.
		playAnimation(anim, true);
	}
}

enum CharacterType
{
	/**
	 * The BF character has the following behaviors.
	 * - At idle, dances with `danceLeft` and `danceRight` if available, or `idle` if not.
	 * - When the player hits a note, plays the appropriate `singDIR` animation until BF is done singing.
	 * - If there is a `singDIR-end` animation, the `singDIR` animation will play once before looping the `singDIR-end` animation until BF is done singing.
	 * - If the player misses or hits a ghost note, plays the appropriate `singDIR-miss` animation until BF is done singing.
	 */
	BF;

	/**
	 * The DAD character has the following behaviors.
	 * - At idle, dances with `danceLeft` and `danceRight` if available, or `idle` if not.
	 * - When the CPU hits a note, plays the appropriate `singDIR` animation until DAD is done singing.
	 * - If there is a `singDIR-end` animation, the `singDIR` animation will play once before looping the `singDIR-end` animation until DAD is done singing.
	 * - When the CPU misses a note (NOTE: This only happens via script, not by default), plays the appropriate `singDIR-miss` animation until DAD is done singing.
	 */
	DAD;

	/**
	 * The GF character has the following behaviors.
	 * - At idle, dances with `danceLeft` and `danceRight` if available, or `idle` if not.
	 * - If available, `combo###` animations will play when certain combo counts are reached.
	 *   - For example, `combo50` will play when the player hits 50 notes in a row.
	 *   - Multiple combo animations can be provided for different thresholds.
	 * - If available, `drop###` animations will play when combos are dropped above certain thresholds.
	 *   - For example, `drop10` will play when the player drops a combo larger than 10.
	 *   - Multiple drop animations can be provided for different thresholds (i.e. dropping larger combos).
	 *   - No drop animation will play if one isn't applicable (i.e. if the combo count is too low).
	 */
	GF;

	/**
	 * The OTHER character will only perform the `danceLeft`/`danceRight` or `idle` animation by default, depending on what's available.
	 * Additional behaviors can be performed via scripts.
	 */
	OTHER;
}<|MERGE_RESOLUTION|>--- conflicted
+++ resolved
@@ -335,11 +335,7 @@
 			var shouldStopSinging:Bool = (this.characterType == BF) ? !isHoldingNote() : true;
 
 			FlxG.watch.addQuick('singTimeMs-${characterId}', singTimeMs);
-<<<<<<< HEAD
-			if (holdTimer > singTimeMs && shouldStopSinging) //  && !getCurrentAnimation().endsWith("miss")
-=======
 			if (holdTimer > singTimeMs && shouldStopSinging)
->>>>>>> 36e6d6bd
 			{
 				// trace('holdTimer reached ${holdTimer}sec (> ${singTimeMs}), stopping sing animation');
 				holdTimer = 0;
@@ -464,30 +460,14 @@
 		if (event.note.mustPress && characterType == BF)
 		{
 			// If the note is from the same strumline, play the sing animation.
-<<<<<<< HEAD
-			this.playSingAnimation(event.note.data.dir, false);
-=======
 			this.playSingAnimation(event.note.data.dir, false, event.note.data.altNote);
 			holdTimer = 0;
->>>>>>> 36e6d6bd
 		}
 		else if (!event.note.mustPress && characterType == DAD)
 		{
 			// If the note is from the same strumline, play the sing animation.
-<<<<<<< HEAD
-			this.playSingAnimation(event.note.data.dir, false);
-		}
-		else if (characterType == GF)
-		{
-			if (event.note.mustPress && this.comboNoteCounts.contains(event.comboCount))
-			{
-				trace('Playing GF combo animation: combo${event.comboCount}');
-				this.playAnimation('combo${event.comboCount}', true, true);
-			}
-=======
 			this.playSingAnimation(event.note.data.dir, false, event.note.data.altNote);
 			holdTimer = 0;
->>>>>>> 36e6d6bd
 		}
 	}
 

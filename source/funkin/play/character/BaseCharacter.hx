package funkin.play.character;

import flixel.math.FlxPoint;
import funkin.modding.events.ScriptEvent;
import funkin.play.character.CharacterData.CharacterDataParser;
import funkin.play.character.CharacterData.CharacterRenderType;
import funkin.play.stage.Bopper;
import funkin.play.notes.NoteDirection;

/**
 * A Character is a stage prop which bops to the music as well as controlled by the strumlines.
 *
 * Remember: The character's origin is at its FEET. (horizontal center, vertical bottom)
 */
class BaseCharacter extends Bopper
{
  // Metadata about a character.
  public var characterId(default, null):String;
  public var characterName(default, null):String;

  /**
   * Whether the player is an active character (Boyfriend) or not.
   */
  public var characterType(default, set):CharacterType = OTHER;

  function set_characterType(value:CharacterType):CharacterType
  {
    return this.characterType = value;
  }

  /**
   * Tracks how long, in seconds, the character has been playing the current `sing` animation.
   * This is used to ensure that characters play the `sing` animations for at least one beat,
   *   preventing them from reverting to the `idle` animation between notes.
   */
  public var holdTimer:Float = 0;

  /**
   * Set to true when the character dead. Part of the handling for death animations.
   */
  public var isDead:Bool = false;

  /**
   * Set to true when the character being used in a special way.
   * This includes the Chart Editor and the Animation Editor.
   *
   * Used by scripts to ensure that they don't try to run code to interact with the stage when the stage doesn't actually exist.
   */
  public var debug:Bool = false;

  /**
   * This character plays a given animation when hitting these specific combo numbers.
   */
  public var comboNoteCounts(default, null):Array<Int>;

  /**
   * This character plays a given animation when dropping combos larger than these numbers.
   */
  public var dropNoteCounts(default, null):Array<Int>;

  @:allow(funkin.ui.debug.anim.DebugBoundingState)
  final _data:CharacterData;
  final singTimeSteps:Float;

  /**
   * The offset between the corner of the sprite and the origin of the sprite (at the character's feet).
   * cornerPosition = stageData - characterOrigin
   */
  public var characterOrigin(get, never):FlxPoint;

  function get_characterOrigin():FlxPoint
  {
    var xPos = (width / 2); // Horizontal center
    var yPos = (height); // Vertical bottom
    return new FlxPoint(xPos, yPos);
  }

  /**
   * The absolute position of the top-left of the character.
   * @return
   */
  public var cornerPosition(get, set):FlxPoint;

  function get_cornerPosition():FlxPoint
  {
    return new FlxPoint(x, y);
  }

  function set_cornerPosition(value:FlxPoint):FlxPoint
  {
    var xDiff:Float = value.x - this.x;
    var yDiff:Float = value.y - this.y;

    this.cameraFocusPoint.x += xDiff;
    this.cameraFocusPoint.y += yDiff;

    super.set_x(value.x);
    super.set_y(value.y);

    return value;
  }

  /**
   * The absolute position of the character's feet, at the bottom-center of the sprite.
   */
  public var feetPosition(get, never):FlxPoint;

  function get_feetPosition():FlxPoint
  {
    return new FlxPoint(x + characterOrigin.x, y + characterOrigin.y);
  }

  /**
   * Returns the point the camera should focus on.
   * Should be approximately centered on the character, and should not move based on the current animation.
   *
   * Set the position of this rather than reassigning it, so that anything referencing it will not be affected.
   */
  public var cameraFocusPoint(default, null):FlxPoint = new FlxPoint(0, 0);

  /**
   * If the x position changes, other than via changing the animation offset,
   *  then we need to update the camera focus point.
   */
  override function set_x(value:Float):Float
  {
    if (value == this.x) return value;

    var xDiff = value - this.x;
    this.cameraFocusPoint.x += xDiff;

    return super.set_x(value);
  }

  /**
   * If the y position changes, other than via changing the animation offset,
   *  then we need to update the camera focus point.
   */
  override function set_y(value:Float):Float
  {
    if (value == this.y) return value;

    var yDiff = value - this.y;
    this.cameraFocusPoint.y += yDiff;

    return super.set_y(value);
  }

  public function new(id:String, renderType:CharacterRenderType)
  {
    super(CharacterDataParser.DEFAULT_DANCEEVERY);
    this.characterId = id;

    _data = CharacterDataParser.fetchCharacterData(this.characterId);
    if (_data == null)
    {
      throw 'Could not find character data for characterId: $characterId';
    }
    else if (_data.renderType != renderType)
    {
      throw 'Render type mismatch for character ($characterId): expected ${renderType}, got ${_data.renderType}';
    }
    else
    {
      this.characterName = _data.name;
      this.name = _data.name;
      this.danceEvery = _data.danceEvery;
      this.singTimeSteps = _data.singTime;
      this.globalOffsets = _data.offsets;
      this.flipX = _data.flipX;
    }

    shouldBop = false;
  }

  public function getDeathCameraOffsets():Array<Float>
  {
    return _data.death?.cameraOffsets ?? [0.0, 0.0];
  }

  public function getBaseScale():Float
  {
    return _data.scale;
  }

  public function getDeathCameraZoom():Float
  {
    return _data.death?.cameraZoom ?? 1.0;
  }

  public function getDeathPreTransitionDelay():Float
  {
    return _data.death?.preTransitionDelay ?? 0.0;
  }

  /**
   * Gets the value of flipX from the character data.
   * `!getFlipX()` is the direction Boyfriend should face.
   */
  public function getDataFlipX():Bool
  {
    return _data.flipX;
  }

  function findCountAnimations(prefix:String):Array<Int>
  {
    var animNames:Array<String> = this.animation.getNameList();

    var result:Array<Int> = [];

    for (anim in animNames)
    {
      if (anim.startsWith(prefix))
      {
        var comboNum:Null<Int> = Std.parseInt(anim.substring(prefix.length));
        if (comboNum != null)
        {
          result.push(comboNum);
        }
      }
    }

    // Sort numerically.
    result.sort((a, b) -> a - b);
    return result;
  }

  /**
   * Reset the character so it can be used at the start of the level.
   * Call this when restarting the level.
   */
  public function resetCharacter(resetCamera:Bool = true):Void
  {
    // Reset the animation offsets. This will modify x and y to be the absolute position of the character.
    // this.animOffsets = [0, 0];

    // Now we can set the x and y to be their original values without having to account for animOffsets.
    this.resetPosition();

    // Then reapply animOffsets...
    // applyAnimationOffsets(getCurrentAnimation());

    this.dance(true); // Force to avoid the old animation playing with the wrong offset at the start of the song.
    // Make sure we are playing the idle animation
    // ...then update the hitbox so that this.width and this.height are correct.
    this.updateHitbox();

    // Reset the camera focus point while we're at it.
    if (resetCamera) this.resetCameraFocusPoint();
  }

  /**
   * Set the character's sprite scale to the appropriate value.
   * @param scale The desired scale.
   */
  public function setScale(scale:Null<Float>):Void
  {
    if (scale == null) scale = 1.0;

    var feetPos:FlxPoint = feetPosition;
    this.scale.x = scale;
    this.scale.y = scale;
    this.updateHitbox();
    // Reposition with newly scaled sprite.
    this.x = feetPos.x - characterOrigin.x + globalOffsets[0];
    this.y = feetPos.y - characterOrigin.y + globalOffsets[1];
  }

  /**
   * The per-character camera offset.
   */
  var characterCameraOffsets(get, never):Array<Float>;

  function get_characterCameraOffsets():Array<Float>
  {
    return _data.cameraOffsets;
  }

  override function onCreate(event:ScriptEvent):Void
  {
    super.onCreate(event);

    // Make sure we are playing the idle animation...
    this.dance(true);
    // ...then update the hitbox so that this.width and this.height are correct.
    this.updateHitbox();
    // Without the above code, width and height (and therefore character position)
    // will be based on the first animation in the sheet rather than the default animation.

    this.resetCameraFocusPoint();

    // Child class should have created animations by now,
    // so we can query which ones are available.
    this.comboNoteCounts = findCountAnimations('combo'); // example: combo50
    this.dropNoteCounts = findCountAnimations('drop'); // example: drop50
    if (comboNoteCounts.length > 0) trace('Combo note counts: ' + this.comboNoteCounts);
    if (dropNoteCounts.length > 0) trace('Drop note counts: ' + this.dropNoteCounts);

    super.onCreate(event);
  }

  override function onAnimationFinished(animationName:String):Void
  {
    super.onAnimationFinished(animationName);

    trace('${characterId} has finished animation: ${animationName}');
    if ((animationName.endsWith(Constants.ANIMATION_END_SUFFIX) && !animationName.startsWith('idle') && !animationName.startsWith('dance'))
      || animationName.startsWith('combo')
      || animationName.startsWith('drop'))
    {
      // Force the character to play the idle after the animation ends.
      this.dance(true);
    }
  }

  function resetCameraFocusPoint():Void
  {
    // Calculate the camera focus point
    var charCenterX = this.x + this.width / 2;
    var charCenterY = this.y + this.height / 2;
    this.cameraFocusPoint = new FlxPoint(charCenterX + _data.cameraOffsets[0], charCenterY + _data.cameraOffsets[1]);
  }

  public function initHealthIcon(isOpponent:Bool):Void
  {
    if (!isOpponent)
    {
      if (PlayState.instance.iconP1 == null)
      {
        trace('[WARN] Player 1 health icon not found!');
        return;
      }
      PlayState.instance.iconP1.configure(_data.healthIcon);
      PlayState.instance.iconP1.flipX = !PlayState.instance.iconP1.flipX; // BF is looking the other way.
    }
    else
    {
      if (PlayState.instance.iconP2 == null)
      {
        trace('[WARN] Player 2 health icon not found!');
        return;
      }
      PlayState.instance.iconP2.configure(_data.healthIcon);
    }
  }

  public override function onUpdate(event:UpdateScriptEvent):Void
  {
    super.onUpdate(event);

    // Reset hold timer for each note pressed.
    if (justPressedNote() && this.characterType == BF)
    {
      holdTimer = 0;
    }

    if (isDead)
    {
      // playDeathAnimation();
      return;
    }

    // If there is an animation, and another animation with the same name + "-hold" exists,
    // the second animation will play (and be looped if configured to do so) after the first animation finishes.
    // This is good for characters that need to hold a pose while maintaining an animation, like the parents (this keeps their eyes flickering)
    // and Darnell (this keeps the flame on his lighter flickering).
    // Works for idle, singLEFT/RIGHT/UP/DOWN, alt singing animations, and anything else really.

    if (isAnimationFinished()
      && !getCurrentAnimation().endsWith(Constants.ANIMATION_HOLD_SUFFIX)
      && hasAnimation(getCurrentAnimation() + Constants.ANIMATION_HOLD_SUFFIX))
    {
      playAnimation(getCurrentAnimation() + Constants.ANIMATION_HOLD_SUFFIX);
    }
    else
    {
      if (isAnimationFinished())
      {
        trace('Not playing hold (${getCurrentAnimation()}) (${isAnimationFinished()}, ${getCurrentAnimation().endsWith(Constants.ANIMATION_HOLD_SUFFIX)}, ${hasAnimation(getCurrentAnimation() + Constants.ANIMATION_HOLD_SUFFIX)})');
      }
    }

    // Handle character note hold time.
    if (isSinging())
    {
      // TODO: Rework this code (and all character animations ugh)
      // such that the hold time is handled by padding frames,
      // and reverting to the idle animation is done when `isAnimationFinished()`.
      // This lets you add frames to the end of the sing animation to ease back into the idle!

      holdTimer += event.elapsed;
      var singTimeSec:Float = singTimeSteps * (Conductor.instance.stepLengthMs / Constants.MS_PER_SEC); // x beats, to ms.

      if (getCurrentAnimation().endsWith('miss')) singTimeSec *= 2; // makes it feel more awkward when you miss???

      // Without this check here, the player character would only play the `sing` animation
      // for one beat, as opposed to holding it as long as the player is holding the button.
      var shouldStopSinging:Bool = (this.characterType == BF) ? !isHoldingNote() : true;

      FlxG.watch.addQuick('singTimeSec-${characterId}', singTimeSec);
      if (holdTimer > singTimeSec && shouldStopSinging)
      {
        trace('holdTimer reached ${holdTimer}sec (> ${singTimeSec}), stopping sing animation');
        holdTimer = 0;

        var currentAnimation:String = getCurrentAnimation();
        // Strip "-hold" from the end.
        if (currentAnimation.endsWith(Constants.ANIMATION_HOLD_SUFFIX)) currentAnimation = currentAnimation.substring(0,
          currentAnimation.length - Constants.ANIMATION_HOLD_SUFFIX.length);

        var endAnimation:String = currentAnimation + Constants.ANIMATION_END_SUFFIX;
        if (hasAnimation(endAnimation))
        {
          // Play the '-end' animation, if one exists.
          trace('${characterId}: playing ${endAnimation}');
          playAnimation(endAnimation);
        }
        else
        {
          // Play the idle animation.
<<<<<<< HEAD
          // trace('${characterId}: attempting dance');
=======
>>>>>>> 560badd6
          dance(true);
        }
      }
    }
    else
    {
      holdTimer = 0;
      // super.onBeatHit handles the regular `dance()` calls.
    }
    FlxG.watch.addQuick('holdTimer-${characterId}', holdTimer);
  }

  public function isSinging():Bool
  {
    var currentAnimation:String = getCurrentAnimation();
    return currentAnimation.startsWith('sing') && !currentAnimation.endsWith(Constants.ANIMATION_END_SUFFIX);
  }

  override function dance(force:Bool = false):Void
  {
    // Prevent default dancing behavior.
    if (isDead) return;

    if (!force)
    {
      // Prevent dancing while a singing animation is playing.
      if (isSinging()) return;

      // Prevent dancing while a non-idle special animation is playing.
      var currentAnimation:String = getCurrentAnimation();
      if (!currentAnimation.startsWith('dance') && !currentAnimation.startsWith('idle') && !isAnimationFinished()) return;
    }

    // Otherwise, fallback to the super dance() method, which handles playing the idle animation.
    super.dance();
  }

  /**
   * Returns true if the player just pressed a note.
   * Used when determing whether a the player character should revert to the `idle` animation.
   * On non-player characters, this should be ignored.
   */
  function justPressedNote(player:Int = 1):Bool
  {
    // Returns true if at least one of LEFT, DOWN, UP, or RIGHT is being held.
    switch (player)
    {
      case 1:
        return PlayerSettings.player1.controls.NOTE_LEFT_P
          || PlayerSettings.player1.controls.NOTE_DOWN_P
          || PlayerSettings.player1.controls.NOTE_UP_P
          || PlayerSettings.player1.controls.NOTE_RIGHT_P;
      case 2:
        return PlayerSettings.player2.controls.NOTE_LEFT_P
          || PlayerSettings.player2.controls.NOTE_DOWN_P
          || PlayerSettings.player2.controls.NOTE_UP_P
          || PlayerSettings.player2.controls.NOTE_RIGHT_P;
    }
    return false;
  }

  /**
   * Returns true if the player is holding a note.
   * Used when determing whether a the player character should revert to the `idle` animation.
   * On non-player characters, this should be ignored.
   */
  function isHoldingNote(player:Int = 1):Bool
  {
    // Returns true if at least one of LEFT, DOWN, UP, or RIGHT is being held.
    switch (player)
    {
      case 1:
        return PlayerSettings.player1.controls.NOTE_LEFT
          || PlayerSettings.player1.controls.NOTE_DOWN
          || PlayerSettings.player1.controls.NOTE_UP
          || PlayerSettings.player1.controls.NOTE_RIGHT;
      case 2:
        return PlayerSettings.player2.controls.NOTE_LEFT
          || PlayerSettings.player2.controls.NOTE_DOWN
          || PlayerSettings.player2.controls.NOTE_UP
          || PlayerSettings.player2.controls.NOTE_RIGHT;
    }
    return false;
  }

  /**
   * Every time a note is hit, check if the note is from the same strumline.
   * If it is, then play the sing animation.
   */
  public override function onNoteHit(event:HitNoteScriptEvent)
  {
    super.onNoteHit(event);

    // If another script cancelled the event, don't do anything.
    if (event.eventCanceled) return;

    if (event.note.noteData.getMustHitNote() && characterType == BF)
    {
      // If the note is from the same strumline, play the sing animation.
      this.playSingAnimation(event.note.noteData.getDirection(), false);
      holdTimer = 0;
    }
    else if (!event.note.noteData.getMustHitNote() && characterType == DAD)
    {
      // If the note is from the same strumline, play the sing animation.
      this.playSingAnimation(event.note.noteData.getDirection(), false);
      holdTimer = 0;
    }
    else if (characterType == GF && event.note.noteData.getMustHitNote())
    {
      switch (event.judgement)
      {
        case 'sick' | 'good':
          playComboAnimation(event.comboCount);
        default:
          playComboDropAnimation(event.comboCount);
      }
    }
  }

  /**
   * Every time a note is missed, check if the note is from the same strumline.
   * If it is, then play the sing animation.
   */
  public override function onNoteMiss(event:NoteScriptEvent)
  {
    super.onNoteMiss(event);

    // If another script cancelled the event, don't do anything.
    if (event.eventCanceled) return;

    if (event.note.noteData.getMustHitNote() && characterType == BF)
    {
      // If the note is from the same strumline, play the sing animation.
      this.playSingAnimation(event.note.noteData.getDirection(), true);
    }
    else if (!event.note.noteData.getMustHitNote() && characterType == DAD)
    {
      // If the note is from the same strumline, play the sing animation.
      this.playSingAnimation(event.note.noteData.getDirection(), true);
    }
    else if (event.note.noteData.getMustHitNote() && characterType == GF)
    {
      playComboDropAnimation(Highscore.tallies.combo);
    }
  }

  function playComboAnimation(comboCount:Int):Void
  {
    var comboAnim = 'combo${comboCount}';
    if (hasAnimation(comboAnim))
    {
      trace('Playing GF combo animation: ${comboAnim}');
      this.playAnimation(comboAnim, true, true);
    }
  }

  function playComboDropAnimation(comboCount:Int):Void
  {
    var dropAnim:Null<String> = null;

    // Choose the combo drop anim to play.
    // If there are several (for example, drop10 and drop50) the highest one will be used.
    // If the combo count is too low, no animation will be played.
    for (count in dropNoteCounts)
    {
      if (comboCount >= count)
      {
        dropAnim = 'drop${count}';
      }
    }

    if (dropAnim != null)
    {
      trace('Playing GF combo drop animation: ${dropAnim}');
      this.playAnimation(dropAnim, true, true);
    }
  }

  /**
   * Every time a wrong key is pressed, play the miss animation if we are Boyfriend.
   */
  public override function onNoteGhostMiss(event:GhostMissNoteScriptEvent)
  {
    super.onNoteGhostMiss(event);

    if (event.eventCanceled || !event.playAnim)
    {
      // Skipping...
      return;
    }

    if (characterType == BF)
    {
      // If the note is from the same strumline, play the sing animation.
      // trace('Playing ghost miss animation...');
      this.playSingAnimation(event.dir, true);
    }
  }

  public override function onDestroy(event:ScriptEvent):Void
  {
    this.characterType = OTHER;
  }

  /**
   * Play the appropriate singing animation, for the given note direction.
   * @param dir The direction of the note.
   * @param miss If true, play the miss animation instead of the sing animation.
   * @param suffix A suffix to append to the animation name, like `alt`.
   */
  public function playSingAnimation(dir:NoteDirection, miss:Bool = false, ?suffix:String = ''):Void
  {
    var anim:String = 'sing${dir.nameUpper}${miss ? 'miss' : ''}${suffix != '' ? '-${suffix}' : ''}';

    // restart even if already playing, because the character might sing the same note twice.
    trace('Playing ${anim}...');
    playAnimation(anim, true);
  }

  public override function playAnimation(name:String, restart:Bool = false, ignoreOther:Bool = false, reversed:Bool = false):Void
  {
    super.playAnimation(name, restart, ignoreOther, reversed);
  }
}

/**
 * The type of a given character sprite. Defines its default behaviors.
 */
enum CharacterType
{
  /**
   * The BF character has the following behaviors.
   * - At idle, dances with `danceLeft` and `danceRight` if available, or `idle` if not.
   * - When the player hits a note, plays the appropriate `singDIR` animation until BF is done singing.
   * - If there is a `singDIR-end` animation, the `singDIR` animation will play once before looping the `singDIR-end` animation until BF is done singing.
   * - If the player misses or hits a ghost note, plays the appropriate `singDIR-miss` animation until BF is done singing.
   */
  BF;

  /**
   * The DAD character has the following behaviors.
   * - At idle, dances with `danceLeft` and `danceRight` if available, or `idle` if not.
   * - When the CPU hits a note, plays the appropriate `singDIR` animation until DAD is done singing.
   * - If there is a `singDIR-end` animation, the `singDIR` animation will play once before looping the `singDIR-end` animation until DAD is done singing.
   * - When the CPU misses a note (NOTE: This only happens via script, not by default),
   *     plays the appropriate `singDIR-miss` animation until DAD is done singing.
   */
  DAD;

  /**
   * The GF character has the following behaviors.
   * - At idle, dances with `danceLeft` and `danceRight` if available, or `idle` if not.
   * - If available, `combo###` animations will play when certain combo counts are reached.
   *   - For example, `combo50` will play when the player hits 50 notes in a row.
   *   - Multiple combo animations can be provided for different thresholds.
   * - If available, `drop###` animations will play when combos are dropped above certain thresholds.
   *   - For example, `drop10` will play when the player drops a combo larger than 10.
   *   - Multiple drop animations can be provided for different thresholds (i.e. dropping larger combos).
   *   - No drop animation will play if one isn't applicable (i.e. if the combo count is too low).
   */
  GF;

  /**
   * The OTHER character will only perform the `danceLeft`/`danceRight` or `idle` animation by default, depending on what's available.
   * Additional behaviors can be performed via scripts.
   */
  OTHER;
}<|MERGE_RESOLUTION|>--- conflicted
+++ resolved
@@ -418,10 +418,6 @@
         else
         {
           // Play the idle animation.
-<<<<<<< HEAD
-          // trace('${characterId}: attempting dance');
-=======
->>>>>>> 560badd6
           dance(true);
         }
       }
@@ -604,7 +600,7 @@
   /**
    * Every time a wrong key is pressed, play the miss animation if we are Boyfriend.
    */
-  public override function onNoteGhostMiss(event:GhostMissNoteScriptEvent)
+  public override function onNoteGhostMiss(event:GhostMissNoteScriptEvent):Void
   {
     super.onNoteGhostMiss(event);
 

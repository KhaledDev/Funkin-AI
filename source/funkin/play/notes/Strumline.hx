package funkin.play.notes;

import flixel.math.FlxPoint;
import flixel.util.FlxSignal.FlxTypedSignal;
import flixel.FlxG;
import funkin.play.notes.notestyle.NoteStyle;
import flixel.group.FlxSpriteGroup;
import flixel.group.FlxSpriteGroup.FlxTypedSpriteGroup;
import flixel.tweens.FlxEase;
import flixel.tweens.FlxTween;
import flixel.util.FlxSort;
import funkin.graphics.FunkinSprite;
import flixel.util.FlxColor;
import funkin.play.notes.NoteHoldCover;
import funkin.play.notes.NoteSplash;
import funkin.play.notes.NoteSprite;
import funkin.play.notes.SustainTrail;
import funkin.play.notes.NoteVibrationsHandler;
import funkin.data.song.SongData.SongNoteData;
import funkin.util.SortUtil;
import funkin.play.notes.notekind.NoteKindManager;
import funkin.mobile.ui.FunkinHitbox.FunkinHitboxControlSchemes;
import flixel.math.FlxPoint;
import flixel.FlxSprite;

/**
 * A group of sprites which handles the receptor, the note splashes, and the notes (with sustains) for a given player.
 */
class Strumline extends FlxSpriteGroup
{
  /**
   * The directions of the notes on the strumline, in order.
   */
  public static final DIRECTIONS:Array<NoteDirection> = [NoteDirection.LEFT, NoteDirection.DOWN, NoteDirection.UP, NoteDirection.RIGHT];

  /**
   * A magic number for the size of the strumline, in pixels.
   */
  public static final STRUMLINE_SIZE:Int = 104;

  /**
   * The spacing between notes on the strumline, in pixels.
   */
  public static final NOTE_SPACING:Int = STRUMLINE_SIZE + 8;

  // Positional fixes for new strumline graphics.
  static final INITIAL_OFFSET:Float = -0.275 * STRUMLINE_SIZE;
  static final NUDGE:Float = 2.0;

  static final KEY_COUNT:Int = 4;
  static final NOTE_SPLASH_CAP:Int = 6;

  var renderDistanceMs(get, never):Float;

  /**
   * The custom render distance for the strumline.
   * This should be in miliseconds only! Not pixels.
   */
  public var customRenderDistanceMs:Float = 0.0;

  /**
   * Whether to use the custom render distance.
   * If false, the render distance will be calculated based on the screen height.
   */
  public var useCustomRenderDistance:Bool = false;

  function get_renderDistanceMs():Float
  {
    if (useCustomRenderDistance) return customRenderDistanceMs;
    return FlxG.height / Constants.PIXELS_PER_MS / scrollSpeed;
  }

  /**
   * Whether to play note splashes or not
   * TODO: Make this a setting!
   * IE: Settings.noSplash
   */
  public var showNotesplash:Bool = true;

  /**
   * Whether this strumline is controlled by the player's inputs.
   * False means it's controlled by the opponent or Bot Play.
   */
  public var isPlayer:Bool;

  /**
   * Usually you want to keep this as is, but if you are using a Strumline and
   * playing a sound that has it's own conductor, set this (LatencyState for example)
   */
  public var conductorInUse(get, set):Conductor;

  // Used in-game to control the scroll speed within a song
  public var scrollSpeed:Float = 1.0;

  /**
   * Reset the scroll speed to the current chart's scroll speed.
   */
  public function resetScrollSpeed():Void
  {
    scrollSpeed = PlayState.instance?.currentChart?.scrollSpeed ?? 1.0;
  }

  var _conductorInUse:Null<Conductor>;

  function get_conductorInUse():Conductor
  {
    if (_conductorInUse == null) return Conductor.instance;
    return _conductorInUse;
  }

  function set_conductorInUse(value:Conductor):Conductor
  {
    return _conductorInUse = value;
  }

  /**
   * Whether the game should auto position notes.
   */
  public var customPositionData:Bool = false;

  /**
   * The notes currently being rendered on the strumline.
   * This group iterates over this every frame to update note positions.
   * The PlayState also iterates over this to calculate user inputs.
   */
  public var notes:FlxTypedSpriteGroup<NoteSprite>;

  /**
   * The hold notes currently being rendered on the strumline.
   * This group iterates over this every frame to update hold note positions.
   * The PlayState also iterates over this to calculate user inputs.
   */
  public var holdNotes:FlxTypedSpriteGroup<SustainTrail>;

  /**
   * A signal that is dispatched when a note is spawned and heading towards the strumline.
   */
  public var onNoteIncoming:FlxTypedSignal<NoteSprite->Void>;

  var background:FunkinSprite;

  var strumlineNotes:FlxTypedSpriteGroup<StrumlineNote>;
  var noteSplashes:FlxTypedSpriteGroup<NoteSplash>;
  var noteHoldCovers:FlxTypedSpriteGroup<NoteHoldCover>;

  var notesVwoosh:FlxTypedSpriteGroup<NoteSprite>;
  var holdNotesVwoosh:FlxTypedSpriteGroup<SustainTrail>;

  final noteStyle:NoteStyle;

  var noteSpacingScale:Float = 1;

  public var strumlineScale(default, null):FlxPoint;

  #if FEATURE_GHOST_TAPPING
  var ghostTapTimer:Float = 0.0;
  #end

  public var noteVibrations:NoteVibrationsHandler = new NoteVibrationsHandler();

  final isDownscroll:Bool = #if mobile (Preferences.controlsScheme == FunkinHitboxControlSchemes.Arrows) || #end Preferences.downscroll;

  /**
   * The note data for the song. Should NOT be altered after the song starts,
   * so we can easily rewind.
   */
  var noteData:Array<SongNoteData> = [];

  var nextNoteIndex:Int = -1;

  var heldKeys:Array<Bool> = [];

  static final BACKGROUND_PAD:Int = 16;

  public function new(noteStyle:NoteStyle, isPlayer:Bool)
  {
    super();

    this.isPlayer = isPlayer;
    this.noteStyle = noteStyle;

    this.strumlineNotes = new FlxTypedSpriteGroup<StrumlineNote>();
    this.strumlineNotes.zIndex = 10;
    this.add(this.strumlineNotes);

    // Hold notes are added first so they render behind regular notes.
    this.holdNotes = new FlxTypedSpriteGroup<SustainTrail>();
    this.holdNotes.zIndex = 20;
    this.add(this.holdNotes);

    this.holdNotesVwoosh = new FlxTypedSpriteGroup<SustainTrail>();
    this.holdNotesVwoosh.zIndex = 21;
    this.add(this.holdNotesVwoosh);

    this.notes = new FlxTypedSpriteGroup<NoteSprite>();
    this.notes.zIndex = 30;
    this.add(this.notes);

    this.notesVwoosh = new FlxTypedSpriteGroup<NoteSprite>();
    this.notesVwoosh.zIndex = 31;
    this.add(this.notesVwoosh);

    this.noteHoldCovers = new FlxTypedSpriteGroup<NoteHoldCover>(0, 0, 4);
    this.noteHoldCovers.zIndex = 40;
    this.add(this.noteHoldCovers);

    this.noteSplashes = new FlxTypedSpriteGroup<NoteSplash>(0, 0, NOTE_SPLASH_CAP);
    this.noteSplashes.zIndex = 50;
    this.add(this.noteSplashes);

    var backgroundWidth:Float = KEY_COUNT * Strumline.NOTE_SPACING + BACKGROUND_PAD * 2;
    #if mobile
    if (Preferences.controlsScheme == FunkinHitboxControlSchemes.Arrows && isPlayer)
    {
      backgroundWidth = backgroundWidth * 1.84;
    }
    #end
    this.background = new FunkinSprite(0, 0).makeSolidColor(Std.int(backgroundWidth), FlxG.height, 0xFF000000);
    // Convert the percent to a number between 0 and 1.
    this.background.alpha = Preferences.strumlineBackgroundOpacity / 100.0;
    this.background.scrollFactor.set(0, 0);
    this.background.x = -BACKGROUND_PAD;
    #if mobile
    if (Preferences.controlsScheme == FunkinHitboxControlSchemes.Arrows && isPlayer) this.background.x -= 100;
    #end
    this.add(this.background);
    strumlineScale = new FlxCallbackPoint(strumlineScaleCallback);

    strumlineScale = new FlxCallbackPoint(strumlineScaleCallback);

    this.refresh();

    this.onNoteIncoming = new FlxTypedSignal<NoteSprite->Void>();
    resetScrollSpeed();

    for (i in 0...KEY_COUNT)
    {
      var child:StrumlineNote = new StrumlineNote(noteStyle, isPlayer, DIRECTIONS[i]);
      child.x = getXPos(DIRECTIONS[i]);
      child.x += INITIAL_OFFSET;
      child.y = 0;
      noteStyle.applyStrumlineOffsets(child);
      this.strumlineNotes.add(child);
    }

    for (i in 0...KEY_COUNT)
    {
      heldKeys.push(false);
    }

    strumlineScale.set(1, 1);

    // This MUST be true for children to update!
    this.active = true;
  }

  override function set_y(value:Float):Float
  {
    super.set_y(value);

    // Keep the background on the screen.
    if (this.background != null) this.background.y = 0;

    return value;
  }

  override function set_alpha(value:Float):Float
  {
    super.set_alpha(value);

    this.background.alpha = Preferences.strumlineBackgroundOpacity / 100.0 * alpha;

    return value;
  }

  /**
   * Refresh the strumline, sorting its children by z-index.
   */
  public function refresh():Void
  {
    sort(SortUtil.byZIndex, FlxSort.ASCENDING);
  }

  override function get_width():Float
  {
    if (strumlineScale == null) strumlineScale = new FlxCallbackPoint(strumlineScaleCallback);

    return KEY_COUNT * Strumline.NOTE_SPACING * noteSpacingScale * strumlineScale.x;
  }

  public override function update(elapsed:Float):Void
  {
    super.update(elapsed);

    updateNotes();

    #if FEATURE_GHOST_TAPPING
    updateGhostTapTimer(elapsed);
    #end
  }

  #if FEATURE_GHOST_TAPPING
  /**
   * @return `true` if no notes are in range of the strumline and the player can spam without penalty.
   */
  public function mayGhostTap():Bool
  {
    // Any notes in range of the strumline.
    if (getNotesMayHit().length > 0)
    {
      return false;
    }
    // Any hold notes in range of the strumline.
    if (getHoldNotesHitOrMissed().length > 0)
    {
      return false;
    }

    // Note has been hit recently.
    if (ghostTapTimer > 0.0) return false;

    // **yippee**
    return true;
  }
  #end

  /**
   * Return notes that are within `Constants.HIT_WINDOW` ms of the strumline.
   * @return An array of `NoteSprite` objects.
   */
  public function getNotesMayHit():Array<NoteSprite>
  {
    return notes.members.filter(function(note:NoteSprite) {
      return note != null && note.alive && !note.hasBeenHit && note.mayHit;
    });
  }

  /**
   * Return hold notes that are within `Constants.HIT_WINDOW` ms of the strumline.
   * @return An array of `SustainTrail` objects.
   */
  public function getHoldNotesHitOrMissed():Array<SustainTrail>
  {
    return holdNotes.members.filter(function(holdNote:SustainTrail) {
      return holdNote != null && holdNote.alive && (holdNote.hitNote || holdNote.missedNote);
    });
  }

  /**
   * Get a note sprite corresponding to the given note data.
   * @param target The note data for the note sprite.
   * @return The note sprite.
   */
  public function getNoteSprite(target:SongNoteData):NoteSprite
  {
    if (target == null) return null;

    for (note in notes.members)
    {
      if (note == null) continue;
      if (note.alive) continue;

      if (note.noteData == target) return note;
    }

    return null;
  }

  /**
   * Get a hold note sprite corresponding to the given note data.
   * @param target The note data for the hold note.
   * @return The hold note sprite.
   */
  public function getHoldNoteSprite(target:SongNoteData):SustainTrail
  {
    if (target == null || ((target.length ?? 0.0) <= 0.0)) return null;

    for (holdNote in holdNotes.members)
    {
      if (holdNote == null) continue;
      if (holdNote.alive) continue;

      if (holdNote.noteData == target) return holdNote;
    }

    return null;
  }

  /**
   * Call this when resetting the playstate.
   */
  public function vwooshNotes():Void
  {
    var vwooshTime:Float = 0.5;

    for (note in notes.members)
    {
      if (note == null) continue;
      if (!note.alive) continue;

      notes.remove(note);
      notesVwoosh.add(note);

      var targetY:Float = FlxG.height + note.y;
<<<<<<< HEAD
      if (isDownscroll) targetY = 0 - note.height;
      FlxTween.tween(note, {y: targetY}, 0.5,
=======
      if (Preferences.downscroll) targetY = 0 - note.height;
      FlxTween.tween(note, {y: targetY}, vwooshTime,
>>>>>>> df0f915b
        {
          ease: FlxEase.expoIn,
          onComplete: function(twn) {
            note.kill();
            notesVwoosh.remove(note, true);
            note.destroy();
          }
        });
    }

    for (holdNote in holdNotes.members)
    {
      if (holdNote == null) continue;
      if (!holdNote.alive) continue;

      holdNotes.remove(holdNote);
      holdNotesVwoosh.add(holdNote);

      var targetY:Float = FlxG.height + holdNote.y;
<<<<<<< HEAD
      if (isDownscroll) targetY = 0 - holdNote.height;
      FlxTween.tween(holdNote, {y: targetY}, 0.5,
=======
      if (Preferences.downscroll) targetY = 0 - holdNote.height;
      FlxTween.tween(holdNote, {y: targetY}, vwooshTime,
>>>>>>> df0f915b
        {
          ease: FlxEase.expoIn,
          onComplete: function(twn) {
            holdNote.kill();
            holdNotesVwoosh.remove(holdNote, true);
            holdNote.destroy();
          }
        });
    }
  }

  /**
<<<<<<< HEAD
   * Enter mini mode, which displays only small strumline notes
   * @param scale scale of strumline
   */
  public function enterMiniMode(scale:Float = 1)
  {
    forEach(function(obj:flixel.FlxObject):Void {
      if (obj != strumlineNotes) obj.visible = false;
    });

    this.strumlineScale.set(scale, scale);
  }

  public function strumlineScaleCallback(Scale:FlxPoint)
  {
    strumlineNotes.forEach(function(note:StrumlineNote):Void {
      var styleScale = noteStyle.getStrumlineScale();
      note.scale.set(styleScale * Scale.x, styleScale * Scale.y);
    });
    setNoteSpacing(noteSpacingScale);
  }

  /**
   * Set note spacing scale
   * @param multiplier multiply x position
   */
  public function setNoteSpacing(multiplier:Float = 1):Void
  {
    noteSpacingScale = multiplier;

    for (i in 0...KEY_COUNT)
    {
      var direction = Strumline.DIRECTIONS[i];
      var note = getByDirection(direction);
      note.x = getXPos(DIRECTIONS[i]) + this.strumlineNotes.x;
      note.x += INITIAL_OFFSET;
      note.y = this.strumlineNotes.y;
      noteStyle.applyStrumlineOffsets(note);
    }
  }

=======
   * Reverse of vwooshNotes, we bring the notes IN (by their offsets)
   */
  public function vwooshInNotes():Void
  {
    var vwooshTime:Float = 0.5;

    for (note in notes.members)
    {
      if (note == null) continue;
      if (!note.alive) continue;

      note.yOffset = 200;
      if (Preferences.downscroll)
      {
        note.yOffset = -200;
      }
      FlxTween.tween(note, {yOffset: 0}, vwooshTime,
        {
          ease: FlxEase.expoOut,
          onComplete: function(twn) {
            note.yOffset = 0;
          }
        });
    }

    for (holdNote in holdNotes.members)
    {
      if (holdNote == null) continue;
      if (!holdNote.alive) continue;

      holdNote.yOffset = 200;
      if (Preferences.downscroll)
      {
        holdNote.yOffset = -200;
      }
      FlxTween.tween(holdNote, {yOffset: 0}, vwooshTime,
        {
          ease: FlxEase.expoOut,
          onComplete: function(twn) {
            holdNote.yOffset = 0;
          }
        });
    }
  }


>>>>>>> df0f915b
  /**
   * For a note's strumTime, calculate its Y position relative to the strumline.
   * NOTE: Assumes Conductor and PlayState are both initialized.
   * @param strumTime The strumtime of the note.
   * @return The Y position of the note.
   */
  public function calculateNoteYPos(strumTime:Float):Float
  {
    return
<<<<<<< HEAD
      Constants.PIXELS_PER_MS * (conductorInUse.songPosition - strumTime - Conductor.instance.inputOffset) * scrollSpeed * vwoosh * (isDownscroll ? 1 : -1);
=======
      Constants.PIXELS_PER_MS * (conductorInUse.songPosition - strumTime - Conductor.instance.inputOffset) * scrollSpeed * (Preferences.downscroll ? 1 : -1);
>>>>>>> df0f915b
  }

  public function updateNotes():Void
  {
    if (noteData.length == 0) return;

    // Ensure note data gets reset if the song happens to loop.
    // NOTE: I had to remove this line because it was causing notes visible during the countdown to be placed multiple times.
    // I don't remember what bug I was trying to fix by adding this.
    // if (conductorInUse.currentStep == 0) nextNoteIndex = 0;

    var songStart:Float = PlayState.instance?.startTimestamp ?? 0.0;
    var hitWindowStart:Float = conductorInUse.songPosition - Constants.HIT_WINDOW_MS;
    var renderWindowStart:Float = conductorInUse.songPosition + renderDistanceMs;

    for (noteIndex in nextNoteIndex...noteData.length)
    {
      var note:Null<SongNoteData> = noteData[noteIndex];

      if (note == null) continue; // Note is blank
      if (note.time < songStart || note.time < hitWindowStart)
      {
        // Note is in the past, skip it.
        nextNoteIndex = noteIndex + 1;
        continue;
      }
      if (note.time > renderWindowStart) break; // Note is too far ahead to render

      var noteSprite:NoteSprite = buildNoteSprite(note);

      if (note.length > 0)
      {
        noteSprite.holdNoteSprite = buildHoldNoteSprite(note);
      }

      nextNoteIndex = noteIndex + 1; // Increment the nextNoteIndex rather than splicing the array, because splicing is slow.

      onNoteIncoming.dispatch(noteSprite);
    }

    // Update rendering of notes.
    for (note in notes.members)
    {
      if (note == null || !note.alive) continue;

      // Set the note's position.
      if (!customPositionData) note.y = this.y - INITIAL_OFFSET + calculateNoteYPos(note.strumTime) + note.yOffset;

      // If the note is miss
<<<<<<< HEAD
      var isOffscreen = isDownscroll ? note.y > FlxG.height : note.y < -note.height;
=======
      var isOffscreen:Bool = Preferences.downscroll ? note.y > FlxG.height : note.y < -note.height;
>>>>>>> df0f915b
      if (note.handledMiss && isOffscreen)
      {
        killNote(note);
      }
    }

    // Update rendering of hold notes.
    for (holdNote in holdNotes.members)
    {
      if (holdNote == null || !holdNote.alive) continue;

      if (conductorInUse.songPosition > holdNote.strumTime && holdNote.hitNote && !holdNote.missedNote)
      {
        if (isPlayer && !isKeyHeld(holdNote.noteDirection))
        {
          // Stopped pressing the hold note.
          playStatic(holdNote.noteDirection);
          holdNote.missedNote = true;
          holdNote.visible = true;
          holdNote.alpha = 0.0; // Completely hide the dropped hold note.
        }
      }

      final magicNumberIGuess:Float = 8;
      var renderWindowEnd:Float = holdNote.strumTime + holdNote.fullSustainLength + Constants.HIT_WINDOW_MS + (renderDistanceMs / magicNumberIGuess);

      if (holdNote.missedNote && conductorInUse.songPosition >= renderWindowEnd)
      {
        // Hold note is offscreen, kill it.
        holdNote.visible = false;
        holdNote.kill(); // Do not destroy! Recycling is faster.
      }
      else if (holdNote.hitNote && holdNote.sustainLength <= 0)
      {
        // Hold note is completed, kill it.
        if (isKeyHeld(holdNote.noteDirection))
        {
          playPress(holdNote.noteDirection);
        }
        else
        {
          playStatic(holdNote.noteDirection);
        }

        if (holdNote.cover != null && isPlayer)
        {
          holdNote.cover.playEnd();

          trace("Sustain Note Splash Vibration");
        }
        else if (holdNote.cover != null)
        {
          // *lightning* *zap* *crackle*
          holdNote.cover.visible = false;
          holdNote.cover.kill();
        }

        if (isPlayer)
        {
          // Hold note's final vibration.
          noteVibrations.noteStatuses[holdNote.noteDirection] = NoteStatus.isJustPressed;
          noteVibrations.tryNoteVibration();
        }

        holdNote.visible = false;
        holdNote.kill();
      }
      else if (holdNote.missedNote && (holdNote.fullSustainLength > holdNote.sustainLength))
      {
        // Hold note was dropped before completing, keep it in its clipped state.
        holdNote.visible = true;

        var yOffset:Float = (holdNote.fullSustainLength - holdNote.sustainLength) * Constants.PIXELS_PER_MS;

        if (!customPositionData)
        {
          if (isDownscroll)
          {
            holdNote.y = this.y
              - INITIAL_OFFSET
              + calculateNoteYPos(holdNote.strumTime)
              - holdNote.height
              + STRUMLINE_SIZE / 2
              + holdNote.yOffset;
          }
          else
          {
            holdNote.y = this.y - INITIAL_OFFSET + calculateNoteYPos(holdNote.strumTime) + yOffset + STRUMLINE_SIZE / 2 + holdNote.yOffset;
          }
        }

        // Clean up the cover.
        if (holdNote.cover != null)
        {
          holdNote.cover.visible = false;
          holdNote.cover.kill();
        }
      }
      else if (conductorInUse.songPosition > holdNote.strumTime && holdNote.hitNote)
      {
        // Hold note is currently being hit, clip it off.
        holdConfirm(holdNote.noteDirection);
        holdNote.visible = true;

        // Set current note's status to isHoldNotePressed.
        if (isPlayer) noteVibrations.noteStatuses[holdNote.noteDirection] = NoteStatus.isHoldNotePressed;

        holdNote.sustainLength = (holdNote.strumTime + holdNote.fullSustainLength) - conductorInUse.songPosition;

        if (holdNote.sustainLength <= 10)
        {
          holdNote.visible = false;
        }

        if (!customPositionData)
        {
          if (isDownscroll)
          {
            holdNote.y = this.y - INITIAL_OFFSET - holdNote.height + STRUMLINE_SIZE / 2;
          }
          else
          {
            holdNote.y = this.y - INITIAL_OFFSET + STRUMLINE_SIZE / 2;
          }
        }
      }
      else
      {
        // Hold note is new, render it normally.
        holdNote.visible = true;

        if (!customPositionData)
        {
          if (isDownscroll)
          {
            holdNote.y = this.y
              - INITIAL_OFFSET
              + calculateNoteYPos(holdNote.strumTime)
              - holdNote.height
              + STRUMLINE_SIZE / 2
              + holdNote.yOffset;
          }
          else
          {
            holdNote.y = this.y - INITIAL_OFFSET + calculateNoteYPos(holdNote.strumTime) + STRUMLINE_SIZE / 2 + holdNote.yOffset;
          }
        }
      }
    } // Update rendering of pressed keys.

    for (dir in DIRECTIONS)
    {
      if (isKeyHeld(dir) && getByDirection(dir).getCurrentAnimation() == "static")
      {
        playPress(dir);
      }

      // Added this to prevent sustained vibrations not ending issue.
      if (!isKeyHeld(dir) && isPlayer) noteVibrations.noteStatuses[dir] = NoteStatus.isReleased;
    }
  }

  /**
   * Return notes that are within, or way after, `Constants.HIT_WINDOW` ms of the strumline.
   * @return An array of `NoteSprite` objects.
   */
  public function getNotesOnScreen():Array<NoteSprite>
  {
    return notes.members.filter(function(note:NoteSprite) {
      return note != null && note.alive && !note.hasBeenHit;
    });
  }

  #if FEATURE_GHOST_TAPPING
  function updateGhostTapTimer(elapsed:Float):Void
  {
    // If it's still our turn, don't update the ghost tap timer.
    if (getNotesOnScreen().length > 0) return;

    ghostTapTimer -= elapsed;

    if (ghostTapTimer <= 0)
    {
      ghostTapTimer = 0;
    }
  }
  #end

  /**
   * Called when the PlayState skips a large amount of time forward or backward.
   */
  public function handleSkippedNotes():Void
  {
    // By calling clean(), we remove all existing notes so they can be re-added.
    clean();
    // By setting noteIndex to 0, the next update will skip past all the notes that are in the past.
    nextNoteIndex = 0;
  }

  /**
   * Called on each beat of the song.
   */
  public function onBeatHit():Void
  {
    if (notes.members.length > 1) notes.members.insertionSort(compareNoteSprites.bind(FlxSort.ASCENDING));

    if (holdNotes.members.length > 1) holdNotes.members.insertionSort(compareHoldNoteSprites.bind(FlxSort.ASCENDING));
  }

  /**
   * Called when a key is pressed.
   * @param dir The direction of the key that was pressed.
   */
  public function pressKey(dir:NoteDirection):Void
  {
    heldKeys[dir] = true;
  }

  /**
   * Called when a key is released.
   * @param dir The direction of the key that was released.
   */
  public function releaseKey(dir:NoteDirection):Void
  {
    heldKeys[dir] = false;
  }

  /**
   * Check if a key is held down.
   * @param dir The direction of the key to check.
   * @return `true` if the key is held down, `false` otherwise.
   */
  public function isKeyHeld(dir:NoteDirection):Bool
  {
    return heldKeys[dir];
  }

  /**
   * Called when the song is reset.
   * Removes any special animations and the like.
   * Doesn't reset the notes from the chart, that's handled by the PlayState.
   */
  public function clean():Void
  {
    for (note in notes.members)
    {
      if (note == null) continue;
      killNote(note);
    }

    for (holdNote in holdNotes.members)
    {
      if (holdNote == null) continue;
      holdNote.kill();
    }

    for (splash in noteSplashes)
    {
      if (splash == null) continue;
      splash.kill();
    }

    for (cover in noteHoldCovers)
    {
      if (cover == null) continue;
      cover.kill();
    }

    heldKeys = [false, false, false, false];

    for (dir in DIRECTIONS)
    {
      playStatic(dir);
    }
    resetScrollSpeed();

    #if FEATURE_GHOST_TAPPING
    ghostTapTimer = 0;
    #end
  }

  /**
   * Apply note data from a chart to this strumline.
   * Note data should be valid and apply only to this strumline.
   * @param data The note data to apply.
   */
  public function applyNoteData(data:Array<SongNoteData>):Void
  {
    this.notes.clear();

    this.noteData = data.copy();
    this.nextNoteIndex = 0;

    // Sort the notes by strumtime.
    this.noteData.insertionSort(compareNoteData.bind(FlxSort.ASCENDING));
  }

  /**
   * Hit a note.
   * @param note The note to hit.
   * @param removeNote True to remove the note immediately, false to make it transparent and let it move offscreen.
   */
  public function hitNote(note:NoteSprite, removeNote:Bool = true):Void
  {
    playConfirm(note.direction);
    note.hasBeenHit = true;

    if (removeNote)
    {
      killNote(note);
    }
    else
    {
      note.alpha = 0.5;
      note.desaturate();
    }

    if (note.holdNoteSprite != null)
    {
      note.holdNoteSprite.hitNote = true;
      note.holdNoteSprite.missedNote = false;

      note.holdNoteSprite.sustainLength = (note.holdNoteSprite.strumTime + note.holdNoteSprite.fullSustainLength) - conductorInUse.songPosition;
    }

    #if FEATURE_GHOST_TAPPING
    ghostTapTimer = Constants.GHOST_TAP_DELAY;
    #end
  }

  /**
   * Kill a note heading towards the strumline.
   * @param note The note to kill. Gets recycled and reused for performance.
   */
  public function killNote(note:NoteSprite):Void
  {
    if (note == null) return;
    note.visible = false;
    notes.remove(note, false);
    note.kill();

    if (note.holdNoteSprite != null)
    {
      note.holdNoteSprite.missedNote = true;
      note.holdNoteSprite.visible = false;
    }
  }

  /**
   * Get a strumline note sprite by its index.
   * @param index The index of the note to get.
   * @return The note.
   */
  public function getByIndex(index:Int):StrumlineNote
  {
    return this.strumlineNotes.members[index];
  }

  /**
   * Get a strumline note sprite by its direction.
   * @param direction The direction of the note to get.
   * @return The note.
   */
  public function getByDirection(direction:NoteDirection):StrumlineNote
  {
    return getByIndex(DIRECTIONS.indexOf(direction));
  }

  /**
   * Play a static animation for a given direction.
   * @param direction The direction of the note to play the static animation for.
   */
  public function playStatic(direction:NoteDirection):Void
  {
    getByDirection(direction).playStatic();

    // Set current note's status to isReleased.
    if (isPlayer) noteVibrations.noteStatuses[direction] = NoteStatus.isReleased;
  }

  /**
   * Play a press animation for a given direction.
   * @param direction The direction of the note to play the press animation for.
   */
  public function playPress(direction:NoteDirection):Void
  {
    getByDirection(direction).playPress();
  }

  /**
   * Play a confirm animation for a given direction.
   * @param direction The direction of the note to play the confirm animation for.
   */
  public function playConfirm(direction:NoteDirection):Void
  {
    getByDirection(direction).playConfirm();
  }

  /**
   * Play a confirm animation for a hold note.
   * @param direction The direction of the note to play the confirm animation for.
   */
  public function holdConfirm(direction:NoteDirection):Void
  {
    getByDirection(direction).holdConfirm();
  }

  /**
   * Check if a given direction is playing the confirm animation.
   * @param direction The direction of the note to check.
   * @return `true` if the note is playing the confirm animation, `false` otherwise.
   */
  public function isConfirm(direction:NoteDirection):Bool
  {
    return getByDirection(direction).isConfirm();
  }

  /**
   * Play a note splash for a given direction.
   * @param direction The direction of the note to play the splash animation for.
   */
  public function playNoteSplash(direction:NoteDirection):Void
  {
    if (!showNotesplash) return;
    if (!noteStyle.isNoteSplashEnabled()) return;

    var splash:NoteSplash = this.constructNoteSplash();

    if (splash != null)
    {
      splash.play(direction);

      splash.x = this.x;
      splash.x += getXPos(direction);
      splash.x += INITIAL_OFFSET;
      splash.x += noteStyle.getSplashOffsets()[0] * splash.scale.x;

      splash.y = this.y;
      splash.y -= INITIAL_OFFSET;
      splash.y += noteStyle.getSplashOffsets()[1] * splash.scale.y;
    }
  }

  /**
   * Play a note hold cover for a given hold note.
   * @param holdNote The hold note to play the cover animation for.
   */
  public function playNoteHoldCover(holdNote:SustainTrail):Void
  {
    if (!showNotesplash) return;
    if (!noteStyle.isHoldNoteCoverEnabled()) return;

    var cover:NoteHoldCover = this.constructNoteHoldCover();

    if (cover != null)
    {
      cover.holdNote = holdNote;
      holdNote.cover = cover;
      cover.visible = true;

      cover.playStart();

      cover.x = this.x;
      cover.x += getXPos(holdNote.noteDirection);
      cover.x += STRUMLINE_SIZE / 2;
      cover.x -= cover.width / 2;
      cover.x += noteStyle.getHoldCoverOffsets()[0] * cover.scale.x;
      cover.x += -12; // hardcoded adjustment, because we are evil.

      cover.y = this.y;
      cover.y += INITIAL_OFFSET;
      cover.y += STRUMLINE_SIZE / 2;
      cover.y += noteStyle.getHoldCoverOffsets()[1] * cover.scale.y;
      cover.y += -96; // hardcoded adjustment, because we are evil.
    }
  }

  /**
   * Build a note sprite for a given note data.
   * @param note The note data to build the note sprite for.
   * @return The note sprite. Will recycle a note sprite from the pool if available for performance.
   */
  public function buildNoteSprite(note:SongNoteData):NoteSprite
  {
    var noteSprite:NoteSprite = constructNoteSprite();

    if (noteSprite != null)
    {
      var noteKindStyle:NoteStyle = NoteKindManager.getNoteStyle(note.kind, this.noteStyle.id) ?? this.noteStyle;
      noteSprite.setupNoteGraphic(noteKindStyle);

      var trueScale = new FlxPoint(strumlineScale.x, strumlineScale.y);
      #if mobile
      if (Preferences.controlsScheme == FunkinHitboxControlSchemes.Arrows)
      {
        final amplification:Float = (FlxG.width / FlxG.height) / (FlxG.initialWidth / FlxG.initialHeight);
        trueScale.set(strumlineScale.x - ((FlxG.height / FlxG.width) * 0.2) * amplification,
          strumlineScale.y - ((FlxG.height / FlxG.width) * 0.2) * amplification);
      }
      #end

      noteSprite.scale.scale(trueScale.x, trueScale.y);
      noteSprite.updateHitbox();

      noteSprite.direction = note.getDirection();
      noteSprite.noteData = note;

      noteSprite.x = this.x;
      noteSprite.x += getXPos(DIRECTIONS[note.getDirection() % KEY_COUNT]);
      noteSprite.x -= (noteSprite.width - Strumline.STRUMLINE_SIZE) / 2; // Center it
      noteSprite.x -= NUDGE;
      noteSprite.y = -9999;
    }

    return noteSprite;
  }

  /**
   * Build a hold note sprite for a given note data.
   * @param note The note data to build the hold note sprite for.
   * @return The hold note sprite. Will recycle a hold note sprite from the pool if available for performance.
   */
  public function buildHoldNoteSprite(note:SongNoteData):SustainTrail
  {
    var holdNoteSprite:SustainTrail = constructHoldNoteSprite();

    if (holdNoteSprite != null)
    {
      var noteKindStyle:NoteStyle = NoteKindManager.getNoteStyle(note.kind, this.noteStyle.id);
      if (noteKindStyle == null) noteKindStyle = NoteKindManager.getNoteStyle(note.kind, null);
      if (noteKindStyle == null) noteKindStyle = this.noteStyle;

      holdNoteSprite.setupHoldNoteGraphic(noteKindStyle);

      holdNoteSprite.parentStrumline = this;
      holdNoteSprite.noteData = note;
      holdNoteSprite.strumTime = note.time;
      holdNoteSprite.noteDirection = note.getDirection();
      holdNoteSprite.fullSustainLength = note.length;
      holdNoteSprite.sustainLength = note.length;
      holdNoteSprite.missedNote = false;
      holdNoteSprite.hitNote = false;
      holdNoteSprite.visible = true;
      holdNoteSprite.alpha = 1.0;

      holdNoteSprite.x = this.x;
      holdNoteSprite.x += getXPos(DIRECTIONS[note.getDirection() % KEY_COUNT]);
      holdNoteSprite.x += STRUMLINE_SIZE / 2;
      holdNoteSprite.x -= holdNoteSprite.width / 2;
      holdNoteSprite.y = -9999;
    }

    return holdNoteSprite;
  }

  /**
   * Custom recycling behavior for note splashes.
   */
  function constructNoteSplash():NoteSplash
  {
    var result:NoteSplash = null;

    // If we haven't filled the pool yet...
    if (noteSplashes.length < noteSplashes.maxSize)
    {
      // Create a new note splash.
      result = new NoteSplash(noteStyle);
      this.noteSplashes.add(result);
    }
    else
    {
      // Else, find a note splash which is inactive so we can revive it.
      result = this.noteSplashes.getFirstAvailable();

      if (result != null)
      {
        result.revive();
      }
      else
      {
        // The note splash pool is full and all note splashes are active,
        // so we just pick one at random to destroy and restart.
        result = FlxG.random.getObject(this.noteSplashes.members);
      }
    }

    return result;
  }

  /**
   * Custom recycling behavior for note hold covers.
   */
  function constructNoteHoldCover():NoteHoldCover
  {
    var result:NoteHoldCover = null;

    // If we haven't filled the pool yet...
    if (noteHoldCovers.length < noteHoldCovers.maxSize)
    {
      // Create a new note hold cover.
      result = new NoteHoldCover(noteStyle);
      this.noteHoldCovers.add(result);
    }
    else
    {
      // Else, find a note splash which is inactive so we can revive it.
      result = this.noteHoldCovers.getFirstAvailable();

      if (result != null)
      {
        result.revive();
      }
      else
      {
        // The note hold cover pool is full and all note hold covers are active,
        // so we just pick one at random to destroy and restart.
        result = FlxG.random.getObject(this.noteHoldCovers.members);
      }
    }

    return result;
  }

  /**
   * Custom recycling behavior for note sprites.
   */
  function constructNoteSprite():NoteSprite
  {
    var result:NoteSprite = null;

    // Else, find a note which is inactive so we can revive it.
    result = this.notes.getFirstAvailable();

    if (result != null)
    {
      // Revive and reuse the note.
      result.revive();
    }
    else
    {
      // The note sprite pool is full and all note splashes are active.
      // We have to create a new note.
      result = new NoteSprite(noteStyle);
      this.notes.add(result);
    }

    return result;
  }

  /**
   * Custom recycling behavior for hold note sprites.
   */
  function constructHoldNoteSprite():SustainTrail
  {
    var result:SustainTrail = null;

    // Else, find a note which is inactive so we can revive it.
    result = this.holdNotes.getFirstAvailable();

    if (result != null)
    {
      // Revive and reuse the note.
      result.revive();
    }
    else
    {
      // The note sprite pool is full and all note splashes are active.
      // We have to create a new note.
      result = new SustainTrail(0, 0, noteStyle);
      this.holdNotes.add(result);
    }

    return result;
  }

  function getXPos(direction:NoteDirection):Float
  {
    var pos:Float = 0;
    #if mobile
    if (Preferences.controlsScheme == FunkinHitboxControlSchemes.Arrows
      && isPlayer) pos = 35 * (FlxG.width / FlxG.height) / (FlxG.initialWidth / FlxG.initialHeight);
    #end
    return switch (direction)
    {
      case NoteDirection.LEFT: -pos * 2;
      case NoteDirection.DOWN:
        -(pos * 2) + (1 * Strumline.NOTE_SPACING) * (noteSpacingScale * strumlineScale.x);
      case NoteDirection.UP:
        pos + (2 * Strumline.NOTE_SPACING) * (noteSpacingScale * strumlineScale.x);
      case NoteDirection.RIGHT:
        pos + (3 * Strumline.NOTE_SPACING) * (noteSpacingScale * strumlineScale.x);
      default: -pos * 2;
    }
  }

  /**
   * Apply a small animation which moves the arrow down and fades it in.
   * Only plays at the start of Free Play songs.
   *
   * Note that modifying the offset of the whole strumline won't have the
   * @param arrow The arrow to animate.
   * @param index The index of the arrow in the strumline.
   */
  function fadeInArrow(index:Int, arrow:StrumlineNote):Void
  {
    arrow.y -= 10;
    arrow.alpha = 0.0;
    FlxTween.tween(arrow, {y: arrow.y + 10, alpha: 1}, 1, {ease: FlxEase.circOut, startDelay: 0.5 + (0.2 * index)});
  }

  /**
   * Play a fade in animation on all arrows in the strumline.
   * Used when starting a song in Freeplay mode.
   */
  public function fadeInArrows():Void
  {
    for (index => arrow in this.strumlineNotes.members.keyValueIterator())
    {
      fadeInArrow(index, arrow);
    }
  }

  /**
   * Compare two note data objects by their strumtime.
   * @param order The order to sort the notes in.
   * @param a The first note data object.
   * @param b The second note data object.
   * @return The comparison result, based on the time of the notes.
   */
  function compareNoteData(order:Int, a:SongNoteData, b:SongNoteData):Int
  {
    return FlxSort.byValues(order, a.time, b.time);
  }

  /**
   * Compare two note sprites by their strumtime.
   * @param order The order to sort the notes in.
   * @param a The first note sprite.
   * @param b The second note sprite.
   * @return The comparison result, based on the time of the notes.
   */
  function compareNoteSprites(order:Int, a:NoteSprite, b:NoteSprite):Int
  {
    return FlxSort.byValues(order, a?.strumTime, b?.strumTime);
  }

  /**
   * Compare two hold note sprites by their strumtime.
   * @param order The order to sort the notes in.
   * @param a The first hold note sprite.
   * @param b The second hold note sprite.
   * @return The comparison result, based on the time of the notes.
   */
  function compareHoldNoteSprites(order:Int, a:SustainTrail, b:SustainTrail):Int
  {
    return FlxSort.byValues(order, a?.strumTime, b?.strumTime);
  }

  /**
   * Find the minimum Y position of the strumline.
   * Ignores the background to ensure the strumline is positioned correctly.
   * @return The minimum Y position of the strumline.
   */
  override function findMinYHelper():Float
  {
    var value:Float = Math.POSITIVE_INFINITY;
    for (member in group.members)
    {
      if (member == null) continue;
      // SKIP THE BACKGROUND
      if (member == this.background) continue;

      var minY:Float;
      if (member.flixelType == SPRITEGROUP)
      {
        minY = (cast member : FlxSpriteGroup).findMinY();
      }
      else
      {
        minY = member.y;
      }

      if (minY < value) value = minY;
    }
    return value;
  }

  /**
   * Find the maximum Y position of the strumline.
   * Ignores the background to ensure the strumline is positioned correctly.
   * @return The maximum Y position of the strumline.
   */
  override function findMaxYHelper():Float
  {
    var value:Float = Math.NEGATIVE_INFINITY;
    for (member in group.members)
    {
      if (member == null) continue;
      // SKIP THE BACKGROUND
      if (member == this.background) continue;

      var maxY:Float;
      if (member.flixelType == SPRITEGROUP)
      {
        maxY = (cast member : FlxSpriteGroup).findMaxY();
      }
      else
      {
        maxY = member.y + member.height;
      }

      if (maxY > value) value = maxY;
    }
    return value;
  }
}<|MERGE_RESOLUTION|>--- conflicted
+++ resolved
@@ -402,13 +402,8 @@
       notesVwoosh.add(note);
 
       var targetY:Float = FlxG.height + note.y;
-<<<<<<< HEAD
       if (isDownscroll) targetY = 0 - note.height;
-      FlxTween.tween(note, {y: targetY}, 0.5,
-=======
-      if (Preferences.downscroll) targetY = 0 - note.height;
       FlxTween.tween(note, {y: targetY}, vwooshTime,
->>>>>>> df0f915b
         {
           ease: FlxEase.expoIn,
           onComplete: function(twn) {
@@ -428,13 +423,8 @@
       holdNotesVwoosh.add(holdNote);
 
       var targetY:Float = FlxG.height + holdNote.y;
-<<<<<<< HEAD
       if (isDownscroll) targetY = 0 - holdNote.height;
-      FlxTween.tween(holdNote, {y: targetY}, 0.5,
-=======
-      if (Preferences.downscroll) targetY = 0 - holdNote.height;
       FlxTween.tween(holdNote, {y: targetY}, vwooshTime,
->>>>>>> df0f915b
         {
           ease: FlxEase.expoIn,
           onComplete: function(twn) {
@@ -447,7 +437,6 @@
   }
 
   /**
-<<<<<<< HEAD
    * Enter mini mode, which displays only small strumline notes
    * @param scale scale of strumline
    */
@@ -488,7 +477,11 @@
     }
   }
 
-=======
+  /**
+   * For a note's strumTime, calculate its Y position relative to the strumline.
+   * NOTE: Assumes Conductor and PlayState are both initialized.
+   * @param strumTime
+   * @return Float
    * Reverse of vwooshNotes, we bring the notes IN (by their offsets)
    */
   public function vwooshInNotes():Void
@@ -534,8 +527,6 @@
     }
   }
 
-
->>>>>>> df0f915b
   /**
    * For a note's strumTime, calculate its Y position relative to the strumline.
    * NOTE: Assumes Conductor and PlayState are both initialized.
@@ -545,11 +536,7 @@
   public function calculateNoteYPos(strumTime:Float):Float
   {
     return
-<<<<<<< HEAD
-      Constants.PIXELS_PER_MS * (conductorInUse.songPosition - strumTime - Conductor.instance.inputOffset) * scrollSpeed * vwoosh * (isDownscroll ? 1 : -1);
-=======
       Constants.PIXELS_PER_MS * (conductorInUse.songPosition - strumTime - Conductor.instance.inputOffset) * scrollSpeed * (Preferences.downscroll ? 1 : -1);
->>>>>>> df0f915b
   }
 
   public function updateNotes():Void
@@ -599,11 +586,7 @@
       if (!customPositionData) note.y = this.y - INITIAL_OFFSET + calculateNoteYPos(note.strumTime) + note.yOffset;
 
       // If the note is miss
-<<<<<<< HEAD
-      var isOffscreen = isDownscroll ? note.y > FlxG.height : note.y < -note.height;
-=======
-      var isOffscreen:Bool = Preferences.downscroll ? note.y > FlxG.height : note.y < -note.height;
->>>>>>> df0f915b
+      var isOffscreen:Bool = isDownscroll ? note.y > FlxG.height : note.y < -note.height;
       if (note.handledMiss && isOffscreen)
       {
         killNote(note);

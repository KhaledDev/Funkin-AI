--- conflicted
+++ resolved
@@ -274,13 +274,9 @@
   static function calculateNoteYPos(strumTime:Float, vwoosh:Bool = true):Float
   {
     // Make the note move faster visually as it moves offscreen.
-<<<<<<< HEAD
-    var vwoosh:Float = (strumTime < Conductor.instance.songPosition) && vwoosh ? 2.0 : 1.0;
-=======
     // var vwoosh:Float = (strumTime < Conductor.songPosition) && vwoosh ? 2.0 : 1.0;
     // ^^^ commented this out... do NOT make it move faster as it moves offscreen!
     var vwoosh:Float = 1.0;
->>>>>>> e1b92e88
     var scrollSpeed:Float = PlayState.instance?.currentChart?.scrollSpeed ?? 1.0;
 
     return Constants.PIXELS_PER_MS * (Conductor.instance.songPosition - strumTime) * scrollSpeed * vwoosh * (Preferences.downscroll ? 1 : -1);

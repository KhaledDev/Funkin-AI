--- conflicted
+++ resolved
@@ -95,11 +95,7 @@
     //
 
     // Add a black background to the screen.
-<<<<<<< HEAD
     var bg = new FunkinSprite().makeSolidColor(FlxG.width * 2, FlxG.height * 2, FlxColor.BLACK);
-=======
-    var bg = new FlxSprite().makeGraphic(FlxG.width * 2, FlxG.height * 2, FlxColor.BLACK);
->>>>>>> 44ec62c2
     // We make this transparent so that we can see the stage underneath during debugging,
     // but it's normally opaque.
     bg.alpha = transparent ? 0.25 : 1.0;

--- conflicted
+++ resolved
@@ -2,12 +2,8 @@
 
 import flixel.FlxG;
 import flixel.FlxObject;
-<<<<<<< HEAD
+import flixel.FlxSprite;
 import flixel.input.touch.FlxTouch;
-=======
-import flixel.FlxSprite;
-import funkin.audio.FunkinSound;
->>>>>>> 31827f30
 import flixel.util.FlxColor;
 import flixel.util.FlxTimer;
 import funkin.audio.FunkinSound;
@@ -111,16 +107,10 @@
     animationSuffix = '';
     musicSuffix = '';
     blueBallSuffix = '';
-<<<<<<< HEAD
     blueballed = false;
   }
 
   public override function create():Void
-=======
-  }
-
-  override public function create():Void
->>>>>>> 31827f30
   {
     if (instance != null)
     {
@@ -148,14 +138,6 @@
 
     // Pluck Boyfriend from the PlayState and place him (in the same position) in the GameOverSubState.
     // We can then play the character's `firstDeath` animation.
-<<<<<<< HEAD
-    boyfriend = PlayState.instance.currentStage.getBoyfriend(true);
-    boyfriend.isDead = true;
-    add(boyfriend);
-    boyfriend.resetCharacter();
-
-    setCameraTarget();
-=======
     if (PlayState.instance.isMinimalMode) {}
     else
     {
@@ -163,21 +145,9 @@
       boyfriend.isDead = true;
       add(boyfriend);
       boyfriend.resetCharacter();
-
-      // Assign a camera follow point to the boyfriend's position.
-      cameraFollowPoint = new FlxObject(PlayState.instance.cameraFollowPoint.x, PlayState.instance.cameraFollowPoint.y, 1, 1);
-      cameraFollowPoint.x = boyfriend.getGraphicMidpoint().x;
-      cameraFollowPoint.y = boyfriend.getGraphicMidpoint().y;
-      var offsets:Array<Float> = boyfriend.getDeathCameraOffsets();
-      cameraFollowPoint.x += offsets[0];
-      cameraFollowPoint.y += offsets[1];
-      add(cameraFollowPoint);
-
-      FlxG.camera.target = null;
-      FlxG.camera.follow(cameraFollowPoint, LOCKON, 0.01);
-      targetCameraZoom = PlayState?.instance?.currentStage?.camZoom * boyfriend.getDeathCameraZoom();
-    }
->>>>>>> 31827f30
+    }
+
+    setCameraTarget();
 
     //
     // Set up the audio
@@ -185,13 +155,13 @@
 
     // The conductor now represents the BPM of the game over music.
     Conductor.instance.update(0);
-<<<<<<< HEAD
   }
 
   @:nullSafety(Off)
   function setCameraTarget():Void
   {
     // Assign a camera follow point to the boyfriend's position.
+    cameraFollowPoint = new FlxObject(PlayState.instance.cameraFollowPoint.x, PlayState.instance.cameraFollowPoint.y, 1, 1);
     cameraFollowPoint.x = boyfriend.getGraphicMidpoint().x;
     cameraFollowPoint.y = boyfriend.getGraphicMidpoint().y;
     var offsets:Array<Float> = boyfriend.getDeathCameraOffsets();
@@ -202,8 +172,6 @@
     FlxG.camera.target = null;
     FlxG.camera.follow(cameraFollowPoint, LOCKON, Constants.DEFAULT_CAMERA_FOLLOW_RATE / 2);
     targetCameraZoom = (PlayState?.instance?.currentStage?.camZoom ?? 1.0) * boyfriend.getDeathCameraZoom();
-=======
->>>>>>> 31827f30
   }
 
   /**
@@ -224,18 +192,13 @@
     {
       hasStartedAnimation = true;
 
-<<<<<<< HEAD
-      if (boyfriend != null)
-      {
-=======
-      if (PlayState.instance.isMinimalMode)
+      if (boyfriend == null || PlayState.instance.isMinimalMode)
       {
         // Play the "blue balled" sound. May play a variant if one has been assigned.
         playBlueBalledSFX();
       }
       else
       {
->>>>>>> 31827f30
         if (boyfriend.hasAnimation('fakeoutDeath') && FlxG.random.bool((1 / 4096) * 100))
         {
           boyfriend.playAnimation('fakeoutDeath', true, false);
@@ -310,26 +273,6 @@
     {
       if (PlayState.instance.isMinimalMode)
       {
-<<<<<<< HEAD
-        // TODO: Make the behavior for playing Jeff's voicelines generic or un-hardcoded.
-        // This will simplify the class and make it easier for mods or future weeks to add death quotes.
-        case 'week7':
-          if (boyfriend.getCurrentAnimation().startsWith('firstDeath') && boyfriend.isAnimationFinished() && !playingJeffQuote)
-          {
-            playingJeffQuote = true;
-            playJeffQuote();
-            // Start music at lower volume
-            startDeathMusic(0.2, false);
-            boyfriend.playAnimation('deathLoop' + animationSuffix);
-          }
-        default:
-          // Start music at normal volume once the initial death animation finishes.
-          if (boyfriend.getCurrentAnimation().startsWith('firstDeath') && boyfriend.isAnimationFinished())
-          {
-            startDeathMusic(1.0, false);
-            boyfriend.playAnimation('deathLoop' + animationSuffix);
-          }
-=======
         // startDeathMusic(1.0, false);
       }
       else
@@ -356,7 +299,6 @@
               boyfriend.playAnimation('deathLoop' + animationSuffix);
             }
         }
->>>>>>> 31827f30
       }
     }
 
@@ -374,15 +316,11 @@
       isEnding = true;
       startDeathMusic(1.0, true); // isEnding changes this function's behavior.
 
-<<<<<<< HEAD
-      if (boyfriend != null) boyfriend.playAnimation('deathConfirm' + animationSuffix, true);
-=======
-      if (PlayState.instance.isMinimalMode) {}
+      if (PlayState.instance.isMinimalMode || boyfriend == null) {}
       else
       {
         boyfriend.playAnimation('deathConfirm' + animationSuffix, true);
       }
->>>>>>> 31827f30
 
       // After the animation finishes...
       new FlxTimer().start(0.7, function(tmr:FlxTimer) {
@@ -392,16 +330,10 @@
           FlxG.camera.fade(FlxColor.BLACK, 1, true, null, true);
           PlayState.instance.needsReset = true;
 
-<<<<<<< HEAD
-          // Readd Boyfriend to the stage.
-          if (boyfriend != null)
-          {
-=======
-          if (PlayState.instance.isMinimalMode) {}
+          if (PlayState.instance.isMinimalMode || boyfriend == null) {}
           else
           {
             // Readd Boyfriend to the stage.
->>>>>>> 31827f30
             boyfriend.isDead = false;
             remove(boyfriend);
             PlayState.instance.currentStage.addCharacter(boyfriend, BF);

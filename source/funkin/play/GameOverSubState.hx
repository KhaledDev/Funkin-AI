package funkin.play;

import flixel.FlxState;
import funkin.data.freeplay.player.PlayerRegistry;
import flixel.FlxG;
import flixel.FlxObject;
import flixel.FlxSprite;
import flixel.util.FlxColor;
import flixel.util.FlxTimer;
import funkin.util.HapticUtil;
import funkin.audio.FunkinSound;
import funkin.graphics.FunkinSprite;
import funkin.graphics.adobeanimate.FlxAtlasSprite;
import funkin.modding.events.ScriptEvent;
import funkin.modding.events.ScriptEventDispatcher;
import funkin.play.character.BaseCharacter;
import funkin.ui.freeplay.FreeplayState;
import funkin.ui.MusicBeatSubState;
import funkin.ui.story.StoryMenuState;
import funkin.util.MathUtil;
import funkin.effects.RetroCameraFade;
import flixel.math.FlxPoint;
import funkin.util.TouchUtil;
import openfl.utils.Assets;

/**
 * A substate which renders over the PlayState when the player dies.
 * Displays the player death animation, plays the music, and handles restarting the song.
 *
 * The newest implementation uses a substate, which prevents having to reload the song and stage each reset.
 */
@:nullSafety
class GameOverSubState extends MusicBeatSubState
{
  /**
   * The currently active GameOverSubState.
   * There should be only one GameOverSubState in existance at a time, we can use a singleton.
   */
  public static var instance:Null<GameOverSubState> = null;

  /**
   * Which alternate animation on the character to use.
   * You can set this via script.
   * For example, playing a different animation when BF dies in Week 4
   * or Pico dies in Weekend 1.
   */
  public static var animationSuffix:String = '';

  /**
   * Which alternate game over music to use.
   * You can set this via script.
   * For example, the bf-pixel script sets this to `-pixel`
   * and the pico-playable script sets this to `Pico`.
   */
  public static var musicSuffix:String = '';

  /**
   * Which alternate "blue ball" sound effect to use.
   */
  public static var blueBallSuffix:String = '';

  static var blueballed:Bool = false;

  /**
   * The boyfriend character.
   */
  var boyfriend:Null<BaseCharacter> = null;

  /**
   * The invisible object in the scene which the camera focuses on.
   */
  var cameraFollowPoint:FlxObject;

  /**
   * The music playing in the background of the state.
   */
  var gameOverMusic:Null<FunkinSound> = null;

  /**
   * Whether the player has confirmed and prepared to restart the level or to go back to the freeplay menu.
   * This means the animation and transition have already started.
   */
  var isEnding:Bool = false;

  /**
   * Whether the death music is on its first loop.
   */
  var isStarting:Bool = true;

  var isChartingMode:Bool = false;

  var mustNotExit:Bool = false;

  var transparent:Bool;

  static final CAMERA_ZOOM_DURATION:Float = 0.5;

  var targetCameraZoom:Float = 1.0;

  var canInput:Bool = false;

  var justDied:Bool = true;

  var isSpecialAnimation:Bool = false;

  var gameOverVibrationPreset:VibrationPreset = {period: 0, duration: Constants.DEFAULT_VIBRATION_DURATION, amplitude: Constants.MIN_VIBRATION_AMPLITUDE};

  public function new(params:GameOverParams)
  {
    super();

    this.isChartingMode = params?.isChartingMode ?? false;
    transparent = params.transparent;

    cameraFollowPoint = new FlxObject(PlayState.instance.cameraFollowPoint.x, PlayState.instance.cameraFollowPoint.y, 1, 1);
  }

  /**
   * Reset the game over configuration to the default.
   */
  public static function reset():Void
  {
    animationSuffix = '';
    musicSuffix = '';
    blueBallSuffix = '';
    blueballed = false;
  }

  public override function create():Void
  {
    if (instance != null)
    {
      // TODO: Do something in this case? IDK.
      FlxG.log.warn('WARNING: GameOverSubState instance already exists. This should not happen.');
    }
    instance = this;

    super.create();

    //
    // Set up the visuals
    //

    var playState = PlayState.instance;

    // Add a black background to the screen.
    var bg:FunkinSprite = new FunkinSprite().makeSolidColor(FlxG.width * 2, FlxG.height * 2, FlxColor.BLACK);
    // We make this transparent so that we can see the stage underneath during debugging,
    // but it's normally opaque.
    bg.alpha = transparent ? 0.25 : 1.0;
    bg.scrollFactor.set();
    bg.screenCenter();
    add(bg);

    // Pluck Boyfriend from the PlayState and place him (in the same position) in the GameOverSubState.
    // We can then play the character's `firstDeath` animation.
    if (PlayState.instance.isMinimalMode) {}
    else
    {
      boyfriend = PlayState.instance.currentStage.getBoyfriend(true);
      if (boyfriend != null)
      {
        boyfriend.canPlayOtherAnims = true;
        boyfriend.isDead = true;
        add(boyfriend);
        boyfriend.resetCharacter();
      }
    }

    setCameraTarget();

    //
    // Set up the audio
    //

    // The conductor now represents the BPM of the game over music.
    Conductor.instance.update(0);

    #if mobile
    addBackButton(FlxG.width * 0.77, FlxG.height * 0.84, FlxColor.WHITE, goBack);
    #end

    // Allow input a second later to prevent accidental gameover skips.
    new FlxTimer().start(1, function(tmr:FlxTimer) {
      canInput = true;
    });
  }

  @:nullSafety(Off)
  function setCameraTarget():Void
  {
    if (PlayState.instance.isMinimalMode || boyfriend == null) return;

    // Assign a camera follow point to the boyfriend's position.
    cameraFollowPoint = new FlxObject(PlayState.instance.cameraFollowPoint.x, PlayState.instance.cameraFollowPoint.y, 1, 1);
    cameraFollowPoint.x = getMidPointOld(boyfriend).x;
    cameraFollowPoint.y = getMidPointOld(boyfriend).y;
    var offsets:Array<Float> = boyfriend.getDeathCameraOffsets();
    cameraFollowPoint.x += offsets[0];
    cameraFollowPoint.y += offsets[1];
    add(cameraFollowPoint);

    FlxG.camera.target = null;
    FlxG.camera.follow(cameraFollowPoint, LOCKON, Constants.DEFAULT_CAMERA_FOLLOW_RATE / 2);
    targetCameraZoom = (PlayState?.instance?.currentStage?.camZoom ?? 1.0) * boyfriend.getDeathCameraZoom();
  }

  /**
   * FlxSprite.getMidpoint(); calculations changed in this git commit
   * https://github.com/HaxeFlixel/flixel/commit/1553b5af0871462fcefedc091b7885437d6c36d2
   * https://github.com/HaxeFlixel/flixel/pull/3125
   *
   * So we use this to do the old math that gets the midpoint of our graphics
   * Luckily, we don't use getGraphicMidpoint() much in the code, so it's fine being in GameoverSubState here.
   * @return FlxPoint
   */
  function getMidPointOld(spr:FlxSprite, ?point:FlxPoint):FlxPoint
  {
    if (point == null) point = FlxPoint.get();
    return point.set(spr.x + spr.frameWidth * 0.5 * spr.scale.x, spr.y + spr.frameHeight * 0.5 * spr.scale.y);
  }

  /**
   * Forcibly reset the camera zoom level to that of the current stage.
   * This prevents camera zoom events from adversely affecting the game over state.
   */
  public function resetCameraZoom():Void
  {
    // Apply camera zoom level from stage data.
    FlxG.camera.zoom = PlayState?.instance?.currentStage?.camZoom ?? 1.0;
  }

  var hasStartedAnimation:Bool = false;

  override function update(elapsed:Float):Void
  {
    if (!hasStartedAnimation)
    {
      hasStartedAnimation = true;

      if (boyfriend == null || PlayState.instance.isMinimalMode)
      {
        // Play the "blue balled" sound. May play a variant if one has been assigned.
        playBlueBalledSFX();
      }
      else
      {
        if (boyfriend.hasAnimation('fakeoutDeath') && FlxG.random.bool((1 / 4096) * 100))
        {
          boyfriend.playAnimation('fakeoutDeath', true, false);
        }
        else
        {
          boyfriend.playAnimation('firstDeath', true, false); // ignoreOther is set to FALSE since you WANT to be able to mash and confirm game over!
          // Play the "blue balled" sound. May play a variant if one has been assigned.
          playBlueBalledSFX();
        }
      }
    }

    // Smoothly lerp the camera
    FlxG.camera.zoom = MathUtil.smoothLerp(FlxG.camera.zoom, targetCameraZoom, elapsed, CAMERA_ZOOM_DURATION);

    //
    // Handle user inputs.
    //

    // Restart the level when pressing the assigned key.
    if ((controls.ACCEPT #if mobile || (TouchUtil.justPressed && !TouchUtil.overlaps(backButton) && canInput) #end)
      && blueballed
      && !mustNotExit)
    {
      blueballed = false;
      confirmDeath();
    }

<<<<<<< HEAD
    if (controls.BACK && !mustNotExit && !isEnding) goBack();
=======
    // KEYBOARD ONLY: Return to the menu when pressing the assigned key.
    if (controls.BACK && !mustNotExit && !isEnding)
    {
      isEnding = true;
      blueballed = false;
      PlayState.instance.deathCounter = 0;
      // PlayState.seenCutscene = false; // old thing...
      if (gameOverMusic != null) gameOverMusic.stop();

      // Stop death quotes immediately.
      hasPlayedDeathQuote = true;
      if (deathQuoteSound != null)
      {
        deathQuoteSound.stop();
        deathQuoteSound = null;
      }

      if (isChartingMode)
      {
        this.close();
        if (FlxG.sound.music != null) FlxG.sound.music.pause(); // Don't reset song position!
        PlayState.instance.close(); // This only works because PlayState is a substate!
        return;
      }
      else
      {
        var targetState:funkin.ui.transition.stickers.StickerSubState->FlxState = (PlayStatePlaylist.isStoryMode) ? (sticker) ->
          new StoryMenuState(sticker) : (sticker) -> FreeplayState.build(sticker);

        if (PlayStatePlaylist.isStoryMode)
        {
          PlayStatePlaylist.reset();
        }

        var stickerPackId:Null<String> = PlayState.instance.currentChart.stickerPack;

        if (stickerPackId == null)
        {
          var playerCharacterId = PlayerRegistry.instance.getCharacterOwnerId(PlayState.instance.currentChart.characters.player);
          var playerCharacter = PlayerRegistry.instance.fetchEntry(playerCharacterId ?? Constants.DEFAULT_CHARACTER);

          if (playerCharacter != null)
          {
            stickerPackId = playerCharacter.getStickerPackID();
          }
        }

        openSubState(new funkin.ui.transition.stickers.StickerSubState({targetState: targetState, stickerPack: stickerPackId}));
      }
    }
>>>>>>> 5bf8154e

    if (gameOverMusic != null && gameOverMusic.playing)
    {
      // Match the conductor to the music.
      // This enables the stepHit and beatHit events.
      Conductor.instance.update(gameOverMusic.time);
    }
    else if (boyfriend != null)
    {
      if (PlayState.instance.isMinimalMode)
      {
        // startDeathMusic(1.0, false);
      }
      else
      {
        // Music hasn't started yet.

        if (boyfriend.getDeathQuote() != null)
        {
          if (boyfriend.getCurrentAnimation().startsWith('firstDeath') && boyfriend.isAnimationFinished() && !hasPlayedDeathQuote)
          {
            hasPlayedDeathQuote = true;
            playDeathQuote();
          }
        }
        else
        {
          // Start music at normal volume once the initial death animation finishes.
          if (boyfriend.getCurrentAnimation().startsWith('firstDeath') && boyfriend.isAnimationFinished())
          {
            startDeathMusic(1.0, false);
            boyfriend.playAnimation('deathLoop' + animationSuffix);
          }
        }
      }
    }

    // Handle vibrations on update.
    if (HapticUtil.hapticsAvailable) handleAnimationVibrations();

    // Start death music before firstDeath gets replaced
    super.update(elapsed);
  }

  var deathQuoteSound:Null<FunkinSound> = null;

  function playDeathQuote():Void
  {
    if (boyfriend == null) return;

    var deathQuote = boyfriend.getDeathQuote();
    if (deathQuote == null) return;

    if (deathQuoteSound != null)
    {
      deathQuoteSound.stop();
      deathQuoteSound = null;
    }

    // Start music at lower volume
    startDeathMusic(0.2, false);
    boyfriend.playAnimation('deathLoop' + animationSuffix);
    deathQuoteSound = FunkinSound.playOnce(deathQuote, function() {
      // Once the quote ends, fade in the game over music.
      if (!isEnding && gameOverMusic != null)
      {
        gameOverMusic.fadeIn(4, 0.2, 1);
      }
    });
  }

  /**
   * Do behavior which occurs when you confirm and move to restart the level.
   */
  function confirmDeath():Void
  {
    if (!isEnding)
    {
      isEnding = true;
      startDeathMusic(1.0, true); // isEnding changes this function's behavior.

      // Stop death quotes immediately.
      hasPlayedDeathQuote = true;
      if (deathQuoteSound != null)
      {
        deathQuoteSound.stop();
        deathQuoteSound = null;
      }

      if (PlayState.instance.isMinimalMode || boyfriend == null) {}
      else
      {
        boyfriend.playAnimation('deathConfirm' + animationSuffix, true);
      }

      // After the animation finishes...
      new FlxTimer().start(0.7, function(tmr:FlxTimer) {
        // ...fade out the graphics. Then after that happens...

        var resetPlaying = function(pixel:Bool = false) {
          // ...close the GameOverSubState.
          if (pixel) RetroCameraFade.fadeBlack(FlxG.camera, 10, 1);
          else
            FlxG.camera.fade(FlxColor.BLACK, 1, true, null, true);
          PlayState.instance.needsReset = true;

          if (PlayState.instance.isMinimalMode || boyfriend == null) {}
          else
          {
            // Readd Boyfriend to the stage.
            boyfriend.isDead = false;
            remove(boyfriend);
            PlayState.instance.currentStage.addCharacter(boyfriend, BF);
          }

          // Snap reset the camera which may have changed because of the player character data.
          resetCameraZoom();

          // Close the substate.
          close();
        };

        if (musicSuffix == '-pixel')
        {
          RetroCameraFade.fadeToBlack(FlxG.camera, 10, 2);
          new FlxTimer().start(2, _ -> {
            FlxG.camera.filters = [];
            resetPlaying(true);
          });
        }
        else
        {
          FlxG.camera.fade(FlxColor.BLACK, 2, false, function() {
            resetPlaying();
          });
        }
      });
    }
  }

  public override function dispatchEvent(event:ScriptEvent):Void
  {
    super.dispatchEvent(event);

    ScriptEventDispatcher.callEvent(boyfriend, event);
  }

  /**
   * Rather than hardcoding stuff, we look for the presence of a music file
   * with the given suffix, and strip it down until we find one that's valid.
   */
  function resolveMusicPath(suffix:String, starting:Bool = false, ending:Bool = false):Null<String>
  {
    var basePath:String = 'gameplay/gameover/gameOver';
    if (ending) basePath += 'End';
    else if (starting) basePath += 'Start';

    var musicPath:String = Paths.music(basePath + suffix);
    while (!Assets.exists(musicPath) && suffix.length > 0)
    {
      suffix = suffix.split('-').slice(0, -1).join('-');
      musicPath = Paths.music(basePath + suffix);
    }
    if (!Assets.exists(musicPath)) return null;
    trace('Resolved music path: ' + musicPath);
    return musicPath;
  }

  /**
   * Starts the death music at the appropriate volume.
   * @param startingVolume The initial volume for the music.
   * @param force Whether or not to force the music to restart.
   */
  public function startDeathMusic(startingVolume:Float = 1, force:Bool = false):Void
  {
    var musicPath:Null<String> = resolveMusicPath(musicSuffix, isStarting, isEnding);
    var onComplete:() -> Void = () -> {};

    if (isStarting)
    {
      if (musicPath == null)
      {
        // Looked for starting music and didn't find it. Use middle music instead.
        isStarting = false;
        musicPath = resolveMusicPath(musicSuffix, isStarting, isEnding);
      }
      else
      {
        onComplete = function() {
          isStarting = true;
          // We need to force to ensure that the non-starting music plays.
          startDeathMusic(1.0, true);
        };
      }
    }

    if (musicPath == null)
    {
      FlxG.log.warn('[GAMEOVER] Could not find game over music at path ($musicPath)!');
      return;
    }
    else if (gameOverMusic == null || !gameOverMusic.playing || force)
    {
      if (gameOverMusic != null) gameOverMusic.stop();

      gameOverMusic = FunkinSound.load(musicPath);
      if (gameOverMusic == null) return;

      gameOverMusic.volume = startingVolume;
      gameOverMusic.looped = !(isEnding || isStarting);
      gameOverMusic.onComplete = onComplete;
      gameOverMusic.play();
    }
    else
    {
      @:privateAccess
      trace('Music already playing! ${gameOverMusic?._label}');
    }
  }

  public function goBack()
  {
    if (mustNotExit || isEnding) return;

    isEnding = true;
    blueballed = false;
    PlayState.instance.deathCounter = 0;
    // PlayState.seenCutscene = false; // old thing...
    if (gameOverMusic != null) gameOverMusic.stop();

    // Stop death quotes immediately.
    hasPlayedDeathQuote = true;
    if (deathQuoteSound != null)
    {
      deathQuoteSound.stop();
      deathQuoteSound = null;
    }

    if (isChartingMode)
    {
      this.close();
      if (FlxG.sound.music != null) FlxG.sound.music.pause(); // Don't reset song position!
      PlayState.instance.close(); // This only works because PlayState is a substate!
      return;
    }
    else
    {
      var targetState:funkin.ui.transition.StickerSubState->FlxState = (PlayStatePlaylist.isStoryMode) ? (sticker) ->
        new StoryMenuState(sticker) : (sticker) -> FreeplayState.build(sticker);

      if (PlayStatePlaylist.isStoryMode)
      {
        PlayStatePlaylist.reset();
      }

      var playerCharacterId = PlayerRegistry.instance.getCharacterOwnerId(PlayState.instance.currentChart.characters.player);
      var stickerSet = (playerCharacterId == "pico") ? "stickers-set-2" : "stickers-set-1";
      var stickerPack = switch (PlayState.instance.currentChart.song.id)
      {
        case "tutorial": "tutorial";
        case "darnell" | "lit-up" | "2hot": "weekend";
        default: "all";
      };

      openSubState(new funkin.ui.transition.StickerSubState({targetState: targetState, stickerSet: stickerSet, stickerPack: stickerPack}));
    }
  }

  /**
   * Play the sound effect that occurs when
   * boyfriend's testicles get utterly annihilated.
   */
  public static function playBlueBalledSFX():Void
  {
    blueballed = true;

    if (Assets.exists(Paths.sound('gameplay/gameover/fnf_loss_sfx' + blueBallSuffix)))
    {
      FunkinSound.playOnce(Paths.sound('gameplay/gameover/fnf_loss_sfx' + blueBallSuffix));
    }
    else
    {
      FlxG.log.error('Missing blue ball sound effect: ' + Paths.sound('gameplay/gameover/fnf_loss_sfx' + blueBallSuffix));
    }
  }

  var hasPlayedDeathQuote:Bool = false;

  /**
   * Used for death haptics.
   */
  private var startedTimerHaptics:Bool = false;

  /**
   * Unique vibrations for each death animation.
   */
  private function handleAnimationVibrations():Void
  {
    if (PlayState.instance.isMinimalMode || boyfriend == null) return;

    if (justDied)
    {
      if (isSpecialAnimation)
      {
        HapticUtil.vibrate(0, Constants.DEFAULT_VIBRATION_DURATION * 5);
        trace("It's a special game over animation.");
      }
      else
      {
        HapticUtil.vibrate(0, Constants.DEFAULT_VIBRATION_DURATION);
      }
      justDied = false;
    }

    if (boyfriend.animation == null) return;

    final curFrame:Int = (boyfriend.animation.curAnim != null) ? boyfriend.animation.curAnim.curFrame : -1;
    switch (boyfriend.characterId)
    {
      case "bf" | "bf-pixel":
        // BF's mic drops.
        if (boyfriend.getCurrentAnimation().startsWith('firstDeath') && curFrame == 27)
        {
          HapticUtil.vibrateByPreset(gameOverVibrationPreset);
        }

        // BF's balls pulsating.
        if (boyfriend.getCurrentAnimation().startsWith('deathLoop') && (curFrame == 0 || curFrame == 18))
        {
          HapticUtil.vibrateByPreset(gameOverVibrationPreset);
        }

      case "pico-playable" | "pico-dark" | "pico-christmas":
        if (isSpecialAnimation)
        {
          if (startedTimerHaptics) return;

          startedTimerHaptics = true;

          // Death by Darnell's can.
          new FlxTimer().start(1.85, function(tmr:FlxTimer) {
            // Pico falls on his knees.
            HapticUtil.vibrateByPreset(gameOverVibrationPreset);
          });
        }
        else
        {
          // Pico falls on his back.
          if (boyfriend.getCurrentAnimation().startsWith('firstDeath') && curFrame == 20)
          {
            HapticUtil.vibrateByPreset(gameOverVibrationPreset);
          }

          // Blood firework woohoo!!!!
          if (boyfriend.getCurrentAnimation().startsWith('deathLoop') && curFrame % 2 == 0)
          {
            final randomAmplitude:Float = FlxG.random.float(Constants.MIN_VIBRATION_AMPLITUDE / 100, Constants.MIN_VIBRATION_AMPLITUDE);
            final randomDuration:Float = FlxG.random.float(Constants.DEFAULT_VIBRATION_DURATION / 10, Constants.DEFAULT_VIBRATION_DURATION);

            HapticUtil.vibrate(0, randomDuration, randomAmplitude);
          }
        }

      case "pico-blazin":
        // Pico dies because of Darnell beating him up.
        if (!startedTimerHaptics)
        {
          startedTimerHaptics = true;

          new FlxTimer().start(0.5, function(tmr:FlxTimer) {
            // Pico falls on his knees.
            HapticUtil.vibrateByPreset(gameOverVibrationPreset);

            new FlxTimer().start(0.6, function(tmr:FlxTimer) {
              // Pico falls "asleep". :)
              HapticUtil.vibrateByPreset(gameOverVibrationPreset);
            });
          });
        }
    }
  }

  public override function destroy():Void
  {
    super.destroy();
    if (gameOverMusic != null)
    {
      gameOverMusic.stop();
      gameOverMusic = null;
    }
    blueballed = false;
    instance = null;
  }

  public override function toString():String
  {
    return 'GameOverSubState';
  }
}

/**
 * Parameters used to instantiate a GameOverSubState.
 */
typedef GameOverParams =
{
  var isChartingMode:Bool;
  var transparent:Bool;
}<|MERGE_RESOLUTION|>--- conflicted
+++ resolved
@@ -274,60 +274,7 @@
       confirmDeath();
     }
 
-<<<<<<< HEAD
     if (controls.BACK && !mustNotExit && !isEnding) goBack();
-=======
-    // KEYBOARD ONLY: Return to the menu when pressing the assigned key.
-    if (controls.BACK && !mustNotExit && !isEnding)
-    {
-      isEnding = true;
-      blueballed = false;
-      PlayState.instance.deathCounter = 0;
-      // PlayState.seenCutscene = false; // old thing...
-      if (gameOverMusic != null) gameOverMusic.stop();
-
-      // Stop death quotes immediately.
-      hasPlayedDeathQuote = true;
-      if (deathQuoteSound != null)
-      {
-        deathQuoteSound.stop();
-        deathQuoteSound = null;
-      }
-
-      if (isChartingMode)
-      {
-        this.close();
-        if (FlxG.sound.music != null) FlxG.sound.music.pause(); // Don't reset song position!
-        PlayState.instance.close(); // This only works because PlayState is a substate!
-        return;
-      }
-      else
-      {
-        var targetState:funkin.ui.transition.stickers.StickerSubState->FlxState = (PlayStatePlaylist.isStoryMode) ? (sticker) ->
-          new StoryMenuState(sticker) : (sticker) -> FreeplayState.build(sticker);
-
-        if (PlayStatePlaylist.isStoryMode)
-        {
-          PlayStatePlaylist.reset();
-        }
-
-        var stickerPackId:Null<String> = PlayState.instance.currentChart.stickerPack;
-
-        if (stickerPackId == null)
-        {
-          var playerCharacterId = PlayerRegistry.instance.getCharacterOwnerId(PlayState.instance.currentChart.characters.player);
-          var playerCharacter = PlayerRegistry.instance.fetchEntry(playerCharacterId ?? Constants.DEFAULT_CHARACTER);
-
-          if (playerCharacter != null)
-          {
-            stickerPackId = playerCharacter.getStickerPackID();
-          }
-        }
-
-        openSubState(new funkin.ui.transition.stickers.StickerSubState({targetState: targetState, stickerPack: stickerPackId}));
-      }
-    }
->>>>>>> 5bf8154e
 
     if (gameOverMusic != null && gameOverMusic.playing)
     {
@@ -550,8 +497,6 @@
 
   public function goBack()
   {
-    if (mustNotExit || isEnding) return;
-
     isEnding = true;
     blueballed = false;
     PlayState.instance.deathCounter = 0;
@@ -575,7 +520,7 @@
     }
     else
     {
-      var targetState:funkin.ui.transition.StickerSubState->FlxState = (PlayStatePlaylist.isStoryMode) ? (sticker) ->
+      var targetState:funkin.ui.transition.stickers.StickerSubState->FlxState = (PlayStatePlaylist.isStoryMode) ? (sticker) ->
         new StoryMenuState(sticker) : (sticker) -> FreeplayState.build(sticker);
 
       if (PlayStatePlaylist.isStoryMode)
@@ -583,16 +528,20 @@
         PlayStatePlaylist.reset();
       }
 
-      var playerCharacterId = PlayerRegistry.instance.getCharacterOwnerId(PlayState.instance.currentChart.characters.player);
-      var stickerSet = (playerCharacterId == "pico") ? "stickers-set-2" : "stickers-set-1";
-      var stickerPack = switch (PlayState.instance.currentChart.song.id)
-      {
-        case "tutorial": "tutorial";
-        case "darnell" | "lit-up" | "2hot": "weekend";
-        default: "all";
-      };
-
-      openSubState(new funkin.ui.transition.StickerSubState({targetState: targetState, stickerSet: stickerSet, stickerPack: stickerPack}));
+      var stickerPackId:Null<String> = PlayState.instance.currentChart.stickerPack;
+
+      if (stickerPackId == null)
+      {
+        var playerCharacterId = PlayerRegistry.instance.getCharacterOwnerId(PlayState.instance.currentChart.characters.player);
+        var playerCharacter = PlayerRegistry.instance.fetchEntry(playerCharacterId ?? Constants.DEFAULT_CHARACTER);
+
+        if (playerCharacter != null)
+        {
+          stickerPackId = playerCharacter.getStickerPackID();
+        }
+      }
+
+      openSubState(new funkin.ui.transition.stickers.StickerSubState({targetState: targetState, stickerPack: stickerPackId}));
     }
   }
 

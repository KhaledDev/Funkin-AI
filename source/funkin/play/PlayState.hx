--- conflicted
+++ resolved
@@ -1969,14 +1969,9 @@
     if (vocals == null) return;
 
     // Skip this if the music is paused (GameOver, Pause menu, start-of-song offset, etc.)
-<<<<<<< HEAD
     if (!FlxG.sound.music.playing) return;
     var timeToPlayAt:Float = Conductor.instance.songPosition - Conductor.instance.instrumentalOffset;
     FlxG.sound.music.pause();
-=======
-    if (!(FlxG?.sound?.music?.playing ?? false)) return;
-
->>>>>>> ee584d78
     vocals.pause();
 
     FlxG.sound.music.time = timeToPlayAt;

package funkin.play;

import flixel.addons.display.FlxPieDial;
import flixel.addons.transition.FlxTransitionableState;
import flixel.addons.transition.Transition;
import flixel.FlxCamera;
import flixel.FlxObject;
import flixel.FlxState;
import flixel.FlxSubState;
import flixel.math.FlxMath;
import flixel.math.FlxPoint;
import flixel.math.FlxRect;
import flixel.text.FlxText;
import flixel.tweens.FlxEase;
import flixel.tweens.FlxTween;
import flixel.ui.FlxBar;
import flixel.util.FlxColor;
import flixel.util.FlxTimer;
import flixel.util.FlxStringUtil;
import funkin.api.newgrounds.NGio;
import funkin.audio.FunkinSound;
import funkin.audio.VoicesGroup;
import funkin.data.dialogue.conversation.ConversationRegistry;
import funkin.data.event.SongEventRegistry;
import funkin.data.notestyle.NoteStyleData;
import funkin.data.notestyle.NoteStyleRegistry;
import funkin.data.song.SongData.SongCharacterData;
import funkin.data.song.SongData.SongEventData;
import funkin.data.song.SongData.SongNoteData;
import funkin.data.song.SongRegistry;
import funkin.data.stage.StageRegistry;
import funkin.graphics.FunkinCamera;
import funkin.graphics.FunkinSprite;
import funkin.Highscore.Tallies;
import funkin.input.PreciseInputManager;
import funkin.modding.events.ScriptEvent;
import funkin.modding.events.ScriptEventDispatcher;
import funkin.play.character.BaseCharacter;
import funkin.play.character.CharacterData.CharacterDataParser;
import funkin.play.components.ComboMilestone;
import funkin.play.components.HealthIcon;
import funkin.play.components.PopUpStuff;
import funkin.play.cutscene.dialogue.Conversation;
import funkin.play.cutscene.VanillaCutscenes;
import funkin.play.cutscene.VideoCutscene;
import funkin.play.notes.NoteDirection;
import funkin.play.notes.NoteSplash;
import funkin.play.notes.NoteSprite;
import funkin.play.notes.notestyle.NoteStyle;
import funkin.play.notes.Strumline;
import funkin.play.notes.SustainTrail;
import funkin.play.notes.notekind.NoteKindManager;
import funkin.play.scoring.Scoring;
import funkin.play.song.Song;
import funkin.play.stage.Stage;
import funkin.save.Save;
import funkin.ui.debug.charting.ChartEditorState;
import funkin.ui.debug.stage.StageOffsetSubState;
import funkin.ui.mainmenu.MainMenuState;
import funkin.ui.MusicBeatSubState;
import funkin.ui.options.PreferencesMenu;
import funkin.ui.story.StoryMenuState;
import funkin.ui.transition.LoadingState;
import funkin.util.SerializerUtil;
import haxe.Int64;
import lime.ui.Haptic;
import openfl.display.BitmapData;
import openfl.geom.Rectangle;
import openfl.Lib;
#if FEATURE_DISCORD_RPC
import Discord.DiscordClient;
#end

/**
 * Parameters used to initialize the PlayState.
 */
typedef PlayStateParams =
{
  /**
   * The song to play.
   */
  targetSong:Song,

  /**
   * The difficulty to play the song on.
   * @default `Constants.DEFAULT_DIFFICULTY`
   */
  ?targetDifficulty:String,
  /**
   * The variation to play on.
   * @default `Constants.DEFAULT_VARIATION`
   */
  ?targetVariation:String,
  /**
   * The instrumental to play with.
   * Significant if the `targetSong` supports alternate instrumentals.
   * @default `null`
   */
  ?targetInstrumental:String,
  /**
   * Whether the song should start in Practice Mode.
   * @default `false`
   */
  ?practiceMode:Bool,
  /**
   * Whether the song should start in Bot Play Mode.
   * @default `false`
   */
  ?botPlayMode:Bool,
  /**
   * Whether the song should be in minimal mode.
   * @default `false`
   */
  ?minimalMode:Bool,
  /**
   * If specified, the game will jump to the specified timestamp after the countdown ends.
   * @default `0.0`
   */
  ?startTimestamp:Float,
  /**
   * If specified, the game will play the song with the given speed.
   * @default `1.0` for 100% speed.
   */
  ?playbackRate:Float,
  /**
   * If specified, the game will not load the instrumental or vocal tracks,
   * and must be loaded externally.
   */
  ?overrideMusic:Bool,
  /**
   * The initial camera follow point.
   * Used to persist the position of the `cameraFollowPosition` between levels.
   */
  ?cameraFollowPoint:FlxPoint,
}

/**
 * The gameplay state, where all the rhythm gaming happens.
 * SubState so it can be loaded as a child of the chart editor.
 */
class PlayState extends MusicBeatSubState
{
  /**
   * STATIC VARIABLES
   * Static variables should be used for information that must be persisted between states or between resets,
   * such as the active song or song playlist.
   */
  /**
   * The currently active PlayState.
   * There should be only one PlayState in existance at a time, we can use a singleton.
   */
  public static var instance:PlayState = null;

  /**
   * This sucks. We need this because FlxG.resetState(); assumes the constructor has no arguments.
   * @see https://github.com/HaxeFlixel/flixel/issues/2541
   */
  static var lastParams:PlayStateParams = null;

  /**
   * PUBLIC INSTANCE VARIABLES
   * Public instance variables should be used for information that must be reset or dereferenced
   * every time the state is changed, but may need to be accessed externally.
   */
  /**
   * The currently selected stage.
   */
  public var currentSong:Song = null;

  /**
   * The currently selected difficulty.
   */
  public var currentDifficulty:String = Constants.DEFAULT_DIFFICULTY;

  /**
   * The currently selected variation.
   */
  public var currentVariation:String = Constants.DEFAULT_VARIATION;

  /**
   * The currently selected instrumental ID.
   * @default `''`
   */
  public var currentInstrumental:String = '';

  /**
   * The currently active Stage. This is the object containing all the props.
   */
  public var currentStage:Stage = null;

  /**
   * Gets set to true when the PlayState needs to reset (player opted to restart or died).
   * Gets disabled once resetting happens.
   */
  public var needsReset:Bool = false;

  /**
   * The current 'Blueball Counter' to display in the pause menu.
   * Resets when you beat a song or go back to the main menu.
   */
  public var deathCounter:Int = 0;

  /**
   * The player's current health.
   */
  public var health:Float = Constants.HEALTH_STARTING;

  /**
   * The player's current score.
   * TODO: Move this to its own class.
   */
  public var songScore:Int = 0;

  /**
   * Start at this point in the song once the countdown is done.
   * For example, if `startTimestamp` is `30000`, the song will start at the 30 second mark.
   * Used for chart playtesting or practice.
   */
  public var startTimestamp:Float = 0.0;

  /**
   * Play back the song at this speed.
   * @default `1.0` for normal speed.
   */
  public var playbackRate:Float = 1.0;

  /**
   * An empty FlxObject contained in the scene.
   * The current gameplay camera will always follow this object. Tween its position to move the camera smoothly.
   *
   * It needs to be an object in the scene for the camera to be configured to follow it.
   * We optionally make this a sprite so we can draw a debug graphic with it.
   */
  public var cameraFollowPoint:FlxObject;

  /**
   * An FlxTween that tweens the camera to the follow point.
   * Only used when tweening the camera manually, rather than tweening via follow.
   */
  public var cameraFollowTween:FlxTween;

  /**
   * An FlxTween that zooms the camera to the desired amount.
   */
  public var cameraZoomTween:FlxTween;

  /**
   * An FlxTween that changes the additive speed to the desired amount.
   */
  public var scrollSpeedTweens:Array<FlxTween> = [];

  /**
   * The camera follow point from the last stage.
   * Used to persist the position of the `cameraFollowPosition` between levels.
   */
  public var previousCameraFollowPoint:FlxPoint = null;

  /**
   * The current camera zoom level without any modifiers applied.
   */
  public var currentCameraZoom:Float = FlxCamera.defaultZoom;

  /**
   * Multiplier for currentCameraZoom for camera bops.
   * Lerped back to 1.0x every frame.
   */
  public var cameraBopMultiplier:Float = 1.0;

  /**
   * Default camera zoom for the current stage.
   * If we aren't in a stage, just use the default zoom (1.05x).
   */
  public var stageZoom(get, never):Float;

  function get_stageZoom():Float
  {
    if (currentStage != null) return currentStage.camZoom;
    else
      return FlxCamera.defaultZoom * 1.05;
  }

  /**
   * The current HUD camera zoom level.
   *
   * The camera zoom is increased every beat, and lerped back to this value every frame, creating a smooth 'zoom-in' effect.
   */
  public var defaultHUDCameraZoom:Float = FlxCamera.defaultZoom * 1.0;

  /**
   * Camera bop intensity multiplier.
   * Applied to cameraBopMultiplier on camera bops (usually every beat).
   * @default `101.5%`
   */
  public var cameraBopIntensity:Float = Constants.DEFAULT_BOP_INTENSITY;

  /**
   * Intensity of the HUD camera zoom.
   * Need to make this a multiplier later. Just shoving in 0.015 for now so it doesn't break.
   * @default `3.0%`
   */
  public var hudCameraZoomIntensity:Float = 0.015 * 2.0;

  /**
   * How many beats (quarter notes) between camera zooms.
   * @default One camera zoom per measure (four beats).
   */
  public var cameraZoomRate:Int = Constants.DEFAULT_ZOOM_RATE;

  /**
   * Whether the game is currently in the countdown before the song resumes.
   */
  public var isInCountdown:Bool = false;

  /**
   * Whether the game is currently in Practice Mode.
   * If true, player will not lose gain or lose score from notes.
   */
  public var isPracticeMode:Bool = false;

  /**
   * Whether the game is currently in Bot Play Mode.
   * If true, player will not lose gain or lose score from notes.
   */
  public var isBotPlayMode:Bool = false;

  /**
   * Whether the player has dropped below zero health,
   * and we are just waiting for an animation to play out before transitioning.
   */
  public var isPlayerDying:Bool = false;

  /**
   * In Minimal Mode, the stage and characters are not loaded and a standard background is used.
   */
  public var isMinimalMode:Bool = false;

  /**
   * Whether the game is currently in an animated cutscene, and gameplay should be stopped.
   */
  public var isInCutscene:Bool = false;

  /**
   * Whether the inputs should be disabled for whatever reason... used for the stage edit lol!
   */
  public var disableKeys:Bool = false;

  public var isSubState(get, never):Bool;

  function get_isSubState():Bool
  {
    return this._parentState != null;
  }

  public var isChartingMode(get, never):Bool;

  function get_isChartingMode():Bool
  {
    return this._parentState != null && Std.isOfType(this._parentState, ChartEditorState);
  }

  /**
   * The current dialogue.
   */
  public var currentConversation:Conversation;

  /**
   * Key press inputs which have been received but not yet processed.
   * These are encoded with an OS timestamp, so they
  **/
  var inputPressQueue:Array<PreciseInputEvent> = [];

  /**
   * Key release inputs which have been received but not yet processed.
   * These are encoded with an OS timestamp, so they
  **/
  var inputReleaseQueue:Array<PreciseInputEvent> = [];

  /**
   * If we just unpaused the game, we shouldn't be able to pause again for one frame.
   */
  var justUnpaused:Bool = false;

  /**
   * PRIVATE INSTANCE VARIABLES
   * Private instance variables should be used for information that must be reset or dereferenced
   * every time the state is reset, but should not be accessed externally.
   */
  /**
   * The Array containing the upcoming song events.
   * The `update()` function regularly shifts these out to trigger events.
   */
  var songEvents:Array<SongEventData>;

  /**
   * If true, the player is allowed to pause the game.
   * Disabled during the ending of a song.
   */
  var mayPauseGame:Bool = true;

  /**
   * The displayed value of the player's health.
   * Used to provide smooth animations based on linear interpolation of the player's health.
   */
  var healthLerp:Float = Constants.HEALTH_STARTING;

  /**
   * How long the user has held the "Skip Video Cutscene" button for.
   */
  var skipHeldTimer:Float = 0;

  /**
   * Whether the PlayState was started with instrumentals and vocals already provided.
   * Used by the chart editor to prevent replacing the music.
   */
  var overrideMusic:Bool = false;

  /**
   * Forcibly disables all update logic while the game moves back to the Menu state.
   * This is used only when a critical error occurs and the game absolutely cannot continue.
   */
  var criticalFailure:Bool = false;

  /**
   * False as long as the countdown has not finished yet.
   */
  var startingSong:Bool = false;

  /**
   * Track if we currently have the music paused for a Pause substate, so we can unpause it when we return.
   */
  var musicPausedBySubState:Bool = false;

  /**
   * Track any camera tweens we've paused for a Pause substate, so we can unpause them when we return.
   */
  var cameraTweensPausedBySubState:List<FlxTween> = new List<FlxTween>();

  /**
   * False until `create()` has completed.
   */
  var initialized:Bool = false;

  /**
   * A group of audio tracks, used to play the song's vocals.
   */
  public var vocals:VoicesGroup;

  #if FEATURE_DISCORD_RPC
  // Discord RPC variables
  var storyDifficultyText:String = '';
  var iconRPC:String = '';
  var detailsText:String = '';
  var detailsPausedText:String = '';
  #end

  /**
   * RENDER OBJECTS
   */
  /**
   * The FlxText which displays the current score.
   */
  var scoreText:FlxText;

  /**
   * The bar which displays the player's health.
   * Dynamically updated based on the value of `healthLerp` (which is based on `health`).
   */
  public var healthBar:FlxBar;

  /**
   * The background image used for the health bar.
   * Emma says the image is slightly skewed so I'm leaving it as an image instead of a `createGraphic`.
   */
  public var healthBarBG:FunkinSprite;

  /**
   * The health icon representing the player.
   */
  public var iconP1:HealthIcon;

  /**
   * The health icon representing the opponent.
   */
  public var iconP2:HealthIcon;

  /**
   * The sprite group containing active player's strumline notes.
   */
  public var playerStrumline:Strumline;

  /**
   * The sprite group containing opponent's strumline notes.
   */
  public var opponentStrumline:Strumline;

  /**
   * The camera which contains, and controls visibility of, the user interface elements.
   */
  public var camHUD:FlxCamera;

  /**
   * The camera which contains, and controls visibility of, the stage and characters.
   */
  public var camGame:FlxCamera;

  /**
<<<<<<< HEAD
=======
   * Simple helper debug variable, to be able to move the camera around for debug purposes
   * without worrying about the camera tweening back to the follow point.
   */
  public var debugUnbindCameraZoom:Bool = false;

  /**
>>>>>>> 9fddb727
   * The camera which contains, and controls visibility of, a video cutscene, dialogue, pause menu and sticker transition.
   */
  public var camCutscene:FlxCamera;

  /**
   * The combo popups. Includes the real-time combo counter and the rating.
   */
  public var comboPopUps:PopUpStuff;

  /**
   * PROPERTIES
   */
  /**
   * If a substate is rendering over the PlayState, it is paused and normal update logic is skipped.
   * Examples include:
   * - The Pause screen is open.
   * - The Game Over screen is open.
   * - The Chart Editor screen is open.
   */
  var isGamePaused(get, never):Bool;

  function get_isGamePaused():Bool
  {
    // Note: If there is a substate which requires the game to act unpaused,
    //       this should be changed to include something like `&& Std.isOfType()`
    return this.subState != null;
  }

  var isExitingViaPauseMenu(get, never):Bool;

  function get_isExitingViaPauseMenu():Bool
  {
    if (this.subState == null) return false;
    if (!Std.isOfType(this.subState, PauseSubState)) return false;

    var pauseSubState:PauseSubState = cast this.subState;
    return !pauseSubState.allowInput;
  }

  /**
   * Data for the current difficulty for the current song.
   * Includes chart data, scroll speed, and other information.
   */
  public var currentChart(get, never):SongDifficulty;

  function get_currentChart():SongDifficulty
  {
    if (currentSong == null || currentDifficulty == null) return null;
    return currentSong.getDifficulty(currentDifficulty, currentVariation);
  }

  /**
   * The internal ID of the currently active Stage.
   * Used to retrieve the data required to build the `currentStage`.
   */
  public var currentStageId(get, never):String;

  function get_currentStageId():String
  {
    if (currentChart == null || currentChart.stage == null || currentChart.stage == '') return Constants.DEFAULT_STAGE;
    return currentChart.stage;
  }

  /**
   * The length of the current song, in milliseconds.
   */
  var currentSongLengthMs(get, never):Float;

  function get_currentSongLengthMs():Float
  {
    return FlxG?.sound?.music?.length;
  }

  // TODO: Refactor or document
  var generatedMusic:Bool = false;

  var skipEndingTransition:Bool = false;

  static final BACKGROUND_COLOR:FlxColor = FlxColor.BLACK;

  /**
   * Instantiate a new PlayState.
   * @param params The parameters used to initialize the PlayState.
   *   Includes information about what song to play and more.
   */
  public function new(params:PlayStateParams)
  {
    super();

    // Validate parameters.
    if (params == null && lastParams == null)
    {
      throw 'PlayState constructor called with no available parameters.';
    }
    else if (params == null)
    {
      trace('WARNING: PlayState constructor called with no parameters. Reusing previous parameters.');
      params = lastParams;
    }
    else
    {
      lastParams = params;
    }

    // Apply parameters.
    currentSong = params.targetSong;
    if (params.targetDifficulty != null) currentDifficulty = params.targetDifficulty;
    if (params.targetVariation != null) currentVariation = params.targetVariation;
    if (params.targetInstrumental != null) currentInstrumental = params.targetInstrumental;
    isPracticeMode = params.practiceMode ?? false;
    isBotPlayMode = params.botPlayMode ?? false;
    isMinimalMode = params.minimalMode ?? false;
    startTimestamp = params.startTimestamp ?? 0.0;
    playbackRate = params.playbackRate ?? 1.0;
    overrideMusic = params.overrideMusic ?? false;
    previousCameraFollowPoint = params.cameraFollowPoint;

    // Don't do anything else here! Wait until create() when we attach to the camera.
  }

  /**
   * Called when the PlayState is switched to.
   */
  public override function create():Void
  {
    if (instance != null)
    {
      // TODO: Do something in this case? IDK.
      trace('WARNING: PlayState instance already exists. This should not happen.');
    }
    instance = this;

    if (!assertChartExists()) return;

    // TODO: Add something to toggle this on!
    if (false)
    {
      // Displays the camera follow point as a sprite for debug purposes.
      var cameraFollowPoint = new FunkinSprite(0, 0);
      cameraFollowPoint.makeSolidColor(8, 8, 0xFF00FF00);
      cameraFollowPoint.visible = false;
      cameraFollowPoint.zIndex = 1000000;
      this.cameraFollowPoint = cameraFollowPoint;
    }
    else
    {
      // Camera follow point is an invisible point in space.
      cameraFollowPoint = new FlxObject(0, 0);
    }

    // Reduce physics accuracy (who cares!!!) to improve animation quality.
    FlxG.fixedTimestep = false;

    // This state receives update() even when a substate is active.
    this.persistentUpdate = true;
    // This state receives draw calls even when a substate is active.
    this.persistentDraw = true;

    // Stop any pre-existing music.
    if (!overrideMusic && FlxG.sound.music != null) FlxG.sound.music.stop();

    // Prepare the current song's instrumental and vocals to be played.
    if (!overrideMusic && currentChart != null)
    {
      currentChart.cacheInst(currentInstrumental);
      currentChart.cacheVocals();
    }

    // Prepare the Conductor.
    Conductor.instance.forceBPM(null);

    if (currentChart.offsets != null)
    {
      Conductor.instance.instrumentalOffset = currentChart.offsets.getInstrumentalOffset(currentInstrumental);
    }

    Conductor.instance.mapTimeChanges(currentChart.timeChanges);
    Conductor.instance.update((Conductor.instance.beatLengthMs * -5) + startTimestamp);

    // The song is now loaded. We can continue to initialize the play state.
    initCameras();
    initHealthBar();
    if (!isMinimalMode)
    {
      initStage();
      initCharacters();
    }
    else
    {
      initMinimalMode();
    }
    initStrumlines();
    initPopups();

    #if FEATURE_DISCORD_RPC
    // Initialize Discord Rich Presence.
    initDiscord();
    #end

    // Read the song's note data and pass it to the strumlines.
    generateSong();

    // Reset the camera's zoom and force it to focus on the camera follow point.
    resetCamera();

    initPreciseInputs();

    FlxG.worldBounds.set(0, 0, FlxG.width, FlxG.height);

    // The song is loaded and in the process of starting.
    // This gets set back to false when the chart actually starts.
    startingSong = true;

    // TODO: We hardcoded the transition into Winter Horrorland. Do this with a ScriptedSong instead.
    if ((currentSong?.id ?? '').toLowerCase() == 'winter-horrorland')
    {
      // VanillaCutscenes will call startCountdown later.
      VanillaCutscenes.playHorrorStartCutscene();
    }
    else
    {
      // Call a script event to start the countdown.
      // Songs with cutscenes should call event.cancel().
      // As long as they call `PlayState.instance.startCountdown()` later, the countdown will start.
      startCountdown();
    }

    // Do this last to prevent beatHit from being called before create() is done.
    super.create();

    leftWatermarkText.cameras = [camHUD];
    rightWatermarkText.cameras = [camHUD];

    // Initialize some debug stuff.
    #if FEATURE_DEBUG_FUNCTIONS
    // Display the version number (and git commit hash) in the bottom right corner.
    this.rightWatermarkText.text = Constants.VERSION;

    FlxG.console.registerObject('playState', this);
    #end

    initialized = true;

    // This step ensures z-indexes are applied properly,
    // and it's important to call it last so all elements get affected.
    refresh();
  }

  public override function draw():Void
  {
    // if (FlxG.renderBlit)
    // {
    //  camGame.fill(BACKGROUND_COLOR);
    // }
    // else if (FlxG.renderTile)
    // {
    //  FlxG.log.warn("PlayState background not displayed properly on tile renderer!");
    // }
    // else
    // {
    //  FlxG.log.warn("PlayState background not displayed properly, unknown renderer!");
    // }

    super.draw();
  }

  function assertChartExists():Bool
  {
    // Returns null if the song failed to load or doesn't have the selected difficulty.
    if (currentSong == null || currentChart == null || currentChart.notes == null)
    {
      // We have encountered a critical error. Prevent Flixel from trying to run any gameplay logic.
      criticalFailure = true;

      // Choose an error message.
      var message:String = 'There was a critical error. Click OK to return to the main menu.';
      if (currentSong == null)
      {
        message = 'There was a critical error loading this song\'s chart. Click OK to return to the main menu.';
      }
      else if (currentDifficulty == null)
      {
        message = 'There was a critical error selecting a difficulty for this song. Click OK to return to the main menu.';
      }
      else if (currentChart == null)
      {
        message = 'There was a critical error retrieving data for this song on "$currentDifficulty" difficulty with variation "$currentVariation". Click OK to return to the main menu.';
      }
      else if (currentChart.notes == null)
      {
        message = 'There was a critical error retrieving note data for this song on "$currentDifficulty" difficulty with variation "$currentVariation". Click OK to return to the main menu.';
      }

      // Display a popup. This blocks the application until the user clicks OK.
      lime.app.Application.current.window.alert(message, 'Error loading PlayState');

      // Force the user back to the main menu.
      if (isSubState)
      {
        this.close();
      }
      else
      {
        FlxG.switchState(() -> new MainMenuState());
      }
      return false;
    }

    return true;
  }

  public override function update(elapsed:Float):Void
  {
    // TOTAL: 9.42% CPU Time when profiled in VS 2019.

    if (criticalFailure) return;

    super.update(elapsed);

    var list = FlxG.sound.list;
    updateHealthBar();
    updateScoreText();

    // Handle restarting the song when needed (player death or pressing Retry)
    if (needsReset)
    {
      if (!assertChartExists()) return;

      prevScrollTargets = [];

      dispatchEvent(new ScriptEvent(SONG_RETRY));

      resetCamera();

      var fromDeathState = isPlayerDying;

      persistentUpdate = true;
      persistentDraw = true;

      startingSong = true;
      isPlayerDying = false;

      inputSpitter = [];

      // Reset music properly.
      if (FlxG.sound.music != null)
      {
        FlxG.sound.music.time = startTimestamp - Conductor.instance.instrumentalOffset;
        FlxG.sound.music.pitch = playbackRate;
        FlxG.sound.music.pause();
      }

      if (!overrideMusic)
      {
        // Stop the vocals if they already exist.
        if (vocals != null) vocals.stop();
        vocals = currentChart.buildVocals(currentInstrumental);

        if (vocals.members.length == 0)
        {
          trace('WARNING: No vocals found for this song.');
        }
      }
      vocals.pause();
      vocals.time = 0;

      if (FlxG.sound.music != null) FlxG.sound.music.volume = 1;
      vocals.volume = 1;
      vocals.playerVolume = 1;
      vocals.opponentVolume = 1;

      if (currentStage != null) currentStage.resetStage();

      if (!fromDeathState)
      {
        playerStrumline.vwooshNotes();
        opponentStrumline.vwooshNotes();
      }

      playerStrumline.clean();
      opponentStrumline.clean();

      // Delete all notes and reset the arrays.
      regenNoteData();

      // Reset camera zooming
      cameraBopIntensity = Constants.DEFAULT_BOP_INTENSITY;
      hudCameraZoomIntensity = (cameraBopIntensity - 1.0) * 2.0;
      cameraZoomRate = Constants.DEFAULT_ZOOM_RATE;

      health = Constants.HEALTH_STARTING;
      songScore = 0;
      Highscore.tallies.combo = 0;
      Countdown.performCountdown();

      needsReset = false;
    }

    // Update the conductor.
    if (startingSong)
    {
      if (isInCountdown)
      {
        // Do NOT apply offsets at this point, because they already got applied the previous frame!
        Conductor.instance.update(Conductor.instance.songPosition + elapsed * 1000, false);
        if (Conductor.instance.songPosition >= (startTimestamp)) startSong();
      }
    }
    else
    {
      if (Constants.EXT_SOUND == 'mp3')
      {
        Conductor.instance.formatOffset = Constants.MP3_DELAY_MS;
      }
      else
      {
        Conductor.instance.formatOffset = 0.0;
      }

      Conductor.instance.update(); // Normal conductor update.
    }

    var androidPause:Bool = false;

    #if android
    androidPause = FlxG.android.justPressed.BACK;
    #end

    // Attempt to pause the game.
    if ((controls.PAUSE || androidPause) && isInCountdown && mayPauseGame && !justUnpaused)
    {
      var event = new PauseScriptEvent(FlxG.random.bool(1 / 1000));

      dispatchEvent(event);

      if (!event.eventCanceled)
      {
        // Pause updates while the substate is open, preventing the game state from advancing.
        persistentUpdate = false;
        // Enable drawing while the substate is open, allowing the game state to be shown behind the pause menu.
        persistentDraw = true;

        // There is a 1/1000 change to use a special pause menu.
        // This prevents the player from resuming, but that's the point.
        // It's a reference to Gitaroo Man, which doesn't let you pause the game.
        if (!isSubState && event.gitaroo)
        {
          FlxG.switchState(() -> new GitarooPause(
            {
              targetSong: currentSong,
              targetDifficulty: currentDifficulty,
              targetVariation: currentVariation,
            }));
        }
        else
        {
          var boyfriendPos:FlxPoint = new FlxPoint(0, 0);

          // Prevent the game from crashing if Boyfriend isn't present.
          if (currentStage != null && currentStage.getBoyfriend() != null)
          {
            boyfriendPos = currentStage.getBoyfriend().getScreenPosition();
          }

          var pauseSubState:FlxSubState = new PauseSubState({mode: isChartingMode ? Charting : Standard});

          FlxTransitionableState.skipNextTransIn = true;
          FlxTransitionableState.skipNextTransOut = true;
          pauseSubState.camera = camCutscene;
          openSubState(pauseSubState);
          // boyfriendPos.put(); // TODO: Why is this here?
        }

        #if FEATURE_DISCORD_RPC
        DiscordClient.changePresence(detailsPausedText, currentSong.song + ' (' + storyDifficultyText + ')', iconRPC);
        #end
      }
    }

    // Cap health.
    if (health > Constants.HEALTH_MAX) health = Constants.HEALTH_MAX;
    if (health < Constants.HEALTH_MIN) health = Constants.HEALTH_MIN;

    // Apply camera zoom + multipliers.
    if (subState == null && cameraZoomRate > 0.0) // && !isInCutscene)
    {
      cameraBopMultiplier = FlxMath.lerp(1.0, cameraBopMultiplier, 0.95); // Lerp bop multiplier back to 1.0x
      var zoomPlusBop = currentCameraZoom * cameraBopMultiplier; // Apply camera bop multiplier.
      if (!debugUnbindCameraZoom) FlxG.camera.zoom = zoomPlusBop; // Actually apply the zoom to the camera.

      camHUD.zoom = FlxMath.lerp(defaultHUDCameraZoom, camHUD.zoom, 0.95);
    }

    if (currentStage != null && currentStage.getBoyfriend() != null)
    {
      FlxG.watch.addQuick('bfAnim', currentStage.getBoyfriend().getCurrentAnimation());
    }
    FlxG.watch.addQuick('health', health);
    FlxG.watch.addQuick('cameraBopIntensity', cameraBopIntensity);

    // TODO: Add a song event for Handle GF dance speed.

    // Handle player death.
    if (!isInCutscene && !disableKeys)
    {
      // RESET = Quick Game Over Screen
      if (controls.RESET)
      {
        health = Constants.HEALTH_MIN;
        trace('RESET = True');
      }

      #if CAN_CHEAT // brandon's a pussy
      if (controls.CHEAT)
      {
        health += 0.25 * Constants.HEALTH_MAX; // +25% health.
        trace('User is cheating!');
      }
      #end

      if (health <= Constants.HEALTH_MIN && !isPracticeMode && !isPlayerDying)
      {
        vocals.pause();

        if (FlxG.sound.music != null) FlxG.sound.music.pause();

        deathCounter += 1;

        dispatchEvent(new ScriptEvent(GAME_OVER));

        // Disable updates, preventing animations in the background from playing.
        persistentUpdate = false;
        #if FEATURE_DEBUG_FUNCTIONS
        if (FlxG.keys.pressed.THREE)
        {
          // TODO: Change the key or delete this?
          // In debug builds, pressing 3 to kill the player makes the background transparent.
          persistentDraw = true;
        }
        else
        {
        #end
          persistentDraw = false;
        #if FEATURE_DEBUG_FUNCTIONS
        }
        #end

        isPlayerDying = true;

        var deathPreTransitionDelay = currentStage?.getBoyfriend()?.getDeathPreTransitionDelay() ?? 0.0;
        if (deathPreTransitionDelay > 0)
        {
          new FlxTimer().start(deathPreTransitionDelay, function(_) {
            moveToGameOver();
          });
        }
        else
        {
          // Transition immediately.
          moveToGameOver();
        }

        #if FEATURE_DISCORD_RPC
        // Game Over doesn't get his own variable because it's only used here
        DiscordClient.changePresence('Game Over - ' + detailsText, currentSong.song + ' (' + storyDifficultyText + ')', iconRPC);
        #end
      }
      else if (isPlayerDying)
      {
        // Wait up.
      }
    }

    processSongEvents();

    // Handle keybinds.
    processInputQueue();
    if (!isInCutscene && !disableKeys) debugKeyShit();
    if (isInCutscene && !disableKeys) handleCutsceneKeys(elapsed);

    // Moving notes into position is now done by Strumline.update().
    if (!isInCutscene) processNotes(elapsed);

    justUnpaused = false;
  }

  function moveToGameOver():Void
  {
    // Reset and update a bunch of values in advance for the transition back from the game over substate.
    playerStrumline.clean();
    opponentStrumline.clean();

    songScore = 0;
    updateScoreText();

    health = Constants.HEALTH_STARTING;
    healthLerp = health;

    healthBar.value = healthLerp;

    if (!isMinimalMode)
    {
      iconP1.updatePosition();
      iconP2.updatePosition();
    }

    // Transition to the game over substate.
    var gameOverSubState = new GameOverSubState(
      {
        isChartingMode: isChartingMode,
        transparent: persistentDraw
      });
    FlxTransitionableState.skipNextTransIn = true;
    FlxTransitionableState.skipNextTransOut = true;
    openSubState(gameOverSubState);
  }

  function processSongEvents():Void
  {
    // Query and activate song events.
    // TODO: Check that these work appropriately even when songPosition is less than 0, to play events during countdown.
    if (songEvents != null && songEvents.length > 0)
    {
      var songEventsToActivate:Array<SongEventData> = SongEventRegistry.queryEvents(songEvents, Conductor.instance.songPosition);

      if (songEventsToActivate.length > 0)
      {
        trace('Found ${songEventsToActivate.length} event(s) to activate.');
        for (event in songEventsToActivate)
        {
          // If an event is trying to play, but it's over 1 second old, skip it.
          var eventAge:Float = Conductor.instance.songPosition - event.time;
          if (eventAge > 1000)
          {
            event.activated = true;
            continue;
          };

          var eventEvent:SongEventScriptEvent = new SongEventScriptEvent(event);
          dispatchEvent(eventEvent);
          // Calling event.cancelEvent() skips the event. Neat!
          if (!eventEvent.eventCanceled)
          {
            SongEventRegistry.handleEvent(event);
          }
        }
      }
    }
  }

  public override function dispatchEvent(event:ScriptEvent):Void
  {
    // ORDER: Module, Stage, Character, Song, Conversation, Note
    // Modules should get the first chance to cancel the event.

    // super.dispatchEvent(event) dispatches event to module scripts.
    super.dispatchEvent(event);

    // Dispatch event to note kind scripts
    NoteKindManager.callEvent(event);

    // Dispatch event to stage script.
    ScriptEventDispatcher.callEvent(currentStage, event);

    // Dispatch event to character script(s).
    if (currentStage != null) currentStage.dispatchToCharacters(event);

    // Dispatch event to song script.
    ScriptEventDispatcher.callEvent(currentSong, event);

    // Dispatch event to conversation script.
    ScriptEventDispatcher.callEvent(currentConversation, event);
  }

  /**
     * Function called before opening a new substate.
     * @param subState The substate to open.
     */
  public override function openSubState(subState:FlxSubState):Void
  {
    // If there is a substate which requires the game to continue,
    // then make this a condition.
    var shouldPause = (Std.isOfType(subState, PauseSubState) || Std.isOfType(subState, GameOverSubState));

    if (shouldPause)
    {
      // Pause the music.
      if (FlxG.sound.music != null)
      {
        if (FlxG.sound.music.playing)
        {
          FlxG.sound.music.pause();
          musicPausedBySubState = true;
        }

        // Pause vocals.
        // Not tracking that we've done this via a bool because vocal re-syncing involves pausing the vocals anyway.
        if (vocals != null) vocals.pause();
      }

      // Pause camera tweening, and keep track of which tweens we pause.
      if (cameraFollowTween != null && cameraFollowTween.active)
      {
        cameraFollowTween.active = false;
        cameraTweensPausedBySubState.add(cameraFollowTween);
      }

      if (cameraZoomTween != null && cameraZoomTween.active)
      {
        cameraZoomTween.active = false;
        cameraTweensPausedBySubState.add(cameraZoomTween);
      }

      // Pause camera follow
      FlxG.camera.followLerp = 0;

      for (tween in scrollSpeedTweens)
      {
        if (tween != null && tween.active)
        {
          tween.active = false;
          cameraTweensPausedBySubState.add(tween);
        }
      }

      // Pause the countdown.
      Countdown.pauseCountdown();
    }

    super.openSubState(subState);
  }

  /**
     * Function called before closing the current substate.
     * @param subState
     */
  public override function closeSubState():Void
  {
    if (Std.isOfType(subState, PauseSubState))
    {
      var event:ScriptEvent = new ScriptEvent(RESUME, true);

      dispatchEvent(event);

      if (event.eventCanceled) return;

      // Resume music if we paused it.
      if (musicPausedBySubState)
      {
        FlxG.sound.music.play();
        musicPausedBySubState = false;
      }

      // Resume camera tweens if we paused any.
      for (camTween in cameraTweensPausedBySubState)
      {
        camTween.active = true;
      }
      cameraTweensPausedBySubState.clear();

      // Resume camera follow
      FlxG.camera.followLerp = Constants.DEFAULT_CAMERA_FOLLOW_RATE;

      if (currentConversation != null)
      {
        currentConversation.resumeMusic();
      }

      // Re-sync vocals.
      if (FlxG.sound.music != null && !startingSong && !isInCutscene) resyncVocals();

      // Resume the countdown.
      Countdown.resumeCountdown();

      #if FEATURE_DISCORD_RPC
      if (startTimer.finished)
      {
        DiscordClient.changePresence(detailsText, '${currentChart.songName} ($storyDifficultyText)', iconRPC, true,
          currentSongLengthMs - Conductor.instance.songPosition);
      }
      else
      {
        DiscordClient.changePresence(detailsText, '${currentChart.songName} ($storyDifficultyText)', iconRPC);
      }
      #end

      justUnpaused = true;
    }
    else if (Std.isOfType(subState, Transition))
    {
      // Do nothing.
    }

    super.closeSubState();
  }

  /**
     * Function called when the game window gains focus.
     */
  public override function onFocus():Void
  {
    if (VideoCutscene.isPlaying() && FlxG.autoPause && isGamePaused) VideoCutscene.pauseVideo();
    #if html5
    else
      VideoCutscene.resumeVideo();
    #end

    #if FEATURE_DISCORD_RPC
    if (health > Constants.HEALTH_MIN && !paused && FlxG.autoPause)
    {
      if (Conductor.instance.songPosition > 0.0) DiscordClient.changePresence(detailsText, currentSong.song
        + ' ('
        + storyDifficultyText
        + ')', iconRPC, true,
        currentSongLengthMs
        - Conductor.instance.songPosition);
      else
        DiscordClient.changePresence(detailsText, currentSong.song + ' (' + storyDifficultyText + ')', iconRPC);
    }
    #end

    super.onFocus();
  }

  /**
     * Function called when the game window loses focus.
     */
  public override function onFocusLost():Void
  {
    #if html5
    if (FlxG.autoPause) VideoCutscene.pauseVideo();
    #end

    #if FEATURE_DISCORD_RPC
    if (health > Constants.HEALTH_MIN && !paused && FlxG.autoPause) DiscordClient.changePresence(detailsPausedText,
      currentSong.song + ' (' + storyDifficultyText + ')', iconRPC);
    #end

    super.onFocusLost();
  }

  /**
     * Call this by pressing F5 on a debug build.
     */
  override function reloadAssets():Void
  {
    funkin.modding.PolymodHandler.forceReloadAssets();
    lastParams.targetSong = SongRegistry.instance.fetchEntry(currentSong.id);
    LoadingState.loadPlayState(lastParams);
  }

  override function stepHit():Bool
  {
    if (criticalFailure || !initialized) return false;

    // super.stepHit() returns false if a module cancelled the event.
    if (!super.stepHit()) return false;

    if (isGamePaused) return false;

    if (iconP1 != null) iconP1.onStepHit(Std.int(Conductor.instance.currentStep));
    if (iconP2 != null) iconP2.onStepHit(Std.int(Conductor.instance.currentStep));

    return true;
  }

  override function beatHit():Bool
  {
    if (criticalFailure || !initialized) return false;

    // super.beatHit() returns false if a module cancelled the event.
    if (!super.beatHit()) return false;

    if (isGamePaused) return false;

    if (generatedMusic)
    {
      // TODO: Sort more efficiently, or less often, to improve performance.
      // activeNotes.sort(SortUtil.byStrumtime, FlxSort.DESCENDING);
    }

    if (!startingSong
      && FlxG.sound.music != null
      && (Math.abs(FlxG.sound.music.time - (Conductor.instance.songPosition + Conductor.instance.instrumentalOffset)) > 100
        || Math.abs(vocals.checkSyncError(Conductor.instance.songPosition + Conductor.instance.instrumentalOffset)) > 100))
    {
      trace("VOCALS NEED RESYNC");
      if (vocals != null) trace(vocals.checkSyncError(Conductor.instance.songPosition + Conductor.instance.instrumentalOffset));
      trace(FlxG.sound.music.time - (Conductor.instance.songPosition + Conductor.instance.instrumentalOffset));
      resyncVocals();
    }

    // Only bop camera if zoom level is below 135%
    if (Preferences.zoomCamera
      && FlxG.camera.zoom < (1.35 * FlxCamera.defaultZoom)
      && cameraZoomRate > 0
      && Conductor.instance.currentBeat % cameraZoomRate == 0)
    {
      // Set zoom multiplier for camera bop.
      cameraBopMultiplier = cameraBopIntensity;
      // HUD camera zoom still uses old system. To change. (+3%)
      camHUD.zoom += hudCameraZoomIntensity * defaultHUDCameraZoom;
    }
    // trace('Not bopping camera: ${FlxG.camera.zoom} < ${(1.35 * defaultCameraZoom)} && ${cameraZoomRate} > 0 && ${Conductor.instance.currentBeat} % ${cameraZoomRate} == ${Conductor.instance.currentBeat % cameraZoomRate}}');

    // That combo milestones that got spoiled that one time.
    // Comes with NEAT visual and audio effects.

    // bruh this var is bonkers i thot it was a function lmfaooo

    // Break up into individual lines to aid debugging.

    var shouldShowComboText:Bool = false;
    // TODO: Re-enable combo text (how to do this without sections?).
    // if (currentSong != null)
    // {
    //  shouldShowComboText = (Conductor.instance.currentBeat % 8 == 7);
    //  var daSection = .getSong()[Std.int(Conductor.instance.currentBeat / 16)];
    //  shouldShowComboText = shouldShowComboText && (daSection != null && daSection.mustHitSection);
    //  shouldShowComboText = shouldShowComboText && (Highscore.tallies.combo > 5);
    //
    //  var daNextSection = .getSong()[Std.int(Conductor.instance.currentBeat / 16) + 1];
    //  var isEndOfSong = .getSong().length < Std.int(Conductor.instance.currentBeat / 16);
    //  shouldShowComboText = shouldShowComboText && (isEndOfSong || (daNextSection != null && !daNextSection.mustHitSection));
    // }

    if (shouldShowComboText)
    {
      var animShit:ComboMilestone = new ComboMilestone(-100, 300, Highscore.tallies.combo);
      animShit.scrollFactor.set(0.6, 0.6);
      animShit.zIndex = 1100;
      animShit.cameras = [camHUD];
      add(animShit);

      var frameShit:Float = (1 / 24) * 2; // equals 2 frames in the animation

      new FlxTimer().start(((Conductor.instance.beatLengthMs / 1000) * 1.25) - frameShit, function(tmr) {
        animShit.forceFinish();
      });
    }

    if (playerStrumline != null) playerStrumline.onBeatHit();
    if (opponentStrumline != null) opponentStrumline.onBeatHit();

    return true;
  }

  public override function destroy():Void
  {
    performCleanup();

    super.destroy();
  }

  public override function initConsoleHelpers():Void
  {
    FlxG.console.registerFunction("debugUnbindCameraZoom", () -> {
      debugUnbindCameraZoom = !debugUnbindCameraZoom;
    });
  };

  /**
     * Initializes the game and HUD cameras.
     */
  function initCameras():Void
  {
    camGame = new FunkinCamera('playStateCamGame');
    camGame.bgColor = BACKGROUND_COLOR; // Show a pink background behind the stage.
    camHUD = new FlxCamera();
    camHUD.bgColor.alpha = 0; // Show the game scene behind the camera.
    camCutscene = new FlxCamera();
    camCutscene.bgColor.alpha = 0; // Show the game scene behind the camera.

    FlxG.cameras.reset(camGame);
    FlxG.cameras.add(camHUD, false);
    FlxG.cameras.add(camCutscene, false);

    // Configure camera follow point.
    if (previousCameraFollowPoint != null)
    {
      cameraFollowPoint.setPosition(previousCameraFollowPoint.x, previousCameraFollowPoint.y);
      previousCameraFollowPoint = null;
    }
    add(cameraFollowPoint);
  }

  /**
     * Initializes the health bar on the HUD.
     */
  function initHealthBar():Void
  {
    var healthBarYPos:Float = Preferences.downscroll ? FlxG.height * 0.1 : FlxG.height * 0.9;
    healthBarBG = FunkinSprite.create(0, healthBarYPos, 'healthBar');
    healthBarBG.screenCenter(X);
    healthBarBG.scrollFactor.set(0, 0);
    healthBarBG.zIndex = 800;
    add(healthBarBG);

    healthBar = new FlxBar(healthBarBG.x + 4, healthBarBG.y + 4, RIGHT_TO_LEFT, Std.int(healthBarBG.width - 8), Std.int(healthBarBG.height - 8), this,
      'healthLerp', 0, 2);
    healthBar.scrollFactor.set();
    healthBar.createFilledBar(Constants.COLOR_HEALTH_BAR_RED, Constants.COLOR_HEALTH_BAR_GREEN);
    healthBar.zIndex = 801;
    add(healthBar);

    // The score text below the health bar.
    scoreText = new FlxText(healthBarBG.x + healthBarBG.width - 190, healthBarBG.y + 30, 0, '', 20);
    scoreText.setFormat(Paths.font('vcr.ttf'), 16, FlxColor.WHITE, RIGHT, FlxTextBorderStyle.OUTLINE, FlxColor.BLACK);
    scoreText.scrollFactor.set();
    scoreText.zIndex = 802;
    add(scoreText);

    // Move the health bar to the HUD camera.
    healthBar.cameras = [camHUD];
    healthBarBG.cameras = [camHUD];
    scoreText.cameras = [camHUD];
  }

  /**
     * Generates the stage and all its props.
     */
  function initStage():Void
  {
    loadStage(currentStageId);
  }

  function initMinimalMode():Void
  {
    // Create the green background.
    var menuBG = FunkinSprite.create('menuDesat');
    menuBG.color = 0xFF4CAF50;
    menuBG.setGraphicSize(Std.int(menuBG.width * 1.1));
    menuBG.updateHitbox();
    menuBG.screenCenter();
    menuBG.scrollFactor.set(0, 0);
    menuBG.zIndex = -1000;
    add(menuBG);
  }

  /**
     * Loads stage data from cache, assembles the props,
     * and adds it to the state.
     * @param id
     */
  function loadStage(id:String):Void
  {
    currentStage = StageRegistry.instance.fetchEntry(id);

    if (currentStage != null)
    {
      currentStage.revive(); // Stages are killed and props destroyed when the PlayState is destroyed to save memory.

      // Actually create and position the sprites.
      var event:ScriptEvent = new ScriptEvent(CREATE, false);
      ScriptEventDispatcher.callEvent(currentStage, event);

      resetCameraZoom();

      // Add the stage to the scene.
      this.add(currentStage);

      #if FEATURE_DEBUG_FUNCTIONS
      FlxG.console.registerObject('stage', currentStage);
      #end
    }
    else
    {
      // lolol
      lime.app.Application.current.window.alert('Unable to load stage ${id}, is its data corrupted?.', 'Stage Error');
    }
  }

  public function resetCameraZoom():Void
  {
    if (PlayState.instance.isMinimalMode) return;
    // Apply camera zoom level from stage data.
    currentCameraZoom = stageZoom;
    FlxG.camera.zoom = currentCameraZoom;

    // Reset bop multiplier.
    cameraBopMultiplier = 1.0;
  }

  /**
     * Generates the character sprites and adds them to the stage.
     */
  function initCharacters():Void
  {
    if (currentSong == null || currentChart == null)
    {
      trace('Song difficulty could not be loaded.');
    }

    var currentCharacterData:SongCharacterData = currentChart.characters; // Switch the variation we are playing on by manipulating targetVariation.

    //
    // GIRLFRIEND
    //
    var girlfriend:BaseCharacter = CharacterDataParser.fetchCharacter(currentCharacterData.girlfriend);

    if (girlfriend != null)
    {
      girlfriend.characterType = CharacterType.GF;
    }
    else if (currentCharacterData.girlfriend != '')
    {
      trace('WARNING: Could not load girlfriend character with ID ${currentCharacterData.girlfriend}, skipping...');
    }
    else
    {
      // Chosen GF was '' so we don't load one.
    }

    //
    // DAD
    //
    var dad:BaseCharacter = CharacterDataParser.fetchCharacter(currentCharacterData.opponent);

    if (dad != null)
    {
      dad.characterType = CharacterType.DAD;

      //
      // OPPONENT HEALTH ICON
      //
      iconP2 = new HealthIcon('dad', 1);
      iconP2.y = healthBar.y - (iconP2.height / 2);
      dad.initHealthIcon(true); // Apply the character ID here
      iconP2.zIndex = 850;
      add(iconP2);
      iconP2.cameras = [camHUD];
    }

    //
    // BOYFRIEND
    //
    var boyfriend:BaseCharacter = CharacterDataParser.fetchCharacter(currentCharacterData.player);

    if (boyfriend != null)
    {
      boyfriend.characterType = CharacterType.BF;

      //
      // PLAYER HEALTH ICON
      //
      iconP1 = new HealthIcon('bf', 0);
      iconP1.y = healthBar.y - (iconP1.height / 2);
      boyfriend.initHealthIcon(false); // Apply the character ID here
      iconP1.zIndex = 850;
      add(iconP1);
      iconP1.cameras = [camHUD];
    }

    //
    // ADD CHARACTERS TO SCENE
    //

    if (currentStage != null)
    {
      // Characters get added to the stage, not the main scene.
      if (girlfriend != null)
      {
        currentStage.addCharacter(girlfriend, GF);

        #if FEATURE_DEBUG_FUNCTIONS
        FlxG.console.registerObject('gf', girlfriend);
        #end
      }

      if (boyfriend != null)
      {
        currentStage.addCharacter(boyfriend, BF);

        #if FEATURE_DEBUG_FUNCTIONS
        FlxG.console.registerObject('bf', boyfriend);
        #end
      }

      if (dad != null)
      {
        currentStage.addCharacter(dad, DAD);
        // Camera starts at dad.
        cameraFollowPoint.setPosition(dad.cameraFocusPoint.x, dad.cameraFocusPoint.y);

        #if FEATURE_DEBUG_FUNCTIONS
        FlxG.console.registerObject('dad', dad);
        #end
      }

      // Rearrange by z-indexes.
      currentStage.refresh();
    }
  }

  /**
     * Constructs the strumlines for each player.
     */
  function initStrumlines():Void
  {
    var noteStyleId:String = currentChart.noteStyle;
    var noteStyle:NoteStyle = NoteStyleRegistry.instance.fetchEntry(noteStyleId);
    if (noteStyle == null) noteStyle = NoteStyleRegistry.instance.fetchDefault();

    playerStrumline = new Strumline(noteStyle, !isBotPlayMode);
    playerStrumline.onNoteIncoming.add(onStrumlineNoteIncoming);
    opponentStrumline = new Strumline(noteStyle, false);
    opponentStrumline.onNoteIncoming.add(onStrumlineNoteIncoming);
    add(playerStrumline);
    add(opponentStrumline);

    // Position the player strumline on the right half of the screen
    playerStrumline.x = FlxG.width / 2 + Constants.STRUMLINE_X_OFFSET; // Classic style
    // playerStrumline.x = FlxG.width - playerStrumline.width - Constants.STRUMLINE_X_OFFSET; // Centered style
    playerStrumline.y = Preferences.downscroll ? FlxG.height - playerStrumline.height - Constants.STRUMLINE_Y_OFFSET : Constants.STRUMLINE_Y_OFFSET;
    playerStrumline.zIndex = 1001;
    playerStrumline.cameras = [camHUD];

    // Position the opponent strumline on the left half of the screen
    opponentStrumline.x = Constants.STRUMLINE_X_OFFSET;
    opponentStrumline.y = Preferences.downscroll ? FlxG.height - opponentStrumline.height - Constants.STRUMLINE_Y_OFFSET : Constants.STRUMLINE_Y_OFFSET;
    opponentStrumline.zIndex = 1000;
    opponentStrumline.cameras = [camHUD];

    playerStrumline.fadeInArrows();
    opponentStrumline.fadeInArrows();
  }

  /**
     * Configures the judgement and combo popups.
     */
  function initPopups():Void
  {
    var noteStyleId:String = currentChart.noteStyle;
    var noteStyle:NoteStyle = NoteStyleRegistry.instance.fetchEntry(noteStyleId);
    if (noteStyle == null) noteStyle = NoteStyleRegistry.instance.fetchDefault();
    // Initialize the judgements and combo meter.
    comboPopUps = new PopUpStuff(noteStyle);
    comboPopUps.zIndex = 900;
    add(comboPopUps);
    comboPopUps.cameras = [camHUD];
  }

  /**
     * Initializes the Discord Rich Presence.
     */
  function initDiscord():Void
  {
    #if FEATURE_DISCORD_RPC
    storyDifficultyText = difficultyString();
    iconRPC = currentSong.player2;

    // To avoid having duplicate images in Discord assets
    switch (iconRPC)
    {
      case 'senpai-angry':
        iconRPC = 'senpai';
      case 'monster-christmas':
        iconRPC = 'monster';
      case 'mom-car':
        iconRPC = 'mom';
    }

    // String that contains the mode defined here so it isn't necessary to call changePresence for each mode
    detailsText = isStoryMode ? 'Story Mode: Week $storyWeek' : 'Freeplay';
    detailsPausedText = 'Paused - $detailsText';

    // Updating Discord Rich Presence.
    DiscordClient.changePresence(detailsText, '${currentChart.songName} ($storyDifficultyText)', iconRPC);
    #end
  }

  function initPreciseInputs():Void
  {
    PreciseInputManager.instance.onInputPressed.add(onKeyPress);
    PreciseInputManager.instance.onInputReleased.add(onKeyRelease);
  }

  /**
     * Initializes the song (applying the chart, generating the notes, etc.)
     * Should be done before the countdown starts.
     */
  function generateSong():Void
  {
    if (currentChart == null)
    {
      trace('Song difficulty could not be loaded.');
    }

    // Conductor.instance.forceBPM(currentChart.getStartingBPM());

    if (!overrideMusic)
    {
      // Stop the vocals if they already exist.
      if (vocals != null) vocals.stop();
      vocals = currentChart.buildVocals(currentInstrumental);

      if (vocals.members.length == 0)
      {
        trace('WARNING: No vocals found for this song.');
      }
    }

    regenNoteData();

    var event:ScriptEvent = new ScriptEvent(CREATE, false);
    ScriptEventDispatcher.callEvent(currentSong, event);

    generatedMusic = true;
  }

  /**
     * Read note data from the chart and generate the notes.
     */
  function regenNoteData(startTime:Float = 0):Void
  {
    Highscore.tallies.combo = 0;
    Highscore.tallies = new Tallies();

    var event:SongLoadScriptEvent = new SongLoadScriptEvent(currentChart.song.id, currentChart.difficulty, currentChart.notes.copy(), currentChart.getEvents());

    dispatchEvent(event);

    var builtNoteData = event.notes;
    var builtEventData = event.events;

    songEvents = builtEventData;
    SongEventRegistry.resetEvents(songEvents);

    // Reset the notes on each strumline.
    var playerNoteData:Array<SongNoteData> = [];
    var opponentNoteData:Array<SongNoteData> = [];

    for (songNote in builtNoteData)
    {
      var strumTime:Float = songNote.time;
      if (strumTime < startTime) continue; // Skip notes that are before the start time.

      var noteData:Int = songNote.getDirection();
      var playerNote:Bool = true;

      if (noteData > 3) playerNote = false;

      switch (songNote.getStrumlineIndex())
      {
        case 0:
          playerNoteData.push(songNote);
          // increment totalNotes for total possible notes able to be hit by the player
          Highscore.tallies.totalNotes++;
        case 1:
          opponentNoteData.push(songNote);
      }
    }

    playerStrumline.applyNoteData(playerNoteData);
    opponentStrumline.applyNoteData(opponentNoteData);
  }

  function onStrumlineNoteIncoming(noteSprite:NoteSprite):Void
  {
    var event:NoteScriptEvent = new NoteScriptEvent(NOTE_INCOMING, noteSprite, 0, false);

    dispatchEvent(event);
  }

  /**
     * Prepares to start the countdown.
     * Ends any running cutscenes, creates the strumlines, and starts the countdown.
     * This is public so that scripts can call it.
     */
  public function startCountdown():Void
  {
    // If Countdown.performCountdown returns false, then the countdown was canceled by a script.
    var result:Bool = Countdown.performCountdown();
    if (!result) return;

    isInCutscene = false;

    // TODO: Maybe tween in the camera after any cutscenes.
    camHUD.visible = true;
  }

  /**
     * Displays a dialogue cutscene with the given ID.
     * This is used by song scripts to display dialogue.
     */
  public function startConversation(conversationId:String):Void
  {
    isInCutscene = true;

    currentConversation = ConversationRegistry.instance.fetchEntry(conversationId);
    if (currentConversation == null) return;
    if (!currentConversation.alive) currentConversation.revive();

    currentConversation.completeCallback = onConversationComplete;
    currentConversation.cameras = [camCutscene];
    currentConversation.zIndex = 1000;
    add(currentConversation);
    refresh();

    var event:ScriptEvent = new ScriptEvent(CREATE, false);
    ScriptEventDispatcher.callEvent(currentConversation, event);
  }

  /**
     * Handler function called when a conversation ends.
     */
  function onConversationComplete():Void
  {
    isInCutscene = false;

    if (currentConversation != null)
    {
      currentConversation.kill();
      remove(currentConversation);
      currentConversation = null;
    }

    if (startingSong && !isInCountdown)
    {
      startCountdown();
    }
  }

  /**
     * Starts playing the song after the countdown has completed.
     */
  function startSong():Void
  {
    startingSong = false;

    if (!overrideMusic && !isGamePaused && currentChart != null)
    {
      currentChart.playInst(1.0, currentInstrumental, false);
    }

    if (FlxG.sound.music == null)
    {
      FlxG.log.error('PlayState failed to initialize instrumental!');
      return;
    }

    FlxG.sound.music.onComplete = function() {
      endSong(skipEndingTransition);
    };
    // A negative instrumental offset means the song skips the first few milliseconds of the track.
    // This just gets added into the startTimestamp behavior so we don't need to do anything extra.
    FlxG.sound.music.play(true, startTimestamp - Conductor.instance.instrumentalOffset);
    FlxG.sound.music.pitch = playbackRate;

    // Prevent the volume from being wrong.
    FlxG.sound.music.volume = 1.0;
    if (FlxG.sound.music.fadeTween != null) FlxG.sound.music.fadeTween.cancel();

    trace('Playing vocals...');
    add(vocals);
    vocals.play();
    vocals.volume = 1.0;
    vocals.pitch = playbackRate;
    resyncVocals();

    #if FEATURE_DISCORD_RPC
    // Updating Discord Rich Presence (with Time Left)
    DiscordClient.changePresence(detailsText, '${currentChart.songName} ($storyDifficultyText)', iconRPC, true, currentSongLengthMs);
    #end

    if (startTimestamp > 0)
    {
      // FlxG.sound.music.time = startTimestamp - Conductor.instance.instrumentalOffset;
      handleSkippedNotes();
    }

    dispatchEvent(new ScriptEvent(SONG_START));
  }

  /**
     * Resyncronize the vocal tracks if they have become offset from the instrumental.
     */
  function resyncVocals():Void
  {
    if (vocals == null) return;

    // Skip this if the music is paused (GameOver, Pause menu, start-of-song offset, etc.)
    if (!(FlxG.sound.music?.playing ?? false)) return;
    var timeToPlayAt:Float = Conductor.instance.songPosition - Conductor.instance.instrumentalOffset;
    FlxG.sound.music.pause();
    vocals.pause();

    FlxG.sound.music.time = timeToPlayAt;
    FlxG.sound.music.play(false, timeToPlayAt);

    vocals.time = timeToPlayAt;
    vocals.play(false, timeToPlayAt);
  }

  /**
     * Updates the position and contents of the score display.
     */
  function updateScoreText():Void
  {
    // TODO: Add functionality for modules to update the score text.
    if (isBotPlayMode)
    {
      scoreText.text = 'Bot Play Enabled';
    }
    else
    {
      // TODO: Add an option for this maybe?
      var commaSeparated:Bool = true;
      scoreText.text = 'Score: ${FlxStringUtil.formatMoney(songScore, false, commaSeparated)}';
    }
  }

  /**
     * Updates the values of the health bar.
     */
  function updateHealthBar():Void
  {
    if (isBotPlayMode)
    {
      healthLerp = Constants.HEALTH_MAX;
    }
    else
    {
      healthLerp = FlxMath.lerp(healthLerp, health, 0.15);
    }
  }

  /**
     * Callback executed when one of the note keys is pressed.
     */
  function onKeyPress(event:PreciseInputEvent):Void
  {
    if (isGamePaused) return;

    // Do the minimal possible work here.
    inputPressQueue.push(event);
  }

  /**
     * Callback executed when one of the note keys is released.
     */
  function onKeyRelease(event:PreciseInputEvent):Void
  {
    if (isGamePaused) return;

    // Do the minimal possible work here.
    inputReleaseQueue.push(event);
  }

  /**
     * Handles opponent note hits and player note misses.
     */
  function processNotes(elapsed:Float):Void
  {
    if (playerStrumline?.notes?.members == null || opponentStrumline?.notes?.members == null) return;

    // Process notes on the opponent's side.
    for (note in opponentStrumline.notes.members)
    {
      if (note == null) continue;

      // TODO: Are offsets being accounted for in the correct direction?
      var hitWindowStart = note.strumTime + Conductor.instance.inputOffset - Constants.HIT_WINDOW_MS;
      var hitWindowCenter = note.strumTime + Conductor.instance.inputOffset;
      var hitWindowEnd = note.strumTime + Conductor.instance.inputOffset + Constants.HIT_WINDOW_MS;

      if (Conductor.instance.songPosition > hitWindowEnd)
      {
        if (note.hasMissed || note.hasBeenHit) continue;

        note.tooEarly = false;
        note.mayHit = false;
        note.hasMissed = true;

        if (note.holdNoteSprite != null)
        {
          note.holdNoteSprite.missedNote = true;
        }
      }
      else if (Conductor.instance.songPosition > hitWindowCenter)
      {
        if (note.hasBeenHit) continue;

        // Call an event to allow canceling the note hit.
        // NOTE: This is what handles the character animations!

        var event:NoteScriptEvent = new HitNoteScriptEvent(note, 0.0, 0, 'perfect', false, 0);
        dispatchEvent(event);

        // Calling event.cancelEvent() skips all the other logic! Neat!
        if (event.eventCanceled) continue;

        // Command the opponent to hit the note on time.
        // NOTE: This is what handles the strumline and cleaning up the note itself!
        opponentStrumline.hitNote(note);

        if (note.holdNoteSprite != null)
        {
          opponentStrumline.playNoteHoldCover(note.holdNoteSprite);
        }
      }
      else if (Conductor.instance.songPosition > hitWindowStart)
      {
        if (note.hasBeenHit || note.hasMissed) continue;

        note.tooEarly = false;
        note.mayHit = true;
        note.hasMissed = false;
        if (note.holdNoteSprite != null) note.holdNoteSprite.missedNote = false;
      }
      else
      {
        note.tooEarly = true;
        note.mayHit = false;
        note.hasMissed = false;
        if (note.holdNoteSprite != null) note.holdNoteSprite.missedNote = false;
      }
    }

    // Process hold notes on the opponent's side.
    for (holdNote in opponentStrumline.holdNotes.members)
    {
      if (holdNote == null || !holdNote.alive) continue;

      // While the hold note is being hit, and there is length on the hold note...
      if (holdNote.hitNote && !holdNote.missedNote && holdNote.sustainLength > 0)
      {
        // Make sure the opponent keeps singing while the note is held.
        if (currentStage != null && currentStage.getDad() != null && currentStage.getDad().isSinging())
        {
          currentStage.getDad().holdTimer = 0;
        }
      }

      if (holdNote.missedNote && !holdNote.handledMiss)
      {
        // When the opponent drops a hold note.
        holdNote.handledMiss = true;

        // We dropped a hold note.
        // Play miss animation, but don't penalize.
        currentStage.getOpponent().playSingAnimation(holdNote.noteData.getDirection(), true);
      }
    }

    // Process notes on the player's side.
    for (note in playerStrumline.notes.members)
    {
      if (note == null) continue;

      if (note.hasBeenHit)
      {
        note.tooEarly = false;
        note.mayHit = false;
        note.hasMissed = false;
        continue;
      }

      var hitWindowStart = note.strumTime - Constants.HIT_WINDOW_MS;
      var hitWindowCenter = note.strumTime;
      var hitWindowEnd = note.strumTime + Constants.HIT_WINDOW_MS;

      if (Conductor.instance.songPosition > hitWindowEnd)
      {
        if (note.hasMissed || note.hasBeenHit) continue;
        note.tooEarly = false;
        note.mayHit = false;
        note.hasMissed = true;
        if (note.holdNoteSprite != null)
        {
          note.holdNoteSprite.missedNote = true;
        }
      }
      else if (isBotPlayMode && Conductor.instance.songPosition > hitWindowCenter)
      {
        if (note.hasBeenHit) continue;

        // We call onHitNote to play the proper animations,
        // but not goodNoteHit! This means zero score and zero notes hit for the results screen!

        // Call an event to allow canceling the note hit.
        // NOTE: This is what handles the character animations!
        var event:NoteScriptEvent = new HitNoteScriptEvent(note, 0.0, 0, 'perfect', false, 0);
        dispatchEvent(event);

        // Calling event.cancelEvent() skips all the other logic! Neat!
        if (event.eventCanceled) continue;

        // Command the bot to hit the note on time.
        // NOTE: This is what handles the strumline and cleaning up the note itself!
        playerStrumline.hitNote(note);

        if (note.holdNoteSprite != null)
        {
          playerStrumline.playNoteHoldCover(note.holdNoteSprite);
        }
      }
      else if (Conductor.instance.songPosition > hitWindowStart)
      {
        note.tooEarly = false;
        note.mayHit = true;
        note.hasMissed = false;
        if (note.holdNoteSprite != null) note.holdNoteSprite.missedNote = false;
      }
      else
      {
        note.tooEarly = true;
        note.mayHit = false;
        note.hasMissed = false;
        if (note.holdNoteSprite != null) note.holdNoteSprite.missedNote = false;
      }

      // This becomes true when the note leaves the hit window.
      // It might still be on screen.
      if (note.hasMissed && !note.handledMiss)
      {
        // Call an event to allow canceling the note miss.
        // NOTE: This is what handles the character animations!
        var event:NoteScriptEvent = new NoteScriptEvent(NOTE_MISS, note, -Constants.HEALTH_MISS_PENALTY, 0, true);
        dispatchEvent(event);

        // Calling event.cancelEvent() skips all the other logic! Neat!
        if (event.eventCanceled) continue;

        // Skip handling the miss in botplay!
        if (!isBotPlayMode)
        {
          // Judge the miss.
          // NOTE: This is what handles the scoring.
          trace('Missed note! ${note.noteData}');
          onNoteMiss(note, event.playSound, event.healthChange);
        }

        note.handledMiss = true;
      }
    }

    // Process hold notes on the player's side.
    // This handles scoring so we don't need it on the opponent's side.
    for (holdNote in playerStrumline.holdNotes.members)
    {
      if (holdNote == null || !holdNote.alive) continue;

      // While the hold note is being hit, and there is length on the hold note...
      if (holdNote.hitNote && !holdNote.missedNote && holdNote.sustainLength > 0)
      {
        // Grant the player health.
        if (!isBotPlayMode)
        {
          health += Constants.HEALTH_HOLD_BONUS_PER_SECOND * elapsed;
          songScore += Std.int(Constants.SCORE_HOLD_BONUS_PER_SECOND * elapsed);
        }

        // Make sure the player keeps singing while the note is held by the bot.
        if (isBotPlayMode && currentStage != null && currentStage.getBoyfriend() != null && currentStage.getBoyfriend().isSinging())
        {
          currentStage.getBoyfriend().holdTimer = 0;
        }
      }

      if (holdNote.missedNote && !holdNote.handledMiss)
      {
        // The player dropped a hold note.
        holdNote.handledMiss = true;

        // Mute vocals and play miss animation, but don't penalize.
        // vocals.playerVolume = 0;
        // if (currentStage != null && currentStage.getBoyfriend() != null) currentStage.getBoyfriend().playSingAnimation(holdNote.noteData.getDirection(), true);
      }
    }
  }

  /**
     * Spitting out the input for ravy 🙇‍♂️!!
     */
  var inputSpitter:Array<ScoreInput> = [];

  function handleSkippedNotes():Void
  {
    for (note in playerStrumline.notes.members)
    {
      if (note == null || note.hasBeenHit) continue;
      var hitWindowEnd = note.strumTime + Constants.HIT_WINDOW_MS;

      if (Conductor.instance.songPosition > hitWindowEnd)
      {
        // We have passed this note.
        // Flag the note for deletion without actually penalizing the player.
        note.handledMiss = true;
      }
    }

    // Respawns notes that were b
    playerStrumline.handleSkippedNotes();
    opponentStrumline.handleSkippedNotes();
  }

  /**
     * PreciseInputEvents are put into a queue between update() calls,
     * and then processed here.
     */
  function processInputQueue():Void
  {
    if (inputPressQueue.length + inputReleaseQueue.length == 0) return;

    // Ignore inputs during cutscenes.
    if (isInCutscene || disableKeys)
    {
      inputPressQueue = [];
      inputReleaseQueue = [];
      return;
    }

    // Generate a list of notes within range.
    var notesInRange:Array<NoteSprite> = playerStrumline.getNotesMayHit();
    var holdNotesInRange:Array<SustainTrail> = playerStrumline.getHoldNotesHitOrMissed();

    var notesByDirection:Array<Array<NoteSprite>> = [[], [], [], []];

    for (note in notesInRange)
      notesByDirection[note.direction].push(note);

    while (inputPressQueue.length > 0)
    {
      var input:PreciseInputEvent = inputPressQueue.shift();

      playerStrumline.pressKey(input.noteDirection);

      // Don't credit or penalize inputs in Bot Play.
      if (isBotPlayMode) continue;

      var notesInDirection:Array<NoteSprite> = notesByDirection[input.noteDirection];

      #if FEATURE_GHOST_TAPPING
      if ((!playerStrumline.mayGhostTap()) && notesInDirection.length == 0)
      #else
      if (notesInDirection.length == 0)
      #end
      {
        // Pressed a wrong key with no notes nearby.
        // Perform a ghost miss (anti-spam).
        ghostNoteMiss(input.noteDirection, notesInRange.length > 0);

        // Play the strumline animation.
        playerStrumline.playPress(input.noteDirection);
        trace('PENALTY Score: ${songScore}');
      }
    else if (notesInDirection.length == 0)
    {
      // Press a key with no penalty.

      // Play the strumline animation.
      playerStrumline.playPress(input.noteDirection);
      trace('NO PENALTY Score: ${songScore}');
    }
    else
    {
      // Choose the first note, deprioritizing low priority notes.
      var targetNote:Null<NoteSprite> = notesInDirection.find((note) -> !note.lowPriority);
      if (targetNote == null) targetNote = notesInDirection[0];
      if (targetNote == null) continue;

      // Judge and hit the note.
      trace('Hit note! ${targetNote.noteData}');
      goodNoteHit(targetNote, input);
      trace('Score: ${songScore}');

      notesInDirection.remove(targetNote);

      // Play the strumline animation.
      playerStrumline.playConfirm(input.noteDirection);
    }
    }

    while (inputReleaseQueue.length > 0)
    {
      var input:PreciseInputEvent = inputReleaseQueue.shift();

      // Play the strumline animation.
      playerStrumline.playStatic(input.noteDirection);

      playerStrumline.releaseKey(input.noteDirection);
    }
  }

  function goodNoteHit(note:NoteSprite, input:PreciseInputEvent):Void
  {
    // Calculate the input latency (do this as late as possible).
    // trace('Compare: ${PreciseInputManager.getCurrentTimestamp()} - ${input.timestamp}');
    var inputLatencyNs:Int64 = PreciseInputManager.getCurrentTimestamp() - input.timestamp;
    var inputLatencyMs:Float = inputLatencyNs.toFloat() / Constants.NS_PER_MS;
    // trace('Input: ${daNote.noteData.getDirectionName()} pressed ${inputLatencyMs}ms ago!');

    // Get the offset and compensate for input latency.
    // Round inward (trim remainder) for consistency.
    var noteDiff:Int = Std.int(Conductor.instance.songPosition - note.noteData.time - inputLatencyMs);

    var score = Scoring.scoreNote(noteDiff, PBOT1);
    var daRating = Scoring.judgeNote(noteDiff, PBOT1);

    var healthChange = 0.0;
    var isComboBreak = false;
    switch (daRating)
    {
      case 'sick':
        healthChange = Constants.HEALTH_SICK_BONUS;
        isComboBreak = Constants.JUDGEMENT_SICK_COMBO_BREAK;
      case 'good':
        healthChange = Constants.HEALTH_GOOD_BONUS;
        isComboBreak = Constants.JUDGEMENT_GOOD_COMBO_BREAK;
      case 'bad':
        healthChange = Constants.HEALTH_BAD_BONUS;
        isComboBreak = Constants.JUDGEMENT_BAD_COMBO_BREAK;
      case 'shit':
        isComboBreak = Constants.JUDGEMENT_SHIT_COMBO_BREAK;
        healthChange = Constants.HEALTH_SHIT_BONUS;
    }

    // Send the note hit event.
    var event:HitNoteScriptEvent = new HitNoteScriptEvent(note, healthChange, score, daRating, isComboBreak, Highscore.tallies.combo + 1, noteDiff,
      daRating == 'sick');
    dispatchEvent(event);

    // Calling event.cancelEvent() skips all the other logic! Neat!
    if (event.eventCanceled) return;

    Highscore.tallies.totalNotesHit++;
    // Display the hit on the strums
    playerStrumline.hitNote(note, !isComboBreak);
    if (event.doesNotesplash) playerStrumline.playNoteSplash(note.noteData.getDirection());
    if (note.isHoldNote && note.holdNoteSprite != null) playerStrumline.playNoteHoldCover(note.holdNoteSprite);
    vocals.playerVolume = 1;

    // Display the combo meter and add the calculation to the score.
    applyScore(event.score, event.judgement, event.healthChange, event.isComboBreak);
    popUpScore(event.judgement);
  }

  /**
     * Called when a note leaves the screen and is considered missed by the player.
     * @param note
     */
  function onNoteMiss(note:NoteSprite, playSound:Bool = false, healthChange:Float):Void
  {
    // If we are here, we already CALLED the onNoteMiss script hook!

    if (!isPracticeMode)
    {
      // messy copy paste rn lol
      var pressArray:Array<Bool> = [
        controls.NOTE_LEFT_P,
        controls.NOTE_DOWN_P,
        controls.NOTE_UP_P,
        controls.NOTE_RIGHT_P
      ];

      var indices:Array<Int> = [];
      for (i in 0...pressArray.length)
      {
        if (pressArray[i]) indices.push(i);
      }
      if (indices.length > 0)
      {
        for (i in 0...indices.length)
        {
          inputSpitter.push(
            {
              t: Std.int(Conductor.instance.songPosition),
              d: indices[i],
              l: 20
            });
        }
      }
      else
      {
        inputSpitter.push(
          {
            t: Std.int(Conductor.instance.songPosition),
            d: -1,
            l: 20
          });
      }
    }
    vocals.playerVolume = 0;

    if (Highscore.tallies.combo != 0) if (Highscore.tallies.combo >= 10) comboPopUps.displayCombo(0);

    applyScore(-10, 'miss', healthChange, true);

    if (playSound)
    {
      vocals.playerVolume = 0;
      FunkinSound.playOnce(Paths.soundRandom('missnote', 1, 3), FlxG.random.float(0.5, 0.6));
    }
  }

  /**
     * Called when a player presses a key with no note present.
     * Scripts can modify the amount of health/score lost, whether player animations or sounds are used,
     * or even cancel the event entirely.
     *
     * @param direction
     * @param hasPossibleNotes
     */
  function ghostNoteMiss(direction:NoteDirection, hasPossibleNotes:Bool = true):Void
  {
    var event:GhostMissNoteScriptEvent = new GhostMissNoteScriptEvent(direction, // Direction missed in.
      hasPossibleNotes, // Whether there was a note you could have hit.
      - 1 * Constants.HEALTH_MISS_PENALTY, // How much health to add (negative).
      - 10 // Amount of score to add (negative).
    );
    dispatchEvent(event);

    // Calling event.cancelEvent() skips animations and penalties. Neat!
    if (event.eventCanceled) return;

    health += event.healthChange;
    songScore += event.scoreChange;

    if (!isPracticeMode)
    {
      var pressArray:Array<Bool> = [
        controls.NOTE_LEFT_P,
        controls.NOTE_DOWN_P,
        controls.NOTE_UP_P,
        controls.NOTE_RIGHT_P
      ];

      var indices:Array<Int> = [];
      for (i in 0...pressArray.length)
      {
        if (pressArray[i]) indices.push(i);
      }
      for (i in 0...indices.length)
      {
        inputSpitter.push(
          {
            t: Std.int(Conductor.instance.songPosition),
            d: indices[i],
            l: 20
          });
      }
    }

    if (event.playSound)
    {
      vocals.playerVolume = 0;
      FunkinSound.playOnce(Paths.soundRandom('missnote', 1, 3), FlxG.random.float(0.1, 0.2));
    }
  }

  /**
     * Debug keys. Disabled while in cutscenes.
     */
  function debugKeyShit():Void
  {
    #if FEATURE_CHART_EDITOR
    // Open the stage editor overlaying the current state.
    if (controls.DEBUG_STAGE)
    {
      // hack for HaxeUI generation, doesn't work unless persistentUpdate is false at state creation!!
      disableKeys = true;
      persistentUpdate = false;
      openSubState(new StageOffsetSubState());
    }

    // Redirect to the chart editor playing the current song.
    if (controls.DEBUG_CHART)
    {
      disableKeys = true;
      persistentUpdate = false;
      if (isChartingMode)
      {
        FlxG.sound.music?.pause();
        this.close();
      }
      else
      {
        FlxG.switchState(() -> new ChartEditorState(
          {
            targetSongId: currentSong.id,
          }));
      }
    }
    #end

    #if FEATURE_DEBUG_FUNCTIONS
    // H: Hide the HUD.
    if (FlxG.keys.justPressed.H) camHUD.visible = !camHUD.visible;

    // 1: End the song immediately.
    if (FlxG.keys.justPressed.ONE) endSong(true);

    // 2: Gain 10% health.
    if (FlxG.keys.justPressed.TWO) health += 0.1 * Constants.HEALTH_MAX;

    // 3: Lose 5% health.
    if (FlxG.keys.justPressed.THREE) health -= 0.05 * Constants.HEALTH_MAX;
    #end

    // 9: Toggle the old icon.
    if (FlxG.keys.justPressed.NINE) iconP1.toggleOldIcon();

    #if FEATURE_DEBUG_FUNCTIONS
    // PAGEUP: Skip forward two sections.
    // SHIFT+PAGEUP: Skip forward twenty sections.
    if (FlxG.keys.justPressed.PAGEUP) changeSection(FlxG.keys.pressed.SHIFT ? 20 : 2);
    // PAGEDOWN: Skip backward two section. Doesn't replace notes.
    // SHIFT+PAGEDOWN: Skip backward twenty sections.
    if (FlxG.keys.justPressed.PAGEDOWN) changeSection(FlxG.keys.pressed.SHIFT ? -20 : -2);
    #end

    if (FlxG.keys.justPressed.B) trace(inputSpitter.join('\n'));
  }

  /**
     * Handles applying health, score, and ratings.
     */
  function applyScore(score:Int, daRating:String, healthChange:Float, isComboBreak:Bool)
  {
    switch (daRating)
    {
      case 'sick':
        Highscore.tallies.sick += 1;
      case 'good':
        Highscore.tallies.good += 1;
      case 'bad':
        Highscore.tallies.bad += 1;
      case 'shit':
        Highscore.tallies.shit += 1;
      case 'miss':
        Highscore.tallies.missed += 1;
    }
    health += healthChange;
    if (isComboBreak)
    {
      // Break the combo, but don't increment tallies.misses.
      if (Highscore.tallies.combo >= 10) comboPopUps.displayCombo(0);
      Highscore.tallies.combo = 0;
    }
    else
    {
      Highscore.tallies.combo++;
      if (Highscore.tallies.combo > Highscore.tallies.maxCombo) Highscore.tallies.maxCombo = Highscore.tallies.combo;
    }
    songScore += score;
  }

  /**
     * Handles rating popups when a note is hit.
     */
  function popUpScore(daRating:String, ?combo:Int):Void
  {
    if (daRating == 'miss')
    {
      // If daRating is 'miss', that means we made a mistake and should not continue.
      FlxG.log.warn('popUpScore judged a note as a miss!');
      // TODO: Remove this.
      // comboPopUps.displayRating('miss');
      return;
    }
    if (combo == null) combo = Highscore.tallies.combo;

    if (!isPracticeMode)
    {
      // TODO: Input splitter uses old input system, make it pull from the precise input queue directly.
      var pressArray:Array<Bool> = [
        controls.NOTE_LEFT_P,
        controls.NOTE_DOWN_P,
        controls.NOTE_UP_P,
        controls.NOTE_RIGHT_P
      ];

      var indices:Array<Int> = [];
      for (i in 0...pressArray.length)
      {
        if (pressArray[i]) indices.push(i);
      }
      if (indices.length > 0)
      {
        for (i in 0...indices.length)
        {
          inputSpitter.push(
            {
              t: Std.int(Conductor.instance.songPosition),
              d: indices[i],
              l: 20
            });
        }
      }
      else
      {
        inputSpitter.push(
          {
            t: Std.int(Conductor.instance.songPosition),
            d: -1,
            l: 20
          });
      }
    }
    comboPopUps.displayRating(daRating);
    if (combo >= 10 || combo == 0) comboPopUps.displayCombo(combo);

    vocals.playerVolume = 1;
  }

  /**
     * Handle keyboard inputs during cutscenes.
     * This includes advancing conversations and skipping videos.
     * @param elapsed Time elapsed since last game update.
     */
  function handleCutsceneKeys(elapsed:Float):Void
  {
    if (isGamePaused) return;

    if (currentConversation != null)
    {
      // Pause/unpause may conflict with advancing the conversation!
      if (controls.CUTSCENE_ADVANCE && !justUnpaused)
      {
        currentConversation.advanceConversation();
      }
      else if (controls.PAUSE && !justUnpaused)
      {
        currentConversation.pauseMusic();

        var pauseSubState:FlxSubState = new PauseSubState({mode: Conversation});

        persistentUpdate = false;
        FlxTransitionableState.skipNextTransIn = true;
        FlxTransitionableState.skipNextTransOut = true;
        pauseSubState.camera = camCutscene;
        openSubState(pauseSubState);
      }
    }
    else if (VideoCutscene.isPlaying())
    {
      // This is a video cutscene.
      if (controls.PAUSE && !justUnpaused)
      {
        VideoCutscene.pauseVideo();

        var pauseSubState:FlxSubState = new PauseSubState({mode: Cutscene});

        persistentUpdate = false;
        FlxTransitionableState.skipNextTransIn = true;
        FlxTransitionableState.skipNextTransOut = true;
        pauseSubState.camera = camCutscene;
        openSubState(pauseSubState);
      }
    }
  }

  /**
     * Handle logic for actually skipping a video cutscene after it has been held.
     */
  function skipVideoCutscene():Void
  {
    VideoCutscene.finishVideo();
  }

  /**
     * End the song. Handle saving high scores and transitioning to the results screen.
     *
     * Broadcasts an `onSongEnd` event, which can be cancelled to prevent the song from ending (for a cutscene or something).
     * Remember to call `endSong` again when the song should actually end!
     * @param rightGoddamnNow If true, don't play the fancy animation where you zoom onto Girlfriend. Used after a cutscene.
     */
  public function endSong(rightGoddamnNow:Bool = false):Void
  {
    if (FlxG.sound.music != null) FlxG.sound.music.volume = 0;
    vocals.volume = 0;
    mayPauseGame = false;

    // Check if any events want to prevent the song from ending.
    var event = new ScriptEvent(SONG_END, true);
    dispatchEvent(event);
    if (event.eventCanceled) return;

    #if sys
    // spitter for ravy, teehee!!
    var writer = new json2object.JsonWriter<Array<ScoreInput>>();
    var output = writer.write(inputSpitter, '  ');
    sys.io.File.saveContent("./scores.json", output);
    #end

    deathCounter = 0;

    // TODO: This line of code makes me sad, but you can't really fix it without a breaking migration.
    // `easy`, `erect`, `normal-pico`, etc.
    var suffixedDifficulty = (currentVariation != Constants.DEFAULT_VARIATION
      && currentVariation != 'erect') ? '$currentDifficulty-${currentVariation}' : currentDifficulty;

    var isNewHighscore = false;
    var prevScoreData:Null<SaveScoreData> = Save.instance.getSongScore(currentSong.id, suffixedDifficulty);

    if (currentSong != null && currentSong.validScore)
    {
      // crackhead double thingie, sets whether was new highscore, AND saves the song!
      var data =
        {
          score: songScore,
          tallies:
            {
              sick: Highscore.tallies.sick,
              good: Highscore.tallies.good,
              bad: Highscore.tallies.bad,
              shit: Highscore.tallies.shit,
              missed: Highscore.tallies.missed,
              combo: Highscore.tallies.combo,
              maxCombo: Highscore.tallies.maxCombo,
              totalNotesHit: Highscore.tallies.totalNotesHit,
              totalNotes: Highscore.tallies.totalNotes,
            },
        };

      // adds current song data into the tallies for the level (story levels)
      Highscore.talliesLevel = Highscore.combineTallies(Highscore.tallies, Highscore.talliesLevel);

      if (!isPracticeMode && !isBotPlayMode)
      {
        isNewHighscore = Save.instance.isSongHighScore(currentSong.id, suffixedDifficulty, data);

        // If no high score is present, save both score and rank.
        // If score or rank are better, save the highest one.
        // If neither are higher, nothing will change.
        Save.instance.applySongRank(currentSong.id, suffixedDifficulty, data);

        if (isNewHighscore)
        {
          #if newgrounds
          NGio.postScore(score, currentSong.id);
          #end
        }
      }
    }

    if (PlayStatePlaylist.isStoryMode)
    {
      isNewHighscore = false;

      PlayStatePlaylist.campaignScore += songScore;

      // Pop the next song ID from the list.
      // Returns null if the list is empty.
      var targetSongId:String = PlayStatePlaylist.playlistSongIds.shift();

      if (targetSongId == null)
      {
        if (currentSong.validScore)
        {
          NGio.unlockMedal(60961);

          var data =
            {
              score: PlayStatePlaylist.campaignScore,
              tallies:
                {
                  // TODO: Sum up the values for the whole week!
                  sick: 0,
                  good: 0,
                  bad: 0,
                  shit: 0,
                  missed: 0,
                  combo: 0,
                  maxCombo: 0,
                  totalNotesHit: 0,
                  totalNotes: 0,
                },
            };

          if (Save.instance.isLevelHighScore(PlayStatePlaylist.campaignId, PlayStatePlaylist.campaignDifficulty, data))
          {
            Save.instance.setLevelScore(PlayStatePlaylist.campaignId, PlayStatePlaylist.campaignDifficulty, data);
            #if newgrounds
            NGio.postScore(score, 'Level ${PlayStatePlaylist.campaignId}');
            #end
            isNewHighscore = true;
          }
        }

        if (isSubState)
        {
          this.close();
        }
        else
        {
          if (rightGoddamnNow)
          {
            moveToResultsScreen(isNewHighscore);
          }
          else
          {
            zoomIntoResultsScreen(isNewHighscore);
          }
        }
      }
      else
      {
        var difficulty:String = '';

        trace('Loading next song ($targetSongId : $difficulty)');

        FlxTransitionableState.skipNextTransIn = true;
        FlxTransitionableState.skipNextTransOut = true;

        if (FlxG.sound.music != null) FlxG.sound.music.stop();
        vocals.stop();

        // TODO: Softcode this cutscene.
        if (currentSong.id == 'eggnog')
        {
          var blackBG:FunkinSprite = new FunkinSprite(-FlxG.width * FlxG.camera.zoom, -FlxG.height * FlxG.camera.zoom);
          blackBG.makeSolidColor(FlxG.width * 3, FlxG.height * 3, FlxColor.BLACK);
          blackBG.scrollFactor.set();
          add(blackBG);
          camHUD.visible = false;
          isInCutscene = true;

          FunkinSound.playOnce(Paths.sound('Lights_Shut_off'), function() {
            // no camFollow so it centers on horror tree
            var targetSong:Song = SongRegistry.instance.fetchEntry(targetSongId);
            var targetVariation:String = currentVariation;
            if (!targetSong.hasDifficulty(PlayStatePlaylist.campaignDifficulty, currentVariation))
            {
              targetVariation = targetSong.getFirstValidVariation(PlayStatePlaylist.campaignDifficulty) ?? Constants.DEFAULT_VARIATION;
            }
            LoadingState.loadPlayState(
              {
                targetSong: targetSong,
                targetDifficulty: PlayStatePlaylist.campaignDifficulty,
                targetVariation: targetVariation,
                cameraFollowPoint: cameraFollowPoint.getPosition(),
              });
          });
        }
        else
        {
          var targetSong:Song = SongRegistry.instance.fetchEntry(targetSongId);
          var targetVariation:String = currentVariation;
          if (!targetSong.hasDifficulty(PlayStatePlaylist.campaignDifficulty, currentVariation))
          {
            targetVariation = targetSong.getFirstValidVariation(PlayStatePlaylist.campaignDifficulty) ?? Constants.DEFAULT_VARIATION;
          }
          LoadingState.loadPlayState(
            {
              targetSong: targetSong,
              targetDifficulty: PlayStatePlaylist.campaignDifficulty,
              targetVariation: targetVariation,
              cameraFollowPoint: cameraFollowPoint.getPosition(),
            });
        }
      }
    }
    else
    {
      if (isSubState)
      {
        this.close();
      }
      else
      {
        if (rightGoddamnNow)
        {
          moveToResultsScreen(isNewHighscore, prevScoreData);
        }
        else
        {
          zoomIntoResultsScreen(isNewHighscore, prevScoreData);
        }
      }
    }
  }

  public override function close():Void
  {
    criticalFailure = true; // Stop game updates.
    performCleanup();
    super.close();
  }

  /**
     * Perform necessary cleanup before leaving the PlayState.
     */
  function performCleanup():Void
  {
    // If the camera is being tweened, stop it.
    cancelAllCameraTweens();

    // Dispatch the destroy event.
    dispatchEvent(new ScriptEvent(DESTROY, false));

    if (currentConversation != null)
    {
      remove(currentConversation);
      currentConversation.kill();
    }

    if (currentChart != null)
    {
      // TODO: Uncache the song.
    }

    if (overrideMusic)
    {
      // Stop the music. Do NOT destroy it, something still references it!
      if (FlxG.sound.music != null) FlxG.sound.music.pause();
      if (vocals != null)
      {
        vocals.pause();
        remove(vocals);
      }
    }
    else
    {
      // Stop and destroy the music.
      if (FlxG.sound.music != null) FlxG.sound.music.pause();
      if (vocals != null)
      {
        vocals.destroy();
        remove(vocals);
      }
    }

    // Remove reference to stage and remove sprites from it to save memory.
    if (currentStage != null)
    {
      remove(currentStage);
      currentStage.kill();
      currentStage = null;
    }

    GameOverSubState.reset();
    PauseSubState.reset();
    Countdown.reset();

    // Clear the static reference to this state.
    instance = null;
  }

  /**
     * Play the camera zoom animation and then move to the results screen once it's done.
     */
  function zoomIntoResultsScreen(isNewHighscore:Bool, ?prevScoreData:SaveScoreData):Void
  {
    trace('WENT TO RESULTS SCREEN!');

    // Stop camera zooming on beat.
    cameraZoomRate = 0;

    // Cancel camera and scroll tweening if it's active.
    cancelAllCameraTweens();
    cancelScrollSpeedTweens();

    // If the opponent is GF, zoom in on the opponent.
    // Else, if there is no GF, zoom in on BF.
    // Else, zoom in on GF.
    var targetDad:Bool = currentStage.getDad() != null && currentStage.getDad().characterId == 'gf';
    var targetBF:Bool = currentStage.getGirlfriend() == null && !targetDad;

    if (targetBF)
    {
      FlxG.camera.follow(currentStage.getBoyfriend(), null, 0.05);
    }
    else if (targetDad)
    {
      FlxG.camera.follow(currentStage.getDad(), null, 0.05);
    }
    else
    {
      FlxG.camera.follow(currentStage.getGirlfriend(), null, 0.05);
    }

    // TODO: Make target offset configurable.
    // In the meantime, we have to replace the zoom animation with a fade out.
    FlxG.camera.targetOffset.y -= 350;
    FlxG.camera.targetOffset.x += 20;

    // Replace zoom animation with a fade out for now.
    FlxG.camera.fade(FlxColor.BLACK, 0.6);

    FlxTween.tween(camHUD, {alpha: 0}, 0.6,
      {
        onComplete: function(_) {
          moveToResultsScreen(isNewHighscore, prevScoreData);
        }
      });

    // Zoom in on Girlfriend (or BF if no GF)
    new FlxTimer().start(0.8, function(_) {
      if (targetBF)
      {
        currentStage.getBoyfriend().animation.play('hey');
      }
      else if (targetDad)
      {
        currentStage.getDad().animation.play('cheer');
      }
      else
      {
        currentStage.getGirlfriend().animation.play('cheer');
      }

      // Zoom over to the Results screen.
      // TODO: Re-enable this.
      /*
          FlxTween.tween(FlxG.camera, {zoom: 1200}, 1.1,
            {
              ease: FlxEase.expoIn,
            });
         */
    });
  }

  /**
     * Move to the results screen right goddamn now.
     */
  function moveToResultsScreen(isNewHighscore:Bool, ?prevScoreData:SaveScoreData):Void
  {
    persistentUpdate = false;
    vocals.stop();
    camHUD.alpha = 1;

    var talliesToUse:Tallies = PlayStatePlaylist.isStoryMode ? Highscore.talliesLevel : Highscore.tallies;

    var res:ResultState = new ResultState(
      {
        storyMode: PlayStatePlaylist.isStoryMode,
        songId: currentChart.song.id,
        difficultyId: currentDifficulty,
        characterId: currentChart.characters.player,
        title: PlayStatePlaylist.isStoryMode ? ('${PlayStatePlaylist.campaignTitle}') : ('${currentChart.songName} by ${currentChart.songArtist}'),
        prevScoreData: prevScoreData,
        scoreData:
          {
            score: PlayStatePlaylist.isStoryMode ? PlayStatePlaylist.campaignScore : songScore,
            tallies:
              {
                sick: talliesToUse.sick,
                good: talliesToUse.good,
                bad: talliesToUse.bad,
                shit: talliesToUse.shit,
                missed: talliesToUse.missed,
                combo: talliesToUse.combo,
                maxCombo: talliesToUse.maxCombo,
                totalNotesHit: talliesToUse.totalNotesHit,
                totalNotes: talliesToUse.totalNotes,
              },
          },
        isNewHighscore: isNewHighscore
      });
    this.persistentDraw = false;
    openSubState(res);
  }

  /**
     * Pauses music and vocals easily.
     */
  public function pauseMusic():Void
  {
    if (FlxG.sound.music != null) FlxG.sound.music.pause();
    if (vocals != null) vocals.pause();
  }

  /**
     * Resets the camera's zoom level and focus point.
     */
  public function resetCamera(?resetZoom:Bool = true, ?cancelTweens:Bool = true):Void
  {
    // Cancel camera tweens if any are active.
    if (cancelTweens)
    {
      cancelAllCameraTweens();
    }

    FlxG.camera.follow(cameraFollowPoint, LOCKON, Constants.DEFAULT_CAMERA_FOLLOW_RATE);
    FlxG.camera.targetOffset.set();

    if (resetZoom)
    {
      resetCameraZoom();
    }

    // Snap the camera to the follow point immediately.
    FlxG.camera.focusOn(cameraFollowPoint.getPosition());
  }

  /**
     * Sets the camera follow point's position and tweens the camera there.
     */
  public function tweenCameraToPosition(?x:Float, ?y:Float, ?duration:Float, ?ease:Null<Float->Float>):Void
  {
    cameraFollowPoint.setPosition(x, y);
    tweenCameraToFollowPoint(duration, ease);
  }

  /**
     * Disables camera following and tweens the camera to the follow point manually.
     */
  public function tweenCameraToFollowPoint(?duration:Float, ?ease:Null<Float->Float>):Void
  {
    // Cancel the current tween if it's active.
    cancelCameraFollowTween();

    if (duration == 0)
    {
      // Instant movement. Just reset the camera to force it to the follow point.
      resetCamera(false, false);
    }
    else
    {
      // Disable camera following for the duration of the tween.
      FlxG.camera.target = null;

      // Follow tween! Caching it so we can cancel/pause it later if needed.
      var followPos:FlxPoint = cameraFollowPoint.getPosition() - FlxPoint.weak(FlxG.camera.width * 0.5, FlxG.camera.height * 0.5);
      cameraFollowTween = FlxTween.tween(FlxG.camera.scroll, {x: followPos.x, y: followPos.y}, duration,
        {
          ease: ease,
          onComplete: function(_) {
            resetCamera(false, false); // Re-enable camera following when the tween is complete.
          }
        });
    }
  }

  public function cancelCameraFollowTween()
  {
    if (cameraFollowTween != null)
    {
      cameraFollowTween.cancel();
    }
  }

  /**
     * Tweens the camera zoom to the desired amount.
     */
  public function tweenCameraZoom(?zoom:Float, ?duration:Float, ?direct:Bool, ?ease:Null<Float->Float>):Void
  {
    // Cancel the current tween if it's active.
    cancelCameraZoomTween();

    // Direct mode: Set zoom directly.
    // Stage mode: Set zoom as a multiplier of the current stage's default zoom.
    var targetZoom = zoom * (direct ? FlxCamera.defaultZoom : stageZoom);

    if (duration == 0)
    {
      // Instant zoom. No tween needed.
      currentCameraZoom = targetZoom;
    }
    else
    {
      // Zoom tween! Caching it so we can cancel/pause it later if needed.
      cameraZoomTween = FlxTween.tween(this, {currentCameraZoom: targetZoom}, duration, {ease: ease});
    }
  }

  public function cancelCameraZoomTween()
  {
    if (cameraZoomTween != null)
    {
      cameraZoomTween.cancel();
    }
  }

  /**
     * Cancel all active camera tweens simultaneously.
     */
  public function cancelAllCameraTweens()
  {
    cancelCameraFollowTween();
    cancelCameraZoomTween();
  }

  var prevScrollTargets:Array<Dynamic> = []; // used to snap scroll speed when things go unruely

  /**
     * The magical function that shall tween the scroll speed.
     */
  public function tweenScrollSpeed(?speed:Float, ?duration:Float, ?ease:Null<Float->Float>, strumlines:Array<String>):Void
  {
    // Cancel the current tween if it's active.
    cancelScrollSpeedTweens();

    // Snap to previous event value to prevent the tween breaking when another event cancels the previous tween.
    for (i in prevScrollTargets)
    {
      var value:Float = i[0];
      var strum:Strumline = Reflect.getProperty(this, i[1]);
      strum.scrollSpeed = value;
    }

    // for next event, clean array.
    prevScrollTargets = [];

    for (i in strumlines)
    {
      var value:Float = speed;
      var strum:Strumline = Reflect.getProperty(this, i);

      if (duration == 0)
      {
        strum.scrollSpeed = value;
      }
      else
      {
        scrollSpeedTweens.push(FlxTween.tween(strum,
          {
            'scrollSpeed': value
          }, duration, {ease: ease}));
      }
      // make sure charts dont break if the charter is dumb and stupid
      prevScrollTargets.push([value, i]);
    }
  }

  public function cancelScrollSpeedTweens()
  {
    for (tween in scrollSpeedTweens)
    {
      if (tween != null)
      {
        tween.cancel();
      }
    }
    scrollSpeedTweens = [];
  }

  #if FEATURE_DEBUG_FUNCTIONS
  /**
     * Jumps forward or backward a number of sections in the song.
     * Accounts for BPM changes, does not prevent death from skipped notes.
     * @param sections The number of sections to jump, negative to go backwards.
     */
  function changeSection(sections:Int):Void
  {
    // FlxG.sound.music.pause();

    var targetTimeSteps:Float = Conductor.instance.currentStepTime + (Conductor.instance.stepsPerMeasure * sections);
    var targetTimeMs:Float = Conductor.instance.getStepTimeInMs(targetTimeSteps);

    // Don't go back in time to before the song started.
    targetTimeMs = Math.max(0, targetTimeMs);

    if (FlxG.sound.music != null)
    {
      FlxG.sound.music.time = targetTimeMs;
    }

    handleSkippedNotes();
    SongEventRegistry.handleSkippedEvents(songEvents, Conductor.instance.songPosition);
    // regenNoteData(FlxG.sound.music.time);

    Conductor.instance.update(FlxG.sound?.music?.time ?? 0.0);

    resyncVocals();
  }
  #end
}<|MERGE_RESOLUTION|>--- conflicted
+++ resolved
@@ -504,15 +504,12 @@
   public var camGame:FlxCamera;
 
   /**
-<<<<<<< HEAD
-=======
    * Simple helper debug variable, to be able to move the camera around for debug purposes
    * without worrying about the camera tweening back to the follow point.
    */
   public var debugUnbindCameraZoom:Bool = false;
 
   /**
->>>>>>> 9fddb727
    * The camera which contains, and controls visibility of, a video cutscene, dialogue, pause menu and sticker transition.
    */
   public var camCutscene:FlxCamera;

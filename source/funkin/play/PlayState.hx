package funkin.play;

import flixel.addons.display.FlxPieDial;
import flixel.addons.transition.FlxTransitionableState;
import flixel.addons.transition.Transition;
import flixel.FlxCamera;
import flixel.FlxObject;
import flixel.FlxState;
import flixel.FlxSubState;
import flixel.math.FlxMath;
import flixel.math.FlxPoint;
import flixel.math.FlxRect;
import flixel.text.FlxText;
import flixel.tweens.FlxEase;
import flixel.tweens.FlxTween;
import flixel.ui.FlxBar;
import flixel.util.FlxColor;
import flixel.util.FlxTimer;
import funkin.api.newgrounds.NGio;
import funkin.audio.FunkinSound;
import funkin.audio.VoicesGroup;
import funkin.data.dialogue.ConversationRegistry;
import funkin.data.event.SongEventRegistry;
import funkin.data.notestyle.NoteStyleData;
import funkin.data.notestyle.NoteStyleRegistry;
import funkin.data.song.SongData.SongCharacterData;
import funkin.data.song.SongData.SongEventData;
import funkin.data.song.SongData.SongNoteData;
import funkin.data.song.SongRegistry;
import funkin.data.stage.StageRegistry;
import funkin.graphics.FunkinCamera;
import funkin.graphics.FunkinSprite;
import funkin.Highscore.Tallies;
import funkin.input.PreciseInputManager;
import funkin.modding.events.ScriptEvent;
import funkin.modding.events.ScriptEventDispatcher;
import funkin.play.character.BaseCharacter;
import funkin.play.character.CharacterData.CharacterDataParser;
import funkin.play.components.ComboMilestone;
import funkin.play.components.HealthIcon;
import funkin.play.components.PopUpStuff;
import funkin.play.cutscene.dialogue.Conversation;
import funkin.play.cutscene.VanillaCutscenes;
import funkin.play.cutscene.VideoCutscene;
import funkin.play.notes.NoteDirection;
import funkin.play.notes.NoteSplash;
import funkin.play.notes.NoteSprite;
import funkin.play.notes.notestyle.NoteStyle;
import funkin.play.notes.Strumline;
import funkin.play.notes.SustainTrail;
import funkin.play.scoring.Scoring;
import funkin.play.song.Song;
import funkin.play.stage.Stage;
import funkin.save.Save;
import funkin.ui.debug.charting.ChartEditorState;
import funkin.ui.debug.stage.StageOffsetSubState;
import funkin.ui.mainmenu.MainMenuState;
import funkin.ui.MusicBeatSubState;
import funkin.ui.options.PreferencesMenu;
import funkin.ui.story.StoryMenuState;
import funkin.ui.transition.LoadingState;
import funkin.util.SerializerUtil;
import haxe.Int64;
import lime.ui.Haptic;
import openfl.display.BitmapData;
import openfl.geom.Rectangle;
import openfl.Lib;
#if discord_rpc
import Discord.DiscordClient;
#end

/**
 * Parameters used to initialize the PlayState.
 */
typedef PlayStateParams =
{
  /**
   * The song to play.
   */
  targetSong:Song,

  /**
   * The difficulty to play the song on.
   * @default `Constants.DEFAULT_DIFFICULTY`
   */
  ?targetDifficulty:String,
  /**
   * The variation to play on.
   * @default `Constants.DEFAULT_VARIATION`
   */
  ?targetVariation:String,
  /**
   * The instrumental to play with.
   * Significant if the `targetSong` supports alternate instrumentals.
   * @default `null`
   */
  ?targetInstrumental:String,
  /**
   * Whether the song should start in Practice Mode.
   * @default `false`
   */
  ?practiceMode:Bool,
  /**
   * Whether the song should start in Bot Play Mode.
   * @default `false`
   */
  ?botPlayMode:Bool,
  /**
   * Whether the song should be in minimal mode.
   * @default `false`
   */
  ?minimalMode:Bool,
  /**
   * If specified, the game will jump to the specified timestamp after the countdown ends.
   * @default `0.0`
   */
  ?startTimestamp:Float,
  /**
   * If specified, the game will play the song with the given speed.
   * @default `1.0` for 100% speed.
   */
  ?playbackRate:Float,
  /**
   * If specified, the game will not load the instrumental or vocal tracks,
   * and must be loaded externally.
   */
  ?overrideMusic:Bool,
  /**
   * The initial camera follow point.
   * Used to persist the position of the `cameraFollowPosition` between levels.
   */
  ?cameraFollowPoint:FlxPoint,
}

/**
 * The gameplay state, where all the rhythm gaming happens.
 * SubState so it can be loaded as a child of the chart editor.
 */
class PlayState extends MusicBeatSubState
{
  /**
   * STATIC VARIABLES
   * Static variables should be used for information that must be persisted between states or between resets,
   * such as the active song or song playlist.
   */
  /**
   * The currently active PlayState.
   * There should be only one PlayState in existance at a time, we can use a singleton.
   */
  public static var instance:PlayState = null;

  /**
   * This sucks. We need this because FlxG.resetState(); assumes the constructor has no arguments.
   * @see https://github.com/HaxeFlixel/flixel/issues/2541
   */
  static var lastParams:PlayStateParams = null;

  /**
   * PUBLIC INSTANCE VARIABLES
   * Public instance variables should be used for information that must be reset or dereferenced
   * every time the state is changed, but may need to be accessed externally.
   */
  /**
   * The currently selected stage.
   */
  public var currentSong:Song = null;

  /**
   * The currently selected difficulty.
   */
  public var currentDifficulty:String = Constants.DEFAULT_DIFFICULTY;

  /**
   * The currently selected variation.
   */
  public var currentVariation:String = Constants.DEFAULT_VARIATION;

  /**
   * The currently active Stage. This is the object containing all the props.
   */
  public var currentStage:Stage = null;

  /**
   * Gets set to true when the PlayState needs to reset (player opted to restart or died).
   * Gets disabled once resetting happens.
   */
  public var needsReset:Bool = false;

  /**
   * The current 'Blueball Counter' to display in the pause menu.
   * Resets when you beat a song or go back to the main menu.
   */
  public var deathCounter:Int = 0;

  /**
   * The player's current health.
   */
  public var health:Float = Constants.HEALTH_STARTING;

  /**
   * The player's current score.
   * TODO: Move this to its own class.
   */
  public var songScore:Int = 0;

  /**
   * Start at this point in the song once the countdown is done.
   * For example, if `startTimestamp` is `30000`, the song will start at the 30 second mark.
   * Used for chart playtesting or practice.
   */
  public var startTimestamp:Float = 0.0;

  /**
   * Play back the song at this speed.
   * @default `1.0` for normal speed.
   */
  public var playbackRate:Float = 1.0;

  /**
   * An empty FlxObject contained in the scene.
   * The current gameplay camera will always follow this object. Tween its position to move the camera smoothly.
   *
   * It needs to be an object in the scene for the camera to be configured to follow it.
   * We optionally make this a sprite so we can draw a debug graphic with it.
   */
  public var cameraFollowPoint:FlxObject;

  /**
   * An FlxTween that tweens the camera to the follow point.
   * Only used when tweening the camera manually, rather than tweening via follow.
   */
  public var cameraFollowTween:FlxTween;

  /**
   * An FlxTween that zooms the camera to the desired amount.
   */
  public var cameraZoomTween:FlxTween;

  /**
   * The camera follow point from the last stage.
   * Used to persist the position of the `cameraFollowPosition` between levels.
   */
  public var previousCameraFollowPoint:FlxPoint = null;

  /**
   * The current camera zoom level without any modifiers applied.
   */
  public var currentCameraZoom:Float = FlxCamera.defaultZoom * 1.05;

  /**
   * currentCameraZoom is increased every beat, and lerped back to this value every frame, creating a smooth 'zoom-in' effect.
   * Defaults to 1.05, but may be larger or smaller depending on the current stage.
   * Tweened via the `ZoomCamera` song event in direct mode.
   */
  public var defaultCameraZoom:Float = FlxCamera.defaultZoom * 1.05;

  /**
   * Camera zoom applied on top of currentCameraZoom.
   * Tweened via the `ZoomCamera` song event in additive mode.
   */
  public var additiveCameraZoom:Float = 0;

  /**
   * The current HUD camera zoom level.
   *
   * The camera zoom is increased every beat, and lerped back to this value every frame, creating a smooth 'zoom-in' effect.
   */
  public var defaultHUDCameraZoom:Float = FlxCamera.defaultZoom * 1.0;

  /**
   * Intensity of the gameplay camera zoom.
   * @default `1.5%`
   */
  public var cameraZoomIntensity:Float = Constants.DEFAULT_ZOOM_INTENSITY;

  /**
   * Intensity of the HUD camera zoom.
   * @default `3.0%`
   */
  public var hudCameraZoomIntensity:Float = Constants.DEFAULT_ZOOM_INTENSITY * 2.0;

  /**
   * How many beats (quarter notes) between camera zooms.
   * @default One camera zoom per measure (four beats).
   */
  public var cameraZoomRate:Int = Constants.DEFAULT_ZOOM_RATE;

  /**
   * Whether the game is currently in the countdown before the song resumes.
   */
  public var isInCountdown:Bool = false;

  /**
   * Whether the game is currently in Practice Mode.
   * If true, player will not lose gain or lose score from notes.
   */
  public var isPracticeMode:Bool = false;

  /**
   * Whether the game is currently in Bot Play Mode.
   * If true, player will not lose gain or lose score from notes.
   */
  public var isBotPlayMode:Bool = false;

  /**
   * Whether the player has dropped below zero health,
   * and we are just waiting for an animation to play out before transitioning.
   */
  public var isPlayerDying:Bool = false;

  /**
   * In Minimal Mode, the stage and characters are not loaded and a standard background is used.
   */
  public var isMinimalMode:Bool = false;

  /**
   * Whether the game is currently in an animated cutscene, and gameplay should be stopped.
   */
  public var isInCutscene:Bool = false;

  /**
   * Whether the inputs should be disabled for whatever reason... used for the stage edit lol!
   */
  public var disableKeys:Bool = false;

  public var isSubState(get, never):Bool;

  function get_isSubState():Bool
  {
    return this._parentState != null;
  }

  public var isChartingMode(get, never):Bool;

  function get_isChartingMode():Bool
  {
    return this._parentState != null && Std.isOfType(this._parentState, ChartEditorState);
  }

  /**
   * The current dialogue.
   */
  public var currentConversation:Conversation;

  /**
   * Key press inputs which have been received but not yet processed.
   * These are encoded with an OS timestamp, so they
  **/
  var inputPressQueue:Array<PreciseInputEvent> = [];

  /**
   * Key release inputs which have been received but not yet processed.
   * These are encoded with an OS timestamp, so they
  **/
  var inputReleaseQueue:Array<PreciseInputEvent> = [];

  /**
   * If we just unpaused the game, we shouldn't be able to pause again for one frame.
   */
  var justUnpaused:Bool = false;

  /**
   * PRIVATE INSTANCE VARIABLES
   * Private instance variables should be used for information that must be reset or dereferenced
   * every time the state is reset, but should not be accessed externally.
   */
  /**
   * The Array containing the upcoming song events.
   * The `update()` function regularly shifts these out to trigger events.
   */
  var songEvents:Array<SongEventData>;

  /**
   * If true, the player is allowed to pause the game.
   * Disabled during the ending of a song.
   */
  var mayPauseGame:Bool = true;

  /**
   * The displayed value of the player's health.
   * Used to provide smooth animations based on linear interpolation of the player's health.
   */
  var healthLerp:Float = Constants.HEALTH_STARTING;

  /**
   * How long the user has held the "Skip Video Cutscene" button for.
   */
  var skipHeldTimer:Float = 0;

  /**
   * Whether the PlayState was started with instrumentals and vocals already provided.
   * Used by the chart editor to prevent replacing the music.
   */
  var overrideMusic:Bool = false;

  /**
   * Forcibly disables all update logic while the game moves back to the Menu state.
   * This is used only when a critical error occurs and the game absolutely cannot continue.
   */
  var criticalFailure:Bool = false;

  /**
   * False as long as the countdown has not finished yet.
   */
  var startingSong:Bool = false;

  /**
   * Track if we currently have the music paused for a Pause substate, so we can unpause it when we return.
   */
  var musicPausedBySubState:Bool = false;

  /**
   * Track any camera tweens we've paused for a Pause substate, so we can unpause them when we return.
   */
  var cameraTweensPausedBySubState:List<FlxTween> = new List<FlxTween>();

  /**
   * False until `create()` has completed.
   */
  var initialized:Bool = false;

  /**
   * A group of audio tracks, used to play the song's vocals.
   */
  public var vocals:VoicesGroup;

  #if discord_rpc
  // Discord RPC variables
  var storyDifficultyText:String = '';
  var iconRPC:String = '';
  var detailsText:String = '';
  var detailsPausedText:String = '';
  #end

  /**
   * RENDER OBJECTS
   */
  /**
   * The FlxText which displays the current score.
   */
  var scoreText:FlxText;

  /**
   * The bar which displays the player's health.
   * Dynamically updated based on the value of `healthLerp` (which is based on `health`).
   */
  public var healthBar:FlxBar;

  /**
   * The background image used for the health bar.
   * Emma says the image is slightly skewed so I'm leaving it as an image instead of a `createGraphic`.
   */
  public var healthBarBG:FunkinSprite;

  /**
   * The health icon representing the player.
   */
  public var iconP1:HealthIcon;

  /**
   * The health icon representing the opponent.
   */
  public var iconP2:HealthIcon;

  /**
   * The sprite group containing active player's strumline notes.
   */
  public var playerStrumline:Strumline;

  /**
   * The sprite group containing opponent's strumline notes.
   */
  public var opponentStrumline:Strumline;

  /**
   * The camera which contains, and controls visibility of, the user interface elements.
   */
  public var camHUD:FlxCamera;

  /**
   * The camera which contains, and controls visibility of, the stage and characters.
   */
  public var camGame:FlxCamera;

  /**
   * The camera which contains, and controls visibility of, a video cutscene.
   */
  public var camCutscene:FlxCamera;

  /**
   * The combo popups. Includes the real-time combo counter and the rating.
   */
  var comboPopUps:PopUpStuff;

  /**
   * PROPERTIES
   */
  /**
   * If a substate is rendering over the PlayState, it is paused and normal update logic is skipped.
   * Examples include:
   * - The Pause screen is open.
   * - The Game Over screen is open.
   * - The Chart Editor screen is open.
   */
  var isGamePaused(get, never):Bool;

  function get_isGamePaused():Bool
  {
    // Note: If there is a substate which requires the game to act unpaused,
    //       this should be changed to include something like `&& Std.isOfType()`
    return this.subState != null;
  }

  var isExitingViaPauseMenu(get, never):Bool;

  function get_isExitingViaPauseMenu():Bool
  {
    if (this.subState == null) return false;
    if (!Std.isOfType(this.subState, PauseSubState)) return false;

    var pauseSubState:PauseSubState = cast this.subState;
    return !pauseSubState.allowInput;
  }

  /**
   * Data for the current difficulty for the current song.
   * Includes chart data, scroll speed, and other information.
   */
  public var currentChart(get, never):SongDifficulty;

  function get_currentChart():SongDifficulty
  {
    if (currentSong == null || currentDifficulty == null) return null;
    return currentSong.getDifficulty(currentDifficulty, currentVariation);
  }

  /**
   * The internal ID of the currently active Stage.
   * Used to retrieve the data required to build the `currentStage`.
   */
  public var currentStageId(get, never):String;

  function get_currentStageId():String
  {
    if (currentChart == null || currentChart.stage == null || currentChart.stage == '') return Constants.DEFAULT_STAGE;
    return currentChart.stage;
  }

  /**
   * The length of the current song, in milliseconds.
   */
  var currentSongLengthMs(get, never):Float;

  function get_currentSongLengthMs():Float
  {
    return FlxG?.sound?.music?.length;
  }

  // TODO: Refactor or document
  var generatedMusic:Bool = false;
  var perfectMode:Bool = false;

  static final BACKGROUND_COLOR:FlxColor = FlxColor.MAGENTA;

  /**
   * Instantiate a new PlayState.
   * @param params The parameters used to initialize the PlayState.
   *   Includes information about what song to play and more.
   */
  public function new(params:PlayStateParams)
  {
    super();

    // Validate parameters.
    if (params == null && lastParams == null)
    {
      throw 'PlayState constructor called with no available parameters.';
    }
    else if (params == null)
    {
      trace('WARNING: PlayState constructor called with no parameters. Reusing previous parameters.');
      params = lastParams;
    }
    else
    {
      lastParams = params;
    }

    // Apply parameters.
    currentSong = params.targetSong;
    if (params.targetDifficulty != null) currentDifficulty = params.targetDifficulty;
    if (params.targetVariation != null) currentVariation = params.targetVariation;
    isPracticeMode = params.practiceMode ?? false;
    isBotPlayMode = params.botPlayMode ?? false;
    isMinimalMode = params.minimalMode ?? false;
    startTimestamp = params.startTimestamp ?? 0.0;
    playbackRate = params.playbackRate ?? 1.0;
    overrideMusic = params.overrideMusic ?? false;
    previousCameraFollowPoint = params.cameraFollowPoint;

    // Don't do anything else here! Wait until create() when we attach to the camera.
  }

  /**
   * Called when the PlayState is switched to.
   */
  public override function create():Void
  {
    if (instance != null)
    {
      // TODO: Do something in this case? IDK.
      trace('WARNING: PlayState instance already exists. This should not happen.');
    }
    instance = this;

    if (!assertChartExists()) return;

    // TODO: Add something to toggle this on!
    if (false)
    {
      // Displays the camera follow point as a sprite for debug purposes.
      var cameraFollowPoint = new FunkinSprite(0, 0);
      cameraFollowPoint.makeSolidColor(8, 8, 0xFF00FF00);
      cameraFollowPoint.visible = false;
      cameraFollowPoint.zIndex = 1000000;
      this.cameraFollowPoint = cameraFollowPoint;
    }
    else
    {
      // Camera follow point is an invisible point in space.
      cameraFollowPoint = new FlxObject(0, 0);
    }

    // Reduce physics accuracy (who cares!!!) to improve animation quality.
    FlxG.fixedTimestep = false;

    // This state receives update() even when a substate is active.
    this.persistentUpdate = true;
    // This state receives draw calls even when a substate is active.
    this.persistentDraw = true;

    // Stop any pre-existing music.
    if (!overrideMusic && FlxG.sound.music != null) FlxG.sound.music.stop();

    // Prepare the current song's instrumental and vocals to be played.
    if (!overrideMusic && currentChart != null)
    {
      currentChart.cacheInst();
      currentChart.cacheVocals();
    }

    // Prepare the Conductor.
    Conductor.instance.forceBPM(null);

    if (currentChart.offsets != null)
    {
      Conductor.instance.instrumentalOffset = currentChart.offsets.getInstrumentalOffset();
    }

    Conductor.instance.mapTimeChanges(currentChart.timeChanges);
    Conductor.instance.update((Conductor.instance.beatLengthMs * -5) + startTimestamp);

    // The song is now loaded. We can continue to initialize the play state.
    initCameras();
    initHealthBar();
    if (!isMinimalMode)
    {
      initStage();
      initCharacters();
    }
    else
    {
      initMinimalMode();
    }
    initStrumlines();

    // Initialize the judgements and combo meter.
    comboPopUps = new PopUpStuff();
    comboPopUps.zIndex = 900;
    add(comboPopUps);
    comboPopUps.cameras = [camHUD];

    #if discord_rpc
    // Initialize Discord Rich Presence.
    initDiscord();
    #end

    // Read the song's note data and pass it to the strumlines.
    generateSong();

    // Reset the camera's zoom and force it to focus on the camera follow point.
    resetCamera();

    initPreciseInputs();

    FlxG.worldBounds.set(0, 0, FlxG.width, FlxG.height);

    // The song is loaded and in the process of starting.
    // This gets set back to false when the chart actually starts.
    startingSong = true;

    // TODO: We hardcoded the transition into Winter Horrorland. Do this with a ScriptedSong instead.
    if ((currentSong?.id ?? '').toLowerCase() == 'winter-horrorland')
    {
      // VanillaCutscenes will call startCountdown later.
      VanillaCutscenes.playHorrorStartCutscene();
    }
    else
    {
      // Call a script event to start the countdown.
      // Songs with cutscenes should call event.cancel().
      // As long as they call `PlayState.instance.startCountdown()` later, the countdown will start.
      startCountdown();
    }

    // Do this last to prevent beatHit from being called before create() is done.
    super.create();

    leftWatermarkText.cameras = [camHUD];
    rightWatermarkText.cameras = [camHUD];

    // Initialize some debug stuff.
    #if (debug || FORCE_DEBUG_VERSION)
    // Display the version number (and git commit hash) in the bottom right corner.
    this.rightWatermarkText.text = Constants.VERSION;

    FlxG.console.registerObject('playState', this);
    #end

    initialized = true;
  }

  public override function draw():Void
  {
    // if (FlxG.renderBlit)
    // {
    //  camGame.fill(BACKGROUND_COLOR);
    // }
    // else if (FlxG.renderTile)
    // {
    //  FlxG.log.warn("PlayState background not displayed properly on tile renderer!");
    // }
    // else
    // {
    //  FlxG.log.warn("PlayState background not displayed properly, unknown renderer!");
    // }

    super.draw();
  }

  function assertChartExists():Bool
  {
    // Returns null if the song failed to load or doesn't have the selected difficulty.
    if (currentSong == null || currentChart == null || currentChart.notes == null)
    {
      // We have encountered a critical error. Prevent Flixel from trying to run any gameplay logic.
      criticalFailure = true;

      // Choose an error message.
      var message:String = 'There was a critical error. Click OK to return to the main menu.';
      if (currentSong == null)
      {
        message = 'The was a critical error loading this song\'s chart. Click OK to return to the main menu.';
      }
      else if (currentDifficulty == null)
      {
        message = 'The was a critical error selecting a difficulty for this song. Click OK to return to the main menu.';
      }
      else if (currentChart == null)
      {
        message = 'The was a critical error retrieving data for this song on "$currentDifficulty" difficulty with variation "$currentVariation". Click OK to return to the main menu.';
      }
      else if (currentChart.notes == null)
      {
        message = 'The was a critical error retrieving note data for this song on "$currentDifficulty" difficulty with variation "$currentVariation". Click OK to return to the main menu.';
      }

      // Display a popup. This blocks the application until the user clicks OK.
      lime.app.Application.current.window.alert(message, 'Error loading PlayState');

      // Force the user back to the main menu.
      if (isSubState)
      {
        this.close();
      }
      else
      {
        FlxG.switchState(() -> new MainMenuState());
      }
      return false;
    }

    return true;
  }

  public override function update(elapsed:Float):Void
  {
    // TOTAL: 9.42% CPU Time when profiled in VS 2019.

    if (criticalFailure) return;

    super.update(elapsed);

    updateHealthBar();
    updateScoreText();

    // Handle restarting the song when needed (player death or pressing Retry)
    if (needsReset)
    {
      if (!assertChartExists()) return;

      dispatchEvent(new ScriptEvent(SONG_RETRY));

      resetCamera();

      persistentUpdate = true;
      persistentDraw = true;

      startingSong = true;
      isPlayerDying = false;

      inputSpitter = [];

      // Reset music properly.
      FlxG.sound.music.time = startTimestamp - Conductor.instance.instrumentalOffset;
      FlxG.sound.music.pitch = playbackRate;
      FlxG.sound.music.pause();

      if (!overrideMusic)
      {
        // Stop the vocals if they already exist.
        if (vocals != null) vocals.stop();
        vocals = currentChart.buildVocals();

        if (vocals.members.length == 0)
        {
          trace('WARNING: No vocals found for this song.');
        }
      }
      vocals.pause();
      vocals.time = 0;

      FlxG.sound.music.volume = 1;
      vocals.volume = 1;
      vocals.playerVolume = 1;
      vocals.opponentVolume = 1;

      if (currentStage != null) currentStage.resetStage();

      playerStrumline.vwooshNotes();
      opponentStrumline.vwooshNotes();

      playerStrumline.clean();
      opponentStrumline.clean();

      // Delete all notes and reset the arrays.
      regenNoteData();

      // Reset camera zooming
      cameraZoomIntensity = Constants.DEFAULT_ZOOM_INTENSITY;
      hudCameraZoomIntensity = Constants.DEFAULT_ZOOM_INTENSITY * 2.0;
      cameraZoomRate = Constants.DEFAULT_ZOOM_RATE;

      health = Constants.HEALTH_STARTING;
      songScore = 0;
      Highscore.tallies.combo = 0;
      Countdown.performCountdown(currentStageId.startsWith('school'));

      needsReset = false;
    }

    // Update the conductor.
    if (startingSong)
    {
      if (isInCountdown)
      {
        Conductor.instance.update(Conductor.instance.songPosition + elapsed * 1000);
        if (Conductor.instance.songPosition >= (startTimestamp)) startSong();
      }
    }
    else
    {
      if (Constants.EXT_SOUND == 'mp3')
      {
        Conductor.instance.formatOffset = Constants.MP3_DELAY_MS;
      }
      else
      {
        Conductor.instance.formatOffset = 0.0;
      }

      Conductor.instance.update(); // Normal conductor update.
    }

    var androidPause:Bool = false;

    #if android
    androidPause = FlxG.android.justPressed.BACK;
    #end

    // Attempt to pause the game.
    if ((controls.PAUSE || androidPause) && isInCountdown && mayPauseGame && !justUnpaused)
    {
      var event = new PauseScriptEvent(FlxG.random.bool(1 / 1000));

      dispatchEvent(event);

      if (!event.eventCanceled)
      {
        // Pause updates while the substate is open, preventing the game state from advancing.
        persistentUpdate = false;
        // Enable drawing while the substate is open, allowing the game state to be shown behind the pause menu.
        persistentDraw = true;

        // There is a 1/1000 change to use a special pause menu.
        // This prevents the player from resuming, but that's the point.
        // It's a reference to Gitaroo Man, which doesn't let you pause the game.
        if (!isSubState && event.gitaroo)
        {
          FlxG.switchState(() -> new GitarooPause(
            {
              targetSong: currentSong,
              targetDifficulty: currentDifficulty,
              targetVariation: currentVariation,
            }));
        }
        else
        {
          var boyfriendPos:FlxPoint = new FlxPoint(0, 0);

          // Prevent the game from crashing if Boyfriend isn't present.
          if (currentStage != null && currentStage.getBoyfriend() != null)
          {
            boyfriendPos = currentStage.getBoyfriend().getScreenPosition();
          }

          var pauseSubState:FlxSubState = new PauseSubState({mode: isChartingMode ? Charting : Standard});

          FlxTransitionableState.skipNextTransIn = true;
          FlxTransitionableState.skipNextTransOut = true;
          pauseSubState.camera = camHUD;
          openSubState(pauseSubState);
          // boyfriendPos.put(); // TODO: Why is this here?
        }

        #if discord_rpc
        DiscordClient.changePresence(detailsPausedText, currentSong.song + ' (' + storyDifficultyText + ')', iconRPC);
        #end
      }
    }

    // Cap health.
    if (health > Constants.HEALTH_MAX) health = Constants.HEALTH_MAX;
    if (health < Constants.HEALTH_MIN) health = Constants.HEALTH_MIN;

    // Lerp the camera zoom towards the target level.
    if (subState == null)
    {
      currentCameraZoom = FlxMath.lerp(defaultCameraZoom, currentCameraZoom, 0.95);
      FlxG.camera.zoom = currentCameraZoom + additiveCameraZoom;

      camHUD.zoom = FlxMath.lerp(defaultHUDCameraZoom, camHUD.zoom, 0.95);
    }

    if (currentStage != null && currentStage.getBoyfriend() != null)
    {
      FlxG.watch.addQuick('bfAnim', currentStage.getBoyfriend().getCurrentAnimation());
    }
    FlxG.watch.addQuick('health', health);

    // TODO: Add a song event for Handle GF dance speed.

    // Handle player death.
    if (!isInCutscene && !disableKeys)
    {
      // RESET = Quick Game Over Screen
      if (controls.RESET)
      {
        health = Constants.HEALTH_MIN;
        trace('RESET = True');
      }

      #if CAN_CHEAT // brandon's a pussy
      if (controls.CHEAT)
      {
        health += 0.25 * Constants.HEALTH_MAX; // +25% health.
        trace('User is cheating!');
      }
      #end

      if (health <= Constants.HEALTH_MIN && !isPracticeMode && !isPlayerDying)
      {
        vocals.pause();
        FlxG.sound.music.pause();

        deathCounter += 1;

        dispatchEvent(new ScriptEvent(GAME_OVER));

        // Disable updates, preventing animations in the background from playing.
        persistentUpdate = false;
        #if (debug || FORCE_DEBUG_VERSION)
        if (FlxG.keys.pressed.THREE)
        {
          // TODO: Change the key or delete this?
          // In debug builds, pressing 3 to kill the player makes the background transparent.
          persistentDraw = true;
        }
        else
        {
        #end
          persistentDraw = false;
        #if (debug || FORCE_DEBUG_VERSION)
        }
        #end

        isPlayerDying = true;

        var deathPreTransitionDelay = currentStage?.getBoyfriend()?.getDeathPreTransitionDelay() ?? 0.0;
        if (deathPreTransitionDelay > 0)
        {
          new FlxTimer().start(deathPreTransitionDelay, function(_) {
            moveToGameOver();
          });
        }
        else
        {
          // Transition immediately.
          moveToGameOver();
        }

        #if discord_rpc
        // Game Over doesn't get his own variable because it's only used here
        DiscordClient.changePresence('Game Over - ' + detailsText, currentSong.song + ' (' + storyDifficultyText + ')', iconRPC);
        #end
      }
      else if (isPlayerDying)
      {
        // Wait up.
      }
    }

    processSongEvents();

    // Handle keybinds.
    processInputQueue();
    if (!isInCutscene && !disableKeys) debugKeyShit();
    if (isInCutscene && !disableKeys) handleCutsceneKeys(elapsed);

    // Moving notes into position is now done by Strumline.update().
    if (!isInCutscene) processNotes(elapsed);

    justUnpaused = false;
  }

  function moveToGameOver():Void
  {
    var gameOverSubState = new GameOverSubState(
      {
        isChartingMode: isChartingMode,
        transparent: persistentDraw
      });
    FlxTransitionableState.skipNextTransIn = true;
    FlxTransitionableState.skipNextTransOut = true;
    openSubState(gameOverSubState);
  }

  function processSongEvents():Void
  {
    // Query and activate song events.
    // TODO: Check that these work appropriately even when songPosition is less than 0, to play events during countdown.
    if (songEvents != null && songEvents.length > 0)
    {
      var songEventsToActivate:Array<SongEventData> = SongEventRegistry.queryEvents(songEvents, Conductor.instance.songPosition);

      if (songEventsToActivate.length > 0)
      {
        trace('Found ${songEventsToActivate.length} event(s) to activate.');
        for (event in songEventsToActivate)
        {
          // If an event is trying to play, but it's over 1 second old, skip it.
          var eventAge:Float = Conductor.instance.songPosition - event.time;
          if (eventAge > 1000)
          {
            event.activated = true;
            continue;
          };

          var eventEvent:SongEventScriptEvent = new SongEventScriptEvent(event);
          dispatchEvent(eventEvent);
          // Calling event.cancelEvent() skips the event. Neat!
          if (!eventEvent.eventCanceled)
          {
            SongEventRegistry.handleEvent(event);
          }
        }
      }
    }
  }

  public override function dispatchEvent(event:ScriptEvent):Void
  {
    // ORDER: Module, Stage, Character, Song, Conversation, Note
    // Modules should get the first chance to cancel the event.

    // super.dispatchEvent(event) dispatches event to module scripts.
    super.dispatchEvent(event);

    // Dispatch event to stage script.
    ScriptEventDispatcher.callEvent(currentStage, event);

    // Dispatch event to character script(s).
    if (currentStage != null) currentStage.dispatchToCharacters(event);

    // Dispatch event to song script.
    ScriptEventDispatcher.callEvent(currentSong, event);

    // Dispatch event to conversation script.
    ScriptEventDispatcher.callEvent(currentConversation, event);

    // TODO: Dispatch event to note scripts
  }

  /**
   * Function called before opening a new substate.
   * @param subState The substate to open.
   */
  public override function openSubState(subState:FlxSubState):Void
  {
    // If there is a substate which requires the game to continue,
    // then make this a condition.
    var shouldPause = (Std.isOfType(subState, PauseSubState) || Std.isOfType(subState, GameOverSubState));

    if (shouldPause)
    {
      // Pause the music.
      if (FlxG.sound.music != null)
      {
        if (FlxG.sound.music.playing)
        {
          FlxG.sound.music.pause();
          musicPausedBySubState = true;
        }

        // Pause vocals.
        // Not tracking that we've done this via a bool because vocal re-syncing involves pausing the vocals anyway.
        if (vocals != null) vocals.pause();
      }

      // Pause camera tweening, and keep track of which tweens we pause.
      if (cameraFollowTween != null && cameraFollowTween.active)
      {
        cameraFollowTween.active = false;
        cameraTweensPausedBySubState.add(cameraFollowTween);
      }

      if (cameraZoomTween != null && cameraZoomTween.active)
      {
        cameraZoomTween.active = false;
        cameraTweensPausedBySubState.add(cameraZoomTween);
      }

      // Pause the countdown.
      Countdown.pauseCountdown();
    }

    super.openSubState(subState);
  }

  /**
   * Function called before closing the current substate.
   * @param subState
   */
  public override function closeSubState():Void
  {
    if (Std.isOfType(subState, PauseSubState))
    {
      var event:ScriptEvent = new ScriptEvent(RESUME, true);

      dispatchEvent(event);

      if (event.eventCanceled) return;

      // Resume music if we paused it.
      if (musicPausedBySubState)
      {
        FlxG.sound.music.play();
        musicPausedBySubState = false;
      }

      // Resume camera tweens if we paused any.
      for (camTween in cameraTweensPausedBySubState)
      {
        camTween.active = true;
      }
      cameraTweensPausedBySubState.clear();

      if (currentConversation != null)
      {
        currentConversation.resumeMusic();
      }

      // Re-sync vocals.
      if (FlxG.sound.music != null && !startingSong && !isInCutscene) resyncVocals();

      // Resume the countdown.
      Countdown.resumeCountdown();

      #if discord_rpc
      if (startTimer.finished)
      {
        DiscordClient.changePresence(detailsText, '${currentChart.songName} ($storyDifficultyText)', iconRPC, true,
          currentSongLengthMs - Conductor.instance.songPosition);
      }
      else
      {
        DiscordClient.changePresence(detailsText, '${currentChart.songName} ($storyDifficultyText)', iconRPC);
      }
      #end

      justUnpaused = true;
    }
    else if (Std.isOfType(subState, Transition))
    {
      // Do nothing.
    }

    super.closeSubState();
  }

  #if discord_rpc
  /**
   * Function called when the game window gains focus.
   */
  public override function onFocus():Void
  {
    if (health > Constants.HEALTH_MIN && !paused && FlxG.autoPause)
    {
      if (Conductor.instance.songPosition > 0.0) DiscordClient.changePresence(detailsText, currentSong.song
        + ' ('
        + storyDifficultyText
        + ')', iconRPC, true,
        currentSongLengthMs
        - Conductor.instance.songPosition);
      else
        DiscordClient.changePresence(detailsText, currentSong.song + ' (' + storyDifficultyText + ')', iconRPC);
    }

    super.onFocus();
  }

  /**
   * Function called when the game window loses focus.
   */
  public override function onFocusLost():Void
  {
    if (health > Constants.HEALTH_MIN && !paused && FlxG.autoPause) DiscordClient.changePresence(detailsPausedText,
      currentSong.song + ' (' + storyDifficultyText + ')', iconRPC);

    super.onFocusLost();
  }
  #end

  /**
   * Removes any references to the current stage, then clears the stage cache,
   * then reloads all the stages.
   *
   * This is useful for when you want to edit a stage without reloading the whole game.
   * Reloading works on both the JSON and the HXC, if applicable.
   *
   * Call this by pressing F5 on a debug build.
   */
  override function debug_refreshModules():Void
  {
    // Prevent further gameplay updates, which will try to reference dead objects.
    criticalFailure = true;

    // Remove the current stage. If the stage gets deleted while it's still in use,
    // it'll probably crash the game or something.
    if (this.currentStage != null)
    {
      remove(currentStage);
      var event:ScriptEvent = new ScriptEvent(DESTROY, false);
      ScriptEventDispatcher.callEvent(currentStage, event);
      currentStage = null;
    }

    if (!overrideMusic)
    {
      // Stop the instrumental.
      if (FlxG.sound.music != null)
      {
        FlxG.sound.music.destroy();
        FlxG.sound.music = null;
      }

      // Stop the vocals.
      if (vocals != null && vocals.exists)
      {
        vocals.destroy();
        vocals = null;
      }
    }
    else
    {
      // Stop the instrumental.
      if (FlxG.sound.music != null)
      {
        FlxG.sound.music.stop();
      }

      // Stop the vocals.
      if (vocals != null && vocals.exists)
      {
        vocals.stop();
      }
    }

    super.debug_refreshModules();

    var event:ScriptEvent = new ScriptEvent(CREATE, false);
    ScriptEventDispatcher.callEvent(currentSong, event);
  }

  override function stepHit():Bool
  {
    if (criticalFailure || !initialized) return false;

    // super.stepHit() returns false if a module cancelled the event.
    if (!super.stepHit()) return false;

    if (isGamePaused) return false;

    if (!startingSong
      && FlxG.sound.music != null
      && (Math.abs(FlxG.sound.music.time - (Conductor.instance.songPosition + Conductor.instance.instrumentalOffset)) > 200
        || Math.abs(vocals.checkSyncError(Conductor.instance.songPosition + Conductor.instance.instrumentalOffset)) > 200))
    {
      trace("VOCALS NEED RESYNC");
      if (vocals != null) trace(vocals.checkSyncError(Conductor.instance.songPosition + Conductor.instance.instrumentalOffset));
      trace(FlxG.sound.music.time - (Conductor.instance.songPosition + Conductor.instance.instrumentalOffset));
      resyncVocals();
    }

    if (iconP1 != null) iconP1.onStepHit(Std.int(Conductor.instance.currentStep));
    if (iconP2 != null) iconP2.onStepHit(Std.int(Conductor.instance.currentStep));

    return true;
  }

  override function beatHit():Bool
  {
    if (criticalFailure || !initialized) return false;

    // super.beatHit() returns false if a module cancelled the event.
    if (!super.beatHit()) return false;

    if (isGamePaused) return false;

    if (generatedMusic)
    {
      // TODO: Sort more efficiently, or less often, to improve performance.
      // activeNotes.sort(SortUtil.byStrumtime, FlxSort.DESCENDING);
    }

    // Only zoom camera if we are zoomed by less than 35%.
    if (Preferences.zoomCamera
      && FlxG.camera.zoom < (1.35 * defaultCameraZoom)
      && cameraZoomRate > 0
      && Conductor.instance.currentBeat % cameraZoomRate == 0)
    {
      // Zoom camera in (1.5%)
      currentCameraZoom += cameraZoomIntensity * defaultCameraZoom;
      // Hud zooms double (3%)
      camHUD.zoom += hudCameraZoomIntensity * defaultHUDCameraZoom;
    }
    // trace('Not bopping camera: ${FlxG.camera.zoom} < ${(1.35 * defaultCameraZoom)} && ${cameraZoomRate} > 0 && ${Conductor.instance.currentBeat} % ${cameraZoomRate} == ${Conductor.instance.currentBeat % cameraZoomRate}}');

    // That combo milestones that got spoiled that one time.
    // Comes with NEAT visual and audio effects.

    // bruh this var is bonkers i thot it was a function lmfaooo

    // Break up into individual lines to aid debugging.

    var shouldShowComboText:Bool = false;
    // TODO: Re-enable combo text (how to do this without sections?).
    // if (currentSong != null)
    // {
    //  shouldShowComboText = (Conductor.instance.currentBeat % 8 == 7);
    //  var daSection = .getSong()[Std.int(Conductor.instance.currentBeat / 16)];
    //  shouldShowComboText = shouldShowComboText && (daSection != null && daSection.mustHitSection);
    //  shouldShowComboText = shouldShowComboText && (Highscore.tallies.combo > 5);
    //
    //  var daNextSection = .getSong()[Std.int(Conductor.instance.currentBeat / 16) + 1];
    //  var isEndOfSong = .getSong().length < Std.int(Conductor.instance.currentBeat / 16);
    //  shouldShowComboText = shouldShowComboText && (isEndOfSong || (daNextSection != null && !daNextSection.mustHitSection));
    // }

    if (shouldShowComboText)
    {
      var animShit:ComboMilestone = new ComboMilestone(-100, 300, Highscore.tallies.combo);
      animShit.scrollFactor.set(0.6, 0.6);
      animShit.zIndex = 1100;
      animShit.cameras = [camHUD];
      add(animShit);

      var frameShit:Float = (1 / 24) * 2; // equals 2 frames in the animation

      new FlxTimer().start(((Conductor.instance.beatLengthMs / 1000) * 1.25) - frameShit, function(tmr) {
        animShit.forceFinish();
      });
    }

    if (playerStrumline != null) playerStrumline.onBeatHit();
    if (opponentStrumline != null) opponentStrumline.onBeatHit();

    // Make the characters dance on the beat
    danceOnBeat();

    return true;
  }

  public override function destroy():Void
  {
    performCleanup();

    super.destroy();
  }

  /**
   * Handles characters dancing to the beat of the current song.
   *
   * TODO: Move some of this logic into `Bopper.hx`, or individual character scripts.
   */
  function danceOnBeat():Void
  {
    if (currentStage == null) return;

    // TODO: Add HEY! song events to Tutorial.
    if (Conductor.instance.currentBeat % 16 == 15
      && currentStage.getDad().characterId == 'gf'
      && Conductor.instance.currentBeat > 16
      && Conductor.instance.currentBeat < 48)
    {
      currentStage.getBoyfriend().playAnimation('hey', true);
      currentStage.getDad().playAnimation('cheer', true);
    }
  }

  /**
   * Initializes the game and HUD cameras.
   */
  function initCameras():Void
  {
    camGame = new FunkinCamera();
    camGame.bgColor = BACKGROUND_COLOR; // Show a pink background behind the stage.
    camHUD = new FlxCamera();
    camHUD.bgColor.alpha = 0; // Show the game scene behind the camera.
    camCutscene = new FlxCamera();
    camCutscene.bgColor.alpha = 0; // Show the game scene behind the camera.

    FlxG.cameras.reset(camGame);
    FlxG.cameras.add(camHUD, false);
    FlxG.cameras.add(camCutscene, false);

    // Configure camera follow point.
    if (previousCameraFollowPoint != null)
    {
      cameraFollowPoint.setPosition(previousCameraFollowPoint.x, previousCameraFollowPoint.y);
      previousCameraFollowPoint = null;
    }
    add(cameraFollowPoint);
  }

  /**
   * Initializes the health bar on the HUD.
   */
  function initHealthBar():Void
  {
    var healthBarYPos:Float = Preferences.downscroll ? FlxG.height * 0.1 : FlxG.height * 0.9;
    healthBarBG = FunkinSprite.create(0, healthBarYPos, 'healthBar');
    healthBarBG.screenCenter(X);
    healthBarBG.scrollFactor.set(0, 0);
    healthBarBG.zIndex = 800;
    add(healthBarBG);

    healthBar = new FlxBar(healthBarBG.x + 4, healthBarBG.y + 4, RIGHT_TO_LEFT, Std.int(healthBarBG.width - 8), Std.int(healthBarBG.height - 8), this,
      'healthLerp', 0, 2);
    healthBar.scrollFactor.set();
    healthBar.createFilledBar(Constants.COLOR_HEALTH_BAR_RED, Constants.COLOR_HEALTH_BAR_GREEN);
    healthBar.zIndex = 801;
    add(healthBar);

    // The score text below the health bar.
    scoreText = new FlxText(healthBarBG.x + healthBarBG.width - 190, healthBarBG.y + 30, 0, '', 20);
    scoreText.setFormat(Paths.font('vcr.ttf'), 16, FlxColor.WHITE, RIGHT, FlxTextBorderStyle.OUTLINE, FlxColor.BLACK);
    scoreText.scrollFactor.set();
    scoreText.zIndex = 802;
    add(scoreText);

    // Move the health bar to the HUD camera.
    healthBar.cameras = [camHUD];
    healthBarBG.cameras = [camHUD];
    scoreText.cameras = [camHUD];
  }

  /**
   * Generates the stage and all its props.
   */
  function initStage():Void
  {
    loadStage(currentStageId);
  }

  function initMinimalMode():Void
  {
    // Create the green background.
    var menuBG = FunkinSprite.create('menuDesat');
    menuBG.color = 0xFF4CAF50;
    menuBG.setGraphicSize(Std.int(menuBG.width * 1.1));
    menuBG.updateHitbox();
    menuBG.screenCenter();
    menuBG.scrollFactor.set(0, 0);
    menuBG.zIndex = -1000;
    add(menuBG);
  }

  /**
   * Loads stage data from cache, assembles the props,
   * and adds it to the state.
   * @param id
   */
  function loadStage(id:String):Void
  {
    currentStage = StageRegistry.instance.fetchEntry(id);
    currentStage.revive(); // Stages are killed and props destroyed when the PlayState is destroyed to save memory.

    if (currentStage != null)
    {
      // Actually create and position the sprites.
      var event:ScriptEvent = new ScriptEvent(CREATE, false);
      ScriptEventDispatcher.callEvent(currentStage, event);

      resetCameraZoom();

      // Add the stage to the scene.
      this.add(currentStage);

      #if (debug || FORCE_DEBUG_VERSION)
      FlxG.console.registerObject('stage', currentStage);
      #end
    }
    else
    {
      // lolol
      lime.app.Application.current.window.alert('Unable to load stage ${id}, is its data corrupted?.', 'Stage Error');
    }
  }

  public function resetCameraZoom():Void
  {
    if (PlayState.instance.isMinimalMode) return;
    // Apply camera zoom level from stage data.
<<<<<<< HEAD
    defaultCameraZoom = currentStage?.camZoom ?? 1.0;
=======
    defaultCameraZoom = currentStage.camZoom;
    currentCameraZoom = defaultCameraZoom;
    FlxG.camera.zoom = currentCameraZoom;

    // Reset additive zoom.
    additiveCameraZoom = 0;
>>>>>>> 31827f30
  }

  /**
   * Generates the character sprites and adds them to the stage.
   */
  function initCharacters():Void
  {
    if (currentSong == null || currentChart == null)
    {
      trace('Song difficulty could not be loaded.');
    }

    var currentCharacterData:SongCharacterData = currentChart.characters; // Switch the variation we are playing on by manipulating targetVariation.

    //
    // GIRLFRIEND
    //
    var girlfriend:BaseCharacter = CharacterDataParser.fetchCharacter(currentCharacterData.girlfriend);

    if (girlfriend != null)
    {
      girlfriend.characterType = CharacterType.GF;
    }
    else if (currentCharacterData.girlfriend != '')
    {
      trace('WARNING: Could not load girlfriend character with ID ${currentCharacterData.girlfriend}, skipping...');
    }
    else
    {
      // Chosen GF was '' so we don't load one.
    }

    //
    // DAD
    //
    var dad:BaseCharacter = CharacterDataParser.fetchCharacter(currentCharacterData.opponent);

    if (dad != null)
    {
      dad.characterType = CharacterType.DAD;

      //
      // OPPONENT HEALTH ICON
      //
      iconP2 = new HealthIcon('dad', 1);
      iconP2.y = healthBar.y - (iconP2.height / 2);
      dad.initHealthIcon(true); // Apply the character ID here
      iconP2.zIndex = 850;
      add(iconP2);
      iconP2.cameras = [camHUD];
    }

    //
    // BOYFRIEND
    //
    var boyfriend:BaseCharacter = CharacterDataParser.fetchCharacter(currentCharacterData.player);

    if (boyfriend != null)
    {
      boyfriend.characterType = CharacterType.BF;

      //
      // PLAYER HEALTH ICON
      //
      iconP1 = new HealthIcon('bf', 0);
      iconP1.y = healthBar.y - (iconP1.height / 2);
      boyfriend.initHealthIcon(false); // Apply the character ID here
      iconP1.zIndex = 850;
      add(iconP1);
      iconP1.cameras = [camHUD];
    }

    //
    // ADD CHARACTERS TO SCENE
    //

    if (currentStage != null)
    {
      // Characters get added to the stage, not the main scene.
      if (girlfriend != null)
      {
        currentStage.addCharacter(girlfriend, GF);

        #if (debug || FORCE_DEBUG_VERSION)
        FlxG.console.registerObject('gf', girlfriend);
        #end
      }

      if (boyfriend != null)
      {
        currentStage.addCharacter(boyfriend, BF);

        #if (debug || FORCE_DEBUG_VERSION)
        FlxG.console.registerObject('bf', boyfriend);
        #end
      }

      if (dad != null)
      {
        currentStage.addCharacter(dad, DAD);
        // Camera starts at dad.
        cameraFollowPoint.setPosition(dad.cameraFocusPoint.x, dad.cameraFocusPoint.y);

        #if (debug || FORCE_DEBUG_VERSION)
        FlxG.console.registerObject('dad', dad);
        #end
      }

      // Rearrange by z-indexes.
      currentStage.refresh();
    }
  }

  /**
   * Constructs the strumlines for each player.
   */
  function initStrumlines():Void
  {
    var noteStyleId:String = switch (currentStageId)
    {
      case 'school': 'pixel';
      case 'schoolEvil': 'pixel';
      default: Constants.DEFAULT_NOTE_STYLE;
    }
    var noteStyle:NoteStyle = NoteStyleRegistry.instance.fetchEntry(noteStyleId);
    if (noteStyle == null) noteStyle = NoteStyleRegistry.instance.fetchDefault();

    playerStrumline = new Strumline(noteStyle, !isBotPlayMode);
    playerStrumline.onNoteIncoming.add(onStrumlineNoteIncoming);
    opponentStrumline = new Strumline(noteStyle, false);
    opponentStrumline.onNoteIncoming.add(onStrumlineNoteIncoming);
    add(playerStrumline);
    add(opponentStrumline);

    // Position the player strumline on the right half of the screen
    playerStrumline.x = FlxG.width / 2 + Constants.STRUMLINE_X_OFFSET; // Classic style
    // playerStrumline.x = FlxG.width - playerStrumline.width - Constants.STRUMLINE_X_OFFSET; // Centered style
    playerStrumline.y = Preferences.downscroll ? FlxG.height - playerStrumline.height - Constants.STRUMLINE_Y_OFFSET : Constants.STRUMLINE_Y_OFFSET;
    playerStrumline.zIndex = 1001;
    playerStrumline.cameras = [camHUD];

    // Position the opponent strumline on the left half of the screen
    opponentStrumline.x = Constants.STRUMLINE_X_OFFSET;
    opponentStrumline.y = Preferences.downscroll ? FlxG.height - opponentStrumline.height - Constants.STRUMLINE_Y_OFFSET : Constants.STRUMLINE_Y_OFFSET;
    opponentStrumline.zIndex = 1000;
    opponentStrumline.cameras = [camHUD];

    if (!PlayStatePlaylist.isStoryMode)
    {
      playerStrumline.fadeInArrows();
      opponentStrumline.fadeInArrows();
    }

    this.refresh();
  }

  /**
   * Initializes the Discord Rich Presence.
   */
  function initDiscord():Void
  {
    #if discord_rpc
    storyDifficultyText = difficultyString();
    iconRPC = currentSong.player2;

    // To avoid having duplicate images in Discord assets
    switch (iconRPC)
    {
      case 'senpai-angry':
        iconRPC = 'senpai';
      case 'monster-christmas':
        iconRPC = 'monster';
      case 'mom-car':
        iconRPC = 'mom';
    }

    // String that contains the mode defined here so it isn't necessary to call changePresence for each mode
    detailsText = isStoryMode ? 'Story Mode: Week $storyWeek' : 'Freeplay';
    detailsPausedText = 'Paused - $detailsText';

    // Updating Discord Rich Presence.
    DiscordClient.changePresence(detailsText, '${currentChart.songName} ($storyDifficultyText)', iconRPC);
    #end
  }

  function initPreciseInputs():Void
  {
    FlxG.keys.preventDefaultKeys = [];
    PreciseInputManager.instance.onInputPressed.add(onKeyPress);
    PreciseInputManager.instance.onInputReleased.add(onKeyRelease);
  }

  /**
   * Initializes the song (applying the chart, generating the notes, etc.)
   * Should be done before the countdown starts.
   */
  function generateSong():Void
  {
    if (currentChart == null)
    {
      trace('Song difficulty could not be loaded.');
    }

    // Conductor.instance.forceBPM(currentChart.getStartingBPM());

    if (!overrideMusic)
    {
      // Stop the vocals if they already exist.
      if (vocals != null) vocals.stop();
      vocals = currentChart.buildVocals();

      if (vocals.members.length == 0)
      {
        trace('WARNING: No vocals found for this song.');
      }
    }

    regenNoteData();

    var event:ScriptEvent = new ScriptEvent(CREATE, false);
    ScriptEventDispatcher.callEvent(currentSong, event);

    generatedMusic = true;
  }

  /**
   * Read note data from the chart and generate the notes.
   */
  function regenNoteData(startTime:Float = 0):Void
  {
    Highscore.tallies.combo = 0;
    Highscore.tallies = new Tallies();

    // Reset song events.
    songEvents = currentChart.getEvents();
    SongEventRegistry.resetEvents(songEvents);

    // Reset the notes on each strumline.
    var playerNoteData:Array<SongNoteData> = [];
    var opponentNoteData:Array<SongNoteData> = [];

    for (songNote in currentChart.notes)
    {
      var strumTime:Float = songNote.time;
      if (strumTime < startTime) continue; // Skip notes that are before the start time.

      var noteData:Int = songNote.getDirection();
      var playerNote:Bool = true;

      if (noteData > 3) playerNote = false;

      switch (songNote.getStrumlineIndex())
      {
        case 0:
          playerNoteData.push(songNote);
          // increment totalNotes for total possible notes able to be hit by the player
          Highscore.tallies.totalNotes++;
        case 1:
          opponentNoteData.push(songNote);
      }
    }

    playerStrumline.applyNoteData(playerNoteData);
    opponentStrumline.applyNoteData(opponentNoteData);
  }

  function onStrumlineNoteIncoming(noteSprite:NoteSprite):Void
  {
    var event:NoteScriptEvent = new NoteScriptEvent(NOTE_INCOMING, noteSprite, 0, false);

    dispatchEvent(event);
  }

  /**
   * Prepares to start the countdown.
   * Ends any running cutscenes, creates the strumlines, and starts the countdown.
   * This is public so that scripts can call it.
   */
  public function startCountdown():Void
  {
    // If Countdown.performCountdown returns false, then the countdown was canceled by a script.
    var result:Bool = Countdown.performCountdown(currentStageId.startsWith('school'));
    if (!result) return;

    isInCutscene = false;
    camCutscene.visible = false;
    camHUD.visible = true;
  }

  /**
   * Displays a dialogue cutscene with the given ID.
   * This is used by song scripts to display dialogue.
   */
  public function startConversation(conversationId:String):Void
  {
    isInCutscene = true;

    currentConversation = ConversationRegistry.instance.fetchEntry(conversationId);
    if (currentConversation == null) return;
    if (!currentConversation.alive) currentConversation.revive();

    currentConversation.completeCallback = onConversationComplete;
    currentConversation.cameras = [camCutscene];
    currentConversation.zIndex = 1000;
    add(currentConversation);
    refresh();

    var event:ScriptEvent = new ScriptEvent(CREATE, false);
    ScriptEventDispatcher.callEvent(currentConversation, event);
  }

  /**
   * Handler function called when a conversation ends.
   */
  function onConversationComplete():Void
  {
    isInCutscene = false;

    if (currentConversation != null)
    {
      currentConversation.kill();
      remove(currentConversation);
      currentConversation = null;
    }

    if (startingSong && !isInCountdown)
    {
      startCountdown();
    }
  }

  /**
   * Starts playing the song after the countdown has completed.
   */
  function startSong():Void
  {
    dispatchEvent(new ScriptEvent(SONG_START));

    startingSong = false;

    if (!overrideMusic && !isGamePaused && currentChart != null)
    {
      currentChart.playInst(1.0, false);
    }

    if (FlxG.sound.music == null)
    {
      FlxG.log.error('PlayState failed to initialize instrumental!');
      return;
    }

    FlxG.sound.music.onComplete = endSong.bind(false);
    // A negative instrumental offset means the song skips the first few milliseconds of the track.
    // This just gets added into the startTimestamp behavior so we don't need to do anything extra.
    FlxG.sound.music.play(true, startTimestamp - Conductor.instance.instrumentalOffset);
    FlxG.sound.music.pitch = playbackRate;

    // Prevent the volume from being wrong.
    FlxG.sound.music.volume = 1.0;
    FlxG.sound.music.fadeTween?.cancel();

    trace('Playing vocals...');
    add(vocals);
    vocals.play();
    vocals.volume = 1.0;
    vocals.pitch = playbackRate;
    resyncVocals();

    #if discord_rpc
    // Updating Discord Rich Presence (with Time Left)
    DiscordClient.changePresence(detailsText, '${currentChart.songName} ($storyDifficultyText)', iconRPC, true, currentSongLengthMs);
    #end

    if (startTimestamp > 0)
    {
      // FlxG.sound.music.time = startTimestamp - Conductor.instance.instrumentalOffset;
      handleSkippedNotes();
    }
  }

  /**
   * Resyncronize the vocal tracks if they have become offset from the instrumental.
   */
  function resyncVocals():Void
  {
    if (vocals == null) return;

    // Skip this if the music is paused (GameOver, Pause menu, start-of-song offset, etc.)
    if (!FlxG.sound.music.playing) return;

    vocals.pause();

    FlxG.sound.music.play(FlxG.sound.music.time);

    vocals.time = FlxG.sound.music.time;
    vocals.play(false, FlxG.sound.music.time);
  }

  /**
   * Updates the position and contents of the score display.
   */
  function updateScoreText():Void
  {
    // TODO: Add functionality for modules to update the score text.
    if (isBotPlayMode)
    {
      scoreText.text = 'Bot Play Enabled';
    }
    else
    {
      scoreText.text = 'Score:' + songScore;
    }
  }

  /**
   * Updates the values of the health bar.
   */
  function updateHealthBar():Void
  {
    if (isBotPlayMode)
    {
      healthLerp = Constants.HEALTH_MAX;
    }
    else
    {
      healthLerp = FlxMath.lerp(healthLerp, health, 0.15);
    }
  }

  /**
   * Callback executed when one of the note keys is pressed.
   */
  function onKeyPress(event:PreciseInputEvent):Void
  {
    if (isGamePaused) return;

    // Do the minimal possible work here.
    inputPressQueue.push(event);
  }

  /**
   * Callback executed when one of the note keys is released.
   */
  function onKeyRelease(event:PreciseInputEvent):Void
  {
    if (isGamePaused) return;

    // Do the minimal possible work here.
    inputReleaseQueue.push(event);
  }

  /**
   * Handles opponent note hits and player note misses.
   */
  function processNotes(elapsed:Float):Void
  {
    if (playerStrumline?.notes?.members == null || opponentStrumline?.notes?.members == null) return;

    // Process notes on the opponent's side.
    for (note in opponentStrumline.notes.members)
    {
      if (note == null) continue;

      // TODO: Does this properly account for offsets?
      var hitWindowStart = note.strumTime - Constants.HIT_WINDOW_MS;
      var hitWindowCenter = note.strumTime;
      var hitWindowEnd = note.strumTime + Constants.HIT_WINDOW_MS;

      if (Conductor.instance.songPosition > hitWindowEnd)
      {
        if (note.hasMissed || note.hasBeenHit) continue;

        note.tooEarly = false;
        note.mayHit = false;
        note.hasMissed = true;

        if (note.holdNoteSprite != null)
        {
          note.holdNoteSprite.missedNote = true;
        }
      }
      else if (Conductor.instance.songPosition > hitWindowCenter)
      {
        if (note.hasBeenHit) continue;

        // Call an event to allow canceling the note hit.
        // NOTE: This is what handles the character animations!
        var event:NoteScriptEvent = new HitNoteScriptEvent(note, 0.0, 0, 'perfect', 0);
        dispatchEvent(event);

        // Calling event.cancelEvent() skips all the other logic! Neat!
        if (event.eventCanceled) continue;

        // Command the opponent to hit the note on time.
        // NOTE: This is what handles the strumline and cleaning up the note itself!
        opponentStrumline.hitNote(note);

        if (note.holdNoteSprite != null)
        {
          opponentStrumline.playNoteHoldCover(note.holdNoteSprite);
        }
      }
      else if (Conductor.instance.songPosition > hitWindowStart)
      {
        if (note.hasBeenHit || note.hasMissed) continue;

        note.tooEarly = false;
        note.mayHit = true;
        note.hasMissed = false;
        if (note.holdNoteSprite != null) note.holdNoteSprite.missedNote = false;
      }
      else
      {
        note.tooEarly = true;
        note.mayHit = false;
        note.hasMissed = false;
        if (note.holdNoteSprite != null) note.holdNoteSprite.missedNote = false;
      }
    }

    // Process hold notes on the opponent's side.
    for (holdNote in opponentStrumline.holdNotes.members)
    {
      if (holdNote == null || !holdNote.alive) continue;

      // While the hold note is being hit, and there is length on the hold note...
      if (holdNote.hitNote && !holdNote.missedNote && holdNote.sustainLength > 0)
      {
        // Make sure the opponent keeps singing while the note is held.
        if (currentStage != null && currentStage.getDad() != null && currentStage.getDad().isSinging())
        {
          currentStage.getDad().holdTimer = 0;
        }
      }

      if (holdNote.missedNote && !holdNote.handledMiss)
      {
        // When the opponent drops a hold note.
        holdNote.handledMiss = true;

        // We dropped a hold note.
        // Play miss animation, but don't penalize.
        currentStage.getOpponent().playSingAnimation(holdNote.noteData.getDirection(), true);
      }
    }

    // Process notes on the player's side.
    for (note in playerStrumline.notes.members)
    {
      if (note == null) continue;

      if (note.hasBeenHit)
      {
        note.tooEarly = false;
        note.mayHit = false;
        note.hasMissed = false;
        continue;
      }

      var hitWindowStart = note.strumTime - Constants.HIT_WINDOW_MS;
      var hitWindowCenter = note.strumTime;
      var hitWindowEnd = note.strumTime + Constants.HIT_WINDOW_MS;

      if (Conductor.instance.songPosition > hitWindowEnd)
      {
        if (note.hasMissed || note.hasBeenHit) continue;
        note.tooEarly = false;
        note.mayHit = false;
        note.hasMissed = true;
        if (note.holdNoteSprite != null)
        {
          note.holdNoteSprite.missedNote = true;
        }
      }
      else if (isBotPlayMode && Conductor.instance.songPosition > hitWindowCenter)
      {
        if (note.hasBeenHit) continue;

        // We call onHitNote to play the proper animations,
        // but not goodNoteHit! This means zero score and zero notes hit for the results screen!

        // Call an event to allow canceling the note hit.
        // NOTE: This is what handles the character animations!
        var event:NoteScriptEvent = new HitNoteScriptEvent(note, 0.0, 0, 'perfect', 0);
        dispatchEvent(event);

        // Calling event.cancelEvent() skips all the other logic! Neat!
        if (event.eventCanceled) continue;

        // Command the bot to hit the note on time.
        // NOTE: This is what handles the strumline and cleaning up the note itself!
        playerStrumline.hitNote(note);

        if (note.holdNoteSprite != null)
        {
          playerStrumline.playNoteHoldCover(note.holdNoteSprite);
        }
      }
      else if (Conductor.instance.songPosition > hitWindowStart)
      {
        note.tooEarly = false;
        note.mayHit = true;
        note.hasMissed = false;
        if (note.holdNoteSprite != null) note.holdNoteSprite.missedNote = false;
      }
      else
      {
        note.tooEarly = true;
        note.mayHit = false;
        note.hasMissed = false;
        if (note.holdNoteSprite != null) note.holdNoteSprite.missedNote = false;
      }

      // This becomes true when the note leaves the hit window.
      // It might still be on screen.
      if (note.hasMissed && !note.handledMiss)
      {
        // Call an event to allow canceling the note miss.
        // NOTE: This is what handles the character animations!
        var event:NoteScriptEvent = new NoteScriptEvent(NOTE_MISS, note, -Constants.HEALTH_MISS_PENALTY, 0, true);
        dispatchEvent(event);

        // Calling event.cancelEvent() skips all the other logic! Neat!
        if (event.eventCanceled) continue;

        // Judge the miss.
        // NOTE: This is what handles the scoring.
        trace('Missed note! ${note.noteData}');
        onNoteMiss(note, event.playSound, event.healthChange);

        note.handledMiss = true;
      }
    }

    // Process hold notes on the player's side.
    // This handles scoring so we don't need it on the opponent's side.
    for (holdNote in playerStrumline.holdNotes.members)
    {
      if (holdNote == null || !holdNote.alive) continue;

      // While the hold note is being hit, and there is length on the hold note...
      if (!isBotPlayMode && holdNote.hitNote && !holdNote.missedNote && holdNote.sustainLength > 0)
      {
        // Grant the player health.
        health += Constants.HEALTH_HOLD_BONUS_PER_SECOND * elapsed;
        songScore += Std.int(Constants.SCORE_HOLD_BONUS_PER_SECOND * elapsed);
      }

      if (holdNote.missedNote && !holdNote.handledMiss)
      {
        // The player dropped a hold note.
        holdNote.handledMiss = true;

        // Mute vocals and play miss animation, but don't penalize.
        vocals.playerVolume = 0;
        if (currentStage != null && currentStage.getBoyfriend() != null) currentStage.getBoyfriend().playSingAnimation(holdNote.noteData.getDirection(), true);
      }
    }
  }

  /**
   * Spitting out the input for ravy 🙇‍♂️!!
   */
  var inputSpitter:Array<ScoreInput> = [];

  function handleSkippedNotes():Void
  {
    for (note in playerStrumline.notes.members)
    {
      if (note == null || note.hasBeenHit) continue;
      var hitWindowEnd = note.strumTime + Constants.HIT_WINDOW_MS;

      if (Conductor.instance.songPosition > hitWindowEnd)
      {
        // We have passed this note.
        // Flag the note for deletion without actually penalizing the player.
        note.handledMiss = true;
      }
    }

    // Respawns notes that were b
    playerStrumline.handleSkippedNotes();
    opponentStrumline.handleSkippedNotes();
  }

  /**
   * PreciseInputEvents are put into a queue between update() calls,
   * and then processed here.
   */
  function processInputQueue():Void
  {
    if (inputPressQueue.length + inputReleaseQueue.length == 0) return;

    // Ignore inputs during cutscenes.
    if (isInCutscene || disableKeys)
    {
      inputPressQueue = [];
      inputReleaseQueue = [];
      return;
    }

    // Generate a list of notes within range.
    var notesInRange:Array<NoteSprite> = playerStrumline.getNotesMayHit();
    var holdNotesInRange:Array<SustainTrail> = playerStrumline.getHoldNotesHitOrMissed();

    // If there are notes in range, pressing a key will cause a ghost miss.

    var notesByDirection:Array<Array<NoteSprite>> = [[], [], [], []];

    for (note in notesInRange)
      notesByDirection[note.direction].push(note);

    while (inputPressQueue.length > 0)
    {
      var input:PreciseInputEvent = inputPressQueue.shift();

      playerStrumline.pressKey(input.noteDirection);

      var notesInDirection:Array<NoteSprite> = notesByDirection[input.noteDirection];

      if (!Constants.GHOST_TAPPING && notesInDirection.length == 0)
      {
        // Pressed a wrong key with no notes nearby.
        // Perform a ghost miss (anti-spam).
        ghostNoteMiss(input.noteDirection, notesInRange.length > 0);

        // Play the strumline animation.
        playerStrumline.playPress(input.noteDirection);
      }
      else if (Constants.GHOST_TAPPING && (holdNotesInRange.length + notesInRange.length > 0) && notesInDirection.length == 0)
      {
        // Pressed a wrong key with no notes nearby AND with notes in a different direction available.
        // Perform a ghost miss (anti-spam).
        ghostNoteMiss(input.noteDirection, notesInRange.length > 0);

        // Play the strumline animation.
        playerStrumline.playPress(input.noteDirection);
      }
      else if (notesInDirection.length > 0)
      {
        // Choose the first note, deprioritizing low priority notes.
        var targetNote:Null<NoteSprite> = notesInDirection.find((note) -> !note.lowPriority);
        if (targetNote == null) targetNote = notesInDirection[0];
        if (targetNote == null) continue;

        // Judge and hit the note.
        trace('Hit note! ${targetNote.noteData}');
        goodNoteHit(targetNote, input);

        notesInDirection.remove(targetNote);

        // Play the strumline animation.
        playerStrumline.playConfirm(input.noteDirection);
      }
      else
      {
        // Play the strumline animation.
        playerStrumline.playPress(input.noteDirection);
      }
    }

    while (inputReleaseQueue.length > 0)
    {
      var input:PreciseInputEvent = inputReleaseQueue.shift();

      // Play the strumline animation.
      playerStrumline.playStatic(input.noteDirection);

      playerStrumline.releaseKey(input.noteDirection);
    }
  }

  function goodNoteHit(note:NoteSprite, input:PreciseInputEvent):Void
  {
    // Calculate the input latency (do this as late as possible).
    // trace('Compare: ${PreciseInputManager.getCurrentTimestamp()} - ${input.timestamp}');
    var inputLatencyNs:Int64 = PreciseInputManager.getCurrentTimestamp() - input.timestamp;
    var inputLatencyMs:Float = inputLatencyNs.toFloat() / Constants.NS_PER_MS;
    // trace('Input: ${daNote.noteData.getDirectionName()} pressed ${inputLatencyMs}ms ago!');

    // Get the offset and compensate for input latency.
    // Round inward (trim remainder) for consistency.
    var noteDiff:Int = Std.int(Conductor.instance.songPosition - note.noteData.time - inputLatencyMs);

    var score = Scoring.scoreNote(noteDiff, PBOT1);
    var daRating = Scoring.judgeNote(noteDiff, PBOT1);

    var healthChange = 0.0;
    switch (daRating)
    {
      case 'sick':
        healthChange = Constants.HEALTH_SICK_BONUS;
      case 'good':
        healthChange = Constants.HEALTH_GOOD_BONUS;
      case 'bad':
        healthChange = Constants.HEALTH_BAD_BONUS;
      case 'shit':
        healthChange = Constants.HEALTH_SHIT_BONUS;
    }

    // Send the note hit event.
    var event:HitNoteScriptEvent = new HitNoteScriptEvent(note, healthChange, score, daRating, Highscore.tallies.combo + 1);
    dispatchEvent(event);

    // Calling event.cancelEvent() skips all the other logic! Neat!
    if (event.eventCanceled) return;

    // Display the combo meter and add the calculation to the score.
    popUpScore(note, event.score, event.judgement, event.healthChange);

    if (note.isHoldNote && note.holdNoteSprite != null)
    {
      playerStrumline.playNoteHoldCover(note.holdNoteSprite);
    }

    vocals.playerVolume = 1;
  }

  /**
   * Called when a note leaves the screen and is considered missed by the player.
   * @param note
   */
  function onNoteMiss(note:NoteSprite, playSound:Bool = false, healthChange:Float):Void
  {
    // If we are here, we already CALLED the onNoteMiss script hook!

    health += healthChange;
    songScore -= 10;

    if (!isPracticeMode)
    {
      // messy copy paste rn lol
      var pressArray:Array<Bool> = [
        controls.NOTE_LEFT_P,
        controls.NOTE_DOWN_P,
        controls.NOTE_UP_P,
        controls.NOTE_RIGHT_P
      ];

      var indices:Array<Int> = [];
      for (i in 0...pressArray.length)
      {
        if (pressArray[i]) indices.push(i);
      }
      if (indices.length > 0)
      {
        for (i in 0...indices.length)
        {
          inputSpitter.push(
            {
              t: Std.int(Conductor.instance.songPosition),
              d: indices[i],
              l: 20
            });
        }
      }
      else
      {
        inputSpitter.push(
          {
            t: Std.int(Conductor.instance.songPosition),
            d: -1,
            l: 20
          });
      }
    }
    vocals.playerVolume = 0;

    Highscore.tallies.missed++;

    if (Highscore.tallies.combo != 0)
    {
      // Break the combo.
      Highscore.tallies.combo = comboPopUps.displayCombo(0);
    }

    if (playSound)
    {
      vocals.playerVolume = 0;
      FunkinSound.playOnce(Paths.soundRandom('missnote', 1, 3), FlxG.random.float(0.5, 0.6));
    }
  }

  /**
   * Called when a player presses a key with no note present.
   * Scripts can modify the amount of health/score lost, whether player animations or sounds are used,
   * or even cancel the event entirely.
   *
   * @param direction
   * @param hasPossibleNotes
   */
  function ghostNoteMiss(direction:NoteDirection, hasPossibleNotes:Bool = true):Void
  {
    var event:GhostMissNoteScriptEvent = new GhostMissNoteScriptEvent(direction, // Direction missed in.
      hasPossibleNotes, // Whether there was a note you could have hit.
      - 1 * Constants.HEALTH_MISS_PENALTY, // How much health to add (negative).
      - 10 // Amount of score to add (negative).
    );
    dispatchEvent(event);

    // Calling event.cancelEvent() skips animations and penalties. Neat!
    if (event.eventCanceled) return;

    health += event.healthChange;
    songScore += event.scoreChange;

    if (!isPracticeMode)
    {
      var pressArray:Array<Bool> = [
        controls.NOTE_LEFT_P,
        controls.NOTE_DOWN_P,
        controls.NOTE_UP_P,
        controls.NOTE_RIGHT_P
      ];

      var indices:Array<Int> = [];
      for (i in 0...pressArray.length)
      {
        if (pressArray[i]) indices.push(i);
      }
      for (i in 0...indices.length)
      {
        inputSpitter.push(
          {
            t: Std.int(Conductor.instance.songPosition),
            d: indices[i],
            l: 20
          });
      }
    }

    if (event.playSound)
    {
      vocals.playerVolume = 0;
      FunkinSound.playOnce(Paths.soundRandom('missnote', 1, 3), FlxG.random.float(0.1, 0.2));
    }
  }

  /**
   * Debug keys. Disabled while in cutscenes.
   */
  function debugKeyShit():Void
  {
    #if !debug
    perfectMode = false;
    #else
    if (FlxG.keys.justPressed.H) camHUD.visible = !camHUD.visible;
    #end

    // Open the stage editor overlaying the current state.
    if (controls.DEBUG_STAGE)
    {
      // hack for HaxeUI generation, doesn't work unless persistentUpdate is false at state creation!!
      disableKeys = true;
      persistentUpdate = false;
      openSubState(new StageOffsetSubState());
    }

    // Redirect to the chart editor playing the current song.
    if (controls.DEBUG_CHART)
    {
      disableKeys = true;
      persistentUpdate = false;
      FlxG.switchState(() -> new ChartEditorState(
        {
          targetSongId: currentSong.id,
        }));
    }

    #if (debug || FORCE_DEBUG_VERSION)
    // 1: End the song immediately.
    if (FlxG.keys.justPressed.ONE) endSong(true);

    // 2: Gain 10% health.
    if (FlxG.keys.justPressed.TWO) health += 0.1 * Constants.HEALTH_MAX;

    // 3: Lose 5% health.
    if (FlxG.keys.justPressed.THREE) health -= 0.05 * Constants.HEALTH_MAX;
    #end

    // 9: Toggle the old icon.
    if (FlxG.keys.justPressed.NINE) iconP1.toggleOldIcon();

    #if (debug || FORCE_DEBUG_VERSION)
    // PAGEUP: Skip forward two sections.
    // SHIFT+PAGEUP: Skip forward twenty sections.
    if (FlxG.keys.justPressed.PAGEUP) changeSection(FlxG.keys.pressed.SHIFT ? 20 : 2);
    // PAGEDOWN: Skip backward two section. Doesn't replace notes.
    // SHIFT+PAGEDOWN: Skip backward twenty sections.
    if (FlxG.keys.justPressed.PAGEDOWN) changeSection(FlxG.keys.pressed.SHIFT ? -20 : -2);
    #end

    if (FlxG.keys.justPressed.B) trace(inputSpitter.join('\n'));
  }

  /**
   * Handles health, score, and rating popups when a note is hit.
   */
  function popUpScore(daNote:NoteSprite, score:Int, daRating:String, healthChange:Float):Void
  {
    vocals.playerVolume = 1;

    if (daRating == 'miss')
    {
      // If daRating is 'miss', that means we made a mistake and should not continue.
      trace('[WARNING] popUpScore judged a note as a miss!');
      // TODO: Remove this.
      comboPopUps.displayRating('miss');
      return;
    }

    var isComboBreak = false;
    switch (daRating)
    {
      case 'sick':
        Highscore.tallies.sick += 1;
        isComboBreak = Constants.JUDGEMENT_SICK_COMBO_BREAK;
      case 'good':
        Highscore.tallies.good += 1;
        isComboBreak = Constants.JUDGEMENT_GOOD_COMBO_BREAK;
      case 'bad':
        Highscore.tallies.bad += 1;
        isComboBreak = Constants.JUDGEMENT_BAD_COMBO_BREAK;
      case 'shit':
        Highscore.tallies.shit += 1;
        isComboBreak = Constants.JUDGEMENT_SHIT_COMBO_BREAK;
    }

    health += healthChange;

    if (isComboBreak)
    {
      // Break the combo, but don't increment tallies.misses.
      Highscore.tallies.combo = comboPopUps.displayCombo(0);
    }
    else
    {
      Highscore.tallies.combo++;
      Highscore.tallies.totalNotesHit++;
      if (Highscore.tallies.combo > Highscore.tallies.maxCombo) Highscore.tallies.maxCombo = Highscore.tallies.combo;
    }

    playerStrumline.hitNote(daNote, !isComboBreak);

    if (daRating == "sick")
    {
      playerStrumline.playNoteSplash(daNote.noteData.getDirection());
    }

    songScore += score;

    if (!isPracticeMode)
    {
      // TODO: Input splitter uses old input system, make it pull from the precise input queue directly.
      var pressArray:Array<Bool> = [
        controls.NOTE_LEFT_P,
        controls.NOTE_DOWN_P,
        controls.NOTE_UP_P,
        controls.NOTE_RIGHT_P
      ];

      var indices:Array<Int> = [];
      for (i in 0...pressArray.length)
      {
        if (pressArray[i]) indices.push(i);
      }
      if (indices.length > 0)
      {
        for (i in 0...indices.length)
        {
          inputSpitter.push(
            {
              t: Std.int(Conductor.instance.songPosition),
              d: indices[i],
              l: 20
            });
        }
      }
      else
      {
        inputSpitter.push(
          {
            t: Std.int(Conductor.instance.songPosition),
            d: -1,
            l: 20
          });
      }
    }
    comboPopUps.displayRating(daRating);
    if (Highscore.tallies.combo >= 10 || Highscore.tallies.combo == 0) comboPopUps.displayCombo(Highscore.tallies.combo);
  }

  /**
   * Handle keyboard inputs during cutscenes.
   * This includes advancing conversations and skipping videos.
   * @param elapsed Time elapsed since last game update.
   */
  function handleCutsceneKeys(elapsed:Float):Void
  {
    if (isGamePaused) return;

    if (currentConversation != null)
    {
      // Pause/unpause may conflict with advancing the conversation!
      if (controls.CUTSCENE_ADVANCE && !justUnpaused)
      {
        currentConversation.advanceConversation();
      }
      else if (controls.PAUSE && !justUnpaused)
      {
        currentConversation.pauseMusic();

        var pauseSubState:FlxSubState = new PauseSubState({mode: Conversation});

        persistentUpdate = false;
        FlxTransitionableState.skipNextTransIn = true;
        FlxTransitionableState.skipNextTransOut = true;
        pauseSubState.camera = camCutscene;
        openSubState(pauseSubState);
      }
    }
    else if (VideoCutscene.isPlaying())
    {
      // This is a video cutscene.
      if (controls.PAUSE && !justUnpaused)
      {
        VideoCutscene.pauseVideo();

        var pauseSubState:FlxSubState = new PauseSubState({mode: Cutscene});

        persistentUpdate = false;
        FlxTransitionableState.skipNextTransIn = true;
        FlxTransitionableState.skipNextTransOut = true;
        pauseSubState.camera = camCutscene;
        openSubState(pauseSubState);
      }
    }
  }

  /**
   * Handle logic for actually skipping a video cutscene after it has been held.
   */
  function skipVideoCutscene():Void
  {
    VideoCutscene.finishVideo();
  }

  /**
   * End the song. Handle saving high scores and transitioning to the results screen.
   *
   * Broadcasts an `onSongEnd` event, which can be cancelled to prevent the song from ending (for a cutscene or something).
   * Remember to call `endSong` again when the song should actually end!
   * @param rightGoddamnNow If true, don't play the fancy animation where you zoom onto Girlfriend. Used after a cutscene.
   */
  public function endSong(rightGoddamnNow:Bool = false):Void
  {
    FlxG.sound.music.volume = 0;
    vocals.volume = 0;
    mayPauseGame = false;

    // Check if any events want to prevent the song from ending.
    var event = new ScriptEvent(SONG_END, true);
    dispatchEvent(event);
    if (event.eventCanceled) return;

    #if sys
    // spitter for ravy, teehee!!
    var writer = new json2object.JsonWriter<Array<ScoreInput>>();
    var output = writer.write(inputSpitter, '  ');
    sys.io.File.saveContent("./scores.json", output);
    #end

    deathCounter = 0;

    if (currentSong != null && currentSong.validScore)
    {
      // crackhead double thingie, sets whether was new highscore, AND saves the song!
      var data =
        {
          score: songScore,
          tallies:
            {
              sick: Highscore.tallies.sick,
              good: Highscore.tallies.good,
              bad: Highscore.tallies.bad,
              shit: Highscore.tallies.shit,
              missed: Highscore.tallies.missed,
              combo: Highscore.tallies.combo,
              maxCombo: Highscore.tallies.maxCombo,
              totalNotesHit: Highscore.tallies.totalNotesHit,
              totalNotes: Highscore.tallies.totalNotes,
            },
          accuracy: Highscore.tallies.totalNotesHit / Highscore.tallies.totalNotes,
        };

      // adds current song data into the tallies for the level (story levels)
      Highscore.talliesLevel = Highscore.combineTallies(Highscore.tallies, Highscore.talliesLevel);

      if (Save.instance.isSongHighScore(currentSong.id, currentDifficulty, data))
      {
        Save.instance.setSongScore(currentSong.id, currentDifficulty, data);
        #if newgrounds
        NGio.postScore(score, currentSong.id);
        #end
      }
    }

    if (PlayStatePlaylist.isStoryMode)
    {
      PlayStatePlaylist.campaignScore += songScore;

      // Pop the next song ID from the list.
      // Returns null if the list is empty.
      var targetSongId:String = PlayStatePlaylist.playlistSongIds.shift();

      if (targetSongId == null)
      {
        FunkinSound.playMusic('freakyMenu',
          {
<<<<<<< HEAD
            startingVolume: 0.0,
=======
>>>>>>> 31827f30
            overrideExisting: true,
            restartTrack: false
          });

        // transIn = FlxTransitionableState.defaultTransIn;
        // transOut = FlxTransitionableState.defaultTransOut;

        // TODO: Rework week unlock logic.
        // StoryMenuState.weekUnlocked[Std.int(Math.min(storyWeek + 1, StoryMenuState.weekUnlocked.length - 1))] = true;

        if (currentSong.validScore)
        {
          NGio.unlockMedal(60961);

          var data =
            {
              score: PlayStatePlaylist.campaignScore,
              tallies:
                {
                  // TODO: Sum up the values for the whole level!
                  sick: 0,
                  good: 0,
                  bad: 0,
                  shit: 0,
                  missed: 0,
                  combo: 0,
                  maxCombo: 0,
                  totalNotesHit: 0,
                  totalNotes: 0,
                },
              accuracy: Highscore.tallies.totalNotesHit / Highscore.tallies.totalNotes,
            };

          if (Save.instance.isLevelHighScore(PlayStatePlaylist.campaignId, PlayStatePlaylist.campaignDifficulty, data))
          {
            Save.instance.setLevelScore(PlayStatePlaylist.campaignId, PlayStatePlaylist.campaignDifficulty, data);
            #if newgrounds
            NGio.postScore(score, 'Level ${PlayStatePlaylist.campaignId}');
            #end
          }
        }

        if (isSubState)
        {
          this.close();
        }
        else
        {
          if (rightGoddamnNow)
          {
            moveToResultsScreen();
          }
          else
          {
            zoomIntoResultsScreen();
          }
        }
      }
      else
      {
        var difficulty:String = '';

        trace('Loading next song ($targetSongId : $difficulty)');

        FlxTransitionableState.skipNextTransIn = true;
        FlxTransitionableState.skipNextTransOut = true;

        FlxG.sound.music.stop();
        vocals.stop();

        // TODO: Softcode this cutscene.
        if (currentSong.id == 'eggnog')
        {
          var blackBG:FunkinSprite = new FunkinSprite(-FlxG.width * FlxG.camera.zoom, -FlxG.height * FlxG.camera.zoom);
          blackBG.makeSolidColor(FlxG.width * 3, FlxG.height * 3, FlxColor.BLACK);
          blackBG.scrollFactor.set();
          add(blackBG);
          camHUD.visible = false;
          isInCutscene = true;

          FunkinSound.playOnce(Paths.sound('Lights_Shut_off'), function() {
            // no camFollow so it centers on horror tree
            var targetSong:Song = SongRegistry.instance.fetchEntry(targetSongId);
            LoadingState.loadPlayState(
              {
                targetSong: targetSong,
                targetDifficulty: PlayStatePlaylist.campaignDifficulty,
                targetVariation: currentVariation,
                cameraFollowPoint: cameraFollowPoint.getPosition(),
              });
          });
        }
        else
        {
          var targetSong:Song = SongRegistry.instance.fetchEntry(targetSongId);
          LoadingState.loadPlayState(
            {
              targetSong: targetSong,
              targetDifficulty: PlayStatePlaylist.campaignDifficulty,
              targetVariation: currentVariation,
              cameraFollowPoint: cameraFollowPoint.getPosition(),
            });
        }
      }
    }
    else
    {
      if (isSubState)
      {
        this.close();
      }
      else
      {
        if (rightGoddamnNow)
        {
          moveToResultsScreen();
        }
        else
        {
          zoomIntoResultsScreen();
        }
      }
    }
  }

  public override function close():Void
  {
    criticalFailure = true; // Stop game updates.
    performCleanup();
    super.close();
  }

  /**
   * Perform necessary cleanup before leaving the PlayState.
   */
  function performCleanup():Void
  {
    // If the camera is being tweened, stop it.
    cancelAllCameraTweens();

    // Dispatch the destroy event.
    dispatchEvent(new ScriptEvent(DESTROY, false));

    if (currentConversation != null)
    {
      remove(currentConversation);
      currentConversation.kill();
    }

    if (currentChart != null)
    {
      // TODO: Uncache the song.
    }

    if (overrideMusic)
    {
      // Stop the music. Do NOT destroy it, something still references it!
      if (FlxG.sound.music != null)
      {
        FlxG.sound.music.pause();
      }
      if (vocals != null)
      {
        vocals.pause();
        remove(vocals);
      }
    }
    else
    {
      // Stop and destroy the music.
      if (FlxG.sound.music != null)
      {
        FlxG.sound.music.pause();
      }
      if (vocals != null)
      {
        vocals.destroy();
        remove(vocals);
      }
    }

    // Remove reference to stage and remove sprites from it to save memory.
    if (currentStage != null)
    {
      remove(currentStage);
      currentStage.kill();
      currentStage = null;
    }

    GameOverSubState.reset();
    PauseSubState.reset();

    // Clear the static reference to this state.
    instance = null;
  }

  /**
   * Play the camera zoom animation and then move to the results screen once it's done.
   */
  function zoomIntoResultsScreen():Void
  {
    trace('WENT TO RESULTS SCREEN!');

    // Stop camera zooming on beat.
    cameraZoomRate = 0;

    // Cancel camera tweening if it's active.
    cancelAllCameraTweens();

    // If the opponent is GF, zoom in on the opponent.
    // Else, if there is no GF, zoom in on BF.
    // Else, zoom in on GF.
    var targetDad:Bool = currentStage.getDad() != null && currentStage.getDad().characterId == 'gf';
    var targetBF:Bool = currentStage.getGirlfriend() == null && !targetDad;

    if (targetBF)
    {
      FlxG.camera.follow(currentStage.getBoyfriend(), null, 0.05);
      FlxG.camera.targetOffset.y -= 350;
      FlxG.camera.targetOffset.x += 20;
    }
    else if (targetDad)
    {
      FlxG.camera.follow(currentStage.getDad(), null, 0.05);
      FlxG.camera.targetOffset.y -= 350;
      FlxG.camera.targetOffset.x += 20;
    }
    else
    {
      FlxG.camera.follow(currentStage.getGirlfriend(), null, 0.05);
      FlxG.camera.targetOffset.y -= 350;
      FlxG.camera.targetOffset.x += 20;
    }

    FlxTween.tween(camHUD, {alpha: 0}, 0.6);

    // Zoom in on Girlfriend (or BF if no GF)
    new FlxTimer().start(0.8, function(_) {
      if (targetBF)
      {
        currentStage.getBoyfriend().animation.play('hey');
      }
      else if (targetDad)
      {
        currentStage.getDad().animation.play('cheer');
      }
      else
      {
        currentStage.getGirlfriend().animation.play('cheer');
      }

      // Zoom over to the Results screen.
      FlxTween.tween(FlxG.camera, {zoom: 1200}, 1.1,
        {
          ease: FlxEase.expoIn,
          onComplete: function(_) {
            moveToResultsScreen();
          }
        });
    });
  }

  /**
   * Move to the results screen right goddamn now.
   */
  function moveToResultsScreen():Void
  {
    persistentUpdate = false;
    vocals.stop();
    camHUD.alpha = 1;

    var talliesToUse:Tallies = PlayStatePlaylist.isStoryMode ? Highscore.talliesLevel : Highscore.tallies;

    var res:ResultState = new ResultState(
      {
        storyMode: PlayStatePlaylist.isStoryMode,
        title: PlayStatePlaylist.isStoryMode ? ('${PlayStatePlaylist.campaignTitle}') : ('${currentChart.songName} by ${currentChart.songArtist}'),
        tallies: talliesToUse,
      });
    res.camera = camHUD;
    openSubState(res);
  }

  /**
   * Pauses music and vocals easily.
   */
  public function pauseMusic():Void
  {
    FlxG.sound.music.pause();
    vocals.pause();
  }

  /**
   * Resets the camera's zoom level and focus point.
   */
  public function resetCamera(?resetZoom:Bool = true, ?cancelTweens:Bool = true):Void
  {
<<<<<<< HEAD
    // Apply camera zoom level from stage data.
    defaultCameraZoom = currentStage?.camZoom ?? 1.0;

    FlxG.camera.follow(cameraFollowPoint, LOCKON, Constants.DEFAULT_CAMERA_FOLLOW_RATE);
=======
    // Cancel camera tweens if any are active.
    if (cancelTweens)
    {
      cancelAllCameraTweens();
    }

    FlxG.camera.follow(cameraFollowPoint, LOCKON, 0.04);
>>>>>>> 31827f30
    FlxG.camera.targetOffset.set();

    if (resetZoom)
    {
      resetCameraZoom();
    }

    // Snap the camera to the follow point immediately.
    FlxG.camera.focusOn(cameraFollowPoint.getPosition());
  }

  /**
   * Disables camera following and tweens the camera to the follow point manually.
   */
  public function tweenCameraToFollowPoint(?duration:Float, ?ease:Null<Float->Float>):Void
  {
    // Cancel the current tween if it's active.
    cancelCameraFollowTween();

    if (duration == 0)
    {
      // Instant movement. Just reset the camera to force it to the follow point.
      resetCamera(false, false);
    }
    else
    {
      // Disable camera following for the duration of the tween.
      FlxG.camera.target = null;

      // Follow tween! Caching it so we can cancel/pause it later if needed.
      var followPos:FlxPoint = cameraFollowPoint.getPosition() - FlxPoint.weak(FlxG.camera.width * 0.5, FlxG.camera.height * 0.5);
      cameraFollowTween = FlxTween.tween(FlxG.camera.scroll, {x: followPos.x, y: followPos.y}, duration,
        {
          ease: ease,
          onComplete: function(_) {
            resetCamera(false, false); // Re-enable camera following when the tween is complete.
          }
        });
    }
  }

  public function cancelCameraFollowTween()
  {
    if (cameraFollowTween != null)
    {
      cameraFollowTween.cancel();
    }
  }

  /**
   * Tweens the camera zoom to the desired amount.
   */
  public function tweenCameraZoom(?zoom:Float, ?duration:Float, ?directMode:Bool, ?ease:Null<Float->Float>):Void
  {
    // Cancel the current tween if it's active.
    cancelCameraZoomTween();

    var targetZoom = zoom * FlxCamera.defaultZoom;

    if (directMode) // Direct mode: Tween defaultCameraZoom for basic "smooth" zooms.
    {
      if (duration == 0)
      {
        // Instant zoom. No tween needed.
        defaultCameraZoom = targetZoom;
      }
      else
      {
        // Zoom tween! Caching it so we can cancel/pause it later if needed.
        cameraZoomTween = FlxTween.tween(this, {defaultCameraZoom: targetZoom}, duration, {ease: ease});
      }
    }
    else // Additive mode: Tween additiveCameraZoom for ease-based zooms.
    {
      if (duration == 0)
      {
        // Instant zoom. No tween needed.
        additiveCameraZoom = targetZoom;
      }
      else
      {
        // Zoom tween! Caching it so we can cancel/pause it later if needed.
        cameraZoomTween = FlxTween.tween(this, {additiveCameraZoom: targetZoom}, duration, {ease: ease});
      }
    }
  }

  public function cancelCameraZoomTween()
  {
    if (cameraZoomTween != null)
    {
      cameraZoomTween.cancel();
    }
  }

  /**
   * Cancel all active camera tweens simultaneously.
   */
  public function cancelAllCameraTweens()
  {
    cancelCameraFollowTween();
    cancelCameraZoomTween();
  }

  #if (debug || FORCE_DEBUG_VERSION)
  /**
   * Jumps forward or backward a number of sections in the song.
   * Accounts for BPM changes, does not prevent death from skipped notes.
   * @param sections The number of sections to jump, negative to go backwards.
   */
  function changeSection(sections:Int):Void
  {
    // FlxG.sound.music.pause();

    var targetTimeSteps:Float = Conductor.instance.currentStepTime + (Conductor.instance.stepsPerMeasure * sections);
    var targetTimeMs:Float = Conductor.instance.getStepTimeInMs(targetTimeSteps);

    // Don't go back in time to before the song started.
    targetTimeMs = Math.max(0, targetTimeMs);

    FlxG.sound.music.time = targetTimeMs;

    handleSkippedNotes();
    SongEventRegistry.handleSkippedEvents(songEvents, Conductor.instance.songPosition);
    // regenNoteData(FlxG.sound.music.time);

    Conductor.instance.update(FlxG.sound.music.time);

    resyncVocals();
  }
  #end
}<|MERGE_RESOLUTION|>--- conflicted
+++ resolved
@@ -1562,16 +1562,12 @@
   {
     if (PlayState.instance.isMinimalMode) return;
     // Apply camera zoom level from stage data.
-<<<<<<< HEAD
     defaultCameraZoom = currentStage?.camZoom ?? 1.0;
-=======
-    defaultCameraZoom = currentStage.camZoom;
     currentCameraZoom = defaultCameraZoom;
     FlxG.camera.zoom = currentCameraZoom;
 
     // Reset additive zoom.
     additiveCameraZoom = 0;
->>>>>>> 31827f30
   }
 
   /**
@@ -2791,10 +2787,6 @@
       {
         FunkinSound.playMusic('freakyMenu',
           {
-<<<<<<< HEAD
-            startingVolume: 0.0,
-=======
->>>>>>> 31827f30
             overrideExisting: true,
             restartTrack: false
           });
@@ -3092,12 +3084,6 @@
    */
   public function resetCamera(?resetZoom:Bool = true, ?cancelTweens:Bool = true):Void
   {
-<<<<<<< HEAD
-    // Apply camera zoom level from stage data.
-    defaultCameraZoom = currentStage?.camZoom ?? 1.0;
-
-    FlxG.camera.follow(cameraFollowPoint, LOCKON, Constants.DEFAULT_CAMERA_FOLLOW_RATE);
-=======
     // Cancel camera tweens if any are active.
     if (cancelTweens)
     {
@@ -3105,7 +3091,6 @@
     }
 
     FlxG.camera.follow(cameraFollowPoint, LOCKON, 0.04);
->>>>>>> 31827f30
     FlxG.camera.targetOffset.set();
 
     if (resetZoom)

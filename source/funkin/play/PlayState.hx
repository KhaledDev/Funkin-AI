package funkin.play;

import flixel.addons.display.FlxPieDial;
import flixel.addons.transition.FlxTransitionableState;
import flixel.addons.transition.Transition;
import flixel.FlxCamera;
import flixel.FlxObject;
import flixel.FlxState;
import flixel.FlxSubState;
import flixel.math.FlxMath;
import flixel.math.FlxPoint;
import flixel.math.FlxRect;
import flixel.text.FlxText;
import flixel.tweens.FlxEase;
import flixel.tweens.FlxTween;
import flixel.ui.FlxBar;
import flixel.util.FlxColor;
import flixel.util.FlxTimer;
import flixel.util.FlxStringUtil;
import funkin.api.newgrounds.NGio;
import funkin.audio.FunkinSound;
import funkin.audio.VoicesGroup;
import funkin.data.dialogue.conversation.ConversationRegistry;
import funkin.data.event.SongEventRegistry;
import funkin.data.notestyle.NoteStyleData;
import funkin.data.notestyle.NoteStyleRegistry;
import funkin.data.song.SongData.SongCharacterData;
import funkin.data.song.SongData.SongEventData;
import funkin.data.song.SongData.SongNoteData;
import funkin.data.song.SongRegistry;
import funkin.data.stage.StageRegistry;
import funkin.graphics.FunkinCamera;
import funkin.graphics.FunkinSprite;
import funkin.Highscore.Tallies;
import funkin.input.PreciseInputManager;
import funkin.modding.events.ScriptEvent;
import funkin.modding.events.ScriptEventDispatcher;
import funkin.play.character.BaseCharacter;
import funkin.play.character.CharacterData.CharacterDataParser;
import funkin.play.components.ComboMilestone;
import funkin.play.components.HealthIcon;
import funkin.play.components.PopUpStuff;
import funkin.play.cutscene.dialogue.Conversation;
import funkin.play.cutscene.VanillaCutscenes;
import funkin.play.cutscene.VideoCutscene;
import funkin.play.notes.NoteDirection;
import funkin.play.notes.NoteSplash;
import funkin.play.notes.NoteSprite;
import funkin.play.notes.notestyle.NoteStyle;
import funkin.play.notes.Strumline;
import funkin.play.notes.SustainTrail;
import funkin.play.notes.notekind.NoteKindManager;
import funkin.play.scoring.Scoring;
import funkin.play.song.Song;
import funkin.play.stage.Stage;
import funkin.save.Save;
import funkin.ui.debug.charting.ChartEditorState;
import funkin.ui.debug.stage.StageOffsetSubState;
import funkin.ui.mainmenu.MainMenuState;
import funkin.ui.MusicBeatSubState;
import funkin.ui.options.PreferencesMenu;
import funkin.ui.story.StoryMenuState;
import funkin.ui.transition.LoadingState;
import funkin.util.SerializerUtil;
import haxe.Int64;
import lime.ui.Haptic;
import openfl.display.BitmapData;
import openfl.geom.Rectangle;
import openfl.Lib;
#if FEATURE_DISCORD_RPC
import Discord.DiscordClient;
#end

/**
 * Parameters used to initialize the PlayState.
 */
typedef PlayStateParams =
{
  /**
   * The song to play.
   */
  targetSong:Song,

  /**
   * The difficulty to play the song on.
   * @default `Constants.DEFAULT_DIFFICULTY`
   */
  ?targetDifficulty:String,
  /**
   * The variation to play on.
   * @default `Constants.DEFAULT_VARIATION`
   */
  ?targetVariation:String,
  /**
   * The instrumental to play with.
   * Significant if the `targetSong` supports alternate instrumentals.
   * @default `null`
   */
  ?targetInstrumental:String,
  /**
   * Whether the song should start in Practice Mode.
   * @default `false`
   */
  ?practiceMode:Bool,
  /**
   * Whether the song should start in Bot Play Mode.
   * @default `false`
   */
  ?botPlayMode:Bool,
  /**
   * Whether the song should be in minimal mode.
   * @default `false`
   */
  ?minimalMode:Bool,
  /**
   * If specified, the game will jump to the specified timestamp after the countdown ends.
   * @default `0.0`
   */
  ?startTimestamp:Float,
  /**
   * If specified, the game will play the song with the given speed.
   * @default `1.0` for 100% speed.
   */
  ?playbackRate:Float,
  /**
   * If specified, the game will not load the instrumental or vocal tracks,
   * and must be loaded externally.
   */
  ?overrideMusic:Bool,
  /**
   * The initial camera follow point.
   * Used to persist the position of the `cameraFollowPosition` between levels.
   */
  ?cameraFollowPoint:FlxPoint,
}

/**
 * The gameplay state, where all the rhythm gaming happens.
 * SubState so it can be loaded as a child of the chart editor.
 */
class PlayState extends MusicBeatSubState
{
  /**
   * STATIC VARIABLES
   * Static variables should be used for information that must be persisted between states or between resets,
   * such as the active song or song playlist.
   */
  /**
   * The currently active PlayState.
   * There should be only one PlayState in existance at a time, we can use a singleton.
   */
  public static var instance:PlayState = null;

  /**
   * This sucks. We need this because FlxG.resetState(); assumes the constructor has no arguments.
   * @see https://github.com/HaxeFlixel/flixel/issues/2541
   */
  static var lastParams:PlayStateParams = null;

  /**
   * PUBLIC INSTANCE VARIABLES
   * Public instance variables should be used for information that must be reset or dereferenced
   * every time the state is changed, but may need to be accessed externally.
   */
  /**
   * The currently selected stage.
   */
  public var currentSong:Song = null;

  /**
   * The currently selected difficulty.
   */
  public var currentDifficulty:String = Constants.DEFAULT_DIFFICULTY;

  /**
   * The currently selected variation.
   */
  public var currentVariation:String = Constants.DEFAULT_VARIATION;

  /**
   * The currently selected instrumental ID.
   * @default `''`
   */
  public var currentInstrumental:String = '';

  /**
   * The currently active Stage. This is the object containing all the props.
   */
  public var currentStage:Stage = null;

  /**
   * Gets set to true when the PlayState needs to reset (player opted to restart or died).
   * Gets disabled once resetting happens.
   */
  public var needsReset:Bool = false;

  /**
   * The current 'Blueball Counter' to display in the pause menu.
   * Resets when you beat a song or go back to the main menu.
   */
  public var deathCounter:Int = 0;

  /**
   * The player's current health.
   */
  public var health:Float = Constants.HEALTH_STARTING;

  /**
   * The player's current score.
   * TODO: Move this to its own class.
   */
  public var songScore:Int = 0;

  /**
   * Start at this point in the song once the countdown is done.
   * For example, if `startTimestamp` is `30000`, the song will start at the 30 second mark.
   * Used for chart playtesting or practice.
   */
  public var startTimestamp:Float = 0.0;

  /**
   * Play back the song at this speed.
   * @default `1.0` for normal speed.
   */
  public var playbackRate:Float = 1.0;

  /**
   * An empty FlxObject contained in the scene.
   * The current gameplay camera will always follow this object. Tween its position to move the camera smoothly.
   *
   * It needs to be an object in the scene for the camera to be configured to follow it.
   * We optionally make this a sprite so we can draw a debug graphic with it.
   */
  public var cameraFollowPoint:FlxObject;

  /**
   * An FlxTween that tweens the camera to the follow point.
   * Only used when tweening the camera manually, rather than tweening via follow.
   */
  public var cameraFollowTween:FlxTween;

  /**
   * An FlxTween that zooms the camera to the desired amount.
   */
  public var cameraZoomTween:FlxTween;

  /**
   * An FlxTween that changes the additive speed to the desired amount.
   */
  public var scrollSpeedTweens:Array<FlxTween> = [];

  /**
   * The camera follow point from the last stage.
   * Used to persist the position of the `cameraFollowPosition` between levels.
   */
  public var previousCameraFollowPoint:FlxPoint = null;

  /**
   * The current camera zoom level without any modifiers applied.
   */
  public var currentCameraZoom:Float = FlxCamera.defaultZoom;

  /**
   * Multiplier for currentCameraZoom for camera bops.
   * Lerped back to 1.0x every frame.
   */
  public var cameraBopMultiplier:Float = 1.0;

  /**
   * Default camera zoom for the current stage.
   * If we aren't in a stage, just use the default zoom (1.05x).
   */
  public var stageZoom(get, never):Float;

  function get_stageZoom():Float
  {
    if (currentStage != null) return currentStage.camZoom;
    else
      return FlxCamera.defaultZoom * 1.05;
  }

  /**
   * The current HUD camera zoom level.
   *
   * The camera zoom is increased every beat, and lerped back to this value every frame, creating a smooth 'zoom-in' effect.
   */
  public var defaultHUDCameraZoom:Float = FlxCamera.defaultZoom * 1.0;

  /**
   * Camera bop intensity multiplier.
   * Applied to cameraBopMultiplier on camera bops (usually every beat).
   * @default `101.5%`
   */
  public var cameraBopIntensity:Float = Constants.DEFAULT_BOP_INTENSITY;

  /**
   * Intensity of the HUD camera zoom.
   * Need to make this a multiplier later. Just shoving in 0.015 for now so it doesn't break.
   * @default `3.0%`
   */
  public var hudCameraZoomIntensity:Float = 0.015 * 2.0;

  /**
   * How many beats (quarter notes) between camera zooms.
   * @default One camera zoom per measure (four beats).
   */
  public var cameraZoomRate:Int = Constants.DEFAULT_ZOOM_RATE;

  /**
   * Whether the game is currently in the countdown before the song resumes.
   */
  public var isInCountdown:Bool = false;

  /**
   * Whether the game is currently in Practice Mode.
   * If true, player will not lose gain or lose score from notes.
   */
  public var isPracticeMode:Bool = false;

  /**
   * Whether the game is currently in Bot Play Mode.
   * If true, player will not lose gain or lose score from notes.
   */
  public var isBotPlayMode:Bool = false;

  /**
   * Whether the player has dropped below zero health,
   * and we are just waiting for an animation to play out before transitioning.
   */
  public var isPlayerDying:Bool = false;

  /**
   * In Minimal Mode, the stage and characters are not loaded and a standard background is used.
   */
  public var isMinimalMode:Bool = false;

  /**
   * Whether the game is currently in an animated cutscene, and gameplay should be stopped.
   */
  public var isInCutscene:Bool = false;

  /**
   * Whether the inputs should be disabled for whatever reason... used for the stage edit lol!
   */
  public var disableKeys:Bool = false;

  public var isSubState(get, never):Bool;

  function get_isSubState():Bool
  {
    return this._parentState != null;
  }

  public var isChartingMode(get, never):Bool;

  function get_isChartingMode():Bool
  {
    return this._parentState != null && Std.isOfType(this._parentState, ChartEditorState);
  }

  /**
   * The current dialogue.
   */
  public var currentConversation:Conversation;

  /**
   * Key press inputs which have been received but not yet processed.
   * These are encoded with an OS timestamp, so they
  **/
  var inputPressQueue:Array<PreciseInputEvent> = [];

  /**
   * Key release inputs which have been received but not yet processed.
   * These are encoded with an OS timestamp, so they
  **/
  var inputReleaseQueue:Array<PreciseInputEvent> = [];

  /**
   * If we just unpaused the game, we shouldn't be able to pause again for one frame.
   */
  var justUnpaused:Bool = false;

  /**
   * PRIVATE INSTANCE VARIABLES
   * Private instance variables should be used for information that must be reset or dereferenced
   * every time the state is reset, but should not be accessed externally.
   */
  /**
   * The Array containing the upcoming song events.
   * The `update()` function regularly shifts these out to trigger events.
   */
  var songEvents:Array<SongEventData>;

  /**
   * If true, the player is allowed to pause the game.
   * Disabled during the ending of a song.
   */
  var mayPauseGame:Bool = true;

  /**
   * The displayed value of the player's health.
   * Used to provide smooth animations based on linear interpolation of the player's health.
   */
  var healthLerp:Float = Constants.HEALTH_STARTING;

  /**
   * How long the user has held the "Skip Video Cutscene" button for.
   */
  var skipHeldTimer:Float = 0;

  /**
   * Whether the PlayState was started with instrumentals and vocals already provided.
   * Used by the chart editor to prevent replacing the music.
   */
  var overrideMusic:Bool = false;

  /**
   * Forcibly disables all update logic while the game moves back to the Menu state.
   * This is used only when a critical error occurs and the game absolutely cannot continue.
   */
  var criticalFailure:Bool = false;

  /**
   * False as long as the countdown has not finished yet.
   */
  var startingSong:Bool = false;

  /**
   * Track if we currently have the music paused for a Pause substate, so we can unpause it when we return.
   */
  var musicPausedBySubState:Bool = false;

  /**
   * Track any camera tweens we've paused for a Pause substate, so we can unpause them when we return.
   */
  var cameraTweensPausedBySubState:List<FlxTween> = new List<FlxTween>();

  /**
   * False until `create()` has completed.
   */
  var initialized:Bool = false;

  /**
   * A group of audio tracks, used to play the song's vocals.
   */
  public var vocals:VoicesGroup;

  #if FEATURE_DISCORD_RPC
  // Discord RPC variables
  var storyDifficultyText:String = '';
  var iconRPC:String = '';
  var detailsText:String = '';
  var detailsPausedText:String = '';
  #end

  /**
   * RENDER OBJECTS
   */
  /**
   * The FlxText which displays the current score.
   */
  var scoreText:FlxText;

  /**
   * The bar which displays the player's health.
   * Dynamically updated based on the value of `healthLerp` (which is based on `health`).
   */
  public var healthBar:FlxBar;

  /**
   * The background image used for the health bar.
   * Emma says the image is slightly skewed so I'm leaving it as an image instead of a `createGraphic`.
   */
  public var healthBarBG:FunkinSprite;

  /**
   * The health icon representing the player.
   */
  public var iconP1:HealthIcon;

  /**
   * The health icon representing the opponent.
   */
  public var iconP2:HealthIcon;

  /**
   * The sprite group containing active player's strumline notes.
   */
  public var playerStrumline:Strumline;

  /**
   * The sprite group containing opponent's strumline notes.
   */
  public var opponentStrumline:Strumline;

  /**
   * The camera which contains, and controls visibility of, the user interface elements.
   */
  public var camHUD:FlxCamera;

  /**
   * The camera which contains, and controls visibility of, the stage and characters.
   */
  public var camGame:FlxCamera;

  /**
   * Simple helper debug variable, to be able to move the camera around for debug purposes
   * without worrying about the camera tweening back to the follow point.
   */
  public var debugUnbindCameraZoom:Bool = false;

  /**
   * The camera which contains, and controls visibility of, a video cutscene, dialogue, pause menu and sticker transition.
   */
  public var camCutscene:FlxCamera;

  /**
   * The combo popups. Includes the real-time combo counter and the rating.
   */
  public var comboPopUps:PopUpStuff;

  /**
   * PROPERTIES
   */
  /**
   * If a substate is rendering over the PlayState, it is paused and normal update logic is skipped.
   * Examples include:
   * - The Pause screen is open.
   * - The Game Over screen is open.
   * - The Chart Editor screen is open.
   */
  var isGamePaused(get, never):Bool;

  function get_isGamePaused():Bool
  {
    // Note: If there is a substate which requires the game to act unpaused,
    //       this should be changed to include something like `&& Std.isOfType()`
    return this.subState != null;
  }

  var isExitingViaPauseMenu(get, never):Bool;

  function get_isExitingViaPauseMenu():Bool
  {
    if (this.subState == null) return false;
    if (!Std.isOfType(this.subState, PauseSubState)) return false;

    var pauseSubState:PauseSubState = cast this.subState;
    return !pauseSubState.allowInput;
  }

  /**
   * Data for the current difficulty for the current song.
   * Includes chart data, scroll speed, and other information.
   */
  public var currentChart(get, never):SongDifficulty;

  function get_currentChart():SongDifficulty
  {
    if (currentSong == null || currentDifficulty == null) return null;
    return currentSong.getDifficulty(currentDifficulty, currentVariation);
  }

  /**
   * The internal ID of the currently active Stage.
   * Used to retrieve the data required to build the `currentStage`.
   */
  public var currentStageId(get, never):String;

  function get_currentStageId():String
  {
    if (currentChart == null || currentChart.stage == null || currentChart.stage == '') return Constants.DEFAULT_STAGE;
    return currentChart.stage;
  }

  /**
   * The length of the current song, in milliseconds.
   */
  var currentSongLengthMs(get, never):Float;

  function get_currentSongLengthMs():Float
  {
    return FlxG?.sound?.music?.length;
  }

  // TODO: Refactor or document
  var generatedMusic:Bool = false;

  var skipEndingTransition:Bool = false;

  static final BACKGROUND_COLOR:FlxColor = FlxColor.BLACK;

  /**
   * Instantiate a new PlayState.
   * @param params The parameters used to initialize the PlayState.
   *   Includes information about what song to play and more.
   */
  public function new(params:PlayStateParams)
  {
    super();

    // Validate parameters.
    if (params == null && lastParams == null)
    {
      throw 'PlayState constructor called with no available parameters.';
    }
    else if (params == null)
    {
      trace('WARNING: PlayState constructor called with no parameters. Reusing previous parameters.');
      params = lastParams;
    }
    else
    {
      lastParams = params;
    }

    // Apply parameters.
    currentSong = params.targetSong;
    if (params.targetDifficulty != null) currentDifficulty = params.targetDifficulty;
    if (params.targetVariation != null) currentVariation = params.targetVariation;
    if (params.targetInstrumental != null) currentInstrumental = params.targetInstrumental;
    isPracticeMode = params.practiceMode ?? false;
    isBotPlayMode = params.botPlayMode ?? false;
    isMinimalMode = params.minimalMode ?? false;
    startTimestamp = params.startTimestamp ?? 0.0;
    playbackRate = params.playbackRate ?? 1.0;
    overrideMusic = params.overrideMusic ?? false;
    previousCameraFollowPoint = params.cameraFollowPoint;

    // Don't do anything else here! Wait until create() when we attach to the camera.
  }

  /**
   * Called when the PlayState is switched to.
   */
  public override function create():Void
  {
    if (instance != null)
    {
      // TODO: Do something in this case? IDK.
      trace('WARNING: PlayState instance already exists. This should not happen.');
    }
    instance = this;

    if (!assertChartExists()) return;

    // TODO: Add something to toggle this on!
    if (false)
    {
      // Displays the camera follow point as a sprite for debug purposes.
      var cameraFollowPoint = new FunkinSprite(0, 0);
      cameraFollowPoint.makeSolidColor(8, 8, 0xFF00FF00);
      cameraFollowPoint.visible = false;
      cameraFollowPoint.zIndex = 1000000;
      this.cameraFollowPoint = cameraFollowPoint;
    }
    else
    {
      // Camera follow point is an invisible point in space.
      cameraFollowPoint = new FlxObject(0, 0);
    }

    // Reduce physics accuracy (who cares!!!) to improve animation quality.
    FlxG.fixedTimestep = false;

    // This state receives update() even when a substate is active.
    this.persistentUpdate = true;
    // This state receives draw calls even when a substate is active.
    this.persistentDraw = true;

    // Stop any pre-existing music.
    if (!overrideMusic && FlxG.sound.music != null) FlxG.sound.music.stop();

    // Prepare the current song's instrumental and vocals to be played.
    if (!overrideMusic && currentChart != null)
    {
      currentChart.cacheInst(currentInstrumental);
      currentChart.cacheVocals();
    }

    // Prepare the Conductor.
    Conductor.instance.forceBPM(null);

    if (currentChart.offsets != null)
    {
      Conductor.instance.instrumentalOffset = currentChart.offsets.getInstrumentalOffset(currentInstrumental);
    }

    Conductor.instance.mapTimeChanges(currentChart.timeChanges);
    var pre:Float = (Conductor.instance.beatLengthMs * -5) + startTimestamp;

    trace('Attempting to start at ' + pre);

    Conductor.instance.update(pre);

    // The song is now loaded. We can continue to initialize the play state.
    initCameras();
    initHealthBar();
    if (!isMinimalMode)
    {
      initStage();
      initCharacters();
    }
    else
    {
      initMinimalMode();
    }
    initStrumlines();
    initPopups();

    #if FEATURE_DISCORD_RPC
    // Initialize Discord Rich Presence.
    initDiscord();
    #end

    // Read the song's note data and pass it to the strumlines.
    generateSong();

    // Reset the camera's zoom and force it to focus on the camera follow point.
    resetCamera();

    initPreciseInputs();

    FlxG.worldBounds.set(0, 0, FlxG.width, FlxG.height);

    // The song is loaded and in the process of starting.
    // This gets set back to false when the chart actually starts.
    startingSong = true;

    // TODO: We hardcoded the transition into Winter Horrorland. Do this with a ScriptedSong instead.
    if ((currentSong?.id ?? '').toLowerCase() == 'winter-horrorland')
    {
      // VanillaCutscenes will call startCountdown later.
      VanillaCutscenes.playHorrorStartCutscene();
    }
    else
    {
      // Call a script event to start the countdown.
      // Songs with cutscenes should call event.cancel().
      // As long as they call `PlayState.instance.startCountdown()` later, the countdown will start.
      startCountdown();
    }

    // Do this last to prevent beatHit from being called before create() is done.
    super.create();

    leftWatermarkText.cameras = [camHUD];
    rightWatermarkText.cameras = [camHUD];

    // Initialize some debug stuff.
    #if FEATURE_DEBUG_FUNCTIONS
    // Display the version number (and git commit hash) in the bottom right corner.
    this.rightWatermarkText.text = Constants.VERSION;

    FlxG.console.registerObject('playState', this);
    #end

    initialized = true;

    // This step ensures z-indexes are applied properly,
    // and it's important to call it last so all elements get affected.
    refresh();
  }

  public override function draw():Void
  {
    // if (FlxG.renderBlit)
    // {
    //  camGame.fill(BACKGROUND_COLOR);
    // }
    // else if (FlxG.renderTile)
    // {
    //  FlxG.log.warn("PlayState background not displayed properly on tile renderer!");
    // }
    // else
    // {
    //  FlxG.log.warn("PlayState background not displayed properly, unknown renderer!");
    // }

    super.draw();
  }

  function assertChartExists():Bool
  {
    // Returns null if the song failed to load or doesn't have the selected difficulty.
    if (currentSong == null || currentChart == null || currentChart.notes == null)
    {
      // We have encountered a critical error. Prevent Flixel from trying to run any gameplay logic.
      criticalFailure = true;

      // Choose an error message.
      var message:String = 'There was a critical error. Click OK to return to the main menu.';
      if (currentSong == null)
      {
        message = 'There was a critical error loading this song\'s chart. Click OK to return to the main menu.';
      }
      else if (currentDifficulty == null)
      {
        message = 'There was a critical error selecting a difficulty for this song. Click OK to return to the main menu.';
      }
      else if (currentChart == null)
      {
        message = 'There was a critical error retrieving data for this song on "$currentDifficulty" difficulty with variation "$currentVariation". Click OK to return to the main menu.';
      }
      else if (currentChart.notes == null)
      {
        message = 'There was a critical error retrieving note data for this song on "$currentDifficulty" difficulty with variation "$currentVariation". Click OK to return to the main menu.';
      }

      // Display a popup. This blocks the application until the user clicks OK.
      lime.app.Application.current.window.alert(message, 'Error loading PlayState');

      // Force the user back to the main menu.
      if (isSubState)
      {
        this.close();
      }
      else
      {
        FlxG.switchState(() -> new MainMenuState());
      }
      return false;
    }

    return true;
  }

  public override function update(elapsed:Float):Void
  {
    // TOTAL: 9.42% CPU Time when profiled in VS 2019.

    if (criticalFailure) return;

    super.update(elapsed);

    var list = FlxG.sound.list;
    updateHealthBar();
    updateScoreText();

    // Handle restarting the song when needed (player death or pressing Retry)
    if (needsReset)
    {
      if (!assertChartExists()) return;

      prevScrollTargets = [];

      dispatchEvent(new ScriptEvent(SONG_RETRY));

      resetCamera();

      var fromDeathState = isPlayerDying;

      persistentUpdate = true;
      persistentDraw = true;

      startingSong = true;
      isPlayerDying = false;

      inputSpitter = [];

      // Reset music properly.
      if (FlxG.sound.music != null)
      {
        FlxG.sound.music.time = startTimestamp - Conductor.instance.combinedOffset;
        FlxG.sound.music.pitch = playbackRate;
        FlxG.sound.music.pause();
      }

      if (!overrideMusic)
      {
        // Stop the vocals if they already exist.
        if (vocals != null) vocals.stop();
        vocals = currentChart.buildVocals(currentInstrumental);

        if (vocals.members.length == 0)
        {
          trace('WARNING: No vocals found for this song.');
        }
      }
      vocals.pause();
      vocals.time = 0 - Conductor.instance.combinedOffset;

      if (FlxG.sound.music != null) FlxG.sound.music.volume = 1;
      vocals.volume = 1;
      vocals.playerVolume = 1;
      vocals.opponentVolume = 1;

      if (currentStage != null) currentStage.resetStage();

      if (!fromDeathState)
      {
        playerStrumline.vwooshNotes();
        opponentStrumline.vwooshNotes();
      }

      playerStrumline.clean();
      opponentStrumline.clean();

      // Delete all notes and reset the arrays.
      regenNoteData();

      // Reset camera zooming
      cameraBopIntensity = Constants.DEFAULT_BOP_INTENSITY;
      hudCameraZoomIntensity = (cameraBopIntensity - 1.0) * 2.0;
      cameraZoomRate = Constants.DEFAULT_ZOOM_RATE;

      health = Constants.HEALTH_STARTING;
      songScore = 0;
      Highscore.tallies.combo = 0;
      Countdown.performCountdown();

      needsReset = false;
    }

    // Update the conductor.
    if (startingSong)
    {
      if (isInCountdown)
      {
        // Do NOT apply offsets at this point, because they already got applied the previous frame!
        Conductor.instance.update(Conductor.instance.songPosition + elapsed * 1000, false);
        if (Conductor.instance.songPosition >= (startTimestamp + Conductor.instance.combinedOffset))
        {
          trace("started song at " + Conductor.instance.songPosition);
          startSong();
        }
      }
    }
    else
    {
      if (Constants.EXT_SOUND == 'mp3')
      {
        Conductor.instance.formatOffset = Constants.MP3_DELAY_MS;
      }
      else
      {
        Conductor.instance.formatOffset = 0.0;
      }

      Conductor.instance.update(); // Normal conductor update.
    }

    var androidPause:Bool = false;

    #if android
    androidPause = FlxG.android.justPressed.BACK;
    #end

    // Attempt to pause the game.
    if ((controls.PAUSE || androidPause) && isInCountdown && mayPauseGame && !justUnpaused)
    {
      var event = new PauseScriptEvent(FlxG.random.bool(1 / 1000));

      dispatchEvent(event);

      if (!event.eventCanceled)
      {
        // Pause updates while the substate is open, preventing the game state from advancing.
        persistentUpdate = false;
        // Enable drawing while the substate is open, allowing the game state to be shown behind the pause menu.
        persistentDraw = true;

        // There is a 1/1000 change to use a special pause menu.
        // This prevents the player from resuming, but that's the point.
        // It's a reference to Gitaroo Man, which doesn't let you pause the game.
        if (!isSubState && event.gitaroo)
        {
          FlxG.switchState(() -> new GitarooPause(
            {
              targetSong: currentSong,
              targetDifficulty: currentDifficulty,
              targetVariation: currentVariation,
            }));
        }
        else
        {
          var boyfriendPos:FlxPoint = new FlxPoint(0, 0);

          // Prevent the game from crashing if Boyfriend isn't present.
          if (currentStage != null && currentStage.getBoyfriend() != null)
          {
            boyfriendPos = currentStage.getBoyfriend().getScreenPosition();
          }

          var pauseSubState:FlxSubState = new PauseSubState({mode: isChartingMode ? Charting : Standard});

          FlxTransitionableState.skipNextTransIn = true;
          FlxTransitionableState.skipNextTransOut = true;
          pauseSubState.camera = camCutscene;
          openSubState(pauseSubState);
          // boyfriendPos.put(); // TODO: Why is this here?
        }

        #if FEATURE_DISCORD_RPC
        DiscordClient.changePresence(detailsPausedText, currentSong.song + ' (' + storyDifficultyText + ')', iconRPC);
        #end
      }
    }

    // Cap health.
    if (health > Constants.HEALTH_MAX) health = Constants.HEALTH_MAX;
    if (health < Constants.HEALTH_MIN) health = Constants.HEALTH_MIN;

    // Apply camera zoom + multipliers.
    if (subState == null && cameraZoomRate > 0.0) // && !isInCutscene)
    {
      cameraBopMultiplier = FlxMath.lerp(1.0, cameraBopMultiplier, 0.95); // Lerp bop multiplier back to 1.0x
      var zoomPlusBop = currentCameraZoom * cameraBopMultiplier; // Apply camera bop multiplier.
      if (!debugUnbindCameraZoom) FlxG.camera.zoom = zoomPlusBop; // Actually apply the zoom to the camera.

      camHUD.zoom = FlxMath.lerp(defaultHUDCameraZoom, camHUD.zoom, 0.95);
    }

    if (currentStage != null && currentStage.getBoyfriend() != null)
    {
      FlxG.watch.addQuick('bfAnim', currentStage.getBoyfriend().getCurrentAnimation());
    }
    FlxG.watch.addQuick('health', health);
    FlxG.watch.addQuick('cameraBopIntensity', cameraBopIntensity);

    // TODO: Add a song event for Handle GF dance speed.

    // Handle player death.
    if (!isInCutscene && !disableKeys)
    {
      // RESET = Quick Game Over Screen
      if (controls.RESET)
      {
        health = Constants.HEALTH_MIN;
        trace('RESET = True');
      }

      #if CAN_CHEAT // brandon's a pussy
      if (controls.CHEAT)
      {
        health += 0.25 * Constants.HEALTH_MAX; // +25% health.
        trace('User is cheating!');
      }
      #end

      if (health <= Constants.HEALTH_MIN && !isPracticeMode && !isPlayerDying)
      {
        vocals.pause();

        if (FlxG.sound.music != null) FlxG.sound.music.pause();

        deathCounter += 1;

        dispatchEvent(new ScriptEvent(GAME_OVER));

        // Disable updates, preventing animations in the background from playing.
        persistentUpdate = false;
        #if FEATURE_DEBUG_FUNCTIONS
        if (FlxG.keys.pressed.THREE)
        {
          // TODO: Change the key or delete this?
          // In debug builds, pressing 3 to kill the player makes the background transparent.
          persistentDraw = true;
        }
        else
        {
        #end
          persistentDraw = false;
        #if FEATURE_DEBUG_FUNCTIONS
        }
        #end

        isPlayerDying = true;

        var deathPreTransitionDelay = currentStage?.getBoyfriend()?.getDeathPreTransitionDelay() ?? 0.0;
        if (deathPreTransitionDelay > 0)
        {
          new FlxTimer().start(deathPreTransitionDelay, function(_) {
            moveToGameOver();
          });
        }
        else
        {
          // Transition immediately.
          moveToGameOver();
        }

        #if FEATURE_DISCORD_RPC
        // Game Over doesn't get his own variable because it's only used here
        DiscordClient.changePresence('Game Over - ' + detailsText, currentSong.song + ' (' + storyDifficultyText + ')', iconRPC);
        #end
      }
      else if (isPlayerDying)
      {
        // Wait up.
      }
    }

    processSongEvents();

    // Handle keybinds.
    processInputQueue();
    if (!isInCutscene && !disableKeys) debugKeyShit();
    if (isInCutscene && !disableKeys) handleCutsceneKeys(elapsed);

    // Moving notes into position is now done by Strumline.update().
    if (!isInCutscene) processNotes(elapsed);

    justUnpaused = false;
  }

  function moveToGameOver():Void
  {
    // Reset and update a bunch of values in advance for the transition back from the game over substate.
    playerStrumline.clean();
    opponentStrumline.clean();

    songScore = 0;
    updateScoreText();

    health = Constants.HEALTH_STARTING;
    healthLerp = health;

    healthBar.value = healthLerp;

    if (!isMinimalMode)
    {
      iconP1.updatePosition();
      iconP2.updatePosition();
    }

    // Transition to the game over substate.
    var gameOverSubState = new GameOverSubState(
      {
        isChartingMode: isChartingMode,
        transparent: persistentDraw
      });
    FlxTransitionableState.skipNextTransIn = true;
    FlxTransitionableState.skipNextTransOut = true;
    openSubState(gameOverSubState);
  }

  function processSongEvents():Void
  {
    // Query and activate song events.
    // TODO: Check that these work appropriately even when songPosition is less than 0, to play events during countdown.
    if (songEvents != null && songEvents.length > 0)
    {
      var songEventsToActivate:Array<SongEventData> = SongEventRegistry.queryEvents(songEvents, Conductor.instance.songPosition);

      if (songEventsToActivate.length > 0)
      {
        trace('Found ${songEventsToActivate.length} event(s) to activate.');
        for (event in songEventsToActivate)
        {
          // If an event is trying to play, but it's over 1 second old, skip it.
          var eventAge:Float = Conductor.instance.songPosition - event.time;
          if (eventAge > 1000)
          {
            event.activated = true;
            continue;
          };

          var eventEvent:SongEventScriptEvent = new SongEventScriptEvent(event);
          dispatchEvent(eventEvent);
          // Calling event.cancelEvent() skips the event. Neat!
          if (!eventEvent.eventCanceled)
          {
            SongEventRegistry.handleEvent(event);
          }
        }
      }
    }
  }

  public override function dispatchEvent(event:ScriptEvent):Void
  {
    // ORDER: Module, Stage, Character, Song, Conversation, Note
    // Modules should get the first chance to cancel the event.

    // super.dispatchEvent(event) dispatches event to module scripts.
    super.dispatchEvent(event);

    // Dispatch event to note kind scripts
    NoteKindManager.callEvent(event);

    // Dispatch event to stage script.
    ScriptEventDispatcher.callEvent(currentStage, event);

    // Dispatch event to character script(s).
    if (currentStage != null) currentStage.dispatchToCharacters(event);

    // Dispatch event to song script.
    ScriptEventDispatcher.callEvent(currentSong, event);

    // Dispatch event to conversation script.
    ScriptEventDispatcher.callEvent(currentConversation, event);
  }

  /**
     * Function called before opening a new substate.
     * @param subState The substate to open.
     */
  public override function openSubState(subState:FlxSubState):Void
  {
    // If there is a substate which requires the game to continue,
    // then make this a condition.
    var shouldPause = (Std.isOfType(subState, PauseSubState) || Std.isOfType(subState, GameOverSubState));

    if (shouldPause)
    {
      // Pause the music.
      if (FlxG.sound.music != null)
      {
        if (FlxG.sound.music.playing)
        {
          FlxG.sound.music.pause();
          musicPausedBySubState = true;
        }

        // Pause vocals.
        // Not tracking that we've done this via a bool because vocal re-syncing involves pausing the vocals anyway.
        if (vocals != null) vocals.pause();
      }

      // Pause camera tweening, and keep track of which tweens we pause.
      if (cameraFollowTween != null && cameraFollowTween.active)
      {
        cameraFollowTween.active = false;
        cameraTweensPausedBySubState.add(cameraFollowTween);
      }

      if (cameraZoomTween != null && cameraZoomTween.active)
      {
        cameraZoomTween.active = false;
        cameraTweensPausedBySubState.add(cameraZoomTween);
      }

      // Pause camera follow
      FlxG.camera.followLerp = 0;

      for (tween in scrollSpeedTweens)
      {
        if (tween != null && tween.active)
        {
          tween.active = false;
          cameraTweensPausedBySubState.add(tween);
        }
      }

      // Pause the countdown.
      Countdown.pauseCountdown();
    }

    super.openSubState(subState);
  }

  /**
     * Function called before closing the current substate.
     * @param subState
     */
  public override function closeSubState():Void
  {
    if (Std.isOfType(subState, PauseSubState))
    {
      var event:ScriptEvent = new ScriptEvent(RESUME, true);

      dispatchEvent(event);

      if (event.eventCanceled) return;

      // Resume music if we paused it.
      if (musicPausedBySubState)
      {
        FlxG.sound.music.play();
        musicPausedBySubState = false;
      }

      // Resume camera tweens if we paused any.
      for (camTween in cameraTweensPausedBySubState)
      {
        camTween.active = true;
      }
      cameraTweensPausedBySubState.clear();

      // Resume camera follow
      FlxG.camera.followLerp = Constants.DEFAULT_CAMERA_FOLLOW_RATE;

      if (currentConversation != null)
      {
        currentConversation.resumeMusic();
      }

      // Re-sync vocals.
      if (FlxG.sound.music != null && !startingSong && !isInCutscene) resyncVocals();

      // Resume the countdown.
      Countdown.resumeCountdown();

      #if FEATURE_DISCORD_RPC
      if (startTimer.finished)
      {
        DiscordClient.changePresence(detailsText, '${currentChart.songName} ($storyDifficultyText)', iconRPC, true,
          currentSongLengthMs - Conductor.instance.songPosition);
      }
      else
      {
        DiscordClient.changePresence(detailsText, '${currentChart.songName} ($storyDifficultyText)', iconRPC);
      }
      #end

      justUnpaused = true;
    }
    else if (Std.isOfType(subState, Transition))
    {
      // Do nothing.
    }

    super.closeSubState();
  }

  /**
     * Function called when the game window gains focus.
     */
  public override function onFocus():Void
  {
    if (VideoCutscene.isPlaying() && FlxG.autoPause && isGamePaused) VideoCutscene.pauseVideo();
    #if html5
    else
      VideoCutscene.resumeVideo();
    #end

    #if FEATURE_DISCORD_RPC
    if (health > Constants.HEALTH_MIN && !paused && FlxG.autoPause)
    {
      if (Conductor.instance.songPosition > 0.0) DiscordClient.changePresence(detailsText, currentSong.song
        + ' ('
        + storyDifficultyText
        + ')', iconRPC, true,
        currentSongLengthMs
        - Conductor.instance.songPosition);
      else
        DiscordClient.changePresence(detailsText, currentSong.song + ' (' + storyDifficultyText + ')', iconRPC);
    }
    #end

    super.onFocus();
  }

  /**
     * Function called when the game window loses focus.
     */
  public override function onFocusLost():Void
  {
    #if html5
    if (FlxG.autoPause) VideoCutscene.pauseVideo();
    #end

    #if FEATURE_DISCORD_RPC
    if (health > Constants.HEALTH_MIN && !paused && FlxG.autoPause) DiscordClient.changePresence(detailsPausedText,
      currentSong.song + ' (' + storyDifficultyText + ')', iconRPC);
    #end

    super.onFocusLost();
  }

  /**
     * Call this by pressing F5 on a debug build.
     */
  override function reloadAssets():Void
  {
    funkin.modding.PolymodHandler.forceReloadAssets();
    lastParams.targetSong = SongRegistry.instance.fetchEntry(currentSong.id);
    LoadingState.loadPlayState(lastParams);
  }

  override function stepHit():Bool
  {
    if (criticalFailure || !initialized) return false;

    // super.stepHit() returns false if a module cancelled the event.
    if (!super.stepHit()) return false;

    if (isGamePaused) return false;

    if (iconP1 != null) iconP1.onStepHit(Std.int(Conductor.instance.currentStep));
    if (iconP2 != null) iconP2.onStepHit(Std.int(Conductor.instance.currentStep));

    return true;
  }

  override function beatHit():Bool
  {
    if (criticalFailure || !initialized) return false;

    // super.beatHit() returns false if a module cancelled the event.
    if (!super.beatHit()) return false;

    if (isGamePaused) return false;

    if (generatedMusic)
    {
      // TODO: Sort more efficiently, or less often, to improve performance.
      // activeNotes.sort(SortUtil.byStrumtime, FlxSort.DESCENDING);
    }

    if (FlxG.sound.music != null)
    {
      var correctSync:Float = Math.min(FlxG.sound.music.length, Math.max(0, Conductor.instance.songPosition - Conductor.instance.combinedOffset));

      if (!startingSong && (Math.abs(FlxG.sound.music.time - correctSync) > 5 || Math.abs(vocals.checkSyncError(correctSync)) > 5))
      {
        trace("VOCALS NEED RESYNC");
        if (vocals != null) trace(vocals.checkSyncError(correctSync));
        trace(FlxG.sound.music.time);
        trace(correctSync);
        resyncVocals();
      }
    }

    // Only bop camera if zoom level is below 135%
    if (Preferences.zoomCamera
      && FlxG.camera.zoom < (1.35 * FlxCamera.defaultZoom)
      && cameraZoomRate > 0
      && Conductor.instance.currentBeat % cameraZoomRate == 0)
    {
      // Set zoom multiplier for camera bop.
      cameraBopMultiplier = cameraBopIntensity;
      // HUD camera zoom still uses old system. To change. (+3%)
      camHUD.zoom += hudCameraZoomIntensity * defaultHUDCameraZoom;
    }
    // trace('Not bopping camera: ${FlxG.camera.zoom} < ${(1.35 * defaultCameraZoom)} && ${cameraZoomRate} > 0 && ${Conductor.instance.currentBeat} % ${cameraZoomRate} == ${Conductor.instance.currentBeat % cameraZoomRate}}');

    // That combo milestones that got spoiled that one time.
    // Comes with NEAT visual and audio effects.

    // bruh this var is bonkers i thot it was a function lmfaooo

    // Break up into individual lines to aid debugging.

    var shouldShowComboText:Bool = false;
    // TODO: Re-enable combo text (how to do this without sections?).
    // if (currentSong != null)
    // {
    //  shouldShowComboText = (Conductor.instance.currentBeat % 8 == 7);
    //  var daSection = .getSong()[Std.int(Conductor.instance.currentBeat / 16)];
    //  shouldShowComboText = shouldShowComboText && (daSection != null && daSection.mustHitSection);
    //  shouldShowComboText = shouldShowComboText && (Highscore.tallies.combo > 5);
    //
    //  var daNextSection = .getSong()[Std.int(Conductor.instance.currentBeat / 16) + 1];
    //  var isEndOfSong = .getSong().length < Std.int(Conductor.instance.currentBeat / 16);
    //  shouldShowComboText = shouldShowComboText && (isEndOfSong || (daNextSection != null && !daNextSection.mustHitSection));
    // }

    if (shouldShowComboText)
    {
      var animShit:ComboMilestone = new ComboMilestone(-100, 300, Highscore.tallies.combo);
      animShit.scrollFactor.set(0.6, 0.6);
      animShit.zIndex = 1100;
      animShit.cameras = [camHUD];
      add(animShit);

      var frameShit:Float = (1 / 24) * 2; // equals 2 frames in the animation

      new FlxTimer().start(((Conductor.instance.beatLengthMs / 1000) * 1.25) - frameShit, function(tmr) {
        animShit.forceFinish();
      });
    }

    if (playerStrumline != null) playerStrumline.onBeatHit();
    if (opponentStrumline != null) opponentStrumline.onBeatHit();

    return true;
  }

  public override function destroy():Void
  {
    performCleanup();

    super.destroy();
  }

  public override function initConsoleHelpers():Void
  {
    FlxG.console.registerFunction("debugUnbindCameraZoom", () -> {
      debugUnbindCameraZoom = !debugUnbindCameraZoom;
    });
  };

  /**
     * Initializes the game and HUD cameras.
     */
  function initCameras():Void
  {
    camGame = new FunkinCamera('playStateCamGame');
    camGame.bgColor = BACKGROUND_COLOR; // Show a pink background behind the stage.
    camHUD = new FlxCamera();
    camHUD.bgColor.alpha = 0; // Show the game scene behind the camera.
    camCutscene = new FlxCamera();
    camCutscene.bgColor.alpha = 0; // Show the game scene behind the camera.

    FlxG.cameras.reset(camGame);
    FlxG.cameras.add(camHUD, false);
    FlxG.cameras.add(camCutscene, false);

    // Configure camera follow point.
    if (previousCameraFollowPoint != null)
    {
      cameraFollowPoint.setPosition(previousCameraFollowPoint.x, previousCameraFollowPoint.y);
      previousCameraFollowPoint = null;
    }
    add(cameraFollowPoint);
  }

  /**
     * Initializes the health bar on the HUD.
     */
  function initHealthBar():Void
  {
    var healthBarYPos:Float = Preferences.downscroll ? FlxG.height * 0.1 : FlxG.height * 0.9;
    healthBarBG = FunkinSprite.create(0, healthBarYPos, 'healthBar');
    healthBarBG.screenCenter(X);
    healthBarBG.scrollFactor.set(0, 0);
    healthBarBG.zIndex = 800;
    add(healthBarBG);

    healthBar = new FlxBar(healthBarBG.x + 4, healthBarBG.y + 4, RIGHT_TO_LEFT, Std.int(healthBarBG.width - 8), Std.int(healthBarBG.height - 8), this,
      'healthLerp', 0, 2);
    healthBar.scrollFactor.set();
    healthBar.createFilledBar(Constants.COLOR_HEALTH_BAR_RED, Constants.COLOR_HEALTH_BAR_GREEN);
    healthBar.zIndex = 801;
    add(healthBar);

    // The score text below the health bar.
    scoreText = new FlxText(healthBarBG.x + healthBarBG.width - 190, healthBarBG.y + 30, 0, '', 20);
    scoreText.setFormat(Paths.font('vcr.ttf'), 16, FlxColor.WHITE, RIGHT, FlxTextBorderStyle.OUTLINE, FlxColor.BLACK);
    scoreText.scrollFactor.set();
    scoreText.zIndex = 802;
    add(scoreText);

    // Move the health bar to the HUD camera.
    healthBar.cameras = [camHUD];
    healthBarBG.cameras = [camHUD];
    scoreText.cameras = [camHUD];
  }

  /**
     * Generates the stage and all its props.
     */
  function initStage():Void
  {
    loadStage(currentStageId);
  }

  function initMinimalMode():Void
  {
    // Create the green background.
    var menuBG = FunkinSprite.create('menuDesat');
    menuBG.color = 0xFF4CAF50;
    menuBG.setGraphicSize(Std.int(menuBG.width * 1.1));
    menuBG.updateHitbox();
    menuBG.screenCenter();
    menuBG.scrollFactor.set(0, 0);
    menuBG.zIndex = -1000;
    add(menuBG);
  }

  /**
     * Loads stage data from cache, assembles the props,
     * and adds it to the state.
     * @param id
     */
  function loadStage(id:String):Void
  {
    currentStage = StageRegistry.instance.fetchEntry(id);

    if (currentStage != null)
    {
      currentStage.revive(); // Stages are killed and props destroyed when the PlayState is destroyed to save memory.

      // Actually create and position the sprites.
      var event:ScriptEvent = new ScriptEvent(CREATE, false);
      ScriptEventDispatcher.callEvent(currentStage, event);

      resetCameraZoom();

      // Add the stage to the scene.
      this.add(currentStage);

      #if FEATURE_DEBUG_FUNCTIONS
      FlxG.console.registerObject('stage', currentStage);
      #end
    }
    else
    {
      // lolol
      lime.app.Application.current.window.alert('Unable to load stage ${id}, is its data corrupted?.', 'Stage Error');
    }
  }

  public function resetCameraZoom():Void
  {
    if (PlayState.instance.isMinimalMode) return;
    // Apply camera zoom level from stage data.
    currentCameraZoom = stageZoom;
    FlxG.camera.zoom = currentCameraZoom;

    // Reset bop multiplier.
    cameraBopMultiplier = 1.0;
  }

  /**
     * Generates the character sprites and adds them to the stage.
     */
  function initCharacters():Void
  {
    if (currentSong == null || currentChart == null)
    {
      trace('Song difficulty could not be loaded.');
    }

    var currentCharacterData:SongCharacterData = currentChart.characters; // Switch the variation we are playing on by manipulating targetVariation.

    //
    // GIRLFRIEND
    //
    var girlfriend:BaseCharacter = CharacterDataParser.fetchCharacter(currentCharacterData.girlfriend);

    if (girlfriend != null)
    {
      // Don't need to do anything.
    }
    else if (currentCharacterData.girlfriend != '')
    {
      trace('WARNING: Could not load girlfriend character with ID ${currentCharacterData.girlfriend}, skipping...');
    }
    else
    {
      // Chosen GF was '' so we don't load one.
    }

    //
    // DAD
    //
    var dad:BaseCharacter = CharacterDataParser.fetchCharacter(currentCharacterData.opponent);

    if (dad != null)
    {
      //
      // OPPONENT HEALTH ICON
      //
      iconP2 = new HealthIcon('dad', 1);
      iconP2.y = healthBar.y - (iconP2.height / 2);
      dad.initHealthIcon(true); // Apply the character ID here
      iconP2.zIndex = 850;
      add(iconP2);
      iconP2.cameras = [camHUD];
    }

    //
    // BOYFRIEND
    //
    var boyfriend:BaseCharacter = CharacterDataParser.fetchCharacter(currentCharacterData.player);

    if (boyfriend != null)
    {
      //
      // PLAYER HEALTH ICON
      //
      iconP1 = new HealthIcon('bf', 0);
      iconP1.y = healthBar.y - (iconP1.height / 2);
      boyfriend.initHealthIcon(false); // Apply the character ID here
      iconP1.zIndex = 850;
      add(iconP1);
      iconP1.cameras = [camHUD];
    }

    //
    // ADD CHARACTERS TO SCENE
    //

    if (currentStage != null)
    {
      // Characters get added to the stage, not the main scene.
      if (girlfriend != null)
      {
        currentStage.addCharacter(girlfriend, GF);

        #if FEATURE_DEBUG_FUNCTIONS
        FlxG.console.registerObject('gf', girlfriend);
        #end
      }

      if (boyfriend != null)
      {
        currentStage.addCharacter(boyfriend, BF);

        #if FEATURE_DEBUG_FUNCTIONS
        FlxG.console.registerObject('bf', boyfriend);
        #end
      }

      if (dad != null)
      {
        currentStage.addCharacter(dad, DAD);
        // Camera starts at dad.
        cameraFollowPoint.setPosition(dad.cameraFocusPoint.x, dad.cameraFocusPoint.y);

        #if FEATURE_DEBUG_FUNCTIONS
        FlxG.console.registerObject('dad', dad);
        #end
      }

      // Rearrange by z-indexes.
      currentStage.refresh();
    }
  }

  /**
     * Constructs the strumlines for each player.
     */
  function initStrumlines():Void
  {
    var noteStyleId:String = currentChart.noteStyle;
    var noteStyle:NoteStyle = NoteStyleRegistry.instance.fetchEntry(noteStyleId);
    if (noteStyle == null) noteStyle = NoteStyleRegistry.instance.fetchDefault();

    playerStrumline = new Strumline(noteStyle, !isBotPlayMode);
    playerStrumline.onNoteIncoming.add(onStrumlineNoteIncoming);
    opponentStrumline = new Strumline(noteStyle, false);
    opponentStrumline.onNoteIncoming.add(onStrumlineNoteIncoming);
    add(playerStrumline);
    add(opponentStrumline);

    // Position the player strumline on the right half of the screen
    playerStrumline.x = FlxG.width / 2 + Constants.STRUMLINE_X_OFFSET; // Classic style
    // playerStrumline.x = FlxG.width - playerStrumline.width - Constants.STRUMLINE_X_OFFSET; // Centered style
    playerStrumline.y = Preferences.downscroll ? FlxG.height - playerStrumline.height - Constants.STRUMLINE_Y_OFFSET : Constants.STRUMLINE_Y_OFFSET;
    playerStrumline.zIndex = 1001;
    playerStrumline.cameras = [camHUD];

    // Position the opponent strumline on the left half of the screen
    opponentStrumline.x = Constants.STRUMLINE_X_OFFSET;
    opponentStrumline.y = Preferences.downscroll ? FlxG.height - opponentStrumline.height - Constants.STRUMLINE_Y_OFFSET : Constants.STRUMLINE_Y_OFFSET;
    opponentStrumline.zIndex = 1000;
    opponentStrumline.cameras = [camHUD];

    playerStrumline.fadeInArrows();
    opponentStrumline.fadeInArrows();
  }

  /**
     * Configures the judgement and combo popups.
     */
  function initPopups():Void
  {
    var noteStyleId:String = currentChart.noteStyle;
    var noteStyle:NoteStyle = NoteStyleRegistry.instance.fetchEntry(noteStyleId);
    if (noteStyle == null) noteStyle = NoteStyleRegistry.instance.fetchDefault();
    // Initialize the judgements and combo meter.
    comboPopUps = new PopUpStuff(noteStyle);
    comboPopUps.zIndex = 900;
    add(comboPopUps);
    comboPopUps.cameras = [camHUD];
  }

  /**
     * Initializes the Discord Rich Presence.
     */
  function initDiscord():Void
  {
    #if FEATURE_DISCORD_RPC
    storyDifficultyText = difficultyString();
    iconRPC = currentSong.player2;

    // To avoid having duplicate images in Discord assets
    switch (iconRPC)
    {
      case 'senpai-angry':
        iconRPC = 'senpai';
      case 'monster-christmas':
        iconRPC = 'monster';
      case 'mom-car':
        iconRPC = 'mom';
    }

    // String that contains the mode defined here so it isn't necessary to call changePresence for each mode
    detailsText = isStoryMode ? 'Story Mode: Week $storyWeek' : 'Freeplay';
    detailsPausedText = 'Paused - $detailsText';

    // Updating Discord Rich Presence.
    DiscordClient.changePresence(detailsText, '${currentChart.songName} ($storyDifficultyText)', iconRPC);
    #end
  }

  function initPreciseInputs():Void
  {
    PreciseInputManager.instance.onInputPressed.add(onKeyPress);
    PreciseInputManager.instance.onInputReleased.add(onKeyRelease);
  }

  /**
     * Initializes the song (applying the chart, generating the notes, etc.)
     * Should be done before the countdown starts.
     */
  function generateSong():Void
  {
    if (currentChart == null)
    {
      trace('Song difficulty could not be loaded.');
    }

    // Conductor.instance.forceBPM(currentChart.getStartingBPM());

    if (!overrideMusic)
    {
      // Stop the vocals if they already exist.
      if (vocals != null) vocals.stop();
      vocals = currentChart.buildVocals(currentInstrumental);

      if (vocals.members.length == 0)
      {
        trace('WARNING: No vocals found for this song.');
      }
    }

    regenNoteData();

    var event:ScriptEvent = new ScriptEvent(CREATE, false);
    ScriptEventDispatcher.callEvent(currentSong, event);

    generatedMusic = true;
  }

  /**
     * Read note data from the chart and generate the notes.
     */
  function regenNoteData(startTime:Float = 0):Void
  {
    Highscore.tallies.combo = 0;
    Highscore.tallies = new Tallies();

    var event:SongLoadScriptEvent = new SongLoadScriptEvent(currentChart.song.id, currentChart.difficulty, currentChart.notes.copy(), currentChart.getEvents());

    dispatchEvent(event);

    var builtNoteData = event.notes;
    var builtEventData = event.events;

    songEvents = builtEventData;
    SongEventRegistry.resetEvents(songEvents);

    // Reset the notes on each strumline.
    var playerNoteData:Array<SongNoteData> = [];
    var opponentNoteData:Array<SongNoteData> = [];

    for (songNote in builtNoteData)
    {
      var strumTime:Float = songNote.time;
      if (strumTime < startTime) continue; // Skip notes that are before the start time.

      var noteData:Int = songNote.getDirection();
      var playerNote:Bool = true;

      if (noteData > 3) playerNote = false;

      switch (songNote.getStrumlineIndex())
      {
        case 0:
          playerNoteData.push(songNote);
          // increment totalNotes for total possible notes able to be hit by the player
          Highscore.tallies.totalNotes++;
        case 1:
          opponentNoteData.push(songNote);
      }
    }

    playerStrumline.applyNoteData(playerNoteData);
    opponentStrumline.applyNoteData(opponentNoteData);
  }

  function onStrumlineNoteIncoming(noteSprite:NoteSprite):Void
  {
    var event:NoteScriptEvent = new NoteScriptEvent(NOTE_INCOMING, noteSprite, 0, false);

    dispatchEvent(event);
  }

  /**
     * Prepares to start the countdown.
     * Ends any running cutscenes, creates the strumlines, and starts the countdown.
     * This is public so that scripts can call it.
     */
  public function startCountdown():Void
  {
    // If Countdown.performCountdown returns false, then the countdown was canceled by a script.
    var result:Bool = Countdown.performCountdown();
    if (!result) return;

    isInCutscene = false;

    // TODO: Maybe tween in the camera after any cutscenes.
    camHUD.visible = true;
  }

  /**
     * Displays a dialogue cutscene with the given ID.
     * This is used by song scripts to display dialogue.
     */
  public function startConversation(conversationId:String):Void
  {
    isInCutscene = true;

    currentConversation = ConversationRegistry.instance.fetchEntry(conversationId);
    if (currentConversation == null) return;
    if (!currentConversation.alive) currentConversation.revive();

    currentConversation.completeCallback = onConversationComplete;
    currentConversation.cameras = [camCutscene];
    currentConversation.zIndex = 1000;
    add(currentConversation);
    refresh();

    var event:ScriptEvent = new ScriptEvent(CREATE, false);
    ScriptEventDispatcher.callEvent(currentConversation, event);
  }

  /**
     * Handler function called when a conversation ends.
     */
  function onConversationComplete():Void
  {
    isInCutscene = false;

    if (currentConversation != null)
    {
      currentConversation.kill();
      remove(currentConversation);
      currentConversation = null;
    }

    if (startingSong && !isInCountdown)
    {
      startCountdown();
    }
  }

  /**
     * Starts playing the song after the countdown has completed.
     */
  function startSong():Void
  {
    startingSong = false;

    if (!overrideMusic && !isGamePaused && currentChart != null)
    {
      currentChart.playInst(1.0, currentInstrumental, false);
    }

    if (FlxG.sound.music == null)
    {
      FlxG.log.error('PlayState failed to initialize instrumental!');
      return;
    }

    FlxG.sound.music.onComplete = function() {
      endSong(skipEndingTransition);
    };
    // A negative instrumental offset means the song skips the first few milliseconds of the track.
    // This just gets added into the startTimestamp behavior so we don't need to do anything extra.
    FlxG.sound.music.play(true, Math.max(0, startTimestamp - Conductor.instance.combinedOffset));
    FlxG.sound.music.pitch = playbackRate;

    // Prevent the volume from being wrong.
    FlxG.sound.music.volume = 1.0;
    if (FlxG.sound.music.fadeTween != null) FlxG.sound.music.fadeTween.cancel();

    trace('Playing vocals...');
    add(vocals);
    vocals.play();
    vocals.volume = 1.0;
    vocals.pitch = playbackRate;
    vocals.time = FlxG.sound.music.time;
    trace('${FlxG.sound.music.time}');
    trace('${vocals.time}');
    resyncVocals();

    #if FEATURE_DISCORD_RPC
    // Updating Discord Rich Presence (with Time Left)
    DiscordClient.changePresence(detailsText, '${currentChart.songName} ($storyDifficultyText)', iconRPC, true, currentSongLengthMs);
    #end

    if (startTimestamp > 0)
    {
      // FlxG.sound.music.time = startTimestamp - Conductor.instance.combinedOffset;
      handleSkippedNotes();
    }

    dispatchEvent(new ScriptEvent(SONG_START));
  }

  /**
     * Resyncronize the vocal tracks if they have become offset from the instrumental.
     */
  function resyncVocals():Void
  {
    if (vocals == null) return;

    // Skip this if the music is paused (GameOver, Pause menu, start-of-song offset, etc.)
    if (!(FlxG.sound.music?.playing ?? false)) return;

    var timeToPlayAt:Float = Math.min(FlxG.sound.music.length, Math.max(0, Conductor.instance.songPosition - Conductor.instance.combinedOffset));
    trace('Resyncing vocals to ${timeToPlayAt}');
    FlxG.sound.music.pause();
    vocals.pause();

    FlxG.sound.music.time = timeToPlayAt;
    FlxG.sound.music.play(false, timeToPlayAt);

    vocals.time = timeToPlayAt;
    vocals.play(false, timeToPlayAt);
  }

  /**
     * Updates the position and contents of the score display.
     */
  function updateScoreText():Void
  {
    // TODO: Add functionality for modules to update the score text.
    if (isBotPlayMode)
    {
      scoreText.text = 'Bot Play Enabled';
    }
    else
    {
      // TODO: Add an option for this maybe?
      var commaSeparated:Bool = true;
      scoreText.text = 'Score: ${FlxStringUtil.formatMoney(songScore, false, commaSeparated)}';
    }
  }

  /**
     * Updates the values of the health bar.
     */
  function updateHealthBar():Void
  {
    if (isBotPlayMode)
    {
      healthLerp = Constants.HEALTH_MAX;
    }
    else
    {
      healthLerp = FlxMath.lerp(healthLerp, health, 0.15);
    }
  }

  /**
     * Callback executed when one of the note keys is pressed.
     */
  function onKeyPress(event:PreciseInputEvent):Void
  {
    if (isGamePaused) return;

    // Do the minimal possible work here.
    inputPressQueue.push(event);
  }

  /**
     * Callback executed when one of the note keys is released.
     */
  function onKeyRelease(event:PreciseInputEvent):Void
  {
    if (isGamePaused) return;

    // Do the minimal possible work here.
    inputReleaseQueue.push(event);
  }

  /**
     * Handles opponent note hits and player note misses.
     */
  function processNotes(elapsed:Float):Void
  {
    if (playerStrumline?.notes?.members == null || opponentStrumline?.notes?.members == null) return;

    // Process notes on the opponent's side.
    for (note in opponentStrumline.notes.members)
    {
      if (note == null) continue;

      // TODO: Are offsets being accounted for in the correct direction?
      var hitWindowStart = note.strumTime + Conductor.instance.inputOffset - Constants.HIT_WINDOW_MS;
      var hitWindowCenter = note.strumTime + Conductor.instance.inputOffset;
      var hitWindowEnd = note.strumTime + Conductor.instance.inputOffset + Constants.HIT_WINDOW_MS;

      if (Conductor.instance.songPosition > hitWindowEnd)
      {
        if (note.hasMissed || note.hasBeenHit) continue;

        note.tooEarly = false;
        note.mayHit = false;
        note.hasMissed = true;

        if (note.holdNoteSprite != null)
        {
          note.holdNoteSprite.missedNote = true;
        }
      }
      else if (Conductor.instance.songPosition > hitWindowCenter)
      {
        if (note.hasBeenHit) continue;

        // Call an event to allow canceling the note hit.
        // NOTE: This is what handles the character animations!

        var event:NoteScriptEvent = new HitNoteScriptEvent(note, 0.0, 0, 'perfect', false, 0);
        dispatchEvent(event);

        // Calling event.cancelEvent() skips all the other logic! Neat!
        if (event.eventCanceled) continue;

        // Command the opponent to hit the note on time.
        // NOTE: This is what handles the strumline and cleaning up the note itself!
        opponentStrumline.hitNote(note);

        if (note.holdNoteSprite != null)
        {
          opponentStrumline.playNoteHoldCover(note.holdNoteSprite);
        }
      }
      else if (Conductor.instance.songPosition > hitWindowStart)
      {
        if (note.hasBeenHit || note.hasMissed) continue;

        note.tooEarly = false;
        note.mayHit = true;
        note.hasMissed = false;
        if (note.holdNoteSprite != null) note.holdNoteSprite.missedNote = false;
      }
      else
      {
        note.tooEarly = true;
        note.mayHit = false;
        note.hasMissed = false;
        if (note.holdNoteSprite != null) note.holdNoteSprite.missedNote = false;
      }
    }

    // Process hold notes on the opponent's side.
    for (holdNote in opponentStrumline.holdNotes.members)
    {
      if (holdNote == null || !holdNote.alive) continue;

      // While the hold note is being hit, and there is length on the hold note...
      if (holdNote.hitNote && !holdNote.missedNote && holdNote.sustainLength > 0)
      {
        // Make sure the opponent keeps singing while the note is held.
        if (currentStage != null && currentStage.getDad() != null && currentStage.getDad().isSinging())
        {
          currentStage.getDad().holdTimer = 0;
        }
      }

      if (holdNote.missedNote && !holdNote.handledMiss)
      {
        // When the opponent drops a hold note.
        holdNote.handledMiss = true;

        // We dropped a hold note.
        // Play miss animation, but don't penalize.
        currentStage.getOpponent().playSingAnimation(holdNote.noteData.getDirection(), true);
      }
    }

    // Process notes on the player's side.
    for (note in playerStrumline.notes.members)
    {
      if (note == null) continue;

      if (note.hasBeenHit)
      {
        note.tooEarly = false;
        note.mayHit = false;
        note.hasMissed = false;
        continue;
      }

      var hitWindowStart = note.strumTime - Constants.HIT_WINDOW_MS;
      var hitWindowCenter = note.strumTime;
      var hitWindowEnd = note.strumTime + Constants.HIT_WINDOW_MS;

      if (Conductor.instance.songPosition > hitWindowEnd)
      {
        if (note.hasMissed || note.hasBeenHit) continue;
        note.tooEarly = false;
        note.mayHit = false;
        note.hasMissed = true;
        if (note.holdNoteSprite != null)
        {
          note.holdNoteSprite.missedNote = true;
        }
      }
      else if (isBotPlayMode && Conductor.instance.songPosition > hitWindowCenter)
      {
        if (note.hasBeenHit) continue;

        // We call onHitNote to play the proper animations,
        // but not goodNoteHit! This means zero score and zero notes hit for the results screen!

        // Call an event to allow canceling the note hit.
        // NOTE: This is what handles the character animations!
        var event:NoteScriptEvent = new HitNoteScriptEvent(note, 0.0, 0, 'perfect', false, 0);
        dispatchEvent(event);

        // Calling event.cancelEvent() skips all the other logic! Neat!
        if (event.eventCanceled) continue;

        // Command the bot to hit the note on time.
        // NOTE: This is what handles the strumline and cleaning up the note itself!
        playerStrumline.hitNote(note);

        if (note.holdNoteSprite != null)
        {
          playerStrumline.playNoteHoldCover(note.holdNoteSprite);
        }
      }
      else if (Conductor.instance.songPosition > hitWindowStart)
      {
        note.tooEarly = false;
        note.mayHit = true;
        note.hasMissed = false;
        if (note.holdNoteSprite != null) note.holdNoteSprite.missedNote = false;
      }
      else
      {
        note.tooEarly = true;
        note.mayHit = false;
        note.hasMissed = false;
        if (note.holdNoteSprite != null) note.holdNoteSprite.missedNote = false;
      }

      // This becomes true when the note leaves the hit window.
      // It might still be on screen.
      if (note.hasMissed && !note.handledMiss)
      {
        // Call an event to allow canceling the note miss.
        // NOTE: This is what handles the character animations!
        var event:NoteScriptEvent = new NoteScriptEvent(NOTE_MISS, note, -Constants.HEALTH_MISS_PENALTY, 0, true);
        dispatchEvent(event);

        // Calling event.cancelEvent() skips all the other logic! Neat!
        if (event.eventCanceled) continue;

        // Skip handling the miss in botplay!
        if (!isBotPlayMode)
        {
          // Judge the miss.
          // NOTE: This is what handles the scoring.
          trace('Missed note! ${note.noteData}');
          onNoteMiss(note, event.playSound, event.healthChange);
        }

        note.handledMiss = true;
      }
    }

    // Process hold notes on the player's side.
    // This handles scoring so we don't need it on the opponent's side.
    for (holdNote in playerStrumline.holdNotes.members)
    {
      if (holdNote == null || !holdNote.alive) continue;

      // While the hold note is being hit, and there is length on the hold note...
      if (holdNote.hitNote && !holdNote.missedNote && holdNote.sustainLength > 0)
      {
        // Grant the player health.
        if (!isBotPlayMode)
        {
          health += Constants.HEALTH_HOLD_BONUS_PER_SECOND * elapsed;
          songScore += Std.int(Constants.SCORE_HOLD_BONUS_PER_SECOND * elapsed);
        }

        // Make sure the player keeps singing while the note is held by the bot.
        if (isBotPlayMode && currentStage != null && currentStage.getBoyfriend() != null && currentStage.getBoyfriend().isSinging())
        {
          currentStage.getBoyfriend().holdTimer = 0;
        }
      }

      if (holdNote.missedNote && !holdNote.handledMiss)
      {
        // The player dropped a hold note.
        holdNote.handledMiss = true;

        // Mute vocals and play miss animation, but don't penalize.
        // vocals.playerVolume = 0;
        // if (currentStage != null && currentStage.getBoyfriend() != null) currentStage.getBoyfriend().playSingAnimation(holdNote.noteData.getDirection(), true);
      }
    }
  }

  /**
     * Spitting out the input for ravy 🙇‍♂️!!
     */
  var inputSpitter:Array<ScoreInput> = [];

  function handleSkippedNotes():Void
  {
    for (note in playerStrumline.notes.members)
    {
      if (note == null || note.hasBeenHit) continue;
      var hitWindowEnd = note.strumTime + Constants.HIT_WINDOW_MS;

      if (Conductor.instance.songPosition > hitWindowEnd)
      {
        // We have passed this note.
        // Flag the note for deletion without actually penalizing the player.
        note.handledMiss = true;
      }
    }

    // Respawns notes that were b
    playerStrumline.handleSkippedNotes();
    opponentStrumline.handleSkippedNotes();
  }

  /**
     * PreciseInputEvents are put into a queue between update() calls,
     * and then processed here.
     */
  function processInputQueue():Void
  {
    if (inputPressQueue.length + inputReleaseQueue.length == 0) return;

    // Ignore inputs during cutscenes.
    if (isInCutscene || disableKeys)
    {
      inputPressQueue = [];
      inputReleaseQueue = [];
      return;
    }

    // Generate a list of notes within range.
    var notesInRange:Array<NoteSprite> = playerStrumline.getNotesMayHit();
    var holdNotesInRange:Array<SustainTrail> = playerStrumline.getHoldNotesHitOrMissed();

    var notesByDirection:Array<Array<NoteSprite>> = [[], [], [], []];

    for (note in notesInRange)
      notesByDirection[note.direction].push(note);

    while (inputPressQueue.length > 0)
    {
      var input:PreciseInputEvent = inputPressQueue.shift();

      playerStrumline.pressKey(input.noteDirection);

      // Don't credit or penalize inputs in Bot Play.
      if (isBotPlayMode) continue;

      var notesInDirection:Array<NoteSprite> = notesByDirection[input.noteDirection];

      #if FEATURE_GHOST_TAPPING
      if ((!playerStrumline.mayGhostTap()) && notesInDirection.length == 0)
      #else
      if (notesInDirection.length == 0)
      #end
      {
        // Pressed a wrong key with no notes nearby.
        // Perform a ghost miss (anti-spam).
        ghostNoteMiss(input.noteDirection, notesInRange.length > 0);

        // Play the strumline animation.
        playerStrumline.playPress(input.noteDirection);
        trace('PENALTY Score: ${songScore}');
      }
    else if (notesInDirection.length == 0)
    {
      // Press a key with no penalty.

      // Play the strumline animation.
      playerStrumline.playPress(input.noteDirection);
      trace('NO PENALTY Score: ${songScore}');
    }
    else
    {
      // Choose the first note, deprioritizing low priority notes.
      var targetNote:Null<NoteSprite> = notesInDirection.find((note) -> !note.lowPriority);
      if (targetNote == null) targetNote = notesInDirection[0];
      if (targetNote == null) continue;

      // Judge and hit the note.
      // trace('Hit note! ${targetNote.noteData}');
      goodNoteHit(targetNote, input);
      // trace('Score: ${songScore}');

      notesInDirection.remove(targetNote);

      // Play the strumline animation.
      playerStrumline.playConfirm(input.noteDirection);
    }
    }

    while (inputReleaseQueue.length > 0)
    {
      var input:PreciseInputEvent = inputReleaseQueue.shift();

      // Play the strumline animation.
      playerStrumline.playStatic(input.noteDirection);

      playerStrumline.releaseKey(input.noteDirection);
    }
  }

  function goodNoteHit(note:NoteSprite, input:PreciseInputEvent):Void
  {
    // Calculate the input latency (do this as late as possible).
    // trace('Compare: ${PreciseInputManager.getCurrentTimestamp()} - ${input.timestamp}');
    var inputLatencyNs:Int64 = PreciseInputManager.getCurrentTimestamp() - input.timestamp;
    var inputLatencyMs:Float = inputLatencyNs.toFloat() / Constants.NS_PER_MS;
    // trace('Input: ${daNote.noteData.getDirectionName()} pressed ${inputLatencyMs}ms ago!');

    // Get the offset and compensate for input latency.
    // Round inward (trim remainder) for consistency.
    var noteDiff:Int = Std.int(Conductor.instance.songPosition - note.noteData.time - inputLatencyMs);

    var score = Scoring.scoreNote(noteDiff, PBOT1);
    var daRating = Scoring.judgeNote(noteDiff, PBOT1);

    var healthChange = 0.0;
    var isComboBreak = false;
    switch (daRating)
    {
      case 'sick':
        healthChange = Constants.HEALTH_SICK_BONUS;
        isComboBreak = Constants.JUDGEMENT_SICK_COMBO_BREAK;
      case 'good':
        healthChange = Constants.HEALTH_GOOD_BONUS;
        isComboBreak = Constants.JUDGEMENT_GOOD_COMBO_BREAK;
      case 'bad':
        healthChange = Constants.HEALTH_BAD_BONUS;
        isComboBreak = Constants.JUDGEMENT_BAD_COMBO_BREAK;
      case 'shit':
        isComboBreak = Constants.JUDGEMENT_SHIT_COMBO_BREAK;
        healthChange = Constants.HEALTH_SHIT_BONUS;
    }

    // Send the note hit event.
    var event:HitNoteScriptEvent = new HitNoteScriptEvent(note, healthChange, score, daRating, isComboBreak, Highscore.tallies.combo + 1, noteDiff,
      daRating == 'sick');
    dispatchEvent(event);

    // Calling event.cancelEvent() skips all the other logic! Neat!
    if (event.eventCanceled) return;

    Highscore.tallies.totalNotesHit++;
    // Display the hit on the strums
    playerStrumline.hitNote(note, !isComboBreak);
    if (event.doesNotesplash) playerStrumline.playNoteSplash(note.noteData.getDirection());
    if (note.isHoldNote && note.holdNoteSprite != null) playerStrumline.playNoteHoldCover(note.holdNoteSprite);
    vocals.playerVolume = 1;

    // Display the combo meter and add the calculation to the score.
    applyScore(event.score, event.judgement, event.healthChange, event.isComboBreak);
    popUpScore(event.judgement);
  }

  /**
     * Called when a note leaves the screen and is considered missed by the player.
     * @param note
     */
  function onNoteMiss(note:NoteSprite, playSound:Bool = false, healthChange:Float):Void
  {
    // If we are here, we already CALLED the onNoteMiss script hook!

    if (!isPracticeMode)
    {
      // messy copy paste rn lol
      var pressArray:Array<Bool> = [
        controls.NOTE_LEFT_P,
        controls.NOTE_DOWN_P,
        controls.NOTE_UP_P,
        controls.NOTE_RIGHT_P
      ];

      var indices:Array<Int> = [];
      for (i in 0...pressArray.length)
      {
        if (pressArray[i]) indices.push(i);
      }
      if (indices.length > 0)
      {
        for (i in 0...indices.length)
        {
          inputSpitter.push(
            {
              t: Std.int(Conductor.instance.songPosition),
              d: indices[i],
              l: 20
            });
        }
      }
      else
      {
        inputSpitter.push(
          {
            t: Std.int(Conductor.instance.songPosition),
            d: -1,
            l: 20
          });
      }
    }
    vocals.playerVolume = 0;

    if (Highscore.tallies.combo != 0) if (Highscore.tallies.combo >= 10) comboPopUps.displayCombo(0);

    applyScore(-10, 'miss', healthChange, true);

    if (playSound)
    {
      vocals.playerVolume = 0;
      FunkinSound.playOnce(Paths.soundRandom('missnote', 1, 3), FlxG.random.float(0.5, 0.6));
    }
  }

  /**
     * Called when a player presses a key with no note present.
     * Scripts can modify the amount of health/score lost, whether player animations or sounds are used,
     * or even cancel the event entirely.
     *
     * @param direction
     * @param hasPossibleNotes
     */
  function ghostNoteMiss(direction:NoteDirection, hasPossibleNotes:Bool = true):Void
  {
    var event:GhostMissNoteScriptEvent = new GhostMissNoteScriptEvent(direction, // Direction missed in.
      hasPossibleNotes, // Whether there was a note you could have hit.
      - 1 * Constants.HEALTH_MISS_PENALTY, // How much health to add (negative).
      - 10 // Amount of score to add (negative).
    );
    dispatchEvent(event);

    // Calling event.cancelEvent() skips animations and penalties. Neat!
    if (event.eventCanceled) return;

    health += event.healthChange;
    songScore += event.scoreChange;

    if (!isPracticeMode)
    {
      var pressArray:Array<Bool> = [
        controls.NOTE_LEFT_P,
        controls.NOTE_DOWN_P,
        controls.NOTE_UP_P,
        controls.NOTE_RIGHT_P
      ];

      var indices:Array<Int> = [];
      for (i in 0...pressArray.length)
      {
        if (pressArray[i]) indices.push(i);
      }
      for (i in 0...indices.length)
      {
        inputSpitter.push(
          {
            t: Std.int(Conductor.instance.songPosition),
            d: indices[i],
            l: 20
          });
      }
    }

    if (event.playSound)
    {
      vocals.playerVolume = 0;
      FunkinSound.playOnce(Paths.soundRandom('missnote', 1, 3), FlxG.random.float(0.1, 0.2));
    }
  }

  /**
     * Debug keys. Disabled while in cutscenes.
     */
  function debugKeyShit():Void
  {
    #if FEATURE_CHART_EDITOR
    // Open the stage editor overlaying the current state.
    if (controls.DEBUG_STAGE)
    {
      // hack for HaxeUI generation, doesn't work unless persistentUpdate is false at state creation!!
      disableKeys = true;
      persistentUpdate = false;
      openSubState(new StageOffsetSubState());
    }

    // Redirect to the chart editor playing the current song.
    if (controls.DEBUG_CHART)
    {
      disableKeys = true;
      persistentUpdate = false;
      if (isChartingMode)
      {
        FlxG.sound.music?.pause();
        this.close();
      }
      else
      {
        FlxG.switchState(() -> new ChartEditorState(
          {
            targetSongId: currentSong.id,
          }));
      }
    }
    #end

    #if FEATURE_DEBUG_FUNCTIONS
    // H: Hide the HUD.
    if (FlxG.keys.justPressed.H) camHUD.visible = !camHUD.visible;

    // 1: End the song immediately.
    if (FlxG.keys.justPressed.ONE) endSong(true);

    // 2: Gain 10% health.
    if (FlxG.keys.justPressed.TWO) health += 0.1 * Constants.HEALTH_MAX;

    // 3: Lose 5% health.
    if (FlxG.keys.justPressed.THREE) health -= 0.05 * Constants.HEALTH_MAX;
    #end

    // 9: Toggle the old icon.
    if (FlxG.keys.justPressed.NINE) iconP1.toggleOldIcon();

    #if FEATURE_DEBUG_FUNCTIONS
    // PAGEUP: Skip forward two sections.
    // SHIFT+PAGEUP: Skip forward twenty sections.
    if (FlxG.keys.justPressed.PAGEUP) changeSection(FlxG.keys.pressed.SHIFT ? 20 : 2);
    // PAGEDOWN: Skip backward two section. Doesn't replace notes.
    // SHIFT+PAGEDOWN: Skip backward twenty sections.
    if (FlxG.keys.justPressed.PAGEDOWN) changeSection(FlxG.keys.pressed.SHIFT ? -20 : -2);
    #end

    if (FlxG.keys.justPressed.B) trace(inputSpitter.join('\n'));
  }

  /**
     * Handles applying health, score, and ratings.
     */
  function applyScore(score:Int, daRating:String, healthChange:Float, isComboBreak:Bool)
  {
    switch (daRating)
    {
      case 'sick':
        Highscore.tallies.sick += 1;
      case 'good':
        Highscore.tallies.good += 1;
      case 'bad':
        Highscore.tallies.bad += 1;
      case 'shit':
        Highscore.tallies.shit += 1;
      case 'miss':
        Highscore.tallies.missed += 1;
    }
    health += healthChange;
    if (isComboBreak)
    {
      // Break the combo, but don't increment tallies.misses.
      if (Highscore.tallies.combo >= 10) comboPopUps.displayCombo(0);
      Highscore.tallies.combo = 0;
    }
    else
    {
      Highscore.tallies.combo++;
      if (Highscore.tallies.combo > Highscore.tallies.maxCombo) Highscore.tallies.maxCombo = Highscore.tallies.combo;
    }
    songScore += score;
  }

  /**
     * Handles rating popups when a note is hit.
     */
  function popUpScore(daRating:String, ?combo:Int):Void
  {
    if (daRating == 'miss')
    {
      // If daRating is 'miss', that means we made a mistake and should not continue.
      FlxG.log.warn('popUpScore judged a note as a miss!');
      // TODO: Remove this.
      // comboPopUps.displayRating('miss');
      return;
    }
    if (combo == null) combo = Highscore.tallies.combo;

    if (!isPracticeMode)
    {
      // TODO: Input splitter uses old input system, make it pull from the precise input queue directly.
      var pressArray:Array<Bool> = [
        controls.NOTE_LEFT_P,
        controls.NOTE_DOWN_P,
        controls.NOTE_UP_P,
        controls.NOTE_RIGHT_P
      ];

      var indices:Array<Int> = [];
      for (i in 0...pressArray.length)
      {
        if (pressArray[i]) indices.push(i);
      }
      if (indices.length > 0)
      {
        for (i in 0...indices.length)
        {
          inputSpitter.push(
            {
              t: Std.int(Conductor.instance.songPosition),
              d: indices[i],
              l: 20
            });
        }
      }
      else
      {
        inputSpitter.push(
          {
            t: Std.int(Conductor.instance.songPosition),
            d: -1,
            l: 20
          });
      }
    }
    comboPopUps.displayRating(daRating);
    if (combo >= 10 || combo == 0) comboPopUps.displayCombo(combo);

    vocals.playerVolume = 1;
  }

  /**
     * Handle keyboard inputs during cutscenes.
     * This includes advancing conversations and skipping videos.
     * @param elapsed Time elapsed since last game update.
     */
  function handleCutsceneKeys(elapsed:Float):Void
  {
    if (isGamePaused) return;

    if (currentConversation != null)
    {
      // Pause/unpause may conflict with advancing the conversation!
      if (controls.CUTSCENE_ADVANCE && !justUnpaused)
      {
        currentConversation.advanceConversation();
      }
      else if (controls.PAUSE && !justUnpaused)
      {
        currentConversation.pauseMusic();

        var pauseSubState:FlxSubState = new PauseSubState({mode: Conversation});

        persistentUpdate = false;
        FlxTransitionableState.skipNextTransIn = true;
        FlxTransitionableState.skipNextTransOut = true;
        pauseSubState.camera = camCutscene;
        openSubState(pauseSubState);
      }
    }
    else if (VideoCutscene.isPlaying())
    {
      // This is a video cutscene.
      if (controls.PAUSE && !justUnpaused)
      {
        VideoCutscene.pauseVideo();

        var pauseSubState:FlxSubState = new PauseSubState({mode: Cutscene});

        persistentUpdate = false;
        FlxTransitionableState.skipNextTransIn = true;
        FlxTransitionableState.skipNextTransOut = true;
        pauseSubState.camera = camCutscene;
        openSubState(pauseSubState);
      }
    }
  }

  /**
     * Handle logic for actually skipping a video cutscene after it has been held.
     */
  function skipVideoCutscene():Void
  {
    VideoCutscene.finishVideo();
  }

  /**
     * End the song. Handle saving high scores and transitioning to the results screen.
     *
     * Broadcasts an `onSongEnd` event, which can be cancelled to prevent the song from ending (for a cutscene or something).
     * Remember to call `endSong` again when the song should actually end!
     * @param rightGoddamnNow If true, don't play the fancy animation where you zoom onto Girlfriend. Used after a cutscene.
     */
  public function endSong(rightGoddamnNow:Bool = false):Void
  {
    if (FlxG.sound.music != null) FlxG.sound.music.volume = 0;
    vocals.volume = 0;
    mayPauseGame = false;

    // Check if any events want to prevent the song from ending.
    var event = new ScriptEvent(SONG_END, true);
    dispatchEvent(event);
    if (event.eventCanceled) return;

    #if sys
    // spitter for ravy, teehee!!
    var writer = new json2object.JsonWriter<Array<ScoreInput>>();
    var output = writer.write(inputSpitter, '  ');
    sys.io.File.saveContent("./scores.json", output);
    #end

    deathCounter = 0;

    // TODO: This line of code makes me sad, but you can't really fix it without a breaking migration.
    // `easy`, `erect`, `normal-pico`, etc.
    var suffixedDifficulty = (currentVariation != Constants.DEFAULT_VARIATION
      && currentVariation != 'erect') ? '$currentDifficulty-${currentVariation}' : currentDifficulty;

    var isNewHighscore = false;
    var prevScoreData:Null<SaveScoreData> = Save.instance.getSongScore(currentSong.id, suffixedDifficulty);

    if (currentSong != null && currentSong.validScore)
    {
      // crackhead double thingie, sets whether was new highscore, AND saves the song!
      var data =
        {
          score: songScore,
          tallies:
            {
              sick: Highscore.tallies.sick,
              good: Highscore.tallies.good,
              bad: Highscore.tallies.bad,
              shit: Highscore.tallies.shit,
              missed: Highscore.tallies.missed,
              combo: Highscore.tallies.combo,
              maxCombo: Highscore.tallies.maxCombo,
              totalNotesHit: Highscore.tallies.totalNotesHit,
              totalNotes: Highscore.tallies.totalNotes,
            },
        };

      // adds current song data into the tallies for the level (story levels)
      Highscore.talliesLevel = Highscore.combineTallies(Highscore.tallies, Highscore.talliesLevel);

      if (!isPracticeMode && !isBotPlayMode)
      {
        isNewHighscore = Save.instance.isSongHighScore(currentSong.id, suffixedDifficulty, data);

        // If no high score is present, save both score and rank.
        // If score or rank are better, save the highest one.
        // If neither are higher, nothing will change.
        Save.instance.applySongRank(currentSong.id, suffixedDifficulty, data);

        if (isNewHighscore)
        {
          #if newgrounds
          NGio.postScore(score, currentSong.id);
          #end
        }
      }
    }

    if (PlayStatePlaylist.isStoryMode)
    {
      isNewHighscore = false;

      PlayStatePlaylist.campaignScore += songScore;

      // Pop the next song ID from the list.
      // Returns null if the list is empty.
      var targetSongId:String = PlayStatePlaylist.playlistSongIds.shift();

      if (targetSongId == null)
      {
        if (currentSong.validScore)
        {
          NGio.unlockMedal(60961);

          var data =
            {
              score: PlayStatePlaylist.campaignScore,
              tallies:
                {
                  // TODO: Sum up the values for the whole week!
                  sick: 0,
                  good: 0,
                  bad: 0,
                  shit: 0,
                  missed: 0,
                  combo: 0,
                  maxCombo: 0,
                  totalNotesHit: 0,
                  totalNotes: 0,
                },
            };

          if (Save.instance.isLevelHighScore(PlayStatePlaylist.campaignId, PlayStatePlaylist.campaignDifficulty, data))
          {
            Save.instance.setLevelScore(PlayStatePlaylist.campaignId, PlayStatePlaylist.campaignDifficulty, data);
            #if newgrounds
            NGio.postScore(score, 'Level ${PlayStatePlaylist.campaignId}');
            #end
            isNewHighscore = true;
          }
        }

        if (isSubState)
        {
          this.close();
        }
        else
        {
          if (rightGoddamnNow)
          {
            moveToResultsScreen(isNewHighscore);
          }
          else
          {
            zoomIntoResultsScreen(isNewHighscore);
          }
        }
      }
      else
      {
        var difficulty:String = '';

        trace('Loading next song ($targetSongId : $difficulty)');

        FlxTransitionableState.skipNextTransIn = true;
        FlxTransitionableState.skipNextTransOut = true;

        if (FlxG.sound.music != null) FlxG.sound.music.stop();
        vocals.stop();

        // TODO: Softcode this cutscene.
        if (currentSong.id == 'eggnog')
        {
          var blackBG:FunkinSprite = new FunkinSprite(-FlxG.width * FlxG.camera.zoom, -FlxG.height * FlxG.camera.zoom);
          blackBG.makeSolidColor(FlxG.width * 3, FlxG.height * 3, FlxColor.BLACK);
          blackBG.scrollFactor.set();
          add(blackBG);
          camHUD.visible = false;
          isInCutscene = true;

          FunkinSound.playOnce(Paths.sound('Lights_Shut_off'), function() {
            // no camFollow so it centers on horror tree
            var targetSong:Song = SongRegistry.instance.fetchEntry(targetSongId);
            var targetVariation:String = currentVariation;
            if (!targetSong.hasDifficulty(PlayStatePlaylist.campaignDifficulty, currentVariation))
            {
              targetVariation = targetSong.getFirstValidVariation(PlayStatePlaylist.campaignDifficulty) ?? Constants.DEFAULT_VARIATION;
            }
            LoadingState.loadPlayState(
              {
                targetSong: targetSong,
                targetDifficulty: PlayStatePlaylist.campaignDifficulty,
                targetVariation: targetVariation,
                cameraFollowPoint: cameraFollowPoint.getPosition(),
              });
          });
        }
        else
        {
          var targetSong:Song = SongRegistry.instance.fetchEntry(targetSongId);
          var targetVariation:String = currentVariation;
          if (!targetSong.hasDifficulty(PlayStatePlaylist.campaignDifficulty, currentVariation))
          {
            targetVariation = targetSong.getFirstValidVariation(PlayStatePlaylist.campaignDifficulty) ?? Constants.DEFAULT_VARIATION;
          }
          LoadingState.loadPlayState(
            {
              targetSong: targetSong,
              targetDifficulty: PlayStatePlaylist.campaignDifficulty,
              targetVariation: targetVariation,
              cameraFollowPoint: cameraFollowPoint.getPosition(),
            });
        }
      }
    }
    else
    {
      if (isSubState)
      {
        this.close();
      }
      else
      {
        if (rightGoddamnNow)
        {
          moveToResultsScreen(isNewHighscore, prevScoreData);
        }
        else
        {
          zoomIntoResultsScreen(isNewHighscore, prevScoreData);
        }
      }
    }
  }

  public override function close():Void
  {
    criticalFailure = true; // Stop game updates.
    performCleanup();
    super.close();
  }

  /**
     * Perform necessary cleanup before leaving the PlayState.
     */
  function performCleanup():Void
  {
    // If the camera is being tweened, stop it.
    cancelAllCameraTweens();

    // Dispatch the destroy event.
    dispatchEvent(new ScriptEvent(DESTROY, false));

    if (currentConversation != null)
    {
      remove(currentConversation);
      currentConversation.kill();
    }

    if (currentChart != null)
    {
      // TODO: Uncache the song.
    }

    if (overrideMusic)
    {
      // Stop the music. Do NOT destroy it, something still references it!
      if (FlxG.sound.music != null) FlxG.sound.music.pause();
      if (vocals != null)
      {
        vocals.pause();
        remove(vocals);
      }
    }
    else
    {
      // Stop and destroy the music.
      if (FlxG.sound.music != null) FlxG.sound.music.pause();
      if (vocals != null)
      {
        vocals.destroy();
        remove(vocals);
      }
    }

    // Remove reference to stage and remove sprites from it to save memory.
    if (currentStage != null)
    {
      remove(currentStage);
      currentStage.kill();
      currentStage = null;
    }

    GameOverSubState.reset();
    PauseSubState.reset();
    Countdown.reset();

    // Clear the static reference to this state.
    instance = null;
  }

  /**
     * Play the camera zoom animation and then move to the results screen once it's done.
     */
  function zoomIntoResultsScreen(isNewHighscore:Bool, ?prevScoreData:SaveScoreData):Void
  {
    trace('WENT TO RESULTS SCREEN!');

    // Stop camera zooming on beat.
    cameraZoomRate = 0;

    // Cancel camera and scroll tweening if it's active.
    cancelAllCameraTweens();
    cancelScrollSpeedTweens();

    // If the opponent is GF, zoom in on the opponent.
    // Else, if there is no GF, zoom in on BF.
    // Else, zoom in on GF.
    var targetDad:Bool = currentStage.getDad() != null && currentStage.getDad().characterId == 'gf';
    var targetBF:Bool = currentStage.getGirlfriend() == null && !targetDad;

    if (targetBF)
    {
      FlxG.camera.follow(currentStage.getBoyfriend(), null, 0.05);
    }
    else if (targetDad)
    {
      FlxG.camera.follow(currentStage.getDad(), null, 0.05);
    }
    else
    {
      FlxG.camera.follow(currentStage.getGirlfriend(), null, 0.05);
    }

    // TODO: Make target offset configurable.
    // In the meantime, we have to replace the zoom animation with a fade out.
    FlxG.camera.targetOffset.y -= 350;
    FlxG.camera.targetOffset.x += 20;

    // Replace zoom animation with a fade out for now.
    FlxG.camera.fade(FlxColor.BLACK, 0.6);

    FlxTween.tween(camHUD, {alpha: 0}, 0.6,
      {
        onComplete: function(_) {
          moveToResultsScreen(isNewHighscore, prevScoreData);
        }
      });

    // Zoom in on Girlfriend (or BF if no GF)
    new FlxTimer().start(0.8, function(_) {
      if (targetBF)
      {
        currentStage.getBoyfriend().animation.play('hey');
      }
      else if (targetDad)
      {
        currentStage.getDad().animation.play('cheer');
      }
      else
      {
        currentStage.getGirlfriend().animation.play('cheer');
      }

      // Zoom over to the Results screen.
      // TODO: Re-enable this.
      /*
          FlxTween.tween(FlxG.camera, {zoom: 1200}, 1.1,
            {
              ease: FlxEase.expoIn,
            });
         */
    });
  }

  /**
     * Move to the results screen right goddamn now.
     */
  function moveToResultsScreen(isNewHighscore:Bool, ?prevScoreData:SaveScoreData):Void
  {
    persistentUpdate = false;
    vocals.stop();
    camHUD.alpha = 1;

    var talliesToUse:Tallies = PlayStatePlaylist.isStoryMode ? Highscore.talliesLevel : Highscore.tallies;

    var res:ResultState = new ResultState(
      {
        storyMode: PlayStatePlaylist.isStoryMode,
        songId: currentChart.song.id,
        difficultyId: currentDifficulty,
        characterId: currentChart.characters.player,
        title: PlayStatePlaylist.isStoryMode ? ('${PlayStatePlaylist.campaignTitle}') : ('${currentChart.songName} by ${currentChart.songArtist}'),
        prevScoreData: prevScoreData,
        scoreData:
          {
            score: PlayStatePlaylist.isStoryMode ? PlayStatePlaylist.campaignScore : songScore,
            tallies:
              {
                sick: talliesToUse.sick,
                good: talliesToUse.good,
                bad: talliesToUse.bad,
                shit: talliesToUse.shit,
                missed: talliesToUse.missed,
                combo: talliesToUse.combo,
                maxCombo: talliesToUse.maxCombo,
                totalNotesHit: talliesToUse.totalNotesHit,
                totalNotes: talliesToUse.totalNotes,
              },
          },
        isNewHighscore: isNewHighscore
      });
    this.persistentDraw = false;
    openSubState(res);
  }

  /**
     * Pauses music and vocals easily.
     */
  public function pauseMusic():Void
  {
    if (FlxG.sound.music != null) FlxG.sound.music.pause();
    if (vocals != null) vocals.pause();
  }

  /**
<<<<<<< HEAD
   * Resets the camera's zoom level and focus point.
   */
  public function resetCamera(?resetZoom:Bool = true, ?cancelTweens:Bool = true, ?snap:Bool = true):Void
=======
     * Resets the camera's zoom level and focus point.
     */
  public function resetCamera(?resetZoom:Bool = true, ?cancelTweens:Bool = true):Void
>>>>>>> ec9b5db2
  {
    // Cancel camera tweens if any are active.
    if (cancelTweens)
    {
      cancelAllCameraTweens();
    }

    FlxG.camera.follow(cameraFollowPoint, LOCKON, Constants.DEFAULT_CAMERA_FOLLOW_RATE);
    FlxG.camera.targetOffset.set();

    if (resetZoom)
    {
      resetCameraZoom();
    }

    // Snap the camera to the follow point immediately.
    if (snap) FlxG.camera.focusOn(cameraFollowPoint.getPosition());
  }

  /**
     * Sets the camera follow point's position and tweens the camera there.
     */
  public function tweenCameraToPosition(?x:Float, ?y:Float, ?duration:Float, ?ease:Null<Float->Float>):Void
  {
    cameraFollowPoint.setPosition(x, y);
    tweenCameraToFollowPoint(duration, ease);
  }

  /**
     * Disables camera following and tweens the camera to the follow point manually.
     */
  public function tweenCameraToFollowPoint(?duration:Float, ?ease:Null<Float->Float>):Void
  {
    // Cancel the current tween if it's active.
    cancelCameraFollowTween();

    if (duration == 0)
    {
      // Instant movement. Just reset the camera to force it to the follow point.
      resetCamera(false, false);
    }
    else
    {
      // Disable camera following for the duration of the tween.
      FlxG.camera.target = null;

      // Follow tween! Caching it so we can cancel/pause it later if needed.
      var followPos:FlxPoint = cameraFollowPoint.getPosition() - FlxPoint.weak(FlxG.camera.width * 0.5, FlxG.camera.height * 0.5);
      cameraFollowTween = FlxTween.tween(FlxG.camera.scroll, {x: followPos.x, y: followPos.y}, duration,
        {
          ease: ease,
          onComplete: function(_) {
            resetCamera(false, false); // Re-enable camera following when the tween is complete.
          }
        });
    }
  }

  public function cancelCameraFollowTween()
  {
    if (cameraFollowTween != null)
    {
      cameraFollowTween.cancel();
    }
  }

  /**
     * Tweens the camera zoom to the desired amount.
     */
  public function tweenCameraZoom(?zoom:Float, ?duration:Float, ?direct:Bool, ?ease:Null<Float->Float>):Void
  {
    // Cancel the current tween if it's active.
    cancelCameraZoomTween();

    // Direct mode: Set zoom directly.
    // Stage mode: Set zoom as a multiplier of the current stage's default zoom.
    var targetZoom = zoom * (direct ? FlxCamera.defaultZoom : stageZoom);

    if (duration == 0)
    {
      // Instant zoom. No tween needed.
      currentCameraZoom = targetZoom;
    }
    else
    {
      // Zoom tween! Caching it so we can cancel/pause it later if needed.
      cameraZoomTween = FlxTween.tween(this, {currentCameraZoom: targetZoom}, duration, {ease: ease});
    }
  }

  public function cancelCameraZoomTween()
  {
    if (cameraZoomTween != null)
    {
      cameraZoomTween.cancel();
    }
  }

  /**
     * Cancel all active camera tweens simultaneously.
     */
  public function cancelAllCameraTweens()
  {
    cancelCameraFollowTween();
    cancelCameraZoomTween();
  }

  var prevScrollTargets:Array<Dynamic> = []; // used to snap scroll speed when things go unruely

  /**
     * The magical function that shall tween the scroll speed.
     */
  public function tweenScrollSpeed(?speed:Float, ?duration:Float, ?ease:Null<Float->Float>, strumlines:Array<String>):Void
  {
    // Cancel the current tween if it's active.
    cancelScrollSpeedTweens();

    // Snap to previous event value to prevent the tween breaking when another event cancels the previous tween.
    for (i in prevScrollTargets)
    {
      var value:Float = i[0];
      var strum:Strumline = Reflect.getProperty(this, i[1]);
      strum.scrollSpeed = value;
    }

    // for next event, clean array.
    prevScrollTargets = [];

    for (i in strumlines)
    {
      var value:Float = speed;
      var strum:Strumline = Reflect.getProperty(this, i);

      if (duration == 0)
      {
        strum.scrollSpeed = value;
      }
      else
      {
        scrollSpeedTweens.push(FlxTween.tween(strum,
          {
            'scrollSpeed': value
          }, duration, {ease: ease}));
      }
      // make sure charts dont break if the charter is dumb and stupid
      prevScrollTargets.push([value, i]);
    }
  }

  public function cancelScrollSpeedTweens()
  {
    for (tween in scrollSpeedTweens)
    {
      if (tween != null)
      {
        tween.cancel();
      }
    }
    scrollSpeedTweens = [];
  }

  #if FEATURE_DEBUG_FUNCTIONS
  /**
     * Jumps forward or backward a number of sections in the song.
     * Accounts for BPM changes, does not prevent death from skipped notes.
     * @param sections The number of sections to jump, negative to go backwards.
     */
  function changeSection(sections:Int):Void
  {
    // FlxG.sound.music.pause();

    var targetTimeSteps:Float = Conductor.instance.currentStepTime + (Conductor.instance.stepsPerMeasure * sections);
    var targetTimeMs:Float = Conductor.instance.getStepTimeInMs(targetTimeSteps);

    // Don't go back in time to before the song started.
    targetTimeMs = Math.max(0, targetTimeMs);

    if (FlxG.sound.music != null)
    {
      FlxG.sound.music.time = targetTimeMs;
    }

    handleSkippedNotes();
    SongEventRegistry.handleSkippedEvents(songEvents, Conductor.instance.songPosition);
    // regenNoteData(FlxG.sound.music.time);

    Conductor.instance.update(FlxG.sound?.music?.time ?? 0.0);

    resyncVocals();
  }
  #end
}<|MERGE_RESOLUTION|>--- conflicted
+++ resolved
@@ -3187,15 +3187,9 @@
   }
 
   /**
-<<<<<<< HEAD
-   * Resets the camera's zoom level and focus point.
-   */
+     * Resets the camera's zoom level and focus point.
+     */
   public function resetCamera(?resetZoom:Bool = true, ?cancelTweens:Bool = true, ?snap:Bool = true):Void
-=======
-     * Resets the camera's zoom level and focus point.
-     */
-  public function resetCamera(?resetZoom:Bool = true, ?cancelTweens:Bool = true):Void
->>>>>>> ec9b5db2
   {
     // Cancel camera tweens if any are active.
     if (cancelTweens)

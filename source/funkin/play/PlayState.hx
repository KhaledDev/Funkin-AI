--- conflicted
+++ resolved
@@ -3225,14 +3225,10 @@
     // Don't go back in time to before the song started.
     targetTimeMs = Math.max(0, targetTimeMs);
 
-<<<<<<< HEAD
     if (FlxG.sound.music != null)
     {
       FlxG.sound.music.time = targetTimeMs;
     }
-=======
-    if (FlxG.sound.music != null) FlxG.sound.music.time = targetTimeMs;
->>>>>>> 8a60115d
 
     handleSkippedNotes();
     SongEventRegistry.handleSkippedEvents(songEvents, Conductor.instance.songPosition);

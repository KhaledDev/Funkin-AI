--- conflicted
+++ resolved
@@ -1317,11 +1317,7 @@
       VideoCutscene.resumeVideo();
     #end
 
-<<<<<<< HEAD
-    #if discord_rpc
-=======
     #if FEATURE_DISCORD_RPC
->>>>>>> 081d2d8f
     if (health > Constants.HEALTH_MIN && !paused && FlxG.autoPause)
     {
       if (Conductor.instance.songPosition > 0.0) DiscordClient.changePresence(detailsText, currentSong.song
@@ -1347,11 +1343,7 @@
     if (FlxG.autoPause) VideoCutscene.pauseVideo();
     #end
 
-<<<<<<< HEAD
-    #if discord_rpc
-=======
     #if FEATURE_DISCORD_RPC
->>>>>>> 081d2d8f
     if (health > Constants.HEALTH_MIN && !paused && FlxG.autoPause) DiscordClient.changePresence(detailsPausedText,
       currentSong.song + ' (' + storyDifficultyText + ')', iconRPC);
     #end

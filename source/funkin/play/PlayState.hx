package funkin.play;

import flixel.addons.transition.FlxTransitionableState;
import flixel.addons.transition.Transition;
import funkin.ui.FullScreenScaleMode;
import flixel.FlxCamera;
import flixel.FlxObject;
import flixel.FlxSubState;
import flixel.math.FlxMath;
import flixel.math.FlxPoint;
import flixel.text.FlxText;
import flixel.tweens.FlxTween;
import flixel.ui.FlxBar;
import flixel.util.FlxColor;
import flixel.util.FlxStringUtil;
import flixel.util.FlxTimer;
import funkin.audio.FunkinSound;
import funkin.audio.VoicesGroup;
import funkin.data.dialogue.conversation.ConversationRegistry;
import funkin.data.event.SongEventRegistry;
import funkin.data.notestyle.NoteStyleRegistry;
import funkin.data.song.SongData.SongCharacterData;
import funkin.data.song.SongData.SongEventData;
import funkin.data.song.SongData.SongNoteData;
import funkin.data.song.SongRegistry;
import funkin.data.stage.StageRegistry;
import funkin.graphics.FunkinCamera;
import funkin.graphics.FunkinSprite;
import funkin.Highscore.Tallies;
import funkin.input.PreciseInputManager;
import funkin.modding.events.ScriptEvent;
import funkin.api.newgrounds.Events;
import funkin.modding.events.ScriptEventDispatcher;
import funkin.play.character.BaseCharacter;
import funkin.play.character.CharacterData.CharacterDataParser;
import funkin.play.components.HealthIcon;
import funkin.play.components.PopUpStuff;
import funkin.play.cutscene.dialogue.Conversation;
import funkin.play.cutscene.VanillaCutscenes;
import funkin.play.cutscene.VideoCutscene;
import funkin.play.notes.NoteDirection;
import funkin.play.notes.notekind.NoteKindManager;
import funkin.play.notes.NoteSprite;
import funkin.play.notes.notestyle.NoteStyle;
import funkin.play.notes.Strumline;
import funkin.play.notes.SustainTrail;
import funkin.play.notes.NoteVibrationsHandler;
import funkin.play.scoring.Scoring;
import funkin.play.song.Song;
import funkin.play.stage.Stage;
import funkin.save.Save;
import funkin.ui.debug.charting.ChartEditorState;
import funkin.ui.debug.stage.StageOffsetSubState;
import funkin.ui.mainmenu.MainMenuState;
import funkin.ui.MusicBeatSubState;
import funkin.ui.transition.LoadingState;
import funkin.util.SerializerUtil;
import funkin.util.HapticUtil;
import haxe.Int64;
#if mobile
import funkin.util.TouchUtil;
import funkin.mobile.ui.FunkinHitbox;
import funkin.mobile.ui.FunkinHitbox.FunkinHitboxControlSchemes;
#if FEATURE_MOBILE_ADVERTISEMENTS
import funkin.mobile.util.AdMobUtil;
#end
#end
#if FEATURE_DISCORD_RPC
import funkin.api.discord.DiscordClient;
#end
#if FEATURE_NEWGROUNDS
import funkin.api.newgrounds.Medals;
import funkin.api.newgrounds.Leaderboards;
#end

/**
 * Parameters used to initialize the PlayState.
 */
typedef PlayStateParams =
{
  /**
   * The song to play.
   */
  targetSong:Song,

  /**
   * The difficulty to play the song on.
   * @default `Constants.DEFAULT_DIFFICULTY`
   */
  ?targetDifficulty:String,
  /**
   * The variation to play on.
   * @default `Constants.DEFAULT_VARIATION`
   */
  ?targetVariation:String,
  /**
   * The instrumental to play with.
   * Significant if the `targetSong` supports alternate instrumentals.
   * @default `null`
   */
  ?targetInstrumental:String,
  /**
   * Whether the song should start in Practice Mode.
   * @default `false`
   */
  ?practiceMode:Bool,
  /**
   * Whether the song should start in Bot Play Mode.
   * @default `false`
   */
  ?botPlayMode:Bool,
  /**
   * Whether the song should be in minimal mode.
   * @default `false`
   */
  ?minimalMode:Bool,
  /**
   * If specified, the game will jump to the specified timestamp after the countdown ends.
   * @default `0.0`
   */
  ?startTimestamp:Float,
  /**
   * If specified, the game will play the song with the given speed.
   * @default `1.0` for 100% speed.
   */
  ?playbackRate:Float,
  /**
   * If specified, the game will not load the instrumental or vocal tracks,
   * and must be loaded externally.
   */
  ?overrideMusic:Bool,
  /**
   * The initial camera follow point.
   * Used to persist the position of the `cameraFollowPosition` between levels.
   */
  ?cameraFollowPoint:FlxPoint,
}

/**
 * The gameplay state, where all the rhythm gaming happens.
 * SubState so it can be loaded as a child of the chart editor.
 */
class PlayState extends MusicBeatSubState
{
  /**
   * STATIC VARIABLES
   * Static variables should be used for information that must be persisted between states or between resets,
   * such as the active song or song playlist.
   */
  /**
   * The currently active PlayState.
   * There should be only one PlayState in existance at a time, we can use a singleton.
   */
  public static var instance:PlayState = null;

  /**
   * This sucks. We need this because FlxG.resetState(); assumes the constructor has no arguments.
   * @see https://github.com/HaxeFlixel/flixel/issues/2541
   */
  static var lastParams:PlayStateParams = null;

  /**
   * PUBLIC INSTANCE VARIABLES
   * Public instance variables should be used for information that must be reset or dereferenced
   * every time the state is changed, but may need to be accessed externally.
   */
  /**
   * The currently selected stage.
   */
  public var currentSong:Song = null;

  /**
   * The currently selected difficulty.
   */
  public var currentDifficulty:String = Constants.DEFAULT_DIFFICULTY;

  /**
   * The currently selected variation.
   */
  public var currentVariation:String = Constants.DEFAULT_VARIATION;

  /**
   * The currently selected instrumental ID.
   * @default `''`
   */
  public var currentInstrumental:String = '';

  /**
   * The currently active Stage. This is the object containing all the props.
   */
  public var currentStage:Stage = null;

  /**
   * Gets set to true when the PlayState needs to reset (player opted to restart or died).
   * Gets disabled once resetting happens.
   */
  public var needsReset:Bool = false;

  /**
   * The current 'Blueball Counter' to display in the pause menu.
   * Resets when you beat a song or go back to the main menu.
   */
  public var deathCounter:Int = 0;

  /**
   * The player's current health.
   */
  public var health:Float = Constants.HEALTH_STARTING;

  /**
   * The player's current score.
   * TODO: Move this to its own class.
   */
  public var songScore:Int = 0;

  /**
   * Start at this point in the song once the countdown is done.
   * For example, if `startTimestamp` is `30000`, the song will start at the 30 second mark.
   * Used for chart playtesting or practice.
   */
  public var startTimestamp:Float = 0.0;

  /**
   * Play back the song at this speed.
   * @default `1.0` for normal speed.
   */
  public var playbackRate:Float = 1.0;

  /**
   * An empty FlxObject contained in the scene.
   * The current gameplay camera will always follow this object. Tween its position to move the camera smoothly.
   *
   * It needs to be an object in the scene for the camera to be configured to follow it.
   * We optionally make this a sprite so we can draw a debug graphic with it.
   */
  public var cameraFollowPoint:FlxObject;

  /**
   * An FlxTween that tweens the camera to the follow point.
   * Only used when tweening the camera manually, rather than tweening via follow.
   */
  public var cameraFollowTween:FlxTween;

  /**
   * An FlxTween that zooms the camera to the desired amount.
   */
  public var cameraZoomTween:FlxTween;

  /**
   * An FlxTween that changes the additive speed to the desired amount.
   */
  public var scrollSpeedTweens:Array<FlxTween> = [];

  /**
   * The camera follow point from the last stage.
   * Used to persist the position of the `cameraFollowPosition` between levels.
   */
  public var previousCameraFollowPoint:FlxPoint = null;

  /**
   * The current camera zoom level without any modifiers applied.
   */
  public var currentCameraZoom:Float = FlxCamera.defaultZoom;

  /**
   * Multiplier for currentCameraZoom for camera bops.
   * Lerped back to 1.0x every frame.
   */
  public var cameraBopMultiplier:Float = 1.0;

  /**
   * Default camera zoom for the current stage.
   * If we aren't in a stage, just use the default zoom (1.05x).
   */
  public var stageZoom(get, never):Float;

  function get_stageZoom():Float
  {
    if (currentStage != null) return currentStage.camZoom;
    else
      return FlxCamera.defaultZoom * 1.05;
  }

  /**
   * The current HUD camera zoom level.
   *
   * The camera zoom is increased every beat, and lerped back to this value every frame, creating a smooth 'zoom-in' effect.
   */
  public var defaultHUDCameraZoom:Float = FlxCamera.defaultZoom * 1.0;

  /**
   * Camera bop intensity multiplier.
   * Applied to cameraBopMultiplier on camera bops (usually every beat).
   * @default `101.5%`
   */
  public var cameraBopIntensity:Float = Constants.DEFAULT_BOP_INTENSITY;

  /**
   * Intensity of the HUD camera zoom.
   * Need to make this a multiplier later. Just shoving in 0.015 for now so it doesn't break.
   * @default `3.0%`
   */
  public var hudCameraZoomIntensity:Float = 0.015 * 2.0;

  /**
   * How many beats (quarter notes) between camera zooms.
   * @default One camera zoom per measure (four beats).
   */
  public var cameraZoomRate:Int = Constants.DEFAULT_ZOOM_RATE;

  /**
   * Whether the game is currently in the countdown before the song resumes.
   */
  public var isInCountdown:Bool = false;

  /**
   * Whether the game is currently in Practice Mode.
   * If true, player will not lose gain or lose score from notes.
   */
  public var isPracticeMode:Bool = false;

  /**
   * Whether the game is currently in Bot Play Mode.
   * If true, player will not lose gain or lose score from notes.
   */
  public var isBotPlayMode:Bool = false;

  /**
   * Whether the player has dropped below zero health,
   * and we are just waiting for an animation to play out before transitioning.
   */
  public var isPlayerDying:Bool = false;

  /**
   * In Minimal Mode, the stage and characters are not loaded and a standard background is used.
   */
  public var isMinimalMode:Bool = false;

  /**
   * Whether the game is currently in an animated cutscene, and gameplay should be stopped.
   */
  public var isInCutscene:Bool = false;

  /**
   * Whether the inputs should be disabled for whatever reason...
   * Used after the song ends, and in the Stage Editor.
   */
  public var disableKeys:Bool = false;

  /**
   * The previous difficulty the player was playing on.
   */
  public var previousDifficulty:String = Constants.DEFAULT_DIFFICULTY;

  public var isSubState(get, never):Bool;

  function get_isSubState():Bool
  {
    return this._parentState != null;
  }

  public var isChartingMode(get, never):Bool;

  function get_isChartingMode():Bool
  {
    return this._parentState != null && Std.isOfType(this._parentState, ChartEditorState);
  }

  /**
   * The current dialogue.
   */
  public var currentConversation:Conversation;

  /**
   * Key press inputs which have been received but not yet processed.
   * These are encoded with an OS timestamp, so we can account for input latency.
  **/
  var inputPressQueue:Array<PreciseInputEvent> = [];

  /**
   * Key release inputs which have been received but not yet processed.
   * These are encoded with an OS timestamp, so we can account for input latency.
  **/
  var inputReleaseQueue:Array<PreciseInputEvent> = [];

  /**
   * If we just unpaused the game, we shouldn't be able to pause again for one frame.
   */
  var justUnpaused:Bool = false;

  /**
   * PRIVATE INSTANCE VARIABLES
   * Private instance variables should be used for information that must be reset or dereferenced
   * every time the state is reset, but should not be accessed externally.
   */
  /**
   * The Array containing the upcoming song events.
   * The `update()` function regularly shifts these out to trigger events.
   */
  var songEvents:Array<SongEventData>;

  /**
   * If true, the player is allowed to pause the game.
   * Disabled during the ending of a song.
   */
  var mayPauseGame:Bool = true;

  /**
   * The displayed value of the player's health.
   * Used to provide smooth animations based on linear interpolation of the player's health.
   */
  var healthLerp:Float = Constants.HEALTH_STARTING;

  /**
   * How long the user has held the "Skip Video Cutscene" button for.
   */
  var skipHeldTimer:Float = 0;

  /**
   * Whether the PlayState was started with instrumentals and vocals already provided.
   * Used by the chart editor to prevent replacing the music.
   */
  var overrideMusic:Bool = false;

  /**
   * Forcibly disables all update logic while the game moves back to the Menu state.
   * This is used only when a critical error occurs and the game absolutely cannot continue.
   */
  var criticalFailure:Bool = false;

  /**
   * False as long as the countdown has not finished yet.
   */
  var startingSong:Bool = false;

  /**
   * Track if we currently have the music paused for a Pause substate, so we can unpause it when we return.
   */
  var musicPausedBySubState:Bool = false;

  /**
   * Track any camera tweens we've paused for a Pause substate, so we can unpause them when we return.
   */
  var cameraTweensPausedBySubState:List<FlxTween> = new List<FlxTween>();

  /**
   * False until `create()` has completed.
   */
  var initialized:Bool = false;

  /**
   * A group of audio tracks, used to play the song's vocals.
   */
  public var vocals:VoicesGroup;

  #if FEATURE_DISCORD_RPC
  // Discord RPC variables
  var discordRPCAlbum:String = '';
  var discordRPCIcon:String = '';
  #end

  /**
   * RENDER OBJECTS
   */
  /**
   * The FlxText which displays the current score.
   */
  var scoreText:FlxText;

  /**
   * The bar which displays the player's health.
   * Dynamically updated based on the value of `healthLerp` (which is based on `health`).
   */
  public var healthBar:FlxBar;

  /**
   * The background image used for the health bar.
   * Emma says the image is slightly skewed so I'm leaving it as an image instead of a `createGraphic`.
   */
  public var healthBarBG:FunkinSprite;

  /**
   * The health icon representing the player.
   */
  public var iconP1:HealthIcon;

  /**
   * The health icon representing the opponent.
   */
  public var iconP2:HealthIcon;

  /**
   * The sprite group containing active player's strumline notes.
   */
  public var playerStrumline:Strumline;

  /**
   * The sprite group containing opponent's strumline notes.
   */
  public var opponentStrumline:Strumline;

  /**
   * The camera which contains, and controls visibility of, the user interface elements.
   */
  public var camHUD:FlxCamera;

  /**
   * The camera which contains, and controls visibility of, the stage and characters.
   */
  public var camGame:FlxCamera;

  /**
   * Simple helper debug variable, to be able to move the camera around for debug purposes
   * without worrying about the camera tweening back to the follow point.
   */
  public var debugUnbindCameraZoom:Bool = false;

  /**
   * The camera which contains, and controls visibility of, a video cutscene, dialogue, pause menu and sticker transition.
   */
  public var camCutscene:FlxCamera;

  /**
   * The camera which contains, and controls visibility of menus when there are fake cutouts added.
   */
  public var camCutouts:FlxCamera;

  /**
   * The combo popups. Includes the real-time combo counter and the rating.
   */
  public var comboPopUps:PopUpStuff;

  #if mobile
  /**
   * The pause button for the game, only appears in Mobile targets.
   */
  var pauseButton:FunkinSprite;
  #end

  /**
   * PROPERTIES
   */
  /**
   * If a substate is rendering over the PlayState, it is paused and normal update logic is skipped.
   * Examples include:
   * - The Pause screen is open.
   * - The Game Over screen is open.
   * - The Chart Editor screen is open.
   */
  var isGamePaused(get, never):Bool;

  function get_isGamePaused():Bool
  {
    // Note: If there is a substate which requires the game to act unpaused,
    //       this should be changed to include something like `&& Std.isOfType()`
    return this.subState != null;
  }

  var isExitingViaPauseMenu(get, never):Bool;

  function get_isExitingViaPauseMenu():Bool
  {
    if (this.subState == null) return false;
    if (!Std.isOfType(this.subState, PauseSubState)) return false;

    var pauseSubState:PauseSubState = cast this.subState;
    return !pauseSubState.allowInput;
  }

  /**
   * Data for the current difficulty for the current song.
   * Includes chart data, scroll speed, and other information.
   */
  public var currentChart(get, never):SongDifficulty;

  function get_currentChart():SongDifficulty
  {
    if (currentSong == null || currentDifficulty == null) return null;
    return currentSong.getDifficulty(currentDifficulty, currentVariation);
  }

  /**
   * The internal ID of the currently active Stage.
   * Used to retrieve the data required to build the `currentStage`.
   */
  public var currentStageId(get, never):String;

  function get_currentStageId():String
  {
    if (currentChart == null || currentChart.stage == null || currentChart.stage == '') return Constants.DEFAULT_STAGE;
    return currentChart.stage;
  }

  /**
   * The length of the current song, in milliseconds.
   */
  var currentSongLengthMs(get, never):Float;

  function get_currentSongLengthMs():Float
  {
    return FlxG?.sound?.music?.length;
  }

  // TODO: Refactor or document
  var generatedMusic:Bool = false;

  var skipEndingTransition:Bool = false;

  static final BACKGROUND_COLOR:FlxColor = FlxColor.BLACK;

  /**
   * Instantiate a new PlayState.
   * @param params The parameters used to initialize the PlayState.
   *   Includes information about what song to play and more.
   */
  public function new(params:PlayStateParams)
  {
    super();

    // Validate parameters.
    if (params == null && lastParams == null)
    {
      throw 'PlayState constructor called with no available parameters.';
    }
    else if (params == null)
    {
      trace('WARNING: PlayState constructor called with no parameters. Reusing previous parameters.');
      params = lastParams;
    }
    else
    {
      lastParams = params;
    }

    // Apply parameters.
    currentSong = params.targetSong;
    if (params.targetDifficulty != null) currentDifficulty = params.targetDifficulty;
    previousDifficulty = currentDifficulty;
    if (params.targetVariation != null) currentVariation = params.targetVariation;
    if (params.targetInstrumental != null) currentInstrumental = params.targetInstrumental;
    isPracticeMode = params.practiceMode ?? false;
    isBotPlayMode = params.botPlayMode ?? false;
    isMinimalMode = params.minimalMode ?? false;
    startTimestamp = params.startTimestamp ?? 0.0;
    playbackRate = params.playbackRate ?? 1.0;
    overrideMusic = params.overrideMusic ?? false;
    previousCameraFollowPoint = params.cameraFollowPoint;

    // Don't do anything else here! Wait until create() when we attach to the camera.
  }

  /**
   * Called when the PlayState is switched to.
   */
  public override function create():Void
  {
    if (instance != null)
    {
      // TODO: Do something in this case? IDK.
      trace('WARNING: PlayState instance already exists. This should not happen.');
    }
    instance = this;

    if (!assertChartExists()) return;

    // TODO: Add something to toggle this on!
    if (false)
    {
      // Displays the camera follow point as a sprite for debug purposes.
      var cameraFollowPoint = new FunkinSprite(0, 0);
      cameraFollowPoint.makeSolidColor(8, 8, 0xFF00FF00);
      cameraFollowPoint.visible = false;
      cameraFollowPoint.zIndex = 1000000;
      this.cameraFollowPoint = cameraFollowPoint;
    }
    else
    {
      // Camera follow point is an invisible point in space.
      cameraFollowPoint = new FlxObject(0, 0);
    }

    #if mobile
    // Force allowScreenTimeout to be disabled
    lime.system.System.allowScreenTimeout = false;
    // TODO: For some reason the touch pointer's positioning gets weird in playstate, find a way to fix it! -Zack
    funkin.util.plugins.TouchPointerPlugin.enabled = false;
    #end

    // This state receives update() even when a substate is active.
    this.persistentUpdate = true;
    // This state receives draw calls even when a substate is active.
    this.persistentDraw = true;

    // Stop any pre-existing music.
    if (!overrideMusic && FlxG.sound.music != null) FlxG.sound.music.stop();

    // Prepare the current song's instrumental and vocals to be played.
    if (!overrideMusic && currentChart != null)
    {
      currentChart.cacheInst(currentInstrumental);
      currentChart.cacheVocals();
    }

    // Prepare the Conductor.
    Conductor.instance.forceBPM(null);

    if (currentChart.offsets != null)
    {
      Conductor.instance.instrumentalOffset = currentChart.offsets.getInstrumentalOffset(currentInstrumental);
    }

    Conductor.instance.mapTimeChanges(currentChart.timeChanges);
    var pre:Float = (Conductor.instance.beatLengthMs * -5) + startTimestamp;

    trace('Attempting to start at ' + pre);

    Conductor.instance.update(pre);

    // The song is now loaded. We can continue to initialize the play state.
    initCameras();
    initHealthBar();
    if (!isMinimalMode)
    {
      initStage();
      initCharacters();
    }
    else
    {
      initMinimalMode();
    }
    initStrumlines();
    initPopups();

    #if mobile
    // Initialize the hitbox for mobile controls
    addHitbox(false);
    hitbox.isPixel = currentChart.noteStyle == "pixel";

    if (Preferences.controlsScheme == FunkinHitboxControlSchemes.Arrows)
    {
      for (direction in Strumline.DIRECTIONS)
      {
        hitbox.getFirstHintByDirection(direction).follow(playerStrumline.getByDirection(direction));
      }
    }
    #end

    #if FEATURE_DISCORD_RPC
    // Initialize Discord Rich Presence.
    initDiscord();
    #end

    // Read the song's note data and pass it to the strumlines.
    generateSong();

    // Reset the camera's zoom and force it to focus on the camera follow point.
    resetCamera();

    initPreciseInputs();

    FlxG.worldBounds.set(0, 0, FlxG.width, FlxG.height);

    // The song is loaded and in the process of starting.
    // This gets set back to false when the chart actually starts.
    startingSong = true;

    // TODO: We hardcoded the transition into Winter Horrorland. Do this with a ScriptedSong instead.
    if ((currentSong?.id ?? '').toLowerCase() == 'winter-horrorland')
    {
      // VanillaCutscenes will call startCountdown later.
      VanillaCutscenes.playHorrorStartCutscene();
    }
    else
    {
      // Call a script event to start the countdown.
      // Songs with cutscenes should call event.cancel().
      // As long as they call `PlayState.instance.startCountdown()` later, the countdown will start.
      startCountdown();
    }

    // Create the pause button.
    #if mobile
    pauseButton = FunkinSprite.createSparrow(0, 0, "fonts/bold");
    pauseButton.animation.addByPrefix("idle", "(", 24, true);
    pauseButton.animation.play("idle");
    pauseButton.color = FlxColor.WHITE;
    pauseButton.alpha = 0.65;
    pauseButton.updateHitbox();
    pauseButton.setPosition((FlxG.width - pauseButton.width) - Math.max(40, FullScreenScaleMode.gameNotchSize.x), 3);
    pauseButton.cameras = [camControls];
    pauseButton.width *= 2;
    pauseButton.height *= 2;
    pauseButton.offset.set(-(pauseButton.width / 4), -(pauseButton.height / 4));
    add(pauseButton);
    hitbox.forEachAlive(function(hint:FunkinHint) {
      hint.deadZones.push(pauseButton);
    });
    #end

    // Do this last to prevent beatHit from being called before create() is done.
    super.create();

    leftWatermarkText.cameras = [camHUD];
    rightWatermarkText.cameras = [camHUD];

    // Initialize some debug stuff.
    #if FEATURE_DEBUG_FUNCTIONS
    // Display the version number (and git commit hash) in the bottom right corner.
    this.rightWatermarkText.text = Constants.VERSION;

    FlxG.console.registerObject('playState', this);
    #end

    initialized = true;

    // This step ensures z-indexes are applied properly,
    // and it's important to call it last so all elements get affected.
    refresh();
  }

  function assertChartExists():Bool
  {
    // Returns null if the song failed to load or doesn't have the selected difficulty.
    if (currentSong == null || currentChart == null || currentChart.notes == null)
    {
      // We have encountered a critical error. Prevent Flixel from trying to run any gameplay logic.
      criticalFailure = true;

      // Choose an error message.
      var message:String = 'There was a critical error. Click OK to return to the main menu.';
      if (currentSong == null)
      {
        message = 'There was a critical error loading this song\'s chart. Click OK to return to the main menu.';
      }
      else if (currentDifficulty == null)
      {
        message = 'There was a critical error selecting a difficulty for this song. Click OK to return to the main menu.';
      }
      else if (currentChart == null)
      {
        message = 'There was a critical error retrieving data for this song on "$currentDifficulty" difficulty with variation "$currentVariation". Click OK to return to the main menu.';
      }
      else if (currentChart.notes == null)
      {
        message = 'There was a critical error retrieving note data for this song on "$currentDifficulty" difficulty with variation "$currentVariation". Click OK to return to the main menu.';
      }

      // Display a popup. This blocks the application until the user clicks OK.
      lime.app.Application.current.window.alert(message, 'Error loading PlayState');

      // Force the user back to the main menu.
      if (isSubState)
      {
        this.close();
      }
      else
      {
        this.remove(currentStage);
        FlxG.switchState(() -> new MainMenuState());
      }
      return false;
    }

    return true;
  }

  public override function update(elapsed:Float):Void
  {
    if (criticalFailure) return;

    super.update(elapsed);

    var list = FlxG.sound.list;
    updateHealthBar();
    updateScoreText();

    // Handle restarting the song when needed (player death or pressing Retry)
    if (needsReset)
    {
      if (!assertChartExists()) return;

      prevScrollTargets = [];

      var retryEvent = new SongRetryEvent(currentDifficulty);

      previousDifficulty = currentDifficulty;

      dispatchEvent(retryEvent);

      resetCamera();

      var fromDeathState = isPlayerDying;

      persistentUpdate = true;
      persistentDraw = true;

      startingSong = true;
      isPlayerDying = false;

      // Reset music properly.
      if (FlxG.sound.music != null)
      {
        FlxG.sound.music.time = startTimestamp - Conductor.instance.combinedOffset;
        FlxG.sound.music.pitch = playbackRate;
        FlxG.sound.music.pause();
      }

      if (!overrideMusic)
      {
        // Stop the vocals if they already exist.
        if (vocals != null) vocals.stop();
        vocals = currentChart.buildVocals(currentInstrumental);

        if (vocals.members.length == 0)
        {
          trace('WARNING: No vocals found for this song.');
        }
      }
      vocals.pause();
      vocals.time = 0 - Conductor.instance.combinedOffset;

      if (FlxG.sound.music != null) FlxG.sound.music.volume = 1;
      vocals.volume = 1;
      vocals.playerVolume = 1;
      vocals.opponentVolume = 1;

      if (currentStage != null) currentStage.resetStage();

      if (!fromDeathState)
      {
        playerStrumline.vwooshNotes();
        opponentStrumline.vwooshNotes();
      }

      playerStrumline.clean();
      opponentStrumline.clean();

      // Delete all notes and reset the arrays.
      regenNoteData();

      // so the song doesn't start too early :D
      Conductor.instance.update(-5000, false);

      // Reset camera zooming
      cameraBopIntensity = Constants.DEFAULT_BOP_INTENSITY;
      hudCameraZoomIntensity = (cameraBopIntensity - 1.0) * 2.0;
      cameraZoomRate = Constants.DEFAULT_ZOOM_RATE;

      health = Constants.HEALTH_STARTING;
      songScore = 0;
      Highscore.tallies.combo = 0;
      // timer for vwoosh
      var vwooshTimer = new FlxTimer();
      vwooshTimer.start(0.5, function(t:FlxTimer) {
        Conductor.instance.update(startTimestamp - Conductor.instance.combinedOffset, false);
        if (playerStrumline.notes.length == 0) playerStrumline.updateNotes();
        if (opponentStrumline.notes.length == 0) opponentStrumline.updateNotes();
        playerStrumline.vwooshInNotes();
        opponentStrumline.vwooshInNotes();
        Countdown.performCountdown();
      });

      // Reset the health icons.
      currentStage?.getBoyfriend()?.initHealthIcon(false);
      currentStage?.getDad()?.initHealthIcon(true);

      needsReset = false;
    }

    // Update the conductor.
    if (startingSong)
    {
      if (isInCountdown)
      {
        // Do NOT apply offsets at this point, because they already got applied the previous frame!
        Conductor.instance.update(Conductor.instance.songPosition + elapsed * 1000, false);
        if (Conductor.instance.songPosition >= (startTimestamp + Conductor.instance.combinedOffset))
        {
          trace("started song at " + Conductor.instance.songPosition);
          startSong();
        }
      }
    }
    else
    {
      if (Constants.EXT_SOUND == 'mp3')
      {
        Conductor.instance.formatOffset = Constants.MP3_DELAY_MS;
      }
      else
      {
        Conductor.instance.formatOffset = 0.0;
      }

      Conductor.instance.update(Conductor.instance.songPosition + elapsed * 1000, false); // Normal conductor update.

      // If, after updating the conductor, the instrumental has finished, end the song immediately.
      // This helps prevent a major bug where the level suddenly loops back to the start or middle.
      if (Conductor.instance.songPosition >= (FlxG.sound.music.endTime ?? FlxG.sound.music.length))
      {
        if (mayPauseGame) endSong(skipEndingTransition);
      }
    }

    var pauseButtonCheck:Bool = false;
    var androidPause:Bool = false;
    // So the player wouldn't miss when pressing the pause utton
    #if mobile
    pauseButtonCheck = TouchUtil.pressAction(pauseButton);
    #end

    #if android
    androidPause = FlxG.android.justReleased.BACK;
    #end

    // Attempt to pause the game.
    if ((controls.PAUSE || androidPause || pauseButtonCheck) && isInCountdown && mayPauseGame && !justUnpaused)
    {
<<<<<<< HEAD
      #if mobile
      pauseButton.alpha = 0;
      hitbox.visible = false;
      #end
      var event = new PauseScriptEvent(FlxG.random.bool(1 / 1000));
=======
      var event = new PauseScriptEvent(FlxG.random.bool((1 / 1000) * 100));
>>>>>>> d127b824

      dispatchEvent(event);

      if (!event.eventCanceled)
      {
        // Pause updates while the substate is open, preventing the game state from advancing.
        persistentUpdate = false;
        // Enable drawing while the substate is open, allowing the game state to be shown behind the pause menu.
        persistentDraw = true;

        // There is a 1/1000 change to use a special pause menu.
        // This prevents the player from resuming, but that's the point.
        // It's a reference to Gitaroo Man, which doesn't let you pause the game.
        if (!isSubState && event.gitaroo)
        {
          this.remove(currentStage);
          FlxG.switchState(() -> new GitarooPause(
            {
              targetSong: currentSong,
              targetDifficulty: currentDifficulty,
              targetVariation: currentVariation,
            }));
        }
        else
        {
          var boyfriendPos:FlxPoint = new FlxPoint(0, 0);

          // Prevent the game from crashing if Boyfriend isn't present.
          if (currentStage != null && currentStage.getBoyfriend() != null)
          {
            boyfriendPos = currentStage.getBoyfriend().getScreenPosition();
          }

          var pauseSubState:FlxSubState = new PauseSubState({mode: isChartingMode ? Charting : Standard});

          FlxTransitionableState.skipNextTransIn = true;
          FlxTransitionableState.skipNextTransOut = true;
          pauseSubState.camera = camCutscene;
          openSubState(pauseSubState);
          // boyfriendPos.put(); // TODO: Why is this here?
        }

        #if FEATURE_DISCORD_RPC
        DiscordClient.instance.setPresence(
          {
            details: 'Paused - ${buildDiscordRPCDetails()}',

            state: buildDiscordRPCState(),

            largeImageKey: discordRPCAlbum,
            smallImageKey: discordRPCIcon
          });
        #end
      }
    }

    #if mobile
    if (justUnpaused)
    {
      pauseButton.alpha = 0.65;

      if (!startingSong) hitbox.visible = true;
    }
    #end

    // Cap health.
    if (health > Constants.HEALTH_MAX) health = Constants.HEALTH_MAX;
    if (health < Constants.HEALTH_MIN) health = Constants.HEALTH_MIN;

    // Apply camera zoom + multipliers.
    if (subState == null && cameraZoomRate > 0.0) // && !isInCutscene)
    {
      cameraBopMultiplier = FlxMath.lerp(1.0, cameraBopMultiplier, 0.95); // Lerp bop multiplier back to 1.0x
      var zoomPlusBop = currentCameraZoom * cameraBopMultiplier; // Apply camera bop multiplier.
      if (!debugUnbindCameraZoom) FlxG.camera.zoom = zoomPlusBop; // Actually apply the zoom to the camera.

      camHUD.zoom = FlxMath.lerp(defaultHUDCameraZoom, camHUD.zoom, 0.95);
    }

    if (currentStage != null && currentStage.getBoyfriend() != null)
    {
      FlxG.watch.addQuick('bfAnim', currentStage.getBoyfriend().getCurrentAnimation());
    }
    FlxG.watch.addQuick('health', health);
    FlxG.watch.addQuick('cameraBopIntensity', cameraBopIntensity);

    // TODO: Add a song event for Handle GF dance speed.

    // Handle player death.
    if (!isInCutscene && !disableKeys)
    {
      // RESET = Quick Game Over Screen
      if (controls.RESET)
      {
        health = Constants.HEALTH_MIN;
        trace('RESET = True');
      }

      #if CAN_CHEAT // brandon's a pussy
      if (controls.CHEAT)
      {
        health += 0.25 * Constants.HEALTH_MAX; // +25% health.
        trace('User is cheating!');
      }
      #end

      if (health <= Constants.HEALTH_MIN && !isPracticeMode && !isPlayerDying)
      {
        vocals.pause();

        if (FlxG.sound.music != null) FlxG.sound.music.pause();

        deathCounter += 1;
        #if FEATURE_NEWGROUNDS
        Events.logFailSong(currentSong.id, currentVariation);
        #end

        dispatchEvent(new ScriptEvent(GAME_OVER));

        // Disable updates, preventing animations in the background from playing.
        persistentUpdate = false;
        #if FEATURE_DEBUG_FUNCTIONS
        if (FlxG.keys.pressed.THREE)
        {
          // TODO: Change the key or delete this?
          // In debug builds, pressing 3 to kill the player makes the background transparent.
          persistentDraw = true;
        }
        else
        {
        #end
          persistentDraw = false;
        #if FEATURE_DEBUG_FUNCTIONS
        }
        #end

        isPlayerDying = true;

        var deathPreTransitionDelay = currentStage?.getBoyfriend()?.getDeathPreTransitionDelay() ?? 0.0;
        if (deathPreTransitionDelay > 0)
        {
          new FlxTimer().start(deathPreTransitionDelay, function(_) {
            moveToGameOver();
          });
        }
        else
        {
          // Transition immediately.
          moveToGameOver();
        }

        #if FEATURE_DISCORD_RPC
        DiscordClient.instance.setPresence(
          {
            details: 'Game Over - ${buildDiscordRPCDetails()}',
            state: buildDiscordRPCState(),

            largeImageKey: discordRPCAlbum,
            smallImageKey: discordRPCIcon
          });
        #end
      }
      else if (isPlayerDying)
      {
        // Wait up.
      }
    }

    processSongEvents();

    // Handle keybinds.
    processInputQueue();
    if (!isInCutscene && !disableKeys) debugKeyShit();
    if (isInCutscene && !disableKeys) handleCutsceneKeys(elapsed);

    // Moving notes into position is now done by Strumline.update().
    if (!isInCutscene) processNotes(elapsed);

    #if mobile
    if ((VideoCutscene.isPlaying() || isInCutscene) && !pauseButton.visible) pauseButton.visible = true;
    #end

    justUnpaused = false;
  }

  function moveToGameOver():Void
  {
    // Shows an interstital ad on mobile devices each 3 blueballs
    #if FEATURE_MOBILE_ADVERTISEMENTS
    Constants.GLOBAL_BLUEBALL_COUNTER++;
    if (Constants.GLOBAL_BLUEBALL_COUNTER > 0 && Constants.GLOBAL_BLUEBALL_COUNTER % 3 == 0) AdMobUtil.loadInterstitial();
    #end

    // Reset and update a bunch of values in advance for the transition back from the game over substate.
    playerStrumline.clean();
    opponentStrumline.clean();

    songScore = 0;
    updateScoreText();

    health = Constants.HEALTH_STARTING;
    healthLerp = health;

    healthBar.value = healthLerp;

    if (!isMinimalMode)
    {
      if (iconP1 != null) iconP1.updatePosition();
      if (iconP2 != null) iconP2.updatePosition();
    }

    // Transition to the game over substate.
    var gameOverSubState = new GameOverSubState(
      {
        isChartingMode: isChartingMode,
        transparent: persistentDraw
      });
    FlxTransitionableState.skipNextTransIn = true;
    FlxTransitionableState.skipNextTransOut = true;
    openSubState(gameOverSubState);
  }

  function processSongEvents():Void
  {
    // Query and activate song events.
    // TODO: Check that these work appropriately even when songPosition is less than 0, to play events during countdown.
    if (songEvents != null && songEvents.length > 0)
    {
      var songEventsToActivate:Array<SongEventData> = SongEventRegistry.queryEvents(songEvents, Conductor.instance.songPosition);

      if (songEventsToActivate.length > 0)
      {
        trace('Found ${songEventsToActivate.length} event(s) to activate.');
        for (event in songEventsToActivate)
        {
          // If an event is trying to play, but it's over 1 second old, skip it.
          var eventAge:Float = Conductor.instance.songPosition - event.time;
          if (eventAge > 1000)
          {
            event.activated = true;
            continue;
          };

          var eventEvent:SongEventScriptEvent = new SongEventScriptEvent(event);
          dispatchEvent(eventEvent);
          // Calling event.cancelEvent() skips the event. Neat!
          if (!eventEvent.eventCanceled)
          {
            SongEventRegistry.handleEvent(event);
          }
        }
      }
    }
  }

  public override function dispatchEvent(event:ScriptEvent):Void
  {
    // ORDER: Module, Stage, Character, Song, Conversation, Note
    // Modules should get the first chance to cancel the event.

    // super.dispatchEvent(event) dispatches event to module scripts.
    super.dispatchEvent(event);

    // Dispatch event to note kind scripts
    NoteKindManager.callEvent(event);

    // Dispatch event to stage script.
    ScriptEventDispatcher.callEvent(currentStage, event);

    // Dispatch event to character script(s).
    if (currentStage != null) currentStage.dispatchToCharacters(event);

    // Dispatch event to song script.
    ScriptEventDispatcher.callEvent(currentSong, event);

    // Dispatch event to conversation script.
    ScriptEventDispatcher.callEvent(currentConversation, event);
  }

  /**
     * Function called before opening a new substate.
     * @param subState The substate to open.
     */
  public override function openSubState(subState:FlxSubState):Void
  {
    // If there is a substate which requires the game to continue,
    // then make this a condition.
    var shouldPause:Bool = (Std.isOfType(subState, PauseSubState) || Std.isOfType(subState, GameOverSubState));

    if (shouldPause)
    {
      // Pause the music.
      if (FlxG.sound.music != null)
      {
        if (FlxG.sound.music.playing)
        {
          FlxG.sound.music.pause();
          musicPausedBySubState = true;
        }

        // Pause vocals.
        // Not tracking that we've done this via a bool because vocal re-syncing involves pausing the vocals anyway.
        if (vocals != null) vocals.pause();
      }

      // Pause camera tweening, and keep track of which tweens we pause.
      if (cameraFollowTween != null && cameraFollowTween.active)
      {
        cameraFollowTween.active = false;
        cameraTweensPausedBySubState.add(cameraFollowTween);
      }

      if (cameraZoomTween != null && cameraZoomTween.active)
      {
        cameraZoomTween.active = false;
        cameraTweensPausedBySubState.add(cameraZoomTween);
      }

      // Pause camera follow
      FlxG.camera.followLerp = 0;

      for (tween in scrollSpeedTweens)
      {
        if (tween != null && tween.active)
        {
          tween.active = false;
          cameraTweensPausedBySubState.add(tween);
        }
      }

      // Pause the countdown.
      Countdown.pauseCountdown();
    }

    super.openSubState(subState);
  }

  /**
     * Function called before closing the current substate.
     * @param subState
     */
  public override function closeSubState():Void
  {
    if (Std.isOfType(subState, PauseSubState))
    {
      var event:ScriptEvent = new ScriptEvent(RESUME, true);

      dispatchEvent(event);

      if (event.eventCanceled) return;

      // Resume music if we paused it.
      if (musicPausedBySubState)
      {
        FlxG.sound.music.play();
        musicPausedBySubState = false;
      }

      // Resume camera tweens if we paused any.
      for (camTween in cameraTweensPausedBySubState)
      {
        camTween.active = true;
      }
      cameraTweensPausedBySubState.clear();

      // Resume camera follow
      FlxG.camera.followLerp = Constants.DEFAULT_CAMERA_FOLLOW_RATE;

      if (currentConversation != null)
      {
        currentConversation.resumeMusic();
      }

      // Re-sync vocals.
      if (FlxG.sound.music != null && !startingSong && !isInCutscene) resyncVocals();

      // Resume the countdown.
      Countdown.resumeCountdown();

      #if FEATURE_DISCORD_RPC
      if (Conductor.instance.songPosition > 0)
      {
        // DiscordClient.changePresence(detailsText, '${currentChart.songName} ($discordRPCDifficulty)', discordRPCIcon, true,
        //   currentSongLengthMs - Conductor.instance.songPosition);
        DiscordClient.instance.setPresence(
          {
            state: buildDiscordRPCState(),
            details: buildDiscordRPCDetails(),

            largeImageKey: discordRPCAlbum,
            smallImageKey: discordRPCIcon
          });
      }
      else
      {
        DiscordClient.instance.setPresence(
          {
            state: buildDiscordRPCState(),
            details: buildDiscordRPCDetails(),

            largeImageKey: discordRPCAlbum,
            smallImageKey: discordRPCIcon
          });
      }
      #end

      justUnpaused = true;
    }
    else if (Std.isOfType(subState, Transition))
    {
      // Do nothing.
    }

    super.closeSubState();
  }

  /**
     * Function called when the game window gains focus.
     */
  public override function onFocus():Void
  {
    if (VideoCutscene.isPlaying() && FlxG.autoPause && isGamePaused) VideoCutscene.pauseVideo();
    #if html5
    else
      VideoCutscene.resumeVideo();
    #end

    #if FEATURE_DISCORD_RPC
    if (health > Constants.HEALTH_MIN && !isGamePaused && FlxG.autoPause)
    {
      if (Conductor.instance.songPosition > 0.0)
      {
        DiscordClient.instance.setPresence(
          {
            state: buildDiscordRPCState(),
            details: buildDiscordRPCDetails(),

            largeImageKey: discordRPCAlbum,
            smallImageKey: discordRPCIcon
          });
      }
      else
      {
        DiscordClient.instance.setPresence(
          {
            state: buildDiscordRPCState(),
            details: buildDiscordRPCDetails(),

            largeImageKey: discordRPCAlbum,
            smallImageKey: discordRPCIcon
          });
        // DiscordClient.changePresence(detailsText, '${currentChart.songName} ($discordRPCDifficulty)', discordRPCIcon, true,
        //   currentSongLengthMs - Conductor.instance.songPosition);
      }
    }
    #end

    super.onFocus();
  }

  /**
     * Function called when the game window loses focus.
     */
  public override function onFocusLost():Void
  {
    #if html5
    if (FlxG.autoPause) VideoCutscene.pauseVideo();
    #end

    #if FEATURE_DISCORD_RPC
    if (health > Constants.HEALTH_MIN && !isGamePaused && FlxG.autoPause)
    {
      DiscordClient.instance.setPresence(
        {
          state: buildDiscordRPCState(),
          details: buildDiscordRPCDetails(),

          largeImageKey: discordRPCAlbum,
          smallImageKey: discordRPCIcon
        });
    }
    #end

    super.onFocusLost();
  }

  /**
     * Call this by pressing F5 on a debug build.
     */
  override function reloadAssets():Void
  {
    performCleanup();

    funkin.modding.PolymodHandler.forceReloadAssets();
    lastParams.targetSong = SongRegistry.instance.fetchEntry(currentSong.id);
    LoadingState.loadPlayState(lastParams);
  }

  override function stepHit():Bool
  {
    if (criticalFailure || !initialized) return false;

    // super.stepHit() returns false if a module cancelled the event.
    if (!super.stepHit()) return false;

    if (isGamePaused) return false;

    if (iconP1 != null) iconP1.onStepHit(Std.int(Conductor.instance.currentStep));
    if (iconP2 != null) iconP2.onStepHit(Std.int(Conductor.instance.currentStep));

    // Try to call hold note haptics each step hit. Works if atleast one note status is NoteStatus.isHoldNotePressed.
    playerStrumline.noteVibrations.tryHoldNoteVibration();

    return true;
  }

  override function beatHit():Bool
  {
    if (criticalFailure || !initialized) return false;

    // super.beatHit() returns false if a module cancelled the event.
    if (!super.beatHit()) return false;

    if (isGamePaused) return false;

    if (generatedMusic)
    {
      // TODO: Sort more efficiently, or less often, to improve performance.
      // activeNotes.sort(SortUtil.byStrumtime, FlxSort.DESCENDING);
    }

    if (FlxG.sound.music != null)
    {
      var correctSync:Float = Math.min(FlxG.sound.music.length, Math.max(0, Conductor.instance.songPosition - Conductor.instance.combinedOffset));
      var playerVoicesError:Float = 0;
      var opponentVoicesError:Float = 0;

      if (vocals != null && vocals.playing)
      {
        @:privateAccess // todo: maybe make the groups public :thinking:
        {
          vocals.playerVoices.forEachAlive(function(voice:FunkinSound) {
            var currentRawVoiceTime:Float = voice.time + vocals.playerVoicesOffset;
            if (Math.abs(currentRawVoiceTime - correctSync) > Math.abs(playerVoicesError)) playerVoicesError = currentRawVoiceTime - correctSync;
          });

          vocals.opponentVoices.forEachAlive(function(voice:FunkinSound) {
            var currentRawVoiceTime:Float = voice.time + vocals.opponentVoicesOffset;
            if (Math.abs(currentRawVoiceTime - correctSync) > Math.abs(opponentVoicesError)) opponentVoicesError = currentRawVoiceTime - correctSync;
          });
        }
      }

      if (!startingSong
        && (Math.abs(FlxG.sound.music.time - correctSync) > 100
          || Math.abs(playerVoicesError) > 100
          || Math.abs(opponentVoicesError) > 100))
      {
        trace("VOCALS NEED RESYNC");
        if (vocals != null)
        {
          trace(playerVoicesError);
          trace(opponentVoicesError);
        }
        trace(FlxG.sound.music.time);
        trace(correctSync);
        resyncVocals();
      }
    }

    // Only bop camera if zoom level is below 135%
    if (Preferences.zoomCamera
      && FlxG.camera.zoom < (1.35 * FlxCamera.defaultZoom)
      && cameraZoomRate > 0
      && Conductor.instance.currentBeat % cameraZoomRate == 0)
    {
      // Set zoom multiplier for camera bop.
      cameraBopMultiplier = cameraBopIntensity;
      // HUD camera zoom still uses old system. To change. (+3%)
      camHUD.zoom += hudCameraZoomIntensity * defaultHUDCameraZoom;
    }
    // trace('Not bopping camera: ${FlxG.camera.zoom} < ${(1.35 * defaultCameraZoom)} && ${cameraZoomRate} > 0 && ${Conductor.instance.currentBeat} % ${cameraZoomRate} == ${Conductor.instance.currentBeat % cameraZoomRate}}');

    // That combo milestones that got spoiled that one time.
    // Comes with NEAT visual and audio effects.

    // bruh this var is bonkers i thot it was a function lmfaooo

    // Break up into individual lines to aid debugging.

    if (playerStrumline != null) playerStrumline.onBeatHit();
    if (opponentStrumline != null) opponentStrumline.onBeatHit();

    return true;
  }

  public override function destroy():Void
  {
    performCleanup();

    #if mobile
    // Syncing allowScreenTimeout with Preferences option.
    lime.system.System.allowScreenTimeout = Preferences.screenTimeout;
    funkin.util.plugins.TouchPointerPlugin.enabled = true;
    #end

    super.destroy();
  }

  public override function initConsoleHelpers():Void
  {
    FlxG.console.registerFunction("debugUnbindCameraZoom", () -> {
      debugUnbindCameraZoom = !debugUnbindCameraZoom;
    });
  };

  /**
     * Initializes the game and HUD cameras.
     */
  function initCameras():Void
  {
    camGame = new FunkinCamera('playStateCamGame');
    camGame.bgColor = BACKGROUND_COLOR; // Show a pink background behind the stage.
    camHUD = new FlxCamera();
    camHUD.bgColor.alpha = 0; // Show the game scene behind the camera.
    camCutscene = new FlxCamera();
    camCutscene.bgColor.alpha = 0; // Show the game scene behind the camera.
    camCutouts = new FlxCamera((FlxG.width - FlxG.initialWidth) / 2, (FlxG.height - FlxG.initialHeight) / 2, FlxG.initialWidth, FlxG.initialHeight);
    camCutouts.bgColor.alpha = 0; // Show the game scene behind the camera.

    FlxG.cameras.reset(camGame);
    FlxG.cameras.add(camHUD, false);
    FlxG.cameras.add(camCutscene, false);
    FlxG.cameras.add(camCutouts, false);

    // Configure camera follow point.
    if (previousCameraFollowPoint != null)
    {
      cameraFollowPoint.setPosition(previousCameraFollowPoint.x, previousCameraFollowPoint.y);
      previousCameraFollowPoint = null;
    }
    add(cameraFollowPoint);
  }

  /**
     * Initializes the health bar on the HUD.
     */
  function initHealthBar():Void
  {
    var healthBarYPos:Float = Preferences.downscroll ? FlxG.height * 0.1 : FlxG.height * 0.9;
    #if mobile
    if (Preferences.controlsScheme == FunkinHitboxControlSchemes.Arrows) healthBarYPos = FlxG.height * 0.1;
    #end

    healthBarBG = FunkinSprite.create(0, healthBarYPos, 'healthBar');
    healthBarBG.screenCenter(X);
    healthBarBG.scrollFactor.set(0, 0);
    healthBarBG.zIndex = 800;
    add(healthBarBG);

    healthBar = new FlxBar(healthBarBG.x + 4, healthBarBG.y + 4, RIGHT_TO_LEFT, Std.int(healthBarBG.width - 8), Std.int(healthBarBG.height - 8), this,
      'healthLerp', 0, 2);
    healthBar.scrollFactor.set();
    healthBar.createFilledBar(Constants.COLOR_HEALTH_BAR_RED, Constants.COLOR_HEALTH_BAR_GREEN);
    healthBar.zIndex = 801;
    add(healthBar);

    // The score text below the health bar.
    scoreText = new FlxText(healthBarBG.x + healthBarBG.width - 190, healthBarBG.y + 30, 0, '', 20);
    scoreText.setFormat(Paths.font('vcr.ttf'), 16, FlxColor.WHITE, RIGHT, FlxTextBorderStyle.OUTLINE, FlxColor.BLACK);
    scoreText.scrollFactor.set();
    scoreText.zIndex = 802;
    add(scoreText);

    // Move the health bar to the HUD camera.
    healthBar.cameras = [camHUD];
    healthBarBG.cameras = [camHUD];
    scoreText.cameras = [camHUD];
  }

  /**
     * Generates the stage and all its props.
     */
  function initStage():Void
  {
    loadStage(currentStageId);
  }

  function initMinimalMode():Void
  {
    // Create the green background.
    var menuBG = FunkinSprite.create('menuDesat');
    menuBG.color = 0xFF4CAF50;
    menuBG.setGraphicSize(Std.int(menuBG.width * 1.1));
    menuBG.updateHitbox();
    menuBG.screenCenter();
    menuBG.scrollFactor.set(0, 0);
    menuBG.zIndex = -1000;
    add(menuBG);
  }

  /**
     * Loads stage data from cache, assembles the props,
     * and adds it to the state.
     * @param id
     */
  function loadStage(id:String):Void
  {
    currentStage = StageRegistry.instance.fetchEntry(id);

    if (currentStage != null)
    {
      currentStage.revive(); // Stages are killed and props destroyed when the PlayState is destroyed to save memory.

      // Actually create and position the sprites.
      var event:ScriptEvent = new ScriptEvent(CREATE, false);
      ScriptEventDispatcher.callEvent(currentStage, event);

      resetCameraZoom();

      // Add the stage to the scene.
      this.add(currentStage);

      #if FEATURE_DEBUG_FUNCTIONS
      FlxG.console.registerObject('stage', currentStage);
      #end
    }
    else
    {
      // lolol
      lime.app.Application.current.window.alert('Unable to load stage ${id}, is its data corrupted?.', 'Stage Error');
    }
  }

  public function resetCameraZoom():Void
  {
    if (PlayState.instance.isMinimalMode) return;
    // Apply camera zoom level from stage data.
    currentCameraZoom = stageZoom;
    FlxG.camera.zoom = currentCameraZoom;

    // Reset bop multiplier.
    cameraBopMultiplier = 1.0;
  }

  /**
     * Generates the character sprites and adds them to the stage.
     */
  function initCharacters():Void
  {
    if (currentSong == null || currentChart == null)
    {
      trace('Song difficulty could not be loaded.');
    }

    var currentCharacterData:SongCharacterData = currentChart.characters; // Switch the variation we are playing on by manipulating targetVariation.

    //
    // GIRLFRIEND
    //
    var girlfriend:BaseCharacter = CharacterDataParser.fetchCharacter(currentCharacterData.girlfriend);

    if (girlfriend != null)
    {
      // Don't need to do anything.
    }
    else if (currentCharacterData.girlfriend != '')
    {
      trace('WARNING: Could not load girlfriend character with ID ${currentCharacterData.girlfriend}, skipping...');
    }
    else
    {
      // Chosen GF was '' so we don't load one.
    }

    //
    // DAD
    //
    var dad:BaseCharacter = CharacterDataParser.fetchCharacter(currentCharacterData.opponent);

    if (dad != null)
    {
      //
      // OPPONENT HEALTH ICON
      //
      iconP2 = new HealthIcon('dad', 1);
      iconP2.y = healthBar.y - (iconP2.height / 2);
      dad.initHealthIcon(true); // Apply the character ID here
      iconP2.zIndex = 850;
      add(iconP2);
      iconP2.cameras = [camHUD];

      #if FEATURE_DISCORD_RPC
      discordRPCAlbum = 'album-${currentChart.album}';
      discordRPCIcon = 'icon-${currentCharacterData.opponent}';
      #end
    }

    //
    // BOYFRIEND
    //
    var boyfriend:BaseCharacter = CharacterDataParser.fetchCharacter(currentCharacterData.player);

    if (boyfriend != null)
    {
      //
      // PLAYER HEALTH ICON
      //
      iconP1 = new HealthIcon('bf', 0);
      iconP1.y = healthBar.y - (iconP1.height / 2);
      boyfriend.initHealthIcon(false); // Apply the character ID here
      iconP1.zIndex = 850;
      add(iconP1);
      iconP1.cameras = [camHUD];
    }

    //
    // ADD CHARACTERS TO SCENE
    //

    if (currentStage != null)
    {
      // Characters get added to the stage, not the main scene.
      if (girlfriend != null)
      {
        currentStage.addCharacter(girlfriend, GF);

        #if FEATURE_DEBUG_FUNCTIONS
        FlxG.console.registerObject('gf', girlfriend);
        #end
      }

      if (boyfriend != null)
      {
        currentStage.addCharacter(boyfriend, BF);

        #if FEATURE_DEBUG_FUNCTIONS
        FlxG.console.registerObject('bf', boyfriend);
        #end
      }

      if (dad != null)
      {
        currentStage.addCharacter(dad, DAD);
        // Camera starts at dad.
        cameraFollowPoint.setPosition(dad.cameraFocusPoint.x, dad.cameraFocusPoint.y);

        #if FEATURE_DEBUG_FUNCTIONS
        FlxG.console.registerObject('dad', dad);
        #end
      }

      // Rearrange by z-indexes.
      currentStage.refresh();
    }
  }

  /**
     * Constructs the strumlines for each player.
     */
  function initStrumlines():Void
  {
    var noteStyleId:String = currentChart.noteStyle;
    var noteStyle:NoteStyle = NoteStyleRegistry.instance.fetchEntry(noteStyleId);
    if (noteStyle == null) noteStyle = NoteStyleRegistry.instance.fetchDefault();

    playerStrumline = new Strumline(noteStyle, !isBotPlayMode);
    playerStrumline.onNoteIncoming.add(onStrumlineNoteIncoming);
    opponentStrumline = new Strumline(noteStyle, false);
    opponentStrumline.onNoteIncoming.add(onStrumlineNoteIncoming);
    add(playerStrumline);
    add(opponentStrumline);

    final cutoutSize = FullScreenScaleMode.gameCutoutSize.x / 2.0;
    // Position the player strumline on the right half of the screen
    playerStrumline.x = (FlxG.width / 2 + Constants.STRUMLINE_X_OFFSET) + (cutoutSize / 2.0); // Classic style
    // playerStrumline.x = FlxG.width - playerStrumline.width - Constants.STRUMLINE_X_OFFSET; // Centered style
<<<<<<< HEAD

    playerStrumline.y = Preferences.downscroll ? FlxG.height - playerStrumline.height - Constants.STRUMLINE_Y_OFFSET - noteStyle.getStrumlineOffsets()[1] : Constants.STRUMLINE_Y_OFFSET;

=======
    playerStrumline.y = Preferences.downscroll ? FlxG.height - playerStrumline.height - Constants.STRUMLINE_Y_OFFSET - noteStyle.getStrumlineOffsets()[1] : Constants.STRUMLINE_Y_OFFSET;
>>>>>>> d127b824
    playerStrumline.zIndex = 1001;
    playerStrumline.cameras = [camHUD];

    // Position the opponent strumline on the left half of the screen
    opponentStrumline.x = Constants.STRUMLINE_X_OFFSET;
    opponentStrumline.y = Preferences.downscroll ? FlxG.height - opponentStrumline.height - Constants.STRUMLINE_Y_OFFSET - noteStyle.getStrumlineOffsets()[1] : Constants.STRUMLINE_Y_OFFSET;
<<<<<<< HEAD

=======
>>>>>>> d127b824
    opponentStrumline.zIndex = 1000;
    opponentStrumline.cameras = [camHUD];

    #if mobile
    if (Preferences.controlsScheme == FunkinHitboxControlSchemes.Arrows)
    {
      initNoteHitbox();
    }
    #end

    playerStrumline.fadeInArrows();
    opponentStrumline.fadeInArrows();
  }

  /**
     * Configures the position of strumline for the default control scheme
     */
  #if mobile
  function initNoteHitbox()
  {
    final amplification:Float = (FlxG.width / FlxG.height) / (FlxG.initialWidth / FlxG.initialHeight);
    final playerStrumlineScale:Float = ((FlxG.height / FlxG.width) * 1.95) * amplification;
    final playerNoteSpacing:Float = ((FlxG.height / FlxG.width) * 2.8) * amplification;

    playerStrumline.strumlineScale.set(playerStrumlineScale, playerStrumlineScale);
    playerStrumline.setNoteSpacing(playerNoteSpacing);
    for (strum in playerStrumline)
    {
      strum.width *= 2;
    }
    opponentStrumline.enterMiniMode(0.4 * amplification);

    playerStrumline.x = (FlxG.width - playerStrumline.width) / 2 + Constants.STRUMLINE_X_OFFSET;
    playerStrumline.y = (FlxG.height - playerStrumline.height) * 0.95 - Constants.STRUMLINE_Y_OFFSET;
    if (currentChart.noteStyle != "pixel")
    {
      #if android playerStrumline.y += 10; #end
    }
    else
    {
      playerStrumline.y -= 10;
    }
    opponentStrumline.y = Constants.STRUMLINE_Y_OFFSET * 0.3;
    opponentStrumline.x -= 30;
  }
  #end

  /**
     * Configures the judgement and combo popups.
     */
  function initPopups():Void
  {
    var noteStyleId:String = currentChart.noteStyle;
    var noteStyle:NoteStyle = NoteStyleRegistry.instance.fetchEntry(noteStyleId);
    if (noteStyle == null) noteStyle = NoteStyleRegistry.instance.fetchDefault();
    // Initialize the judgements and combo meter.
    comboPopUps = new PopUpStuff(noteStyle);
    comboPopUps.zIndex = 900;
    add(comboPopUps);
    comboPopUps.cameras = [camHUD];
  }

  /**
     * Initializes the Discord Rich Presence.
     */
  function initDiscord():Void
  {
    #if FEATURE_DISCORD_RPC
    // Determine the details strings once and reuse them.

    // Updating Discord Rich Presence.
    DiscordClient.instance.setPresence(
      {
        state: buildDiscordRPCState(),
        details: buildDiscordRPCDetails(),

        largeImageKey: discordRPCAlbum,
        smallImageKey: discordRPCIcon
      });
    #end

    #if FEATURE_DISCORD_RPC
    // Updating Discord Rich Presence.
    DiscordClient.instance.setPresence(
      {
        state: buildDiscordRPCState(),
        details: buildDiscordRPCDetails(),
        largeImageKey: discordRPCAlbum,
        smallImageKey: discordRPCIcon
      });
    #end
  }

  function buildDiscordRPCDetails():String
  {
    if (PlayStatePlaylist.isStoryMode)
    {
      return 'Story Mode: ${PlayStatePlaylist.campaignTitle}';
    }
    else
    {
      if (isChartingMode)
      {
        return 'Chart Editor [Playtest]';
      }
      else if (isPracticeMode)
      {
        return 'Freeplay [Practice]';
      }
      else if (isBotPlayMode)
      {
        return 'Freeplay [Bot Play]';
      }
      else
      {
        return 'Freeplay';
      }
    }
  }

  function buildDiscordRPCState():String
  {
    var discordRPCDifficulty = PlayState.instance.currentDifficulty.replace('-', ' ').toTitleCase();
    return '${currentChart.songName} [${discordRPCDifficulty}]';
  }

  function initPreciseInputs():Void
  {
    PreciseInputManager.instance.onInputPressed.add(onKeyPress);
    PreciseInputManager.instance.onInputReleased.add(onKeyRelease);
  }

  /**
     * Initializes the song (applying the chart, generating the notes, etc.)
     * Should be done before the countdown starts.
     */
  function generateSong():Void
  {
    if (currentChart == null)
    {
      trace('Song difficulty could not be loaded.');
    }

    // Conductor.instance.forceBPM(currentChart.getStartingBPM());

    if (!overrideMusic)
    {
      // Stop the vocals if they already exist.
      if (vocals != null) vocals.stop();
      vocals = currentChart.buildVocals(currentInstrumental);

      if (vocals.members.length == 0)
      {
        trace('WARNING: No vocals found for this song.');
      }
    }

    regenNoteData();

    var event:ScriptEvent = new ScriptEvent(CREATE, false);
    ScriptEventDispatcher.callEvent(currentSong, event);

    generatedMusic = true;
  }

  /**
     * Read note data from the chart and generate the notes.
     */
  function regenNoteData(startTime:Float = 0):Void
  {
    Highscore.tallies.combo = 0;
    Highscore.tallies = new Tallies();

    var event:SongLoadScriptEvent = new SongLoadScriptEvent(currentChart.song.id, currentChart.difficulty, currentChart.notes.copy(), currentChart.getEvents());

    dispatchEvent(event);

    var builtNoteData = event.notes;
    var builtEventData = event.events;

    songEvents = builtEventData;
    SongEventRegistry.resetEvents(songEvents);

    // Reset the notes on each strumline.
    var playerNoteData:Array<SongNoteData> = [];
    var opponentNoteData:Array<SongNoteData> = [];

    for (songNote in builtNoteData)
    {
      var strumTime:Float = songNote.time;
      if (strumTime < startTime) continue; // Skip notes that are before the start time.

      var noteData:Int = songNote.getDirection();
      var playerNote:Bool = true;

      if (noteData > 3) playerNote = false;

      switch (songNote.getStrumlineIndex())
      {
        case 0:
          playerNoteData.push(songNote);
          // increment totalNotes for total possible notes able to be hit by the player
          Highscore.tallies.totalNotes++;
        case 1:
          opponentNoteData.push(songNote);
      }
    }

    playerStrumline.applyNoteData(playerNoteData);
    opponentStrumline.applyNoteData(opponentNoteData);
  }

  function onStrumlineNoteIncoming(noteSprite:NoteSprite):Void
  {
    var event:NoteScriptEvent = new NoteScriptEvent(NOTE_INCOMING, noteSprite, 0, false);

    dispatchEvent(event);
  }

  /**
     * Prepares to start the countdown.
     * Ends any running cutscenes, creates the strumlines, and starts the countdown.
     * This is public so that scripts can call it.
     */
  public function startCountdown():Void
  {
    // If Countdown.performCountdown returns false, then the countdown was canceled by a script.
    var result:Bool = Countdown.performCountdown();
    if (!result) return;

    isInCutscene = false;

    // TODO: Maybe tween in the camera after any cutscenes.
    camHUD.visible = true;
  }

  /**
     * Displays a dialogue cutscene with the given ID.
     * This is used by song scripts to display dialogue.
     */
  public function startConversation(conversationId:String):Void
  {
    isInCutscene = true;

    currentConversation = ConversationRegistry.instance.fetchEntry(conversationId);
    if (currentConversation == null) return;
    if (!currentConversation.alive) currentConversation.revive();

    currentConversation.completeCallback = onConversationComplete;
    currentConversation.cameras = [camCutscene];
    currentConversation.zIndex = 1000;
    add(currentConversation);
    refresh();

    var event:ScriptEvent = new ScriptEvent(CREATE, false);
    ScriptEventDispatcher.callEvent(currentConversation, event);
  }

  /**
     * Handler function called when a conversation ends.
     */
  function onConversationComplete():Void
  {
    isInCutscene = false;

    if (currentConversation != null)
    {
      currentConversation.kill();
      remove(currentConversation);
      currentConversation = null;
    }

    if (startingSong && !isInCountdown)
    {
      startCountdown();
    }
  }

  /**
     * Starts playing the song after the countdown has completed.
     */
  function startSong():Void
  {
    startingSong = false;

    #if mobile
    hitbox.visible = true;
    #end

    if (!overrideMusic && !isGamePaused && currentChart != null)
    {
      currentChart.playInst(1.0, currentInstrumental, false);
    }

    if (FlxG.sound.music == null)
    {
      FlxG.log.error('PlayState failed to initialize instrumental!');
      return;
    }

    FlxG.sound.music.onComplete = function() {
      if (mayPauseGame) endSong(skipEndingTransition);
    };
    // A negative instrumental offset means the song skips the first few milliseconds of the track.
    // This just gets added into the startTimestamp behavior so we don't need to do anything extra.
    FlxG.sound.music.play(true, Math.max(0, startTimestamp - Conductor.instance.combinedOffset));
    FlxG.sound.music.pitch = playbackRate;

    // Prevent the volume from being wrong.
    FlxG.sound.music.volume = 1.0;
    if (FlxG.sound.music.fadeTween != null) FlxG.sound.music.fadeTween.cancel();

    trace('Playing vocals...');
    add(vocals);
    vocals.play();
    vocals.volume = 1.0;
    vocals.pitch = playbackRate;
    vocals.time = FlxG.sound.music.time;
    // trace('${FlxG.sound.music.time}');
    // trace('${vocals.time}');
    resyncVocals();

    #if FEATURE_DISCORD_RPC
    // Updating Discord Rich Presence (with Time Left)
    DiscordClient.instance.setPresence(
      {
        state: buildDiscordRPCState(),
        details: buildDiscordRPCDetails(),

        largeImageKey: discordRPCAlbum,
        smallImageKey: discordRPCIcon
      });
    // DiscordClient.changePresence(detailsText, '${currentChart.songName} ($discordRPCDifficulty)', discordRPCIcon, true, currentSongLengthMs);
    #end

    if (startTimestamp > 0)
    {
      // FlxG.sound.music.time = startTimestamp - Conductor.instance.combinedOffset;
      handleSkippedNotes();
    }

    dispatchEvent(new ScriptEvent(SONG_START));

    #if FEATURE_NEWGROUNDS
    Events.logStartSong(currentSong.id, currentVariation);
    #end
  }

  /**
     * Resyncronize the vocal tracks if they have become offset from the instrumental.
     */
  function resyncVocals():Void
  {
    if (vocals == null) return;

    // Skip this if the music is paused (GameOver, Pause menu, start-of-song offset, etc.)
    if (!(FlxG.sound.music?.playing ?? false)) return;

    var timeToPlayAt:Float = Math.min(FlxG.sound.music.length, Math.max(0, Conductor.instance.songPosition - Conductor.instance.combinedOffset));
    trace('Resyncing vocals to ${timeToPlayAt}');
    FlxG.sound.music.pause();
    vocals.pause();

    FlxG.sound.music.time = timeToPlayAt;
    FlxG.sound.music.play(false, timeToPlayAt);

    vocals.time = timeToPlayAt;
    vocals.play(false, timeToPlayAt);
  }

  /**
     * Updates the position and contents of the score display.
     */
  function updateScoreText():Void
  {
    // TODO: Add functionality for modules to update the score text.
    if (isBotPlayMode)
    {
      scoreText.text = 'Bot Play Enabled';
    }
    else
    {
      // TODO: Add an option for this maybe?
      var commaSeparated:Bool = true;
      scoreText.text = 'Score: ${FlxStringUtil.formatMoney(songScore, false, commaSeparated)}';
    }
  }

  /**
     * Updates the values of the health bar.
     */
  function updateHealthBar():Void
  {
    if (isBotPlayMode)
    {
      healthLerp = Constants.HEALTH_MAX;
    }
    else
    {
      healthLerp = FlxMath.lerp(healthLerp, health, 0.15);
    }
  }

  /**
     * Callback executed when one of the note keys is pressed.
     */
  function onKeyPress(event:PreciseInputEvent):Void
  {
    if (isGamePaused) return;

    // Do the minimal possible work here.
    inputPressQueue.push(event);
  }

  /**
     * Callback executed when one of the note keys is released.
     */
  function onKeyRelease(event:PreciseInputEvent):Void
  {
    if (isGamePaused) return;

    // Do the minimal possible work here.
    inputReleaseQueue.push(event);
  }

  /**
     * Handles opponent note hits and player note misses.
     */
  function processNotes(elapsed:Float):Void
  {
    if (playerStrumline?.notes?.members == null || opponentStrumline?.notes?.members == null) return;

    // Process notes on the opponent's side.
    for (note in opponentStrumline.notes.members)
    {
      if (note == null) continue;

      // TODO: Are offsets being accounted for in the correct direction?
      var hitWindowStart = note.strumTime + Conductor.instance.inputOffset - Constants.HIT_WINDOW_MS;
      var hitWindowCenter = note.strumTime + Conductor.instance.inputOffset;
      var hitWindowEnd = note.strumTime + Conductor.instance.inputOffset + Constants.HIT_WINDOW_MS;

      if (Conductor.instance.songPosition > hitWindowEnd)
      {
        if (note.hasMissed || note.hasBeenHit) continue;

        note.tooEarly = false;
        note.mayHit = false;
        note.hasMissed = true;

        if (note.holdNoteSprite != null)
        {
          note.holdNoteSprite.missedNote = true;
        }
      }
      else if (Conductor.instance.songPosition > hitWindowCenter)
      {
        if (note.hasBeenHit) continue;

        // Call an event to allow canceling the note hit.
        // NOTE: This is what handles the character animations!

        var event:NoteScriptEvent = new HitNoteScriptEvent(note, 0.0, 0, 'perfect', false, 0);
        dispatchEvent(event);

        // Calling event.cancelEvent() skips all the other logic! Neat!
        if (event.eventCanceled) continue;

        // Command the opponent to hit the note on time.
        // NOTE: This is what handles the strumline and cleaning up the note itself!
        opponentStrumline.hitNote(note);

        if (note.holdNoteSprite != null)
        {
          opponentStrumline.playNoteHoldCover(note.holdNoteSprite);
        }
      }
      else if (Conductor.instance.songPosition > hitWindowStart)
      {
        if (note.hasBeenHit || note.hasMissed) continue;

        note.tooEarly = false;
        note.mayHit = true;
        note.hasMissed = false;
        if (note.holdNoteSprite != null) note.holdNoteSprite.missedNote = false;
      }
      else
      {
        note.tooEarly = true;
        note.mayHit = false;
        note.hasMissed = false;
        if (note.holdNoteSprite != null) note.holdNoteSprite.missedNote = false;
      }
    }

    // Process hold notes on the opponent's side.
    for (holdNote in opponentStrumline.holdNotes.members)
    {
      if (holdNote == null || !holdNote.alive) continue;

      // While the hold note is being hit, and there is length on the hold note...
      if (holdNote.hitNote && !holdNote.missedNote && holdNote.sustainLength > 0)
      {
        // Make sure the opponent keeps singing while the note is held.
        if (currentStage != null && currentStage.getDad() != null && currentStage.getDad().isSinging())
        {
          currentStage.getDad().holdTimer = 0;
        }
      }

      if (holdNote.missedNote && !holdNote.handledMiss)
      {
        // When the opponent drops a hold note.
        holdNote.handledMiss = true;

        // We dropped a hold note.
        // Play miss animation, but don't penalize.
        currentStage.getOpponent().playSingAnimation(holdNote.noteData.getDirection(), true);
      }
    }

    // Process notes on the player's side.
    for (note in playerStrumline.notes.members)
    {
      if (note == null) continue;

      if (note.hasBeenHit)
      {
        note.tooEarly = false;
        note.mayHit = false;
        note.hasMissed = false;
        continue;
      }

      var hitWindowStart = note.strumTime - Constants.HIT_WINDOW_MS;
      var hitWindowCenter = note.strumTime;
      var hitWindowEnd = note.strumTime + Constants.HIT_WINDOW_MS;

      if (Conductor.instance.songPosition > hitWindowEnd)
      {
        if (note.hasMissed || note.hasBeenHit) continue;
        note.tooEarly = false;
        note.mayHit = false;
        note.hasMissed = true;
        if (note.holdNoteSprite != null)
        {
          note.holdNoteSprite.missedNote = true;
        }
      }
      else if (isBotPlayMode && Conductor.instance.songPosition > hitWindowCenter)
      {
        if (note.hasBeenHit) continue;

        // We call onHitNote to play the proper animations,
        // but not goodNoteHit! This means zero score and zero notes hit for the results screen!

        // Call an event to allow canceling the note hit.
        // NOTE: This is what handles the character animations!
        var event:NoteScriptEvent = new HitNoteScriptEvent(note, 0.0, 0, 'perfect', false, 0);
        dispatchEvent(event);

        // Calling event.cancelEvent() skips all the other logic! Neat!
        if (event.eventCanceled) continue;

        // Command the bot to hit the note on time.
        // NOTE: This is what handles the strumline and cleaning up the note itself!
        playerStrumline.hitNote(note);

        if (note.holdNoteSprite != null)
        {
          playerStrumline.playNoteHoldCover(note.holdNoteSprite);
        }
      }
      else if (Conductor.instance.songPosition > hitWindowStart)
      {
        note.tooEarly = false;
        note.mayHit = true;
        note.hasMissed = false;
        if (note.holdNoteSprite != null) note.holdNoteSprite.missedNote = false;
      }
      else
      {
        note.tooEarly = true;
        note.mayHit = false;
        note.hasMissed = false;
        if (note.holdNoteSprite != null) note.holdNoteSprite.missedNote = false;
      }

      // This becomes true when the note leaves the hit window.
      // It might still be on screen.
      if (note.hasMissed && !note.handledMiss)
      {
        // Call an event to allow canceling the note miss.
        // NOTE: This is what handles the character animations!
        var event:NoteScriptEvent = new NoteScriptEvent(NOTE_MISS, note, Constants.HEALTH_MISS_PENALTY, 0, true);
        dispatchEvent(event);

        // Calling event.cancelEvent() skips all the other logic! Neat!
        if (event.eventCanceled) continue;

        // Skip handling the miss in botplay!
        if (!isBotPlayMode)
        {
          // Judge the miss.
          // NOTE: This is what handles the scoring.
          trace('Missed note! ${note.noteData}');
          onNoteMiss(note, event.playSound, event.healthChange);
        }

        note.handledMiss = true;
      }
    }

    // Process hold notes on the player's side.
    // This handles scoring so we don't need it on the opponent's side.
    for (holdNote in playerStrumline.holdNotes.members)
    {
      if (holdNote == null || !holdNote.alive) continue;

      // While the hold note is being hit, and there is length on the hold note...
      if (holdNote.hitNote && !holdNote.missedNote && holdNote.sustainLength > 0)
      {
        // Grant the player health.
        if (!isBotPlayMode)
        {
          health += Constants.HEALTH_HOLD_BONUS_PER_SECOND * elapsed;
          songScore += Std.int(Constants.SCORE_HOLD_BONUS_PER_SECOND * elapsed);
        }

        // Make sure the player keeps singing while the note is held by the bot.
        if (isBotPlayMode && currentStage != null && currentStage.getBoyfriend() != null && currentStage.getBoyfriend().isSinging())
        {
          currentStage.getBoyfriend().holdTimer = 0;
        }
      }

      if (holdNote.missedNote && !holdNote.handledMiss)
      {
        // The player dropped a hold note.
        holdNote.handledMiss = true;

        // Mute vocals and play miss animation.
        // vocals.playerVolume = 0;
        // if (currentStage != null && currentStage.getBoyfriend() != null) currentStage.getBoyfriend().playSingAnimation(holdNote.noteData.getDirection(), true);

        if (!isBotPlayMode)
        {
          if (holdNote.sustainLength > Constants.HOLD_DROP_PENALTY_THRESHOLD_MS)
          {
            // Penalize the player for letting go of a hold note too early.
            trace('Player dropped a hold note, penalizing... (has hit: ${holdNote.hitNote})');

            // Different penalty based on whether the note itself was missed,
            // or the note was hit and then the hold was dropped.
            var remainingLengthSec = holdNote.sustainLength / Constants.MS_PER_SEC;
            var healthChangeUncapped = remainingLengthSec * Constants.HEALTH_HOLD_DROP_PENALTY_PER_SECOND;
            // If the base note of the hold was missed, don't penalize them more on top of that.
            var healthChangeMax = Constants.HEALTH_HOLD_DROP_PENALTY_MAX - (holdNote.hitNote ? -Constants.HEALTH_MISS_PENALTY : 0);
            var healthChange = healthChangeUncapped.clamp(healthChangeMax, 0);
            var scoreChange = Std.int(Constants.SCORE_HOLD_DROP_PENALTY_PER_SECOND * remainingLengthSec);

            var event:HoldNoteScriptEvent = new HoldNoteScriptEvent(NOTE_HOLD_DROP, holdNote, healthChange, scoreChange, true);
            dispatchEvent(event);

            trace('Penalizing score by ${event.score} and health by ${event.healthChange} for dropping hold note (is combo break: ${event.isComboBreak})!');
            applyScore(event.score, '', event.healthChange, event.isComboBreak);

            // Play the miss sound.
            vocals.playerVolume = 0;
            FunkinSound.playOnce(Paths.soundRandom('missnote', 1, 3), FlxG.random.float(0.5, 0.6));
          }
          else
          {
            trace('Hold note too short, not penalizing...');
          }
        }
      }
    }
  }

  function handleSkippedNotes():Void
  {
    for (note in playerStrumline.notes.members)
    {
      if (note == null || note.hasBeenHit) continue;
      var hitWindowEnd = note.strumTime + Constants.HIT_WINDOW_MS;

      if (Conductor.instance.songPosition > hitWindowEnd)
      {
        // We have passed this note.
        // Flag the note for deletion without actually penalizing the player.
        note.handledMiss = true;
      }
    }

    // Respawns notes that were b
    playerStrumline.handleSkippedNotes();
    opponentStrumline.handleSkippedNotes();
  }

  /**
     * PreciseInputEvents are put into a queue between update() calls,
     * and then processed here.
     */
  function processInputQueue():Void
  {
    if (inputPressQueue.length + inputReleaseQueue.length == 0) return;

    // Ignore inputs during cutscenes.
    if (isInCutscene || disableKeys)
    {
      inputPressQueue = [];
      inputReleaseQueue = [];
      return;
    }

    // Generate a list of notes within range.
    var notesInRange:Array<NoteSprite> = playerStrumline.getNotesMayHit();
    var holdNotesInRange:Array<SustainTrail> = playerStrumline.getHoldNotesHitOrMissed();

    var notesByDirection:Array<Array<NoteSprite>> = [[], [], [], []];

    for (note in notesInRange)
      notesByDirection[note.direction].push(note);

    while (inputPressQueue.length > 0)
    {
      var input:PreciseInputEvent = inputPressQueue.shift();

      playerStrumline.pressKey(input.noteDirection);

      // Don't credit or penalize inputs in Bot Play.
      if (isBotPlayMode) continue;

      var notesInDirection:Array<NoteSprite> = notesByDirection[input.noteDirection];

      #if FEATURE_GHOST_TAPPING
      if ((!playerStrumline.mayGhostTap()) && notesInDirection.length == 0)
      #else
      if (notesInDirection.length == 0)
      #end
      {
        // Pressed a wrong key with no notes nearby.
        // Perform a ghost miss (anti-spam).
        ghostNoteMiss(input.noteDirection, notesInRange.length > 0);

        // Play the strumline animation.
        playerStrumline.playPress(input.noteDirection);
        trace('PENALTY Score: ${songScore}');
      }
    else if (notesInDirection.length == 0)
    {
      // Press a key with no penalty.

      // Play the strumline animation.
      playerStrumline.playPress(input.noteDirection);
      trace('NO PENALTY Score: ${songScore}');
    }
    else
    {
      // Choose the first note, deprioritizing low priority notes.
      var targetNote:Null<NoteSprite> = notesInDirection.find((note) -> !note.lowPriority);
      if (targetNote == null) targetNote = notesInDirection[0];
      if (targetNote == null) continue;

      // Judge and hit the note.
      // trace('Hit note! ${targetNote.noteData}');
      goodNoteHit(targetNote, input);
      // trace('Score: ${songScore}');

      notesInDirection.remove(targetNote);

      // Play the strumline animation.
      playerStrumline.playConfirm(input.noteDirection);
    }
    }

    while (inputReleaseQueue.length > 0)
    {
      var input:PreciseInputEvent = inputReleaseQueue.shift();

      // Play the strumline animation.
      playerStrumline.playStatic(input.noteDirection);

      playerStrumline.releaseKey(input.noteDirection);
    }

    playerStrumline.noteVibrations.tryNoteVibration();
  }

  function goodNoteHit(note:NoteSprite, input:PreciseInputEvent):Void
  {
    // Calculate the input latency (do this as late as possible).
    // trace('Compare: ${PreciseInputManager.getCurrentTimestamp()} - ${input.timestamp}');
    var inputLatencyNs:Int64 = PreciseInputManager.getCurrentTimestamp() - input.timestamp;
    var inputLatencyMs:Float = inputLatencyNs.toFloat() / Constants.NS_PER_MS;
    // trace('Input: ${daNote.noteData.getDirectionName()} pressed ${inputLatencyMs}ms ago!');

    // Get the offset and compensate for input latency.
    // Round inward (trim remainder) for consistency.
    var noteDiff:Int = Std.int(Conductor.instance.songPosition - note.noteData.time - inputLatencyMs);

    var score = Scoring.scoreNote(noteDiff, PBOT1);
    var daRating = Scoring.judgeNote(noteDiff, PBOT1);

    var healthChange = 0.0;
    var isComboBreak = false;
    switch (daRating)
    {
      case 'sick':
        healthChange = Constants.HEALTH_SICK_BONUS;
        isComboBreak = Constants.JUDGEMENT_SICK_COMBO_BREAK;
      case 'good':
        healthChange = Constants.HEALTH_GOOD_BONUS;
        isComboBreak = Constants.JUDGEMENT_GOOD_COMBO_BREAK;
      case 'bad':
        healthChange = Constants.HEALTH_BAD_BONUS;
        isComboBreak = Constants.JUDGEMENT_BAD_COMBO_BREAK;
      case 'shit':
        healthChange = Constants.HEALTH_SHIT_BONUS;
        isComboBreak = Constants.JUDGEMENT_SHIT_COMBO_BREAK;
    }

    // Send the note hit event.
    var event:HitNoteScriptEvent = new HitNoteScriptEvent(note, healthChange, score, daRating, isComboBreak, Highscore.tallies.combo + 1, noteDiff,
      daRating == 'sick');
    dispatchEvent(event);

    // Calling event.cancelEvent() skips all the other logic! Neat!
    if (event.eventCanceled) return;

    Highscore.tallies.totalNotesHit++;
    // Display the hit on the strums
    playerStrumline.hitNote(note, !event.isComboBreak);
    if (event.doesNotesplash) playerStrumline.playNoteSplash(note.noteData.getDirection());
    if (note.isHoldNote && note.holdNoteSprite != null) playerStrumline.playNoteHoldCover(note.holdNoteSprite);
    vocals.playerVolume = 1;

    // Display the combo meter and add the calculation to the score.
    applyScore(event.score, event.judgement, event.healthChange, event.isComboBreak);
    popUpScore(event.judgement);
  }

  /**
     * Called when a note leaves the screen and is considered missed by the player.
     * @param note
     */
  function onNoteMiss(note:NoteSprite, playSound:Bool = false, healthChange:Float):Void
  {
    // If we are here, we already CALLED the onNoteMiss script hook!

    if (!isPracticeMode)
    {
      // messy copy paste rn lol
      var pressArray:Array<Bool> = [
        controls.NOTE_LEFT_P,
        controls.NOTE_DOWN_P,
        controls.NOTE_UP_P,
        controls.NOTE_RIGHT_P
      ];

      var indices:Array<Int> = [];
      for (i in 0...pressArray.length)
      {
        if (pressArray[i]) indices.push(i);
      }
    }
    vocals.playerVolume = 0;

    applyScore(Scoring.getMissScore(), 'miss', healthChange, true);

    if (playSound)
    {
      vocals.playerVolume = 0;
      FunkinSound.playOnce(Paths.soundRandom('missnote', 1, 3), FlxG.random.float(0.5, 0.6));
    }
  }

  /**
     * Called when a player presses a key with no note present.
     * Scripts can modify the amount of health/score lost, whether player animations or sounds are used,
     * or even cancel the event entirely.
     *
     * @param direction
     * @param hasPossibleNotes
     */
  function ghostNoteMiss(direction:NoteDirection, hasPossibleNotes:Bool = true):Void
  {
    var event:GhostMissNoteScriptEvent = new GhostMissNoteScriptEvent(direction, // Direction missed in.
      hasPossibleNotes, // Whether there was a note you could have hit.
      Constants.HEALTH_GHOST_MISS_PENALTY, // How much health to add (negative).
      - 10 // Amount of score to add (negative).
    );
    dispatchEvent(event);

    // Calling event.cancelEvent() skips animations and penalties. Neat!
    if (event.eventCanceled) return;

    health += event.healthChange;
    songScore += event.scoreChange;

    if (!isPracticeMode)
    {
      var pressArray:Array<Bool> = [
        controls.NOTE_LEFT_P,
        controls.NOTE_DOWN_P,
        controls.NOTE_UP_P,
        controls.NOTE_RIGHT_P
      ];

      var indices:Array<Int> = [];
      for (i in 0...pressArray.length)
      {
        if (pressArray[i]) indices.push(i);
      }
    }

    if (event.playSound)
    {
      vocals.playerVolume = 0;
      FunkinSound.playOnce(Paths.soundRandom('missnote', 1, 3), FlxG.random.float(0.1, 0.2));
    }
  }

  /**
     * Debug keys. Disabled while in cutscenes.
     */
  function debugKeyShit():Void
  {
    #if FEATURE_STAGE_EDITOR
    // Open the stage editor overlaying the current state.
    if (controls.DEBUG_STAGE)
    {
      // hack for HaxeUI generation, doesn't work unless persistentUpdate is false at state creation!!
      disableKeys = true;
      persistentUpdate = false;
      openSubState(new StageOffsetSubState());
    }
    #end

    #if FEATURE_CHART_EDITOR
    // Redirect to the chart editor playing the current song.
    if (controls.DEBUG_CHART)
    {
      disableKeys = true;
      persistentUpdate = false;
      if (isChartingMode)
      {
        // Close the playtest substate.
        FlxG.sound.music?.pause();
        this.close();
      }
      else
      {
        this.remove(currentStage);
        FlxG.switchState(() -> new ChartEditorState(
          {
            targetSongId: currentSong.id,
          }));
      }
    }
    #end

    #if FEATURE_DEBUG_FUNCTIONS
    // H: Hide the HUD.
    if (FlxG.keys.justPressed.H) camHUD.visible = !camHUD.visible;

    // 1: End the song immediately.
    if (FlxG.keys.justPressed.ONE) endSong(true);

    // 2: Gain 10% health.
    if (FlxG.keys.justPressed.TWO) health += 0.1 * Constants.HEALTH_MAX;

    // 3: Lose 5% health.
    if (FlxG.keys.justPressed.THREE) health -= 0.05 * Constants.HEALTH_MAX;
    #end

    // 9: Toggle the old icon.
    if (FlxG.keys.justPressed.NINE && iconP1 != null) iconP1.toggleOldIcon();

    #if FEATURE_DEBUG_FUNCTIONS
    // PAGEUP: Skip forward two sections.
    // SHIFT+PAGEUP: Skip forward twenty sections.
    if (FlxG.keys.justPressed.PAGEUP) changeSection(FlxG.keys.pressed.SHIFT ? 20 : 2);
    // PAGEDOWN: Skip backward two section. Doesn't replace notes.
    // SHIFT+PAGEDOWN: Skip backward twenty sections.
    if (FlxG.keys.justPressed.PAGEDOWN) changeSection(FlxG.keys.pressed.SHIFT ? -20 : -2);
    #end
  }

  /**
     * Handles applying health, score, and ratings.
     */
  function applyScore(score:Int, daRating:String, healthChange:Float, isComboBreak:Bool)
  {
    switch (daRating)
    {
      case 'sick':
        Highscore.tallies.sick += 1;
      case 'good':
        Highscore.tallies.good += 1;
      case 'bad':
        Highscore.tallies.bad += 1;
      case 'shit':
        Highscore.tallies.shit += 1;
      case 'miss':
        Highscore.tallies.missed += 1;
      default:
        // Nothing!
    }
    health += healthChange;
    if (isComboBreak)
    {
      // Break the combo, but don't increment tallies.misses.
      if (Highscore.tallies.combo >= 10) comboPopUps.displayCombo(0);
      Highscore.tallies.combo = 0;
    }
    else
    {
      Highscore.tallies.combo++;
      if (Highscore.tallies.combo > Highscore.tallies.maxCombo) Highscore.tallies.maxCombo = Highscore.tallies.combo;
    }
    songScore += score;
  }

  /**
     * Handles rating popups when a note is hit.
     */
  function popUpScore(daRating:String, ?combo:Int):Void
  {
    if (daRating == 'miss')
    {
      // If daRating is 'miss', that means we made a mistake and should not continue.
      FlxG.log.warn('popUpScore judged a note as a miss!');
      // TODO: Remove this.
      // comboPopUps.displayRating('miss');
      return;
    }
    if (combo == null) combo = Highscore.tallies.combo;

    if (!isPracticeMode)
    {
      // TODO: Input splitter uses old input system, make it pull from the precise input queue directly.
      var pressArray:Array<Bool> = [
        controls.NOTE_LEFT_P,
        controls.NOTE_DOWN_P,
        controls.NOTE_UP_P,
        controls.NOTE_RIGHT_P
      ];

      var indices:Array<Int> = [];
      for (i in 0...pressArray.length)
      {
        if (pressArray[i]) indices.push(i);
      }
    }
    comboPopUps.displayRating(daRating);
    if (combo >= 10) comboPopUps.displayCombo(combo);

    vocals.playerVolume = 1;
  }

  /**
     * Handle keyboard inputs during cutscenes.
     * This includes advancing conversations and skipping videos.
     * @param elapsed Time elapsed since last game update.
     */
  function handleCutsceneKeys(elapsed:Float):Void
  {
    if (isGamePaused) return;

    var pauseButtonCheck:Bool = false;
    var androidPause:Bool = false;

    #if android
    androidPause = FlxG.android.justPressed.BACK;
    #end

    #if mobile
    pauseButtonCheck = TouchUtil.pressAction(pauseButton);
    #end

    if (currentConversation != null)
    {
      // Pause/unpause may conflict with advancing the conversation!
      if ((controls.CUTSCENE_ADVANCE #if mobile || (!pauseButtonCheck && TouchUtil.justPressed) #end) && !justUnpaused)
      {
        currentConversation.advanceConversation();
      }
      else if ((controls.PAUSE || androidPause || pauseButtonCheck) && !justUnpaused)
      {
        currentConversation.pauseMusic();
        #if mobile
        pauseButton.alpha = 0;
        hitbox.visible = false;
        #end

        var pauseSubState:FlxSubState = new PauseSubState({mode: Conversation});

        persistentUpdate = false;
        FlxTransitionableState.skipNextTransIn = true;
        FlxTransitionableState.skipNextTransOut = true;
        pauseSubState.camera = FullScreenScaleMode.hasFakeCutouts ? camCutouts : camCutscene;
        openSubState(pauseSubState);
      }
    }
    else if (VideoCutscene.isPlaying())
    {
      // This is a video cutscene.
      if ((controls.PAUSE || androidPause || pauseButtonCheck) && !justUnpaused)
      {
        VideoCutscene.pauseVideo();
        #if mobile
        pauseButton.alpha = 0;
        hitbox.visible = false;
        #end

        var pauseSubState:FlxSubState = new PauseSubState({mode: Cutscene});

        persistentUpdate = false;
        FlxTransitionableState.skipNextTransIn = true;
        FlxTransitionableState.skipNextTransOut = true;
        pauseSubState.camera = FullScreenScaleMode.hasFakeCutouts ? camCutouts : camCutscene;
        openSubState(pauseSubState);
      }
    }
  }

  /**
     * Handle logic for actually skipping a video cutscene after it has been held.
     */
  function skipVideoCutscene():Void
  {
    VideoCutscene.finishVideo();
  }

  /**
     * End the song. Handle saving high scores and transitioning to the results screen.
     *
     * Broadcasts an `onSongEnd` event, which can be cancelled to prevent the song from ending (for a cutscene or something).
     * Remember to call `endSong` again when the song should actually end!
     * @param rightGoddamnNow If true, don't play the fancy animation where you zoom onto Girlfriend. Used after a cutscene.
     */
  public function endSong(rightGoddamnNow:Bool = false):Void
  {
    if (FlxG.sound.music != null) FlxG.sound.music.volume = 0;
    vocals.volume = 0;
    mayPauseGame = false;

    // Prevent ghost misses while the song is ending.
    disableKeys = true;

    #if mobile
    // Hide the buttons while the song is ending.
    hitbox.visible = pauseButton.visible = false;
    #end

    // Check if any events want to prevent the song from ending.
    var event = new ScriptEvent(SONG_END, true);
    dispatchEvent(event);
    if (event.eventCanceled) return;

    deathCounter = 0;

    // TODO: This line of code makes me sad, but you can't really fix it without a breaking migration.
    // `easy`, `erect`, `normal-pico`, etc.
    var suffixedDifficulty = (currentVariation != Constants.DEFAULT_VARIATION
      && currentVariation != 'erect') ? '$currentDifficulty-${currentVariation}' : currentDifficulty;

    var isNewHighscore = false;
    var prevScoreData:Null<SaveScoreData> = Save.instance.getSongScore(currentSong.id, suffixedDifficulty);

    if (currentSong != null && currentSong.validScore)
    {
      // crackhead double thingie, sets whether was new highscore, AND saves the song!
      var data =
        {
          score: songScore,
          tallies:
            {
              sick: Highscore.tallies.sick,
              good: Highscore.tallies.good,
              bad: Highscore.tallies.bad,
              shit: Highscore.tallies.shit,
              missed: Highscore.tallies.missed,
              combo: Highscore.tallies.combo,
              maxCombo: Highscore.tallies.maxCombo,
              totalNotesHit: Highscore.tallies.totalNotesHit,
              totalNotes: Highscore.tallies.totalNotes,
            },
        };

      // adds current song data into the tallies for the level (story levels)
      Highscore.talliesLevel = Highscore.combineTallies(Highscore.tallies, Highscore.talliesLevel);

      #if FEATURE_NEWGROUNDS
      Leaderboards.submitSongScore(currentSong.id, suffixedDifficulty, songScore);
      #end

      if (!isPracticeMode && !isBotPlayMode)
      {
        #if FEATURE_NEWGROUNDS
        Events.logCompleteSong(currentSong.id, currentVariation);
        #end

        isNewHighscore = Save.instance.isSongHighScore(currentSong.id, suffixedDifficulty, data);

        // If no high score is present, save both score and rank.
        // If score or rank are better, save the highest one.
        // If neither are higher, nothing will change.
        Save.instance.applySongRank(currentSong.id, suffixedDifficulty, data);

        if (isNewHighscore) {}
      }
    }

    #if FEATURE_NEWGROUNDS
    // Only award medals if we are LEGIT.
    if (!isPracticeMode && !isBotPlayMode && !isChartingMode && currentSong.validScore)
    {
      // Award a medal for beating at least one song on any difficulty on a Friday.
      if (Date.now().getDay() == 5) Medals.award(FridayNight);

      // Determine the score rank for this song we just finished.
      var scoreRank:ScoringRank = Scoring.calculateRank(
        {
          score: songScore,
          tallies:
            {
              sick: Highscore.tallies.sick,
              good: Highscore.tallies.good,
              bad: Highscore.tallies.bad,
              shit: Highscore.tallies.shit,
              missed: Highscore.tallies.missed,
              combo: Highscore.tallies.combo,
              maxCombo: Highscore.tallies.maxCombo,
              totalNotesHit: Highscore.tallies.totalNotesHit,
              totalNotes: Highscore.tallies.totalNotes,
            }
        });

      // Award various medals based on variation, difficulty, song ID, and scoring rank.
      if (scoreRank == ScoringRank.SHIT) Medals.award(LossRating);
      if (scoreRank >= ScoringRank.PERFECT && currentDifficulty == 'hard') Medals.award(PerfectRatingHard);
      if (scoreRank == ScoringRank.PERFECT_GOLD && currentDifficulty == 'hard') Medals.award(GoldPerfectRatingHard);
      if (Constants.DEFAULT_DIFFICULTY_LIST_ERECT.contains(currentDifficulty)) Medals.award(ErectDifficulty);
      if (scoreRank == ScoringRank.PERFECT_GOLD && currentDifficulty == 'nightmare') Medals.award(GoldPerfectRatingNightmare);
      if (currentVariation == 'pico' && !PlayStatePlaylist.isStoryMode) Medals.award(FreeplayPicoMix);
      if (currentVariation == 'pico' && currentSong.id == 'stress') Medals.award(FreeplayStressPico);

      Events.logEarnRank(scoreRank.toString());
    }
    #end

    if (PlayStatePlaylist.isStoryMode)
    {
      isNewHighscore = false;

      PlayStatePlaylist.campaignScore += songScore;

      // Pop the next song ID from the list.
      // Returns null if the list is empty.
      var targetSongId:String = PlayStatePlaylist.playlistSongIds.shift();

      if (targetSongId == null)
      {
        if (currentSong.validScore)
        {
          var data =
            {
              score: PlayStatePlaylist.campaignScore,
              tallies:
                {
                  // TODO: Sum up the values for the whole week!
                  sick: 0,
                  good: 0,
                  bad: 0,
                  shit: 0,
                  missed: 0,
                  combo: 0,
                  maxCombo: 0,
                  totalNotesHit: 0,
                  totalNotes: 0,
                },
            };

          #if FEATURE_NEWGROUNDS
          // Award a medal for beating a Story level.
          Medals.awardStoryLevel(PlayStatePlaylist.campaignId);

          // Submit the score for the Story level to Newgrounds.
          Leaderboards.submitLevelScore(PlayStatePlaylist.campaignId, PlayStatePlaylist.campaignDifficulty, PlayStatePlaylist.campaignScore);

          Events.logCompleteLevel(PlayStatePlaylist.campaignId);
          #end

          if (Save.instance.isLevelHighScore(PlayStatePlaylist.campaignId, PlayStatePlaylist.campaignDifficulty, data))
          {
            Save.instance.setLevelScore(PlayStatePlaylist.campaignId, PlayStatePlaylist.campaignDifficulty, data);
            isNewHighscore = true;
          }
        }

        if (isSubState)
        {
          this.close();
        }
        else
        {
          if (rightGoddamnNow)
          {
            moveToResultsScreen(isNewHighscore);
          }
          else
          {
            zoomIntoResultsScreen(isNewHighscore);
          }
        }
      }
      else
      {
        var difficulty:String = '';

        trace('Loading next song ($targetSongId : $difficulty)');

        FlxTransitionableState.skipNextTransIn = true;
        FlxTransitionableState.skipNextTransOut = true;

        if (FlxG.sound.music != null) FlxG.sound.music.stop();
        vocals.stop();

        // TODO: Softcode this cutscene.
        if (currentSong.id == 'eggnog')
        {
          var blackBG:FunkinSprite = new FunkinSprite(-FlxG.width * FlxG.camera.zoom, -FlxG.height * FlxG.camera.zoom);
          blackBG.makeSolidColor(FlxG.width * 3, FlxG.height * 3, FlxColor.BLACK);
          blackBG.scrollFactor.set();
          add(blackBG);
          camHUD.visible = false;
          isInCutscene = true;

          FunkinSound.playOnce(Paths.sound('Lights_Shut_off'), function() {
            // no camFollow so it centers on horror tree
            var targetSong:Song = SongRegistry.instance.fetchEntry(targetSongId);
            var targetVariation:String = currentVariation;
            if (!targetSong.hasDifficulty(PlayStatePlaylist.campaignDifficulty, currentVariation))
            {
              targetVariation = targetSong.getFirstValidVariation(PlayStatePlaylist.campaignDifficulty) ?? Constants.DEFAULT_VARIATION;
            }
            this.remove(currentStage);
            LoadingState.loadPlayState(
              {
                targetSong: targetSong,
                targetDifficulty: PlayStatePlaylist.campaignDifficulty,
                targetVariation: targetVariation,
                cameraFollowPoint: cameraFollowPoint.getPosition(),
              });
          });
        }
        else
        {
          var targetSong:Song = SongRegistry.instance.fetchEntry(targetSongId);
          var targetVariation:String = currentVariation;
          if (!targetSong.hasDifficulty(PlayStatePlaylist.campaignDifficulty, currentVariation))
          {
            targetVariation = targetSong.getFirstValidVariation(PlayStatePlaylist.campaignDifficulty) ?? Constants.DEFAULT_VARIATION;
          }
          this.remove(currentStage);
          LoadingState.loadPlayState(
            {
              targetSong: targetSong,
              targetDifficulty: PlayStatePlaylist.campaignDifficulty,
              targetVariation: targetVariation,
              cameraFollowPoint: cameraFollowPoint.getPosition(),
            });
        }
      }
    }
    else
    {
      if (isSubState)
      {
        this.close();
      }
      else
      {
        if (rightGoddamnNow)
        {
          moveToResultsScreen(isNewHighscore, prevScoreData);
        }
        else
        {
          zoomIntoResultsScreen(isNewHighscore, prevScoreData);
        }
      }
    }
  }

  public override function close():Void
  {
    criticalFailure = true; // Stop game updates.
    performCleanup();
    super.close();
  }

  /**
     * Perform necessary cleanup before leaving the PlayState.
     */
  function performCleanup():Void
  {
    // If the camera is being tweened, stop it.
    cancelAllCameraTweens();

    // Dispatch the destroy event.
    dispatchEvent(new ScriptEvent(DESTROY, false));

    if (currentConversation != null)
    {
      remove(currentConversation);
      currentConversation.kill();
    }

    if (currentChart != null)
    {
      // TODO: Uncache the song.
    }

    if (overrideMusic)
    {
      // Stop the music. Do NOT destroy it, something still references it!
      if (FlxG.sound.music != null) FlxG.sound.music.pause();
      if (vocals != null)
      {
        vocals.pause();
        remove(vocals);
      }
    }
    else
    {
      // Stop and destroy the music.
      if (FlxG.sound.music != null) FlxG.sound.music.pause();
      if (vocals != null)
      {
        vocals.destroy();
        remove(vocals);
      }
    }

    // Remove reference to stage and remove sprites from it to save memory.
    if (currentStage != null)
    {
      remove(currentStage);
      currentStage.kill();
      currentStage = null;
    }

    GameOverSubState.reset();
    PauseSubState.reset();
    Countdown.reset();

    // Clear the static reference to this state.
    instance = null;
  }

  /**
     * Play the camera zoom animation and then move to the results screen once it's done.
     */
  function zoomIntoResultsScreen(isNewHighscore:Bool, ?prevScoreData:SaveScoreData):Void
  {
    trace('WENT TO RESULTS SCREEN!');

    // Stop camera zooming on beat.
    cameraZoomRate = 0;

    // Cancel camera and scroll tweening if it's active.
    cancelAllCameraTweens();
    cancelScrollSpeedTweens();

    // If the opponent is GF, zoom in on the opponent.
    // Else, if there is no GF, zoom in on BF.
    // Else, zoom in on GF.
    var targetDad:Bool = currentStage.getDad() != null && currentStage.getDad().characterId == 'gf';
    var targetBF:Bool = currentStage.getGirlfriend() == null && !targetDad;

    if (targetBF)
    {
      FlxG.camera.follow(currentStage.getBoyfriend(), null, 0.05);
    }
    else if (targetDad)
    {
      FlxG.camera.follow(currentStage.getDad(), null, 0.05);
    }
    else
    {
      FlxG.camera.follow(currentStage.getGirlfriend(), null, 0.05);
    }

    // TODO: Make target offset configurable.
    // In the meantime, we have to replace the zoom animation with a fade out.
    FlxG.camera.targetOffset.y -= 350;
    FlxG.camera.targetOffset.x += 20;

    // Replace zoom animation with a fade out for now.
    FlxG.camera.fade(FlxColor.BLACK, 0.6);

    FlxTween.tween(camHUD, {alpha: 0}, 0.6,
      {
        onComplete: function(_) {
          moveToResultsScreen(isNewHighscore, prevScoreData);
        }
      });

    // Zoom in on Girlfriend (or BF if no GF)
    new FlxTimer().start(0.8, function(_) {
      if (targetBF)
      {
        currentStage.getBoyfriend().animation.play('hey');
      }
      else if (targetDad)
      {
        currentStage.getDad().animation.play('cheer');
      }
      else
      {
        currentStage.getGirlfriend().animation.play('cheer');
      }

      // Zoom over to the Results screen.
      // TODO: Re-enable this.
      /*
          FlxTween.tween(FlxG.camera, {zoom: 1200}, 1.1,
            {
              ease: FlxEase.expoIn,
            });
         */
    });
  }

  /**
     * Move to the results screen right goddamn now.
     */
  function moveToResultsScreen(isNewHighscore:Bool, ?prevScoreData:SaveScoreData):Void
  {
    persistentUpdate = false;
    vocals.stop();
    camHUD.alpha = 1;

    var talliesToUse:Tallies = PlayStatePlaylist.isStoryMode ? Highscore.talliesLevel : Highscore.tallies;

    var res:ResultState = new ResultState(
      {
        storyMode: PlayStatePlaylist.isStoryMode,
        songId: currentChart.song.id,
        difficultyId: currentDifficulty,
        variationId: currentVariation,
        characterId: currentChart.characters.player,
        title: PlayStatePlaylist.isStoryMode ? ('${PlayStatePlaylist.campaignTitle}') : ('${currentChart.songName} by ${currentChart.songArtist}'),
        prevScoreData: prevScoreData,
        scoreData:
          {
            score: PlayStatePlaylist.isStoryMode ? PlayStatePlaylist.campaignScore : songScore,
            tallies:
              {
                sick: talliesToUse.sick,
                good: talliesToUse.good,
                bad: talliesToUse.bad,
                shit: talliesToUse.shit,
                missed: talliesToUse.missed,
                combo: talliesToUse.combo,
                maxCombo: talliesToUse.maxCombo,
                totalNotesHit: talliesToUse.totalNotesHit,
                totalNotes: talliesToUse.totalNotes,
              },
          },
        isNewHighscore: isNewHighscore,
        isPracticeMode: isPracticeMode,
        isBotPlayMode: isBotPlayMode,
      });
    this.persistentDraw = false;
    openSubState(res);
  }

  /**
     * Pauses music and vocals easily.
     */
  public function pauseMusic():Void
  {
    if (FlxG.sound.music != null) FlxG.sound.music.pause();
    if (vocals != null) vocals.pause();
  }

  /**
     * Resets the camera's zoom level and focus point.
     */
  public function resetCamera(?resetZoom:Bool = true, ?cancelTweens:Bool = true, ?snap:Bool = true):Void
  {
    // Cancel camera tweens if any are active.
    if (cancelTweens)
    {
      cancelAllCameraTweens();
    }

    FlxG.camera.follow(cameraFollowPoint, LOCKON, Constants.DEFAULT_CAMERA_FOLLOW_RATE);
    FlxG.camera.targetOffset.set();

    if (resetZoom)
    {
      resetCameraZoom();
    }

    // Snap the camera to the follow point immediately.
    if (snap) FlxG.camera.focusOn(cameraFollowPoint.getPosition());
  }

  /**
     * Sets the camera follow point's position and tweens the camera there.
     */
  public function tweenCameraToPosition(?x:Float, ?y:Float, ?duration:Float, ?ease:Null<Float->Float>):Void
  {
    cameraFollowPoint.setPosition(x, y);
    tweenCameraToFollowPoint(duration, ease);
  }

  /**
     * Disables camera following and tweens the camera to the follow point manually.
     */
  public function tweenCameraToFollowPoint(?duration:Float, ?ease:Null<Float->Float>):Void
  {
    // Cancel the current tween if it's active.
    cancelCameraFollowTween();

    if (duration == 0)
    {
      // Instant movement. Just reset the camera to force it to the follow point.
      resetCamera(false, false);
    }
    else
    {
      // Disable camera following for the duration of the tween.
      FlxG.camera.target = null;

      // Follow tween! Caching it so we can cancel/pause it later if needed.
      var followPos:FlxPoint = cameraFollowPoint.getPosition() - FlxPoint.weak(FlxG.camera.width * 0.5, FlxG.camera.height * 0.5);
      cameraFollowTween = FlxTween.tween(FlxG.camera.scroll, {x: followPos.x, y: followPos.y}, duration,
        {
          ease: ease,
          onComplete: function(_) {
            resetCamera(false, false); // Re-enable camera following when the tween is complete.
          }
        });
    }
  }

  public function cancelCameraFollowTween()
  {
    if (cameraFollowTween != null)
    {
      cameraFollowTween.cancel();
    }
  }

  /**
     * Tweens the camera zoom to the desired amount.
     */
  public function tweenCameraZoom(?zoom:Float, ?duration:Float, ?direct:Bool, ?ease:Null<Float->Float>):Void
  {
    // Cancel the current tween if it's active.
    cancelCameraZoomTween();

    // Direct mode: Set zoom directly.
    // Stage mode: Set zoom as a multiplier of the current stage's default zoom.
    var targetZoom = zoom * (direct ? FlxCamera.defaultZoom : stageZoom);

    if (duration == 0)
    {
      // Instant zoom. No tween needed.
      currentCameraZoom = targetZoom;
    }
    else
    {
      // Zoom tween! Caching it so we can cancel/pause it later if needed.
      cameraZoomTween = FlxTween.tween(this, {currentCameraZoom: targetZoom}, duration, {ease: ease});
    }
  }

  public function cancelCameraZoomTween()
  {
    if (cameraZoomTween != null)
    {
      cameraZoomTween.cancel();
    }
  }

  /**
     * Cancel all active camera tweens simultaneously.
     */
  public function cancelAllCameraTweens()
  {
    cancelCameraFollowTween();
    cancelCameraZoomTween();
  }

  var prevScrollTargets:Array<Dynamic> = []; // used to snap scroll speed when things go unruely

  /**
     * The magical function that shall tween the scroll speed.
     */
  public function tweenScrollSpeed(?speed:Float, ?duration:Float, ?ease:Null<Float->Float>, strumlines:Array<String>):Void
  {
    // Cancel the current tween if it's active.
    cancelScrollSpeedTweens();

    // Snap to previous event value to prevent the tween breaking when another event cancels the previous tween.
    for (i in prevScrollTargets)
    {
      var value:Float = i[0];
      var strum:Strumline = Reflect.getProperty(this, i[1]);
      strum.scrollSpeed = value;
    }

    // for next event, clean array.
    prevScrollTargets = [];

    for (i in strumlines)
    {
      var value:Float = speed;
      var strum:Strumline = Reflect.getProperty(this, i);

      if (duration == 0)
      {
        strum.scrollSpeed = value;
      }
      else
      {
        scrollSpeedTweens.push(FlxTween.tween(strum,
          {
            'scrollSpeed': value
          }, duration, {ease: ease}));
      }
      // make sure charts dont break if the charter is dumb and stupid
      prevScrollTargets.push([value, i]);
    }
  }

  public function cancelScrollSpeedTweens()
  {
    for (tween in scrollSpeedTweens)
    {
      if (tween != null)
      {
        tween.cancel();
      }
    }
    scrollSpeedTweens = [];
  }

  #if FEATURE_DEBUG_FUNCTIONS
  /**
     * Jumps forward or backward a number of sections in the song.
     * Accounts for BPM changes, does not prevent death from skipped notes.
     * @param sections The number of sections to jump, negative to go backwards.
     */
  function changeSection(sections:Int):Void
  {
    // FlxG.sound.music.pause();

    var targetTimeSteps:Float = Conductor.instance.currentStepTime + (Conductor.instance.stepsPerMeasure * sections);
    var targetTimeMs:Float = Conductor.instance.getStepTimeInMs(targetTimeSteps);

    // Don't go back in time to before the song started.
    targetTimeMs = Math.max(0, targetTimeMs);

    if (FlxG.sound.music != null)
    {
      FlxG.sound.music.time = targetTimeMs;
    }

    handleSkippedNotes();
    SongEventRegistry.handleSkippedEvents(songEvents, Conductor.instance.songPosition);
    // regenNoteData(FlxG.sound.music.time);

    Conductor.instance.update(FlxG.sound?.music?.time ?? 0.0);

    resyncVocals();
  }
  #end
}<|MERGE_RESOLUTION|>--- conflicted
+++ resolved
@@ -1016,15 +1016,11 @@
     // Attempt to pause the game.
     if ((controls.PAUSE || androidPause || pauseButtonCheck) && isInCountdown && mayPauseGame && !justUnpaused)
     {
-<<<<<<< HEAD
       #if mobile
       pauseButton.alpha = 0;
       hitbox.visible = false;
       #end
-      var event = new PauseScriptEvent(FlxG.random.bool(1 / 1000));
-=======
       var event = new PauseScriptEvent(FlxG.random.bool((1 / 1000) * 100));
->>>>>>> d127b824
 
       dispatchEvent(event);
 
@@ -1902,23 +1898,18 @@
     // Position the player strumline on the right half of the screen
     playerStrumline.x = (FlxG.width / 2 + Constants.STRUMLINE_X_OFFSET) + (cutoutSize / 2.0); // Classic style
     // playerStrumline.x = FlxG.width - playerStrumline.width - Constants.STRUMLINE_X_OFFSET; // Centered style
-<<<<<<< HEAD
-
-    playerStrumline.y = Preferences.downscroll ? FlxG.height - playerStrumline.height - Constants.STRUMLINE_Y_OFFSET - noteStyle.getStrumlineOffsets()[1] : Constants.STRUMLINE_Y_OFFSET;
-
-=======
-    playerStrumline.y = Preferences.downscroll ? FlxG.height - playerStrumline.height - Constants.STRUMLINE_Y_OFFSET - noteStyle.getStrumlineOffsets()[1] : Constants.STRUMLINE_Y_OFFSET;
->>>>>>> d127b824
+
+    playerStrumline.y = Preferences.downscroll ? FlxG.height - playerStrumline.height - Constants.STRUMLINE_Y_OFFSET - noteStyle.getStrumlineOffsets()[1]
+      - noteStyle.getStrumlineOffsets()[1] : Constants.STRUMLINE_Y_OFFSET;
+
     playerStrumline.zIndex = 1001;
     playerStrumline.cameras = [camHUD];
 
     // Position the opponent strumline on the left half of the screen
     opponentStrumline.x = Constants.STRUMLINE_X_OFFSET;
-    opponentStrumline.y = Preferences.downscroll ? FlxG.height - opponentStrumline.height - Constants.STRUMLINE_Y_OFFSET - noteStyle.getStrumlineOffsets()[1] : Constants.STRUMLINE_Y_OFFSET;
-<<<<<<< HEAD
-
-=======
->>>>>>> d127b824
+    opponentStrumline.y = Preferences.downscroll ? FlxG.height - opponentStrumline.height - Constants.STRUMLINE_Y_OFFSET
+      - noteStyle.getStrumlineOffsets()[1] - noteStyle.getStrumlineOffsets()[1] : Constants.STRUMLINE_Y_OFFSET;
+
     opponentStrumline.zIndex = 1000;
     opponentStrumline.cameras = [camHUD];
 

--- conflicted
+++ resolved
@@ -942,11 +942,7 @@
     // TODO: Check that these work even when songPosition is less than 0.
     if (songEvents != null && songEvents.length > 0)
     {
-<<<<<<< HEAD
-      var songEventsToActivate:Array<SongEventData> = SongEventRegistry.queryEvents(songEvents, Conductor.songPosition);
-=======
-      var songEventsToActivate:Array<SongEventData> = SongEventParser.queryEvents(songEvents, Conductor.instance.songPosition);
->>>>>>> 595f5a68
+      var songEventsToActivate:Array<SongEventData> = SongEventRegistry.queryEvents(songEvents, Conductor.instance.songPosition);
 
       if (songEventsToActivate.length > 0)
       {

--- conflicted
+++ resolved
@@ -2443,11 +2443,7 @@
         {
           NGio.unlockMedal(60961);
 
-<<<<<<< HEAD
-          var data:SaveScoreData =
-=======
           var data =
->>>>>>> 6dbf958d
             {
               score: PlayStatePlaylist.campaignScore,
               tallies:
@@ -2467,15 +2463,9 @@
               accuracy: Highscore.tallies.totalNotesHit / Highscore.tallies.totalNotes,
             };
 
-<<<<<<< HEAD
           if (Save.get().isLevelHighScore(PlayStatePlaylist.campaignId, PlayStatePlaylist.campaignDifficulty, data))
           {
             Save.get().setLevelScore(PlayStatePlaylist.campaignId, PlayStatePlaylist.campaignDifficulty, data);
-=======
-          if (Save.get().isLevelHighScore(PlayStatePlaylist.campaignId, currentDifficulty, data))
-          {
-            Save.get().setLevelScore(PlayStatePlaylist.campaignId, currentDifficulty, data);
->>>>>>> 6dbf958d
             #if newgrounds
             NGio.postScore(score, 'Level ${PlayStatePlaylist.campaignId}');
             #end

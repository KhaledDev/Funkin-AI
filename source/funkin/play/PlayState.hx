package funkin.play;

import flixel.addons.display.FlxPieDial;
import flixel.addons.display.FlxPieDial;
import flixel.addons.transition.FlxTransitionableState;
import flixel.addons.transition.FlxTransitionableState;
import flixel.addons.transition.FlxTransitionableSubState;
import flixel.addons.transition.FlxTransitionableSubState;
import flixel.addons.transition.Transition;
import flixel.addons.transition.Transition;
import flixel.FlxCamera;
import flixel.FlxObject;
import flixel.FlxState;
import funkin.graphics.FunkinSprite;
import flixel.FlxSubState;
import funkin.graphics.FunkinSprite;
import flixel.math.FlxMath;
import flixel.math.FlxPoint;
import flixel.math.FlxRect;
import funkin.graphics.FunkinSprite;
import flixel.text.FlxText;
import flixel.tweens.FlxEase;
import flixel.tweens.FlxTween;
import flixel.ui.FlxBar;
import flixel.util.FlxColor;
import flixel.util.FlxTimer;
import funkin.api.newgrounds.NGio;
import funkin.audio.VoicesGroup;
import funkin.audio.VoicesGroup;
import funkin.data.dialogue.ConversationRegistry;
import funkin.data.event.SongEventRegistry;
import funkin.data.notestyle.NoteStyleData;
import funkin.data.notestyle.NoteStyleRegistry;
import funkin.data.notestyle.NoteStyleRegistry;
import funkin.data.song.SongData.SongCharacterData;
import funkin.data.song.SongData.SongEventData;
import funkin.data.song.SongData.SongNoteData;
import funkin.data.song.SongRegistry;
import funkin.data.stage.StageRegistry;
import funkin.Highscore.Tallies;
import funkin.input.PreciseInputManager;
import funkin.modding.events.ScriptEvent;
import funkin.modding.events.ScriptEventDispatcher;
import funkin.play.character.BaseCharacter;
import funkin.play.character.CharacterData.CharacterDataParser;
import funkin.play.components.ComboMilestone;
import funkin.play.components.HealthIcon;
import funkin.play.components.PopUpStuff;
import funkin.play.cutscene.dialogue.Conversation;
import funkin.play.cutscene.dialogue.Conversation;
import funkin.play.cutscene.VanillaCutscenes;
import funkin.play.cutscene.VideoCutscene;
import funkin.play.notes.NoteDirection;
import funkin.play.notes.NoteSplash;
import funkin.play.notes.NoteSprite;
import funkin.play.notes.NoteSprite;
import funkin.play.notes.notestyle.NoteStyle;
import funkin.play.notes.notestyle.NoteStyle;
import funkin.play.notes.Strumline;
import funkin.play.notes.SustainTrail;
import funkin.play.scoring.Scoring;
import funkin.play.song.Song;
import funkin.play.stage.Stage;
import funkin.save.Save;
import funkin.ui.debug.charting.ChartEditorState;
import funkin.ui.debug.stage.StageOffsetSubState;
import funkin.ui.mainmenu.MainMenuState;
import funkin.ui.MusicBeatSubState;
import funkin.ui.options.PreferencesMenu;
import funkin.ui.story.StoryMenuState;
import funkin.graphics.FunkinCamera;
import funkin.ui.transition.LoadingState;
import funkin.util.SerializerUtil;
import haxe.Int64;
import lime.ui.Haptic;
import openfl.display.BitmapData;
import openfl.geom.Rectangle;
import openfl.Lib;
#if discord_rpc
import Discord.DiscordClient;
#end

/**
 * Parameters used to initialize the PlayState.
 */
typedef PlayStateParams =
{
  /**
   * The song to play.
   */
  targetSong:Song,

  /**
   * The difficulty to play the song on.
   * @default `Constants.DEFAULT_DIFFICULTY`
   */
  ?targetDifficulty:String,
  /**
   * The variation to play on.
   * @default `Constants.DEFAULT_VARIATION` .
   */
  ?targetVariation:String,
  /**
   * The instrumental to play with.
   * Significant if the `targetSong` supports alternate instrumentals.
   * @default `null`
   */
  ?targetInstrumental:String,
  /**
   * Whether the song should start in Practice Mode.
   * @default `false`
   */
  ?practiceMode:Bool,
  /**
   * Whether the song should be in minimal mode.
   * @default `false`
   */
  ?minimalMode:Bool,
  /**
   * If specified, the game will jump to the specified timestamp after the countdown ends.
   */
  ?startTimestamp:Float,
  /**
   * If specified, the game will not load the instrumental or vocal tracks,
   * and must be loaded externally.
   */
  ?overrideMusic:Bool,
  /**
   * The initial camera follow point.
   * Used to persist the position of the `cameraFollowPosition` between levels.
   */
  ?cameraFollowPoint:FlxPoint,
}

/**
 * The gameplay state, where all the rhythm gaming happens.
 * SubState so it can be loaded as a child of the chart editor.
 */
class PlayState extends MusicBeatSubState
{
  /**
   * STATIC VARIABLES
   * Static variables should be used for information that must be persisted between states or between resets,
   * such as the active song or song playlist.
   */
  /**
   * The currently active PlayState.
   * There should be only one PlayState in existance at a time, we can use a singleton.
   */
  public static var instance:PlayState = null;

  /**
   * This sucks. We need this because FlxG.resetState(); assumes the constructor has no arguments.
   * @see https://github.com/HaxeFlixel/flixel/issues/2541
   */
  static var lastParams:PlayStateParams = null;

  /**
   * PUBLIC INSTANCE VARIABLES
   * Public instance variables should be used for information that must be reset or dereferenced
   * every time the state is changed, but may need to be accessed externally.
   */
  /**
   * The currently selected stage.
   */
  public var currentSong:Song = null;

  /**
   * The currently selected difficulty.
   */
  public var currentDifficulty:String = Constants.DEFAULT_DIFFICULTY;

  /**
   * The currently selected variation.
   */
  public var currentVariation:String = Constants.DEFAULT_VARIATION;

  /**
   * The currently active Stage. This is the object containing all the props.
   */
  public var currentStage:Stage = null;

  /**
   * Gets set to true when the PlayState needs to reset (player opted to restart or died).
   * Gets disabled once resetting happens.
   */
  public var needsReset:Bool = false;

  /**
   * The current 'Blueball Counter' to display in the pause menu.
   * Resets when you beat a song or go back to the main menu.
   */
  public var deathCounter:Int = 0;

  /**
   * The player's current health.
   */
  public var health:Float = Constants.HEALTH_STARTING;

  /**
   * The player's current score.
   * TODO: Move this to its own class.
   */
  public var songScore:Int = 0;

  /**
   * Start at this point in the song once the countdown is done.
   * For example, if `startTimestamp` is `30000`, the song will start at the 30 second mark.
   * Used for chart playtesting or practice.
   */
  public var startTimestamp:Float = 0.0;

  /**
   * An empty FlxObject contained in the scene.
   * The current gameplay camera will always follow this object. Tween its position to move the camera smoothly.
   *
   * It needs to be an object in the scene for the camera to be configured to follow it.
   * We optionally make this a sprite so we can draw a debug graphic with it.
   */
  public var cameraFollowPoint:FlxObject;

  /**
   * The camera follow point from the last stage.
   * Used to persist the position of the `cameraFollowPosition` between levels.
   */
  public var previousCameraFollowPoint:FlxPoint = null;

  /**
   * The current camera zoom level.
   *
   * The camera zoom is increased every beat, and lerped back to this value every frame, creating a smooth 'zoom-in' effect.
   * Defaults to 1.05 but may be larger or smaller depending on the current stage,
   * and may be changed by the `ZoomCamera` song event.
   */
  public var defaultCameraZoom:Float = FlxCamera.defaultZoom * 1.05;

  /**
   * The current HUD camera zoom level.
   *
   * The camera zoom is increased every beat, and lerped back to this value every frame, creating a smooth 'zoom-in' effect.
   */
  public var defaultHUDCameraZoom:Float = FlxCamera.defaultZoom * 1.0;

  /**
   * Intensity of the gameplay camera zoom.
   * @default `1.5%`
   */
  public var cameraZoomIntensity:Float = Constants.DEFAULT_ZOOM_INTENSITY;

  /**
   * Intensity of the HUD camera zoom.
   * @default `3.0%`
   */
  public var hudCameraZoomIntensity:Float = Constants.DEFAULT_ZOOM_INTENSITY * 2.0;

  /**
   * How many beats (quarter notes) between camera zooms.
   * @default One camera zoom per measure (four beats).
   */
  public var cameraZoomRate:Int = Constants.DEFAULT_ZOOM_RATE;

  /**
   * Whether the game is currently in the countdown before the song resumes.
   */
  public var isInCountdown:Bool = false;

  /**
   * Whether the game is currently in Practice Mode.
   * If true, player will not lose gain or lose score from notes.
   */
  public var isPracticeMode:Bool = false;

  /**
   * In Minimal Mode, the stage and characters are not loaded and a standard background is used.
   */
  public var isMinimalMode:Bool = false;

  /**
   * Whether the game is currently in an animated cutscene, and gameplay should be stopped.
   */
  public var isInCutscene:Bool = false;

  /**
   * Whether the inputs should be disabled for whatever reason... used for the stage edit lol!
   */
  public var disableKeys:Bool = false;

  public var isSubState(get, never):Bool;

  function get_isSubState():Bool
  {
    return this._parentState != null;
  }

  public var isChartingMode(get, never):Bool;

  function get_isChartingMode():Bool
  {
    return this._parentState != null && Std.isOfType(this._parentState, ChartEditorState);
  }

  /**
   * The current dialogue.
   */
  public var currentConversation:Conversation;

  /**
   * Key press inputs which have been received but not yet processed.
   * These are encoded with an OS timestamp, so they
  **/
  var inputPressQueue:Array<PreciseInputEvent> = [];

  /**
   * Key release inputs which have been received but not yet processed.
   * These are encoded with an OS timestamp, so they
  **/
  var inputReleaseQueue:Array<PreciseInputEvent> = [];

  /**
   * If we just unpaused the game, we shouldn't be able to pause again for one frame.
   */
  var justUnpaused:Bool = false;

  /**
   * PRIVATE INSTANCE VARIABLES
   * Private instance variables should be used for information that must be reset or dereferenced
   * every time the state is reset, but should not be accessed externally.
   */
  /**
   * The Array containing the upcoming song events.
   * The `update()` function regularly shifts these out to trigger events.
   */
  var songEvents:Array<SongEventData>;

  /**
   * If true, the player is allowed to pause the game.
   * Disabled during the ending of a song.
   */
  var mayPauseGame:Bool = true;

  /**
   * The displayed value of the player's health.
   * Used to provide smooth animations based on linear interpolation of the player's health.
   */
  var healthLerp:Float = Constants.HEALTH_STARTING;

  /**
   * How long the user has held the "Skip Video Cutscene" button for.
   */
  var skipHeldTimer:Float = 0;

  /**
   * Whether the PlayState was started with instrumentals and vocals already provided.
   * Used by the chart editor to prevent replacing the music.
   */
  var overrideMusic:Bool = false;

  /**
   * Forcibly disables all update logic while the game moves back to the Menu state.
   * This is used only when a critical error occurs and the game absolutely cannot continue.
   */
  var criticalFailure:Bool = false;

  /**
   * False as long as the countdown has not finished yet.
   */
  var startingSong:Bool = false;

  /**
   * False if `FlxG.sound.music`
   */
  var musicPausedBySubState:Bool = false;

  /**
   * False until `create()` has completed.
   */
  var initialized:Bool = false;

  /**
   * A group of audio tracks, used to play the song's vocals.
   */
  public var vocals:VoicesGroup;

  #if discord_rpc
  // Discord RPC variables
  var storyDifficultyText:String = '';
  var iconRPC:String = '';
  var detailsText:String = '';
  var detailsPausedText:String = '';
  #end

  /**
   * RENDER OBJECTS
   */
  /**
   * The FlxText which displays the current score.
   */
  var scoreText:FlxText;

  /**
   * The bar which displays the player's health.
   * Dynamically updated based on the value of `healthLerp` (which is based on `health`).
   */
  public var healthBar:FlxBar;

  /**
   * The background image used for the health bar.
   * Emma says the image is slightly skewed so I'm leaving it as an image instead of a `createGraphic`.
   */
  public var healthBarBG:FunkinSprite;

  /**
   * The health icon representing the player.
   */
  public var iconP1:HealthIcon;

  /**
   * The health icon representing the opponent.
   */
  public var iconP2:HealthIcon;

  /**
   * The sprite group containing active player's strumline notes.
   */
  public var playerStrumline:Strumline;

  /**
   * The sprite group containing opponent's strumline notes.
   */
  public var opponentStrumline:Strumline;

  /**
   * The camera which contains, and controls visibility of, the user interface elements.
   */
  public var camHUD:FlxCamera;

  /**
   * The camera which contains, and controls visibility of, the stage and characters.
   */
  public var camGame:FlxCamera;

  /**
   * The camera which contains, and controls visibility of, a video cutscene.
   */
  public var camCutscene:FlxCamera;

  /**
   * The combo popups. Includes the real-time combo counter and the rating.
   */
  var comboPopUps:PopUpStuff;

  /**
   * PROPERTIES
   */
  /**
   * If a substate is rendering over the PlayState, it is paused and normal update logic is skipped.
   * Examples include:
   * - The Pause screen is open.
   * - The Game Over screen is open.
   * - The Chart Editor screen is open.
   */
  var isGamePaused(get, never):Bool;

  function get_isGamePaused():Bool
  {
    // Note: If there is a substate which requires the game to act unpaused,
    //       this should be changed to include something like `&& Std.isOfType()`
    return this.subState != null;
  }

  var isExitingViaPauseMenu(get, never):Bool;

  function get_isExitingViaPauseMenu():Bool
  {
    if (this.subState == null) return false;
    if (!Std.isOfType(this.subState, PauseSubState)) return false;

    var pauseSubState:PauseSubState = cast this.subState;
    return !pauseSubState.allowInput;
  }

  /**
   * Data for the current difficulty for the current song.
   * Includes chart data, scroll speed, and other information.
   */
  public var currentChart(get, never):SongDifficulty;

  function get_currentChart():SongDifficulty
  {
    if (currentSong == null || currentDifficulty == null) return null;
    return currentSong.getDifficulty(currentDifficulty, currentVariation);
  }

  /**
   * The internal ID of the currently active Stage.
   * Used to retrieve the data required to build the `currentStage`.
   */
  public var currentStageId(get, never):String;

  function get_currentStageId():String
  {
    if (currentChart == null || currentChart.stage == null || currentChart.stage == '') return Constants.DEFAULT_STAGE;
    return currentChart.stage;
  }

  /**
   * The length of the current song, in milliseconds.
   */
  var currentSongLengthMs(get, never):Float;

  function get_currentSongLengthMs():Float
  {
    return FlxG?.sound?.music?.length;
  }

  // TODO: Refactor or document
  var generatedMusic:Bool = false;
  var perfectMode:Bool = false;

  static final BACKGROUND_COLOR:FlxColor = FlxColor.MAGENTA;

  /**
   * Instantiate a new PlayState.
   * @param params The parameters used to initialize the PlayState.
   *   Includes information about what song to play and more.
   */
  public function new(params:PlayStateParams)
  {
    super();

    // Validate parameters.
    if (params == null && lastParams == null)
    {
      throw 'PlayState constructor called with no available parameters.';
    }
    else if (params == null)
    {
      trace('WARNING: PlayState constructor called with no parameters. Reusing previous parameters.');
      params = lastParams;
    }
    else
    {
      lastParams = params;
    }

    // Apply parameters.
    currentSong = params.targetSong;
    if (params.targetDifficulty != null) currentDifficulty = params.targetDifficulty;
    if (params.targetVariation != null) currentVariation = params.targetVariation;
    isPracticeMode = params.practiceMode ?? false;
    isMinimalMode = params.minimalMode ?? false;
    startTimestamp = params.startTimestamp ?? 0.0;
    overrideMusic = params.overrideMusic ?? false;
    previousCameraFollowPoint = params.cameraFollowPoint;

    // Don't do anything else here! Wait until create() when we attach to the camera.
  }

  /**
   * Called when the PlayState is switched to.
   */
  public override function create():Void
  {
    if (instance != null)
    {
      // TODO: Do something in this case? IDK.
      trace('WARNING: PlayState instance already exists. This should not happen.');
    }
    instance = this;

    if (!assertChartExists()) return;

    // TODO: Add something to toggle this on!
    if (false)
    {
      // Displays the camera follow point as a sprite for debug purposes.
      var cameraFollowPoint = new FunkinSprite(0, 0);
      cameraFollowPoint.makeSolidColor(8, 8, 0xFF00FF00);
      cameraFollowPoint.visible = false;
      cameraFollowPoint.zIndex = 1000000;
      this.cameraFollowPoint = cameraFollowPoint;
    }
    else
    {
      // Camera follow point is an invisible point in space.
      cameraFollowPoint = new FlxObject(0, 0);
    }

    // Reduce physics accuracy (who cares!!!) to improve animation quality.
    FlxG.fixedTimestep = false;

    // This state receives update() even when a substate is active.
    this.persistentUpdate = true;
    // This state receives draw calls even when a substate is active.
    this.persistentDraw = true;

    // Stop any pre-existing music.
    if (!overrideMusic && FlxG.sound.music != null) FlxG.sound.music.stop();

    // Prepare the current song's instrumental and vocals to be played.
    if (!overrideMusic && currentChart != null)
    {
      currentChart.cacheInst();
      currentChart.cacheVocals();
    }

    // Prepare the Conductor.
    Conductor.instance.forceBPM(null);

    if (currentChart.offsets != null)
    {
      Conductor.instance.instrumentalOffset = currentChart.offsets.getInstrumentalOffset();
    }

    Conductor.instance.mapTimeChanges(currentChart.timeChanges);
    Conductor.instance.update((Conductor.instance.beatLengthMs * -5) + startTimestamp);

    // The song is now loaded. We can continue to initialize the play state.
    initCameras();
    initHealthBar();
    if (!isMinimalMode)
    {
      initStage();
      initCharacters();
    }
    else
    {
      initMinimalMode();
    }
    initStrumlines();

    // Initialize the judgements and combo meter.
    comboPopUps = new PopUpStuff();
    comboPopUps.cameras = [camHUD];
    add(comboPopUps);

    #if discord_rpc
    // Initialize Discord Rich Presence.
    initDiscord();
    #end

    // Read the song's note data and pass it to the strumlines.
    generateSong();

    // Reset the camera's zoom and force it to focus on the camera follow point.
    resetCamera();

    initPreciseInputs();

    FlxG.worldBounds.set(0, 0, FlxG.width, FlxG.height);

    // The song is loaded and in the process of starting.
    // This gets set back to false when the chart actually starts.
    startingSong = true;

    // TODO: We hardcoded the transition into Winter Horrorland. Do this with a ScriptedSong instead.
    if ((currentSong?.id ?? '').toLowerCase() == 'winter-horrorland')
    {
      // VanillaCutscenes will call startCountdown later.
      VanillaCutscenes.playHorrorStartCutscene();
    }
    else
    {
      // Call a script event to start the countdown.
      // Songs with cutscenes should call event.cancel().
      // As long as they call `PlayState.instance.startCountdown()` later, the countdown will start.
      startCountdown();
    }

    // Do this last to prevent beatHit from being called before create() is done.
    super.create();

    leftWatermarkText.cameras = [camHUD];
    rightWatermarkText.cameras = [camHUD];

    // Initialize some debug stuff.
    #if (debug || FORCE_DEBUG_VERSION)
    // Display the version number (and git commit hash) in the bottom right corner.
    this.rightWatermarkText.text = Constants.VERSION;

    FlxG.console.registerObject('playState', this);
    #end

    initialized = true;
  }

  public override function draw():Void
  {
    // if (FlxG.renderBlit)
    // {
    //  camGame.fill(BACKGROUND_COLOR);
    // }
    // else if (FlxG.renderTile)
    // {
    //  FlxG.log.warn("PlayState background not displayed properly on tile renderer!");
    // }
    // else
    // {
    //  FlxG.log.warn("PlayState background not displayed properly, unknown renderer!");
    // }

    super.draw();
  }

  function assertChartExists():Bool
  {
    // Returns null if the song failed to load or doesn't have the selected difficulty.
    if (currentSong == null || currentChart == null || currentChart.notes == null)
    {
      // We have encountered a critical error. Prevent Flixel from trying to run any gameplay logic.
      criticalFailure = true;

      // Choose an error message.
      var message:String = 'There was a critical error. Click OK to return to the main menu.';
      if (currentSong == null)
      {
        message = 'The was a critical error loading this song\'s chart. Click OK to return to the main menu.';
      }
      else if (currentDifficulty == null)
      {
        message = 'The was a critical error selecting a difficulty for this song. Click OK to return to the main menu.';
      }
      else if (currentChart == null)
      {
        message = 'The was a critical error retrieving data for this song on "$currentDifficulty" difficulty with variation "$currentVariation". Click OK to return to the main menu.';
      }
      else if (currentChart.notes == null)
      {
        message = 'The was a critical error retrieving note data for this song on "$currentDifficulty" difficulty with variation "$currentVariation". Click OK to return to the main menu.';
      }

      // Display a popup. This blocks the application until the user clicks OK.
      lime.app.Application.current.window.alert(message, 'Error loading PlayState');

      // Force the user back to the main menu.
      if (isSubState)
      {
        this.close();
      }
      else
      {
        FlxG.switchState(() -> new MainMenuState());
      }
      return false;
    }

    return true;
  }

  public override function update(elapsed:Float):Void
  {
    // TOTAL: 9.42% CPU Time when profiled in VS 2019.

    if (criticalFailure) return;

    super.update(elapsed);

    updateHealthBar();
    updateScoreText();

    // Handle restarting the song when needed (player death or pressing Retry)
    if (needsReset)
    {
      if (!assertChartExists()) return;

      dispatchEvent(new ScriptEvent(SONG_RETRY));

      resetCamera();

      persistentUpdate = true;
      persistentDraw = true;

      startingSong = true;

      inputSpitter = [];

      // Reset music properly.
      FlxG.sound.music.time = startTimestamp - Conductor.instance.instrumentalOffset;
      FlxG.sound.music.pause();

      if (!overrideMusic)
      {
        // Stop the vocals if they already exist.
        if (vocals != null) vocals.stop();
        vocals = currentChart.buildVocals();

        if (vocals.members.length == 0)
        {
          trace('WARNING: No vocals found for this song.');
        }
      }
      vocals.pause();
      vocals.time = 0;

      FlxG.sound.music.volume = 1;
      vocals.volume = 1;
      vocals.playerVolume = 1;
      vocals.opponentVolume = 1;

      if (currentStage != null) currentStage.resetStage();

      playerStrumline.vwooshNotes();
      opponentStrumline.vwooshNotes();

      playerStrumline.clean();
      opponentStrumline.clean();

      // Delete all notes and reset the arrays.
      regenNoteData();

      // Reset camera zooming
      cameraZoomIntensity = Constants.DEFAULT_ZOOM_INTENSITY;
      hudCameraZoomIntensity = Constants.DEFAULT_ZOOM_INTENSITY * 2.0;
      cameraZoomRate = Constants.DEFAULT_ZOOM_RATE;

      health = Constants.HEALTH_STARTING;
      songScore = 0;
      Highscore.tallies.combo = 0;
      Countdown.performCountdown(currentStageId.startsWith('school'));

      needsReset = false;
    }

    // Update the conductor.
    if (startingSong)
    {
      if (isInCountdown)
      {
        Conductor.instance.update(Conductor.instance.songPosition + elapsed * 1000);
        if (Conductor.instance.songPosition >= (startTimestamp)) startSong();
      }
    }
    else
    {
      if (Constants.EXT_SOUND == 'mp3')
      {
        Conductor.instance.formatOffset = Constants.MP3_DELAY_MS;
      }
      else
      {
        Conductor.instance.formatOffset = 0.0;
      }

      Conductor.instance.update(); // Normal conductor update.
    }

    var androidPause:Bool = false;

    #if android
    androidPause = FlxG.android.justPressed.BACK;
    #end

    // Attempt to pause the game.
    if ((controls.PAUSE || androidPause) && isInCountdown && mayPauseGame && !justUnpaused)
    {
      var event = new PauseScriptEvent(FlxG.random.bool(1 / 1000));

      dispatchEvent(event);

      if (!event.eventCanceled)
      {
        // Pause updates while the substate is open, preventing the game state from advancing.
        persistentUpdate = false;
        // Enable drawing while the substate is open, allowing the game state to be shown behind the pause menu.
        persistentDraw = true;

        // There is a 1/1000 change to use a special pause menu.
        // This prevents the player from resuming, but that's the point.
        // It's a reference to Gitaroo Man, which doesn't let you pause the game.
        if (!isSubState && event.gitaroo)
        {
          FlxG.switchState(() -> new GitarooPause(
            {
              targetSong: currentSong,
              targetDifficulty: currentDifficulty,
              targetVariation: currentVariation,
            }));
        }
        else
        {
          var boyfriendPos:FlxPoint = new FlxPoint(0, 0);

          // Prevent the game from crashing if Boyfriend isn't present.
          if (currentStage != null && currentStage.getBoyfriend() != null)
          {
            boyfriendPos = currentStage.getBoyfriend().getScreenPosition();
          }

          var pauseSubState:FlxSubState = new PauseSubState({mode: isChartingMode ? Charting : Standard});

          FlxTransitionableSubState.skipNextTransIn = true;
          FlxTransitionableSubState.skipNextTransOut = true;
          pauseSubState.camera = camHUD;
          openSubState(pauseSubState);
          // boyfriendPos.put(); // TODO: Why is this here?
        }

        #if discord_rpc
        DiscordClient.changePresence(detailsPausedText, currentSong.song + ' (' + storyDifficultyText + ')', iconRPC);
        #end
      }
    }

    // Cap health.
    if (health > Constants.HEALTH_MAX) health = Constants.HEALTH_MAX;
    if (health < Constants.HEALTH_MIN) health = Constants.HEALTH_MIN;

    // Lerp the camera zoom towards the target level.
    if (subState == null)
    {
      FlxG.camera.zoom = FlxMath.lerp(defaultCameraZoom, FlxG.camera.zoom, 0.95);
      camHUD.zoom = FlxMath.lerp(defaultHUDCameraZoom, camHUD.zoom, 0.95);
    }

    if (currentStage != null)
    {
      FlxG.watch.addQuick('bfAnim', currentStage.getBoyfriend().getCurrentAnimation());
    }
    FlxG.watch.addQuick('health', health);

    // TODO: Add a song event for Handle GF dance speed.

    // Handle player death.
    if (!isInCutscene && !disableKeys)
    {
      // RESET = Quick Game Over Screen
      if (controls.RESET)
      {
        health = Constants.HEALTH_MIN;
        trace('RESET = True');
      }

      #if CAN_CHEAT // brandon's a pussy
      if (controls.CHEAT)
      {
        health += 0.25 * Constants.HEALTH_MAX; // +25% health.
        trace('User is cheating!');
      }
      #end

      if (health <= Constants.HEALTH_MIN && !isPracticeMode)
      {
        vocals.pause();
        FlxG.sound.music.pause();

        deathCounter += 1;

        dispatchEvent(new ScriptEvent(GAME_OVER));

        // Disable updates, preventing animations in the background from playing.
        persistentUpdate = false;
        #if (debug || FORCE_DEBUG_VERSION)
        if (FlxG.keys.pressed.THREE)
        {
          // TODO: Change the key or delete this?
          // In debug builds, pressing 3 to kill the player makes the background transparent.
          persistentDraw = true;
        }
        else
        {
        #end
          persistentDraw = false;
        #if (debug || FORCE_DEBUG_VERSION)
        }
        #end

        var gameOverSubState = new GameOverSubState(
          {
            isChartingMode: isChartingMode,
            transparent: persistentDraw
          });
        FlxTransitionableSubState.skipNextTransIn = true;
        FlxTransitionableSubState.skipNextTransOut = true;
        openSubState(gameOverSubState);

        #if discord_rpc
        // Game Over doesn't get his own variable because it's only used here
        DiscordClient.changePresence('Game Over - ' + detailsText, currentSong.song + ' (' + storyDifficultyText + ')', iconRPC);
        #end
      }
    }

    processSongEvents();

    // Handle keybinds.
    processInputQueue();
    if (!isInCutscene && !disableKeys) debugKeyShit();
    if (isInCutscene && !disableKeys) handleCutsceneKeys(elapsed);

    // Moving notes into position is now done by Strumline.update().
    processNotes(elapsed);
  }

  function processSongEvents():Void
  {
    // Query and activate song events.
    // TODO: Check that these work appropriately even when songPosition is less than 0, to play events during countdown.
    if (songEvents != null && songEvents.length > 0)
    {
      var songEventsToActivate:Array<SongEventData> = SongEventRegistry.queryEvents(songEvents, Conductor.instance.songPosition);

      if (songEventsToActivate.length > 0)
      {
        trace('Found ${songEventsToActivate.length} event(s) to activate.');
        for (event in songEventsToActivate)
        {
          // If an event is trying to play, but it's over 1 second old, skip it.
          var eventAge:Float = Conductor.instance.songPosition - event.time;
          if (eventAge > 1000)
          {
            event.activated = true;
            continue;
          };

          var eventEvent:SongEventScriptEvent = new SongEventScriptEvent(event);
          dispatchEvent(eventEvent);
          // Calling event.cancelEvent() skips the event. Neat!
          if (!eventEvent.eventCanceled)
          {
            SongEventRegistry.handleEvent(event);
          }
        }
      }
    }
<<<<<<< HEAD

    // Handle keybinds.
    processInputQueue();
    if (!isInCutscene && !disableKeys) debugKeyShit();
    if (isInCutscene && !disableKeys) handleCutsceneKeys(elapsed);

    // Moving notes into position is now done by Strumline.update().
    processNotes(elapsed);

    justUnpaused = false;
=======
>>>>>>> b1f092d8
  }

  public override function dispatchEvent(event:ScriptEvent):Void
  {
    // ORDER: Module, Stage, Character, Song, Conversation, Note
    // Modules should get the first chance to cancel the event.

    // super.dispatchEvent(event) dispatches event to module scripts.
    super.dispatchEvent(event);

    // Dispatch event to stage script.
    ScriptEventDispatcher.callEvent(currentStage, event);

    // Dispatch event to character script(s).
    if (currentStage != null) currentStage.dispatchToCharacters(event);

    // Dispatch event to song script.
    ScriptEventDispatcher.callEvent(currentSong, event);

    // Dispatch event to conversation script.
    ScriptEventDispatcher.callEvent(currentConversation, event);

    // TODO: Dispatch event to note scripts
  }

  /**
   * Function called before opening a new substate.
   * @param subState The substate to open.
   */
  public override function openSubState(subState:FlxSubState):Void
  {
    // If there is a substate which requires the game to continue,
    // then make this a condition.
    var shouldPause = (Std.isOfType(subState, PauseSubState) || Std.isOfType(subState, GameOverSubState));

    if (shouldPause)
    {
      // Pause the music.
      if (FlxG.sound.music != null)
      {
        musicPausedBySubState = FlxG.sound.music.playing;
        if (musicPausedBySubState)
        {
          FlxG.sound.music.pause();
        }
        if (vocals != null) vocals.pause();
      }

      // Pause the countdown.
      Countdown.pauseCountdown();
    }

    super.openSubState(subState);
  }

  /**
   * Function called before closing the current substate.
   * @param subState
   */
  public override function closeSubState():Void
  {
    if (Std.isOfType(subState, PauseSubState))
    {
      var event:ScriptEvent = new ScriptEvent(RESUME, true);

      dispatchEvent(event);

      if (event.eventCanceled) return;

      // Resume
      if (musicPausedBySubState)
      {
        FlxG.sound.music.play();
      }

      if (FlxG.sound.music != null && !startingSong && !isInCutscene) resyncVocals();

      // Resume the countdown.
      Countdown.resumeCountdown();

      #if discord_rpc
      if (startTimer.finished)
      {
        DiscordClient.changePresence(detailsText, '${currentChart.songName} ($storyDifficultyText)', iconRPC, true,
          currentSongLengthMs - Conductor.instance.songPosition);
      }
      else
      {
        DiscordClient.changePresence(detailsText, '${currentChart.songName} ($storyDifficultyText)', iconRPC);
      }
      #end

      justUnpaused = true;
    }
    else if (Std.isOfType(subState, Transition))
    {
      // Do nothing.
    }

    super.closeSubState();
  }

  #if discord_rpc
  /**
   * Function called when the game window gains focus.
   */
  public override function onFocus():Void
  {
    if (health > Constants.HEALTH_MIN && !paused && FlxG.autoPause)
    {
      if (Conductor.instance.songPosition > 0.0) DiscordClient.changePresence(detailsText, currentSong.song
        + ' ('
        + storyDifficultyText
        + ')', iconRPC, true,
        currentSongLengthMs
        - Conductor.instance.songPosition);
      else
        DiscordClient.changePresence(detailsText, currentSong.song + ' (' + storyDifficultyText + ')', iconRPC);
    }

    super.onFocus();
  }

  /**
   * Function called when the game window loses focus.
   */
  public override function onFocusLost():Void
  {
    if (health > Constants.HEALTH_MIN && !paused && FlxG.autoPause) DiscordClient.changePresence(detailsPausedText,
      currentSong.song + ' (' + storyDifficultyText + ')', iconRPC);

    super.onFocusLost();
  }
  #end

  /**
   * Removes any references to the current stage, then clears the stage cache,
   * then reloads all the stages.
   *
   * This is useful for when you want to edit a stage without reloading the whole game.
   * Reloading works on both the JSON and the HXC, if applicable.
   *
   * Call this by pressing F5 on a debug build.
   */
  override function debug_refreshModules():Void
  {
    // Prevent further gameplay updates, which will try to reference dead objects.
    criticalFailure = true;

    // Remove the current stage. If the stage gets deleted while it's still in use,
    // it'll probably crash the game or something.
    if (this.currentStage != null)
    {
      remove(currentStage);
      var event:ScriptEvent = new ScriptEvent(DESTROY, false);
      ScriptEventDispatcher.callEvent(currentStage, event);
      currentStage = null;
    }

    // Stop the instrumental.
    if (FlxG.sound.music != null)
    {
      FlxG.sound.music.stop();
    }

    // Stop the vocals.
    if (vocals != null && vocals.exists)
    {
      vocals.stop();
    }

    super.debug_refreshModules();

    var event:ScriptEvent = new ScriptEvent(CREATE, false);
    ScriptEventDispatcher.callEvent(currentSong, event);
  }

  override function stepHit():Bool
  {
    if (criticalFailure || !initialized) return false;

    // super.stepHit() returns false if a module cancelled the event.
    if (!super.stepHit()) return false;

    if (isGamePaused) return false;

    if (!startingSong
      && FlxG.sound.music != null
      && (Math.abs(FlxG.sound.music.time - (Conductor.instance.songPosition + Conductor.instance.instrumentalOffset)) > 200
        || Math.abs(vocals.checkSyncError(Conductor.instance.songPosition + Conductor.instance.instrumentalOffset)) > 200))
    {
      trace("VOCALS NEED RESYNC");
      if (vocals != null) trace(vocals.checkSyncError(Conductor.instance.songPosition + Conductor.instance.instrumentalOffset));
      trace(FlxG.sound.music.time - (Conductor.instance.songPosition + Conductor.instance.instrumentalOffset));
      resyncVocals();
    }

    if (iconP1 != null) iconP1.onStepHit(Std.int(Conductor.instance.currentStep));
    if (iconP2 != null) iconP2.onStepHit(Std.int(Conductor.instance.currentStep));

    return true;
  }

  override function beatHit():Bool
  {
    if (criticalFailure || !initialized) return false;

    // super.beatHit() returns false if a module cancelled the event.
    if (!super.beatHit()) return false;

    if (isGamePaused) return false;

    if (generatedMusic)
    {
      // TODO: Sort more efficiently, or less often, to improve performance.
      // activeNotes.sort(SortUtil.byStrumtime, FlxSort.DESCENDING);
    }

    // Only zoom camera if we are zoomed by less than 35%.
    if (FlxG.camera.zoom < (1.35 * defaultCameraZoom) && cameraZoomRate > 0 && Conductor.instance.currentBeat % cameraZoomRate == 0)
    {
      // Zoom camera in (1.5%)
      FlxG.camera.zoom += cameraZoomIntensity * defaultCameraZoom;
      // Hud zooms double (3%)
      camHUD.zoom += hudCameraZoomIntensity * defaultHUDCameraZoom;
    }
    // trace('Not bopping camera: ${FlxG.camera.zoom} < ${(1.35 * defaultCameraZoom)} && ${cameraZoomRate} > 0 && ${Conductor.instance.currentBeat} % ${cameraZoomRate} == ${Conductor.instance.currentBeat % cameraZoomRate}}');

    // That combo milestones that got spoiled that one time.
    // Comes with NEAT visual and audio effects.

    // bruh this var is bonkers i thot it was a function lmfaooo

    // Break up into individual lines to aid debugging.

    var shouldShowComboText:Bool = false;
    // TODO: Re-enable combo text (how to do this without sections?).
    // if (currentSong != null)
    // {
    //  shouldShowComboText = (Conductor.instance.currentBeat % 8 == 7);
    //  var daSection = .getSong()[Std.int(Conductor.instance.currentBeat / 16)];
    //  shouldShowComboText = shouldShowComboText && (daSection != null && daSection.mustHitSection);
    //  shouldShowComboText = shouldShowComboText && (Highscore.tallies.combo > 5);
    //
    //  var daNextSection = .getSong()[Std.int(Conductor.instance.currentBeat / 16) + 1];
    //  var isEndOfSong = .getSong().length < Std.int(Conductor.instance.currentBeat / 16);
    //  shouldShowComboText = shouldShowComboText && (isEndOfSong || (daNextSection != null && !daNextSection.mustHitSection));
    // }

    if (shouldShowComboText)
    {
      var animShit:ComboMilestone = new ComboMilestone(-100, 300, Highscore.tallies.combo);
      animShit.scrollFactor.set(0.6, 0.6);
      animShit.cameras = [camHUD];
      add(animShit);

      var frameShit:Float = (1 / 24) * 2; // equals 2 frames in the animation

      new FlxTimer().start(((Conductor.instance.beatLengthMs / 1000) * 1.25) - frameShit, function(tmr) {
        animShit.forceFinish();
      });
    }

    if (playerStrumline != null) playerStrumline.onBeatHit();
    if (opponentStrumline != null) opponentStrumline.onBeatHit();

    // Make the characters dance on the beat
    danceOnBeat();

    return true;
  }

  public override function destroy():Void
  {
    performCleanup();

    super.destroy();
  }

  /**
   * Handles characters dancing to the beat of the current song.
   *
   * TODO: Move some of this logic into `Bopper.hx`, or individual character scripts.
   */
  function danceOnBeat():Void
  {
    if (currentStage == null) return;

    // TODO: Add HEY! song events to Tutorial.
    if (Conductor.instance.currentBeat % 16 == 15
      && currentStage.getDad().characterId == 'gf'
      && Conductor.instance.currentBeat > 16
      && Conductor.instance.currentBeat < 48)
    {
      currentStage.getBoyfriend().playAnimation('hey', true);
      currentStage.getDad().playAnimation('cheer', true);
    }
  }

  /**
   * Initializes the game and HUD cameras.
   */
  function initCameras():Void
  {
    camGame = new FunkinCamera();
    camGame.bgColor = BACKGROUND_COLOR; // Show a pink background behind the stage.
    camHUD = new FlxCamera();
    camHUD.bgColor.alpha = 0; // Show the game scene behind the camera.
    camCutscene = new FlxCamera();
    camCutscene.bgColor.alpha = 0; // Show the game scene behind the camera.

    FlxG.cameras.reset(camGame);
    FlxG.cameras.add(camHUD, false);
    FlxG.cameras.add(camCutscene, false);

    // Configure camera follow point.
    if (previousCameraFollowPoint != null)
    {
      cameraFollowPoint.setPosition(previousCameraFollowPoint.x, previousCameraFollowPoint.y);
      previousCameraFollowPoint = null;
    }
    add(cameraFollowPoint);
  }

  /**
   * Initializes the health bar on the HUD.
   */
  function initHealthBar():Void
  {
    var healthBarYPos:Float = Preferences.downscroll ? FlxG.height * 0.1 : FlxG.height * 0.9;
    healthBarBG = FunkinSprite.create(0, healthBarYPos, Paths.image('healthBar'));
    healthBarBG.screenCenter(X);
    healthBarBG.scrollFactor.set(0, 0);
    add(healthBarBG);

    healthBar = new FlxBar(healthBarBG.x + 4, healthBarBG.y + 4, RIGHT_TO_LEFT, Std.int(healthBarBG.width - 8), Std.int(healthBarBG.height - 8), this,
      'healthLerp', 0, 2);
    healthBar.scrollFactor.set();
    healthBar.createFilledBar(Constants.COLOR_HEALTH_BAR_RED, Constants.COLOR_HEALTH_BAR_GREEN);
    add(healthBar);

    // The score text below the health bar.
    scoreText = new FlxText(healthBarBG.x + healthBarBG.width - 190, healthBarBG.y + 30, 0, '', 20);
    scoreText.setFormat(Paths.font('vcr.ttf'), 16, FlxColor.WHITE, RIGHT, FlxTextBorderStyle.OUTLINE, FlxColor.BLACK);
    scoreText.scrollFactor.set();
    add(scoreText);

    // Move the health bar to the HUD camera.
    healthBar.cameras = [camHUD];
    healthBarBG.cameras = [camHUD];
    scoreText.cameras = [camHUD];
  }

  /**
   * Generates the stage and all its props.
   */
  function initStage():Void
  {
    loadStage(currentStageId);
  }

  function initMinimalMode():Void
  {
    // Create the green background.
    var menuBG = FunkinSprite.create(Paths.image('menuDesat'));
    menuBG.color = 0xFF4CAF50;
    menuBG.setGraphicSize(Std.int(menuBG.width * 1.1));
    menuBG.updateHitbox();
    menuBG.screenCenter();
    menuBG.scrollFactor.set(0, 0);
    menuBG.zIndex = -1000;
    add(menuBG);
  }

  /**
   * Loads stage data from cache, assembles the props,
   * and adds it to the state.
   * @param id
   */
  function loadStage(id:String):Void
  {
    currentStage = StageRegistry.instance.fetchEntry(id);
    currentStage.revive(); // Stages are killed and props destroyed when the PlayState is destroyed to save memory.

    if (currentStage != null)
    {
      // Actually create and position the sprites.
      var event:ScriptEvent = new ScriptEvent(CREATE, false);
      ScriptEventDispatcher.callEvent(currentStage, event);

      resetCameraZoom();

      // Add the stage to the scene.
      this.add(currentStage);

      #if (debug || FORCE_DEBUG_VERSION)
      FlxG.console.registerObject('stage', currentStage);
      #end
    }
    else
    {
      // lolol
      lime.app.Application.current.window.alert('Unable to load stage ${id}, is its data corrupted?.', 'Stage Error');
    }
  }

  public function resetCameraZoom():Void
  {
    // Apply camera zoom level from stage data.
    defaultCameraZoom = currentStage.camZoom;
  }

  /**
   * Generates the character sprites and adds them to the stage.
   */
  function initCharacters():Void
  {
    if (currentSong == null || currentChart == null)
    {
      trace('Song difficulty could not be loaded.');
    }

    var currentCharacterData:SongCharacterData = currentChart.characters; // Switch the variation we are playing on by manipulating targetVariation.

    //
    // GIRLFRIEND
    //
    var girlfriend:BaseCharacter = CharacterDataParser.fetchCharacter(currentCharacterData.girlfriend);

    if (girlfriend != null)
    {
      girlfriend.characterType = CharacterType.GF;
    }
    else if (currentCharacterData.girlfriend != '')
    {
      trace('WARNING: Could not load girlfriend character with ID ${currentCharacterData.girlfriend}, skipping...');
    }
    else
    {
      // Chosen GF was '' so we don't load one.
    }

    //
    // DAD
    //
    var dad:BaseCharacter = CharacterDataParser.fetchCharacter(currentCharacterData.opponent);

    if (dad != null)
    {
      dad.characterType = CharacterType.DAD;
    }

    //
    // OPPONENT HEALTH ICON
    //
    iconP2 = new HealthIcon('dad', 1);
    iconP2.y = healthBar.y - (iconP2.height / 2);
    dad.initHealthIcon(true); // Apply the character ID here
    add(iconP2);
    iconP2.cameras = [camHUD];

    //
    // BOYFRIEND
    //
    var boyfriend:BaseCharacter = CharacterDataParser.fetchCharacter(currentCharacterData.player);

    if (boyfriend != null)
    {
      boyfriend.characterType = CharacterType.BF;
    }

    //
    // PLAYER HEALTH ICON
    //
    iconP1 = new HealthIcon('bf', 0);
    iconP1.y = healthBar.y - (iconP1.height / 2);
    boyfriend.initHealthIcon(false); // Apply the character ID here
    add(iconP1);
    iconP1.cameras = [camHUD];

    //
    // ADD CHARACTERS TO SCENE
    //

    if (currentStage != null)
    {
      // Characters get added to the stage, not the main scene.
      if (girlfriend != null)
      {
        currentStage.addCharacter(girlfriend, GF);

        #if (debug || FORCE_DEBUG_VERSION)
        FlxG.console.registerObject('gf', girlfriend);
        #end
      }

      if (boyfriend != null)
      {
        currentStage.addCharacter(boyfriend, BF);

        #if (debug || FORCE_DEBUG_VERSION)
        FlxG.console.registerObject('bf', boyfriend);
        #end
      }

      if (dad != null)
      {
        currentStage.addCharacter(dad, DAD);
        // Camera starts at dad.
        cameraFollowPoint.setPosition(dad.cameraFocusPoint.x, dad.cameraFocusPoint.y);

        #if (debug || FORCE_DEBUG_VERSION)
        FlxG.console.registerObject('dad', dad);
        #end
      }

      // Rearrange by z-indexes.
      currentStage.refresh();
    }
  }

  /**
   * Constructs the strumlines for each player.
   */
  function initStrumlines():Void
  {
    var noteStyleId:String = switch (currentStageId)
    {
      case 'school': 'pixel';
      case 'schoolEvil': 'pixel';
      default: Constants.DEFAULT_NOTE_STYLE;
    }
    var noteStyle:NoteStyle = NoteStyleRegistry.instance.fetchEntry(noteStyleId);
    if (noteStyle == null) noteStyle = NoteStyleRegistry.instance.fetchDefault();

    playerStrumline = new Strumline(noteStyle, true);
    opponentStrumline = new Strumline(noteStyle, false);
    add(playerStrumline);
    add(opponentStrumline);

    // Position the player strumline on the right half of the screen
    playerStrumline.x = FlxG.width / 2 + Constants.STRUMLINE_X_OFFSET; // Classic style
    // playerStrumline.x = FlxG.width - playerStrumline.width - Constants.STRUMLINE_X_OFFSET; // Centered style
    playerStrumline.y = Preferences.downscroll ? FlxG.height - playerStrumline.height - Constants.STRUMLINE_Y_OFFSET : Constants.STRUMLINE_Y_OFFSET;
    playerStrumline.zIndex = 200;
    playerStrumline.cameras = [camHUD];

    // Position the opponent strumline on the left half of the screen
    opponentStrumline.x = Constants.STRUMLINE_X_OFFSET;
    opponentStrumline.y = Preferences.downscroll ? FlxG.height - opponentStrumline.height - Constants.STRUMLINE_Y_OFFSET : Constants.STRUMLINE_Y_OFFSET;
    opponentStrumline.zIndex = 100;
    opponentStrumline.cameras = [camHUD];

    if (!PlayStatePlaylist.isStoryMode)
    {
      playerStrumline.fadeInArrows();
      opponentStrumline.fadeInArrows();
    }

    this.refresh();
  }

  /**
   * Initializes the Discord Rich Presence.
   */
  function initDiscord():Void
  {
    #if discord_rpc
    storyDifficultyText = difficultyString();
    iconRPC = currentSong.player2;

    // To avoid having duplicate images in Discord assets
    switch (iconRPC)
    {
      case 'senpai-angry':
        iconRPC = 'senpai';
      case 'monster-christmas':
        iconRPC = 'monster';
      case 'mom-car':
        iconRPC = 'mom';
    }

    // String that contains the mode defined here so it isn't necessary to call changePresence for each mode
    detailsText = isStoryMode ? 'Story Mode: Week $storyWeek' : 'Freeplay';
    detailsPausedText = 'Paused - $detailsText';

    // Updating Discord Rich Presence.
    DiscordClient.changePresence(detailsText, '${currentChart.songName} ($storyDifficultyText)', iconRPC);
    #end
  }

  function initPreciseInputs():Void
  {
    FlxG.keys.preventDefaultKeys = [];
    PreciseInputManager.instance.onInputPressed.add(onKeyPress);
    PreciseInputManager.instance.onInputReleased.add(onKeyRelease);
  }

  /**
   * Initializes the song (applying the chart, generating the notes, etc.)
   * Should be done before the countdown starts.
   */
  function generateSong():Void
  {
    if (currentChart == null)
    {
      trace('Song difficulty could not be loaded.');
    }

    // Conductor.instance.forceBPM(currentChart.getStartingBPM());

    if (!overrideMusic)
    {
      // Stop the vocals if they already exist.
      if (vocals != null) vocals.stop();
      vocals = currentChart.buildVocals();

      if (vocals.members.length == 0)
      {
        trace('WARNING: No vocals found for this song.');
      }
    }

    regenNoteData();

    var event:ScriptEvent = new ScriptEvent(CREATE, false);
    ScriptEventDispatcher.callEvent(currentSong, event);

    generatedMusic = true;
  }

  /**
   * Read note data from the chart and generate the notes.
   */
  function regenNoteData(startTime:Float = 0):Void
  {
    Highscore.tallies.combo = 0;
    Highscore.tallies = new Tallies();

    // Reset song events.
    songEvents = currentChart.getEvents();
    SongEventRegistry.resetEvents(songEvents);

    // Reset the notes on each strumline.
    var playerNoteData:Array<SongNoteData> = [];
    var opponentNoteData:Array<SongNoteData> = [];

    for (songNote in currentChart.notes)
    {
      var strumTime:Float = songNote.time;
      if (strumTime < startTime) continue; // Skip notes that are before the start time.

      var noteData:Int = songNote.getDirection();

      var playerNote:Bool = true;

      if (noteData > 3) playerNote = false;

      switch (songNote.getStrumlineIndex())
      {
        case 0:
          playerNoteData.push(songNote);
        case 1:
          opponentNoteData.push(songNote);
      }
    }

    playerStrumline.applyNoteData(playerNoteData);
    opponentStrumline.applyNoteData(opponentNoteData);
  }

  /**
   * Prepares to start the countdown.
   * Ends any running cutscenes, creates the strumlines, and starts the countdown.
   * This is public so that scripts can call it.
   */
  public function startCountdown():Void
  {
    // If Countdown.performCountdown returns false, then the countdown was canceled by a script.
    var result:Bool = Countdown.performCountdown(currentStageId.startsWith('school'));
    if (!result) return;

    isInCutscene = false;
    camCutscene.visible = false;
    camHUD.visible = true;
  }

  /**
   * Displays a dialogue cutscene with the given ID.
   * This is used by song scripts to display dialogue.
   */
  public function startConversation(conversationId:String):Void
  {
    isInCutscene = true;

    currentConversation = ConversationRegistry.instance.fetchEntry(conversationId);
    if (currentConversation == null) return;
    if (!currentConversation.alive) currentConversation.revive();

    currentConversation.completeCallback = onConversationComplete;
    currentConversation.cameras = [camCutscene];
    currentConversation.zIndex = 1000;
    add(currentConversation);
    refresh();

    var event:ScriptEvent = new ScriptEvent(CREATE, false);
    ScriptEventDispatcher.callEvent(currentConversation, event);
  }

  /**
   * Handler function called when a conversation ends.
   */
  function onConversationComplete():Void
  {
    isInCutscene = false;

    if (currentConversation != null)
    {
      currentConversation.kill();
      remove(currentConversation);
      currentConversation = null;
    }

    if (startingSong && !isInCountdown)
    {
      startCountdown();
    }
  }

  /**
   * Starts playing the song after the countdown has completed.
   */
  function startSong():Void
  {
    dispatchEvent(new ScriptEvent(SONG_START));

    startingSong = false;

    if (!overrideMusic && !isGamePaused && currentChart != null)
    {
      currentChart.playInst(1.0, false);
    }

    FlxG.sound.music.onComplete = endSong.bind(false);
    // A negative instrumental offset means the song skips the first few milliseconds of the track.
    // This just gets added into the startTimestamp behavior so we don't need to do anything extra.
    FlxG.sound.music.play(true, startTimestamp - Conductor.instance.instrumentalOffset);

    // I am going insane.
    FlxG.sound.music.volume = 1.0;
    FlxG.sound.music.fadeTween.cancel();

    trace('Playing vocals...');
    add(vocals);
    vocals.play();
    resyncVocals();

    #if discord_rpc
    // Updating Discord Rich Presence (with Time Left)
    DiscordClient.changePresence(detailsText, '${currentChart.songName} ($storyDifficultyText)', iconRPC, true, currentSongLengthMs);
    #end

    if (startTimestamp > 0)
    {
      // FlxG.sound.music.time = startTimestamp - Conductor.instance.instrumentalOffset;
      handleSkippedNotes();
    }
  }

  /**
   * Resyncronize the vocal tracks if they have become offset from the instrumental.
   */
  function resyncVocals():Void
  {
    if (vocals == null) return;

    // Skip this if the music is paused (GameOver, Pause menu, start-of-song offset, etc.)
    if (!FlxG.sound.music.playing) return;

    vocals.pause();

    FlxG.sound.music.play(FlxG.sound.music.time);

    vocals.time = FlxG.sound.music.time;
    vocals.play(false, FlxG.sound.music.time);
  }

  /**
   * Updates the position and contents of the score display.
   */
  function updateScoreText():Void
  {
    // TODO: Add functionality for modules to update the score text.
    scoreText.text = 'Score:' + songScore;
  }

  /**
   * Updates the values of the health bar.
   */
  function updateHealthBar():Void
  {
    healthLerp = FlxMath.lerp(healthLerp, health, 0.15);
  }

  /**
   * Callback executed when one of the note keys is pressed.
   */
  function onKeyPress(event:PreciseInputEvent):Void
  {
    if (isGamePaused) return;

    // Do the minimal possible work here.
    inputPressQueue.push(event);
  }

  /**
   * Callback executed when one of the note keys is released.
   */
  function onKeyRelease(event:PreciseInputEvent):Void
  {
    if (isGamePaused) return;

    // Do the minimal possible work here.
    inputReleaseQueue.push(event);
  }

  /**
   * Handles opponent note hits and player note misses.
   */
  function processNotes(elapsed:Float):Void
  {
    if (playerStrumline?.notes?.members == null || opponentStrumline?.notes?.members == null) return;

    // Process notes on the opponent's side.
    for (note in opponentStrumline.notes.members)
    {
      if (note == null) continue;

      // TODO: Does this properly account for offsets?
      var hitWindowStart = note.strumTime - Constants.HIT_WINDOW_MS;
      var hitWindowCenter = note.strumTime;
      var hitWindowEnd = note.strumTime + Constants.HIT_WINDOW_MS;

      if (Conductor.instance.songPosition > hitWindowEnd)
      {
        if (note.hasMissed) continue;

        note.tooEarly = false;
        note.mayHit = false;
        note.hasMissed = true;

        if (note.holdNoteSprite != null) note.holdNoteSprite.missedNote = true;
      }
      else if (Conductor.instance.songPosition > hitWindowCenter)
      {
        if (note.hasBeenHit) continue;

        // Call an event to allow canceling the note hit.
        // NOTE: This is what handles the character animations!
        var event:NoteScriptEvent = new NoteScriptEvent(NOTE_HIT, note, 0, true);
        dispatchEvent(event);

        // Calling event.cancelEvent() skips all the other logic! Neat!
        if (event.eventCanceled) continue;

        // Command the opponent to hit the note on time.
        // NOTE: This is what handles the strumline and cleaning up the note itself!
        opponentStrumline.hitNote(note);

        if (note.holdNoteSprite != null)
        {
          opponentStrumline.playNoteHoldCover(note.holdNoteSprite);
        }
      }
      else if (Conductor.instance.songPosition > hitWindowStart)
      {
        if (note.hasBeenHit || note.hasMissed) continue;

        note.tooEarly = false;
        note.mayHit = true;
        note.hasMissed = false;
        if (note.holdNoteSprite != null) note.holdNoteSprite.missedNote = false;
      }
      else
      {
        note.tooEarly = true;
        note.mayHit = false;
        note.hasMissed = false;
        if (note.holdNoteSprite != null) note.holdNoteSprite.missedNote = false;
      }
    }

    // Process hold notes on the opponent's side.
    for (holdNote in opponentStrumline.holdNotes.members)
    {
      if (holdNote == null || !holdNote.alive) continue;

      // While the hold note is being hit, and there is length on the hold note...
      if (holdNote.hitNote && !holdNote.missedNote && holdNote.sustainLength > 0)
      {
        // Make sure the opponent keeps singing while the note is held.
        if (currentStage != null && currentStage.getDad() != null && currentStage.getDad().isSinging())
        {
          currentStage.getDad().holdTimer = 0;
        }
      }

      if (holdNote.missedNote && !holdNote.handledMiss)
      {
        // When the opponent drops a hold note.
        holdNote.handledMiss = true;

        // We dropped a hold note.
        // Mute vocals and play miss animation, but don't penalize.
        vocals.opponentVolume = 0;
        currentStage.getOpponent().playSingAnimation(holdNote.noteData.getDirection(), true);
      }
    }

    // Process notes on the player's side.
    for (note in playerStrumline.notes.members)
    {
      if (note == null) continue;

      if (note.hasBeenHit)
      {
        note.tooEarly = false;
        note.mayHit = false;
        note.hasMissed = false;
        continue;
      }

      var hitWindowStart = note.strumTime - Constants.HIT_WINDOW_MS;
      var hitWindowCenter = note.strumTime;
      var hitWindowEnd = note.strumTime + Constants.HIT_WINDOW_MS;

      if (Conductor.instance.songPosition > hitWindowEnd)
      {
        note.tooEarly = false;
        note.mayHit = false;
        note.hasMissed = true;
        if (note.holdNoteSprite != null) note.holdNoteSprite.missedNote = true;
      }
      else if (Conductor.instance.songPosition > hitWindowStart)
      {
        note.tooEarly = false;
        note.mayHit = true;
        note.hasMissed = false;
        if (note.holdNoteSprite != null) note.holdNoteSprite.missedNote = false;
      }
      else
      {
        note.tooEarly = true;
        note.mayHit = false;
        note.hasMissed = false;
        if (note.holdNoteSprite != null) note.holdNoteSprite.missedNote = false;
      }

      // This becomes true when the note leaves the hit window.
      // It might still be on screen.
      if (note.hasMissed && !note.handledMiss)
      {
        // Call an event to allow canceling the note miss.
        // NOTE: This is what handles the character animations!
        var event:NoteScriptEvent = new NoteScriptEvent(NOTE_MISS, note, 0, true);
        dispatchEvent(event);

        // Calling event.cancelEvent() skips all the other logic! Neat!
        if (event.eventCanceled) continue;

        // Judge the miss.
        // NOTE: This is what handles the scoring.
        trace('Missed note! ${note.noteData}');
        onNoteMiss(note, event.playSound, event.healthMulti);

        note.handledMiss = true;
      }
    }

    // Process hold notes on the player's side.
    // This handles scoring so we don't need it on the opponent's side.
    for (holdNote in playerStrumline.holdNotes.members)
    {
      if (holdNote == null || !holdNote.alive) continue;

      // While the hold note is being hit, and there is length on the hold note...
      if (holdNote.hitNote && !holdNote.missedNote && holdNote.sustainLength > 0)
      {
        // Grant the player health.
        health += Constants.HEALTH_HOLD_BONUS_PER_SECOND * elapsed;
        songScore += Std.int(Constants.SCORE_HOLD_BONUS_PER_SECOND * elapsed);
      }

      if (holdNote.missedNote && !holdNote.handledMiss)
      {
        // The player dropped a hold note.
        holdNote.handledMiss = true;

        // Mute vocals and play miss animation, but don't penalize.
        vocals.playerVolume = 0;
        if (currentStage != null && currentStage.getBoyfriend() != null) currentStage.getBoyfriend().playSingAnimation(holdNote.noteData.getDirection(), true);
      }
    }
  }

  /**
   * Spitting out the input for ravy 🙇‍♂️!!
   */
  var inputSpitter:Array<ScoreInput> = [];

  function handleSkippedNotes():Void
  {
    for (note in playerStrumline.notes.members)
    {
      if (note == null || note.hasBeenHit) continue;
      var hitWindowEnd = note.strumTime + Constants.HIT_WINDOW_MS;

      if (Conductor.instance.songPosition > hitWindowEnd)
      {
        // We have passed this note.
        // Flag the note for deletion without actually penalizing the player.
        note.handledMiss = true;
      }
    }

    // Respawns notes that were b
    playerStrumline.handleSkippedNotes();
    opponentStrumline.handleSkippedNotes();
  }

  /**
   * PreciseInputEvents are put into a queue between update() calls,
   * and then processed here.
   */
  function processInputQueue():Void
  {
    if (inputPressQueue.length + inputReleaseQueue.length == 0) return;

    // Ignore inputs during cutscenes.
    if (isInCutscene || disableKeys)
    {
      inputPressQueue = [];
      inputReleaseQueue = [];
      return;
    }

    // Generate a list of notes within range.
    var notesInRange:Array<NoteSprite> = playerStrumline.getNotesMayHit();
    var holdNotesInRange:Array<SustainTrail> = playerStrumline.getHoldNotesHitOrMissed();

    // If there are notes in range, pressing a key will cause a ghost miss.

    var notesByDirection:Array<Array<NoteSprite>> = [[], [], [], []];

    for (note in notesInRange)
      notesByDirection[note.direction].push(note);

    while (inputPressQueue.length > 0)
    {
      var input:PreciseInputEvent = inputPressQueue.shift();

      playerStrumline.pressKey(input.noteDirection);

      var notesInDirection:Array<NoteSprite> = notesByDirection[input.noteDirection];

      if (!Constants.GHOST_TAPPING && notesInDirection.length == 0)
      {
        // Pressed a wrong key with no notes nearby.
        // Perform a ghost miss (anti-spam).
        ghostNoteMiss(input.noteDirection, notesInRange.length > 0);

        // Play the strumline animation.
        playerStrumline.playPress(input.noteDirection);
      }
      else if (Constants.GHOST_TAPPING && (holdNotesInRange.length + notesInRange.length > 0) && notesInDirection.length == 0)
      {
        // Pressed a wrong key with no notes nearby AND with notes in a different direction available.
        // Perform a ghost miss (anti-spam).
        ghostNoteMiss(input.noteDirection, notesInRange.length > 0);

        // Play the strumline animation.
        playerStrumline.playPress(input.noteDirection);
      }
      else if (notesInDirection.length > 0)
      {
        // Choose the first note, deprioritizing low priority notes.
        var targetNote:Null<NoteSprite> = notesInDirection.find((note) -> !note.lowPriority);
        if (targetNote == null) targetNote = notesInDirection[0];
        if (targetNote == null) continue;

        // Judge and hit the note.
        trace('Hit note! ${targetNote.noteData}');
        goodNoteHit(targetNote, input);

        notesInDirection.remove(targetNote);

        // Play the strumline animation.
        playerStrumline.playConfirm(input.noteDirection);
      }
      else
      {
        // Play the strumline animation.
        playerStrumline.playPress(input.noteDirection);
      }
    }

    while (inputReleaseQueue.length > 0)
    {
      var input:PreciseInputEvent = inputReleaseQueue.shift();

      // Play the strumline animation.
      playerStrumline.playStatic(input.noteDirection);

      playerStrumline.releaseKey(input.noteDirection);
    }
  }

  function goodNoteHit(note:NoteSprite, input:PreciseInputEvent):Void
  {
    var event:NoteScriptEvent = new NoteScriptEvent(NOTE_HIT, note, Highscore.tallies.combo + 1, true);
    dispatchEvent(event);

    // Calling event.cancelEvent() skips all the other logic! Neat!
    if (event.eventCanceled) return;

    popUpScore(note, input, event.healthMulti);

    if (note.isHoldNote && note.holdNoteSprite != null)
    {
      playerStrumline.playNoteHoldCover(note.holdNoteSprite);
    }

    vocals.playerVolume = 1;
  }

  /**
   * Called when a note leaves the screen and is considered missed by the player.
   * @param note
   */
  function onNoteMiss(note:NoteSprite, playSound:Bool = false, healthLossMulti:Float = 1.0):Void
  {
    // If we are here, we already CALLED the onNoteMiss script hook!

    health -= Constants.HEALTH_MISS_PENALTY * healthLossMulti;
    songScore -= 10;

    if (!isPracticeMode)
    {
      // messy copy paste rn lol
      var pressArray:Array<Bool> = [
        controls.NOTE_LEFT_P,
        controls.NOTE_DOWN_P,
        controls.NOTE_UP_P,
        controls.NOTE_RIGHT_P
      ];

      var indices:Array<Int> = [];
      for (i in 0...pressArray.length)
      {
        if (pressArray[i]) indices.push(i);
      }
      if (indices.length > 0)
      {
        for (i in 0...indices.length)
        {
          inputSpitter.push(
            {
              t: Std.int(Conductor.instance.songPosition),
              d: indices[i],
              l: 20
            });
        }
      }
      else
      {
        inputSpitter.push(
          {
            t: Std.int(Conductor.instance.songPosition),
            d: -1,
            l: 20
          });
      }
    }
    vocals.playerVolume = 0;

    Highscore.tallies.missed++;

    if (Highscore.tallies.combo != 0)
    {
      // Break the combo.
      Highscore.tallies.combo = comboPopUps.displayCombo(0);
    }

    if (playSound)
    {
      vocals.playerVolume = 0;
      FlxG.sound.play(Paths.soundRandom('missnote', 1, 3), FlxG.random.float(0.1, 0.2));
    }
  }

  /**
   * Called when a player presses a key with no note present.
   * Scripts can modify the amount of health/score lost, whether player animations or sounds are used,
   * or even cancel the event entirely.
   *
   * @param direction
   * @param hasPossibleNotes
   */
  function ghostNoteMiss(direction:NoteDirection, hasPossibleNotes:Bool = true):Void
  {
    var event:GhostMissNoteScriptEvent = new GhostMissNoteScriptEvent(direction, // Direction missed in.
      hasPossibleNotes, // Whether there was a note you could have hit.
      - 1 * Constants.HEALTH_MISS_PENALTY, // How much health to add (negative).
      - 10 // Amount of score to add (negative).
    );
    dispatchEvent(event);

    // Calling event.cancelEvent() skips animations and penalties. Neat!
    if (event.eventCanceled) return;

    health += event.healthChange;
    songScore += event.scoreChange;

    if (!isPracticeMode)
    {
      var pressArray:Array<Bool> = [
        controls.NOTE_LEFT_P,
        controls.NOTE_DOWN_P,
        controls.NOTE_UP_P,
        controls.NOTE_RIGHT_P
      ];

      var indices:Array<Int> = [];
      for (i in 0...pressArray.length)
      {
        if (pressArray[i]) indices.push(i);
      }
      for (i in 0...indices.length)
      {
        inputSpitter.push(
          {
            t: Std.int(Conductor.instance.songPosition),
            d: indices[i],
            l: 20
          });
      }
    }

    if (event.playSound)
    {
      vocals.playerVolume = 0;
      FlxG.sound.play(Paths.soundRandom('missnote', 1, 3), FlxG.random.float(0.1, 0.2));
    }
  }

  /**
   * Debug keys. Disabled while in cutscenes.
   */
  function debugKeyShit():Void
  {
    #if !debug
    perfectMode = false;
    #else
    if (FlxG.keys.justPressed.H) camHUD.visible = !camHUD.visible;
    #end

    // Open the stage editor overlaying the current state.
    if (controls.DEBUG_STAGE)
    {
      // hack for HaxeUI generation, doesn't work unless persistentUpdate is false at state creation!!
      disableKeys = true;
      persistentUpdate = false;
      openSubState(new StageOffsetSubState());
    }

    // Redirect to the chart editor playing the current song.
    if (controls.DEBUG_CHART)
    {
      disableKeys = true;
      persistentUpdate = false;
      FlxG.switchState(() -> new ChartEditorState(
        {
          targetSongId: currentSong.id,
        }));
    }

    #if (debug || FORCE_DEBUG_VERSION)
    // 1: End the song immediately.
    if (FlxG.keys.justPressed.ONE) endSong(true);

    // 2: Gain 10% health.
    if (FlxG.keys.justPressed.TWO) health += 0.1 * Constants.HEALTH_MAX;

    // 3: Lose 5% health.
    if (FlxG.keys.justPressed.THREE) health -= 0.05 * Constants.HEALTH_MAX;
    #end

    // 9: Toggle the old icon.
    if (FlxG.keys.justPressed.NINE) iconP1.toggleOldIcon();

    #if (debug || FORCE_DEBUG_VERSION)
    // PAGEUP: Skip forward two sections.
    // SHIFT+PAGEUP: Skip forward twenty sections.
    if (FlxG.keys.justPressed.PAGEUP) changeSection(FlxG.keys.pressed.SHIFT ? 20 : 2);
    // PAGEDOWN: Skip backward two section. Doesn't replace notes.
    // SHIFT+PAGEDOWN: Skip backward twenty sections.
    if (FlxG.keys.justPressed.PAGEDOWN) changeSection(FlxG.keys.pressed.SHIFT ? -20 : -2);
    #end

    if (FlxG.keys.justPressed.B) trace(inputSpitter.join('\n'));
  }

  /**
   * Handles health, score, and rating popups when a note is hit.
   */
  function popUpScore(daNote:NoteSprite, input:PreciseInputEvent, healthGainMulti:Float = 1.0):Void
  {
    vocals.playerVolume = 1;

    // Calculate the input latency (do this as late as possible).
    // trace('Compare: ${PreciseInputManager.getCurrentTimestamp()} - ${input.timestamp}');
    var inputLatencyNs:Int64 = PreciseInputManager.getCurrentTimestamp() - input.timestamp;
    var inputLatencyMs:Float = inputLatencyNs.toFloat() / Constants.NS_PER_MS;
    // trace('Input: ${daNote.noteData.getDirectionName()} pressed ${inputLatencyMs}ms ago!');

    // Get the offset and compensate for input latency.
    // Round inward (trim remainder) for consistency.
    var noteDiff:Int = Std.int(Conductor.instance.songPosition - daNote.noteData.time - inputLatencyMs);

    var score = Scoring.scoreNote(noteDiff, PBOT1);
    var daRating = Scoring.judgeNote(noteDiff, PBOT1);

    if (daRating == 'miss')
    {
      // If daRating is 'miss', that means we made a mistake and should not continue.
      trace('[WARNING] popUpScore judged a note as a miss!');
      // TODO: Remove this.
      comboPopUps.displayRating('miss');
      return;
    }

    var isComboBreak = false;
    switch (daRating)
    {
      case 'sick':
        Highscore.tallies.sick += 1;
        health += Constants.HEALTH_SICK_BONUS * healthGainMulti;
        isComboBreak = Constants.JUDGEMENT_SICK_COMBO_BREAK;
      case 'good':
        Highscore.tallies.good += 1;
        health += Constants.HEALTH_GOOD_BONUS * healthGainMulti;
        isComboBreak = Constants.JUDGEMENT_GOOD_COMBO_BREAK;
      case 'bad':
        Highscore.tallies.bad += 1;
        health += Constants.HEALTH_BAD_BONUS * healthGainMulti;
        isComboBreak = Constants.JUDGEMENT_BAD_COMBO_BREAK;
      case 'shit':
        Highscore.tallies.shit += 1;
        health += Constants.HEALTH_SHIT_BONUS * healthGainMulti;
        isComboBreak = Constants.JUDGEMENT_SHIT_COMBO_BREAK;
    }

    if (isComboBreak)
    {
      // Break the combo, but don't increment tallies.misses.
      Highscore.tallies.combo = comboPopUps.displayCombo(0);
    }
    else
    {
      Highscore.tallies.combo++;
      Highscore.tallies.totalNotesHit++;
      if (Highscore.tallies.combo > Highscore.tallies.maxCombo) Highscore.tallies.maxCombo = Highscore.tallies.combo;
    }

    playerStrumline.hitNote(daNote, !isComboBreak);

    if (daRating == "sick")
    {
      playerStrumline.playNoteSplash(daNote.noteData.getDirection());
    }

    songScore += score;

    if (!isPracticeMode)
    {
      // TODO: Input splitter uses old input system, make it pull from the precise input queue directly.
      var pressArray:Array<Bool> = [
        controls.NOTE_LEFT_P,
        controls.NOTE_DOWN_P,
        controls.NOTE_UP_P,
        controls.NOTE_RIGHT_P
      ];

      var indices:Array<Int> = [];
      for (i in 0...pressArray.length)
      {
        if (pressArray[i]) indices.push(i);
      }
      if (indices.length > 0)
      {
        for (i in 0...indices.length)
        {
          inputSpitter.push(
            {
              t: Std.int(Conductor.instance.songPosition),
              d: indices[i],
              l: 20
            });
        }
      }
      else
      {
        inputSpitter.push(
          {
            t: Std.int(Conductor.instance.songPosition),
            d: -1,
            l: 20
          });
      }
    }
    comboPopUps.displayRating(daRating);
    if (Highscore.tallies.combo >= 10 || Highscore.tallies.combo == 0) comboPopUps.displayCombo(Highscore.tallies.combo);
  }

  /**
   * Handle keyboard inputs during cutscenes.
   * This includes advancing conversations and skipping videos.
   * @param elapsed Time elapsed since last game update.
   */
  function handleCutsceneKeys(elapsed:Float):Void
  {
    if (isGamePaused) return;

    if (currentConversation != null)
    {
      // Pause/unpause may conflict with advancing the conversation!
      if (controls.CUTSCENE_ADVANCE && !justUnpaused)
      {
        currentConversation?.advanceConversation();
      }
      else if (controls.PAUSE && !justUnpaused)
      {
        var pauseSubState:FlxSubState = new PauseSubState({mode: Conversation});

        persistentUpdate = false;
        FlxTransitionableSubState.skipNextTransIn = true;
        FlxTransitionableSubState.skipNextTransOut = true;
        pauseSubState.camera = camCutscene;
        openSubState(pauseSubState);
      }
    }
    else if (VideoCutscene.isPlaying())
    {
      // This is a video cutscene.
      if (controls.PAUSE && !justUnpaused)
      {
        var pauseSubState:FlxSubState = new PauseSubState({mode: Cutscene});

<<<<<<< HEAD
        persistentUpdate = false;
        FlxTransitionableSubState.skipNextTransIn = true;
        FlxTransitionableSubState.skipNextTransOut = true;
        pauseSubState.camera = camCutscene;
        openSubState(pauseSubState);
      }
=======
    if (skipHeldTimer >= 1.5)
    {
      skipVideoCutscene();
>>>>>>> b1f092d8
    }
  }

  /**
   * Handle logic for actually skipping a video cutscene after it has been held.
   */
  function skipVideoCutscene():Void
  {
    VideoCutscene.finishVideo();
  }

  /**
   * End the song. Handle saving high scores and transitioning to the results screen.
   *
   * Broadcasts an `onSongEnd` event, which can be cancelled to prevent the song from ending (for a cutscene or something).
   * Remember to call `endSong` again when the song should actually end!
   * @param rightGoddamnNow If true, don't play the fancy animation where you zoom onto Girlfriend. Used after a cutscene.
   */
  public function endSong(rightGoddamnNow:Bool = false):Void
  {
    FlxG.sound.music.volume = 0;
    vocals.volume = 0;
    mayPauseGame = false;

    // Check if any events want to prevent the song from ending.
    var event = new ScriptEvent(SONG_END, true);
    dispatchEvent(event);
    if (event.eventCanceled) return;

    #if sys
    // spitter for ravy, teehee!!
    var writer = new json2object.JsonWriter<Array<ScoreInput>>();
    var output = writer.write(inputSpitter, '  ');
    sys.io.File.saveContent("./scores.json", output);
    #end

    deathCounter = 0;

    if (currentSong != null && currentSong.validScore)
    {
      // crackhead double thingie, sets whether was new highscore, AND saves the song!
      var data =
        {
          score: songScore,
          tallies:
            {
              sick: Highscore.tallies.sick,
              good: Highscore.tallies.good,
              bad: Highscore.tallies.bad,
              shit: Highscore.tallies.shit,
              missed: Highscore.tallies.missed,
              combo: Highscore.tallies.combo,
              maxCombo: Highscore.tallies.maxCombo,
              totalNotesHit: Highscore.tallies.totalNotesHit,
              totalNotes: Highscore.tallies.totalNotes,
            },
          accuracy: Highscore.tallies.totalNotesHit / Highscore.tallies.totalNotes,
        };

      if (Save.get().isSongHighScore(currentSong.id, currentDifficulty, data))
      {
        Save.get().setSongScore(currentSong.id, currentDifficulty, data);
        #if newgrounds
        NGio.postScore(score, currentSong.id);
        #end
      }
    }

    if (PlayStatePlaylist.isStoryMode)
    {
      PlayStatePlaylist.campaignScore += songScore;

      // Pop the next song ID from the list.
      // Returns null if the list is empty.
      var targetSongId:String = PlayStatePlaylist.playlistSongIds.shift();

      if (targetSongId == null)
      {
        FlxG.sound.playMusic(Paths.music('freakyMenu/freakyMenu'));

        // transIn = FlxTransitionableState.defaultTransIn;
        // transOut = FlxTransitionableState.defaultTransOut;

        // TODO: Rework week unlock logic.
        // StoryMenuState.weekUnlocked[Std.int(Math.min(storyWeek + 1, StoryMenuState.weekUnlocked.length - 1))] = true;

        if (currentSong.validScore)
        {
          NGio.unlockMedal(60961);

          var data =
            {
              score: PlayStatePlaylist.campaignScore,
              tallies:
                {
                  // TODO: Sum up the values for the whole level!
                  sick: 0,
                  good: 0,
                  bad: 0,
                  shit: 0,
                  missed: 0,
                  combo: 0,
                  maxCombo: 0,
                  totalNotesHit: 0,
                  totalNotes: 0,
                },
              accuracy: Highscore.tallies.totalNotesHit / Highscore.tallies.totalNotes,
            };

          if (Save.get().isLevelHighScore(PlayStatePlaylist.campaignId, PlayStatePlaylist.campaignDifficulty, data))
          {
            Save.get().setLevelScore(PlayStatePlaylist.campaignId, PlayStatePlaylist.campaignDifficulty, data);
            #if newgrounds
            NGio.postScore(score, 'Level ${PlayStatePlaylist.campaignId}');
            #end
          }
        }

        if (isSubState)
        {
          this.close();
        }
        else
        {
          if (rightGoddamnNow)
          {
            moveToResultsScreen();
          }
          else
          {
            zoomIntoResultsScreen();
          }
        }
      }
      else
      {
        var difficulty:String = '';

        trace('Loading next song ($targetSongId : $difficulty)');

        FlxTransitionableState.skipNextTransIn = true;
        FlxTransitionableState.skipNextTransOut = true;

        FlxG.sound.music.stop();
        vocals.stop();

        // TODO: Softcode this cutscene.
        if (currentSong.id == 'eggnog')
        {
          var blackBG:FunkinSprite = new FunkinSprite(-FlxG.width * FlxG.camera.zoom, -FlxG.height * FlxG.camera.zoom);
          blackBG.makeSolidColor(FlxG.width * 3, FlxG.height * 3, FlxColor.BLACK);
          blackBG.scrollFactor.set();
          add(blackBG);
          camHUD.visible = false;
          isInCutscene = true;

          FlxG.sound.play(Paths.sound('Lights_Shut_off'), function() {
            // no camFollow so it centers on horror tree
            var targetSong:Song = SongRegistry.instance.fetchEntry(targetSongId);
            LoadingState.loadPlayState(
              {
                targetSong: targetSong,
                targetDifficulty: PlayStatePlaylist.campaignDifficulty,
                targetVariation: currentVariation,
                cameraFollowPoint: cameraFollowPoint.getPosition(),
              });
          });
        }
        else
        {
          var targetSong:Song = SongRegistry.instance.fetchEntry(targetSongId);
          LoadingState.loadPlayState(
            {
              targetSong: targetSong,
              targetDifficulty: PlayStatePlaylist.campaignDifficulty,
              targetVariation: currentVariation,
              cameraFollowPoint: cameraFollowPoint.getPosition(),
            });
        }
      }
    }
    else
    {
      if (isSubState)
      {
        this.close();
      }
      else
      {
        if (rightGoddamnNow)
        {
          moveToResultsScreen();
        }
        else
        {
          zoomIntoResultsScreen();
        }
      }
    }
  }

  public override function close():Void
  {
    criticalFailure = true; // Stop game updates.
    performCleanup();
    super.close();
  }

  /**
   * Perform necessary cleanup before leaving the PlayState.
   */
  function performCleanup():Void
  {
    if (currentConversation != null)
    {
      remove(currentConversation);
      currentConversation.kill();
    }

    if (currentChart != null)
    {
      // TODO: Uncache the song.
    }

    if (!overrideMusic)
    {
      // Stop the music.
      FlxG.sound.music.pause();
      if (vocals != null) vocals.stop();
    }
    else
    {
      FlxG.sound.music.pause();
      if (vocals != null)
      {
        vocals.destroy();
        remove(vocals);
      }
    }

    // Remove reference to stage and remove sprites from it to save memory.
    if (currentStage != null)
    {
      remove(currentStage);
      currentStage.kill();
      dispatchEvent(new ScriptEvent(DESTROY, false));
      currentStage = null;
    }

    GameOverSubState.reset();

    // Clear the static reference to this state.
    instance = null;
  }

  /**
   * Play the camera zoom animation and then move to the results screen once it's done.
   */
  function zoomIntoResultsScreen():Void
  {
    trace('WENT TO RESULTS SCREEN!');

    // Stop camera zooming on beat.
    cameraZoomRate = 0;

    // If the opponent is GF, zoom in on the opponent.
    // Else, if there is no GF, zoom in on BF.
    // Else, zoom in on GF.
    var targetDad:Bool = currentStage.getDad() != null && currentStage.getDad().characterId == 'gf';
    var targetBF:Bool = currentStage.getGirlfriend() == null && !targetDad;

    if (targetBF)
    {
      FlxG.camera.follow(currentStage.getBoyfriend(), null, 0.05);
      FlxG.camera.targetOffset.y -= 350;
      FlxG.camera.targetOffset.x += 20;
    }
    else if (targetDad)
    {
      FlxG.camera.follow(currentStage.getDad(), null, 0.05);
      FlxG.camera.targetOffset.y -= 350;
      FlxG.camera.targetOffset.x += 20;
    }
    else
    {
      FlxG.camera.follow(currentStage.getGirlfriend(), null, 0.05);
      FlxG.camera.targetOffset.y -= 350;
      FlxG.camera.targetOffset.x += 20;
    }

    FlxTween.tween(camHUD, {alpha: 0}, 0.6);

    // Zoom in on Girlfriend (or BF if no GF)
    new FlxTimer().start(0.8, function(_) {
      if (targetBF)
      {
        currentStage.getBoyfriend().animation.play('hey');
      }
      else if (targetDad)
      {
        currentStage.getDad().animation.play('cheer');
      }
      else
      {
        currentStage.getGirlfriend().animation.play('cheer');
      }

      // Zoom over to the Results screen.
      FlxTween.tween(FlxG.camera, {zoom: 1200}, 1.1,
        {
          ease: FlxEase.expoIn,
          onComplete: function(_) {
            moveToResultsScreen();
          }
        });
    });
  }

  /**
   * Move to the results screen right goddamn now.
   */
  function moveToResultsScreen():Void
  {
    persistentUpdate = false;
    vocals.stop();
    camHUD.alpha = 1;
    var res:ResultState = new ResultState(
      {
        storyMode: PlayStatePlaylist.isStoryMode,
        title: PlayStatePlaylist.isStoryMode ? ('${PlayStatePlaylist.campaignTitle}') : ('${currentChart.songName} by ${currentChart.songArtist}'),
        tallies: Highscore.tallies,
      });
    res.camera = camHUD;
    openSubState(res);
  }

  /**
   * Pauses music and vocals easily.
   */
  public function pauseMusic():Void
  {
    FlxG.sound.music.pause();
    vocals.pause();
  }

  /**
   * Resets the camera's zoom level and focus point.
   */
  public function resetCamera():Void
  {
    FlxG.camera.follow(cameraFollowPoint, LOCKON, 0.04);
    FlxG.camera.targetOffset.set();
    FlxG.camera.zoom = defaultCameraZoom;
    // Snap the camera to the follow point immediately.
    FlxG.camera.focusOn(cameraFollowPoint.getPosition());
  }

  #if (debug || FORCE_DEBUG_VERSION)
  /**
   * Jumps forward or backward a number of sections in the song.
   * Accounts for BPM changes, does not prevent death from skipped notes.
   * @param sections The number of sections to jump, negative to go backwards.
   */
  function changeSection(sections:Int):Void
  {
    // FlxG.sound.music.pause();

    var targetTimeSteps:Float = Conductor.instance.currentStepTime + (Conductor.instance.stepsPerMeasure * sections);
    var targetTimeMs:Float = Conductor.instance.getStepTimeInMs(targetTimeSteps);

    // Don't go back in time to before the song started.
    targetTimeMs = Math.max(0, targetTimeMs);

    FlxG.sound.music.time = targetTimeMs;

    handleSkippedNotes();
    SongEventRegistry.handleSkippedEvents(songEvents, Conductor.instance.songPosition);
    // regenNoteData(FlxG.sound.music.time);

    Conductor.instance.update(FlxG.sound.music.time);

    resyncVocals();
  }
  #end
}<|MERGE_RESOLUTION|>--- conflicted
+++ resolved
@@ -989,6 +989,8 @@
 
     // Moving notes into position is now done by Strumline.update().
     processNotes(elapsed);
+
+    justUnpaused = false;
   }
 
   function processSongEvents():Void
@@ -1022,19 +1024,6 @@
         }
       }
     }
-<<<<<<< HEAD
-
-    // Handle keybinds.
-    processInputQueue();
-    if (!isInCutscene && !disableKeys) debugKeyShit();
-    if (isInCutscene && !disableKeys) handleCutsceneKeys(elapsed);
-
-    // Moving notes into position is now done by Strumline.update().
-    processNotes(elapsed);
-
-    justUnpaused = false;
-=======
->>>>>>> b1f092d8
   }
 
   public override function dispatchEvent(event:ScriptEvent):Void
@@ -2493,18 +2482,12 @@
       {
         var pauseSubState:FlxSubState = new PauseSubState({mode: Cutscene});
 
-<<<<<<< HEAD
         persistentUpdate = false;
         FlxTransitionableSubState.skipNextTransIn = true;
         FlxTransitionableSubState.skipNextTransOut = true;
         pauseSubState.camera = camCutscene;
         openSubState(pauseSubState);
       }
-=======
-    if (skipHeldTimer >= 1.5)
-    {
-      skipVideoCutscene();
->>>>>>> b1f092d8
     }
   }
 

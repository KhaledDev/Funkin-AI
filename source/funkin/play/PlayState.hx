package funkin.play;

import flixel.addons.display.FlxPieDial;
import flixel.addons.transition.FlxTransitionableState;
import flixel.addons.transition.Transition;
import flixel.FlxCamera;
import flixel.FlxObject;
import flixel.FlxState;
import flixel.FlxSubState;
import flixel.math.FlxMath;
import flixel.math.FlxPoint;
import flixel.math.FlxRect;
import flixel.text.FlxText;
import flixel.tweens.FlxEase;
import flixel.tweens.FlxTween;
import flixel.ui.FlxBar;
import flixel.util.FlxColor;
import flixel.util.FlxTimer;
import funkin.api.newgrounds.NGio;
import funkin.audio.FunkinSound;
import funkin.audio.VoicesGroup;
import funkin.data.dialogue.ConversationRegistry;
import funkin.data.event.SongEventRegistry;
import funkin.data.notestyle.NoteStyleData;
import funkin.data.notestyle.NoteStyleRegistry;
import funkin.data.song.SongData.SongCharacterData;
import funkin.data.song.SongData.SongEventData;
import funkin.data.song.SongData.SongNoteData;
import funkin.data.song.SongRegistry;
import funkin.data.stage.StageRegistry;
import funkin.graphics.FunkinCamera;
import funkin.graphics.FunkinSprite;
import funkin.Highscore.Tallies;
import funkin.input.PreciseInputManager;
import funkin.modding.events.ScriptEvent;
import funkin.modding.events.ScriptEventDispatcher;
import funkin.play.character.BaseCharacter;
import funkin.play.character.CharacterData.CharacterDataParser;
import funkin.play.components.ComboMilestone;
import funkin.play.components.HealthIcon;
import funkin.play.components.PopUpStuff;
import funkin.play.cutscene.dialogue.Conversation;
import funkin.play.cutscene.VanillaCutscenes;
import funkin.play.cutscene.VideoCutscene;
import funkin.play.notes.NoteDirection;
import funkin.play.notes.NoteSplash;
import funkin.play.notes.NoteSprite;
import funkin.play.notes.notestyle.NoteStyle;
import funkin.play.notes.Strumline;
import funkin.play.notes.SustainTrail;
import funkin.play.scoring.Scoring;
import funkin.play.song.Song;
import funkin.play.stage.Stage;
import funkin.save.Save;
import funkin.ui.debug.charting.ChartEditorState;
import funkin.ui.debug.stage.StageOffsetSubState;
import funkin.ui.mainmenu.MainMenuState;
import funkin.ui.MusicBeatSubState;
import funkin.ui.options.PreferencesMenu;
import funkin.ui.story.StoryMenuState;
import funkin.ui.transition.LoadingState;
import funkin.util.SerializerUtil;
import haxe.Int64;
import lime.ui.Haptic;
import openfl.display.BitmapData;
import openfl.geom.Rectangle;
import openfl.Lib;
#if discord_rpc
import Discord.DiscordClient;
#end

/**
 * Parameters used to initialize the PlayState.
 */
typedef PlayStateParams =
{
  /**
   * The song to play.
   */
  targetSong:Song,

  /**
   * The difficulty to play the song on.
   * @default `Constants.DEFAULT_DIFFICULTY`
   */
  ?targetDifficulty:String,
  /**
   * The variation to play on.
   * @default `Constants.DEFAULT_VARIATION`
   */
  ?targetVariation:String,
  /**
   * The instrumental to play with.
   * Significant if the `targetSong` supports alternate instrumentals.
   * @default `null`
   */
  ?targetInstrumental:String,
  /**
   * Whether the song should start in Practice Mode.
   * @default `false`
   */
  ?practiceMode:Bool,
  /**
   * Whether the song should start in Bot Play Mode.
   * @default `false`
   */
  ?botPlayMode:Bool,
  /**
   * Whether the song should be in minimal mode.
   * @default `false`
   */
  ?minimalMode:Bool,
  /**
   * If specified, the game will jump to the specified timestamp after the countdown ends.
   * @default `0.0`
   */
  ?startTimestamp:Float,
  /**
   * If specified, the game will play the song with the given speed.
   * @default `1.0` for 100% speed.
   */
  ?playbackRate:Float,
  /**
   * If specified, the game will not load the instrumental or vocal tracks,
   * and must be loaded externally.
   */
  ?overrideMusic:Bool,
  /**
   * The initial camera follow point.
   * Used to persist the position of the `cameraFollowPosition` between levels.
   */
  ?cameraFollowPoint:FlxPoint,
}

/**
 * The gameplay state, where all the rhythm gaming happens.
 * SubState so it can be loaded as a child of the chart editor.
 */
class PlayState extends MusicBeatSubState
{
  /**
   * STATIC VARIABLES
   * Static variables should be used for information that must be persisted between states or between resets,
   * such as the active song or song playlist.
   */
  /**
   * The currently active PlayState.
   * There should be only one PlayState in existance at a time, we can use a singleton.
   */
  public static var instance:PlayState = null;

  /**
   * This sucks. We need this because FlxG.resetState(); assumes the constructor has no arguments.
   * @see https://github.com/HaxeFlixel/flixel/issues/2541
   */
  static var lastParams:PlayStateParams = null;

  /**
   * PUBLIC INSTANCE VARIABLES
   * Public instance variables should be used for information that must be reset or dereferenced
   * every time the state is changed, but may need to be accessed externally.
   */
  /**
   * The currently selected stage.
   */
  public var currentSong:Song = null;

  /**
   * The currently selected difficulty.
   */
  public var currentDifficulty:String = Constants.DEFAULT_DIFFICULTY;

  /**
   * The currently selected variation.
   */
  public var currentVariation:String = Constants.DEFAULT_VARIATION;

  /**
   * The currently active Stage. This is the object containing all the props.
   */
  public var currentStage:Stage = null;

  /**
   * Gets set to true when the PlayState needs to reset (player opted to restart or died).
   * Gets disabled once resetting happens.
   */
  public var needsReset:Bool = false;

  /**
   * The current 'Blueball Counter' to display in the pause menu.
   * Resets when you beat a song or go back to the main menu.
   */
  public var deathCounter:Int = 0;

  /**
   * The player's current health.
   */
  public var health:Float = Constants.HEALTH_STARTING;

  /**
   * The player's current score.
   * TODO: Move this to its own class.
   */
  public var songScore:Int = 0;

  /**
   * Start at this point in the song once the countdown is done.
   * For example, if `startTimestamp` is `30000`, the song will start at the 30 second mark.
   * Used for chart playtesting or practice.
   */
  public var startTimestamp:Float = 0.0;

  /**
   * Play back the song at this speed.
   * @default `1.0` for normal speed.
   */
  public var playbackRate:Float = 1.0;

  /**
   * An empty FlxObject contained in the scene.
   * The current gameplay camera will always follow this object. Tween its position to move the camera smoothly.
   *
   * It needs to be an object in the scene for the camera to be configured to follow it.
   * We optionally make this a sprite so we can draw a debug graphic with it.
   */
  public var cameraFollowPoint:FlxObject;

  /**
   * An FlxTween that tweens the camera to the follow point.
   * Only used when tweening the camera manually, rather than tweening via follow.
   */
  public var cameraFollowTween:FlxTween;

  /**
   * An FlxTween that zooms the camera to the desired amount.
   */
  public var cameraZoomTween:FlxTween;

  /**
   * The camera follow point from the last stage.
   * Used to persist the position of the `cameraFollowPosition` between levels.
   */
  public var previousCameraFollowPoint:FlxPoint = null;

  /**
   * The current camera zoom level without any modifiers applied.
   */
  public var currentCameraZoom:Float = FlxCamera.defaultZoom;

  /**
   * Multiplier for currentCameraZoom for camera bops.
   * Lerped back to 1.0x every frame.
   */
  public var cameraBopMultiplier:Float = 1.0;

  /**
   * Default camera zoom for the current stage.
   * If we aren't in a stage, just use the default zoom (1.05x).
   */
  public var stageZoom(get, never):Float;

  function get_stageZoom():Float
  {
    if (currentStage != null) return currentStage.camZoom;
    else
      return FlxCamera.defaultZoom * 1.05;
  }

  /**
   * The current HUD camera zoom level.
   *
   * The camera zoom is increased every beat, and lerped back to this value every frame, creating a smooth 'zoom-in' effect.
   */
  public var defaultHUDCameraZoom:Float = FlxCamera.defaultZoom * 1.0;

  /**
   * Camera bop intensity multiplier.
   * Applied to cameraBopMultiplier on camera bops (usually every beat).
   * @default `101.5%`
   */
  public var cameraBopIntensity:Float = Constants.DEFAULT_BOP_INTENSITY;

  /**
   * Intensity of the HUD camera zoom.
   * Need to make this a multiplier later. Just shoving in 0.015 for now so it doesn't break.
   * @default `3.0%`
   */
  public var hudCameraZoomIntensity:Float = 0.015 * 2.0;

  /**
   * How many beats (quarter notes) between camera zooms.
   * @default One camera zoom per measure (four beats).
   */
  public var cameraZoomRate:Int = Constants.DEFAULT_ZOOM_RATE;

  /**
   * Whether the game is currently in the countdown before the song resumes.
   */
  public var isInCountdown:Bool = false;

  /**
   * Whether the game is currently in Practice Mode.
   * If true, player will not lose gain or lose score from notes.
   */
  public var isPracticeMode:Bool = false;

  /**
   * Whether the game is currently in Bot Play Mode.
   * If true, player will not lose gain or lose score from notes.
   */
  public var isBotPlayMode:Bool = false;

  /**
   * Whether the player has dropped below zero health,
   * and we are just waiting for an animation to play out before transitioning.
   */
  public var isPlayerDying:Bool = false;

  /**
   * In Minimal Mode, the stage and characters are not loaded and a standard background is used.
   */
  public var isMinimalMode:Bool = false;

  /**
   * Whether the game is currently in an animated cutscene, and gameplay should be stopped.
   */
  public var isInCutscene:Bool = false;

  /**
   * Whether the inputs should be disabled for whatever reason... used for the stage edit lol!
   */
  public var disableKeys:Bool = false;

  public var isSubState(get, never):Bool;

  function get_isSubState():Bool
  {
    return this._parentState != null;
  }

  public var isChartingMode(get, never):Bool;

  function get_isChartingMode():Bool
  {
    return this._parentState != null && Std.isOfType(this._parentState, ChartEditorState);
  }

  /**
   * The current dialogue.
   */
  public var currentConversation:Conversation;

  /**
   * Key press inputs which have been received but not yet processed.
   * These are encoded with an OS timestamp, so they
  **/
  var inputPressQueue:Array<PreciseInputEvent> = [];

  /**
   * Key release inputs which have been received but not yet processed.
   * These are encoded with an OS timestamp, so they
  **/
  var inputReleaseQueue:Array<PreciseInputEvent> = [];

  /**
   * If we just unpaused the game, we shouldn't be able to pause again for one frame.
   */
  var justUnpaused:Bool = false;

  /**
   * PRIVATE INSTANCE VARIABLES
   * Private instance variables should be used for information that must be reset or dereferenced
   * every time the state is reset, but should not be accessed externally.
   */
  /**
   * The Array containing the upcoming song events.
   * The `update()` function regularly shifts these out to trigger events.
   */
  var songEvents:Array<SongEventData>;

  /**
   * If true, the player is allowed to pause the game.
   * Disabled during the ending of a song.
   */
  var mayPauseGame:Bool = true;

  /**
   * The displayed value of the player's health.
   * Used to provide smooth animations based on linear interpolation of the player's health.
   */
  var healthLerp:Float = Constants.HEALTH_STARTING;

  /**
   * How long the user has held the "Skip Video Cutscene" button for.
   */
  var skipHeldTimer:Float = 0;

  /**
   * Whether the PlayState was started with instrumentals and vocals already provided.
   * Used by the chart editor to prevent replacing the music.
   */
  var overrideMusic:Bool = false;

  /**
   * Forcibly disables all update logic while the game moves back to the Menu state.
   * This is used only when a critical error occurs and the game absolutely cannot continue.
   */
  var criticalFailure:Bool = false;

  /**
   * False as long as the countdown has not finished yet.
   */
  var startingSong:Bool = false;

  /**
   * Track if we currently have the music paused for a Pause substate, so we can unpause it when we return.
   */
  var musicPausedBySubState:Bool = false;

  /**
   * Track any camera tweens we've paused for a Pause substate, so we can unpause them when we return.
   */
  var cameraTweensPausedBySubState:List<FlxTween> = new List<FlxTween>();

  /**
   * False until `create()` has completed.
   */
  var initialized:Bool = false;

  /**
   * A group of audio tracks, used to play the song's vocals.
   */
  public var vocals:VoicesGroup;

  #if discord_rpc
  // Discord RPC variables
  var storyDifficultyText:String = '';
  var iconRPC:String = '';
  var detailsText:String = '';
  var detailsPausedText:String = '';
  #end

  /**
   * RENDER OBJECTS
   */
  /**
   * The FlxText which displays the current score.
   */
  var scoreText:FlxText;

  /**
   * The bar which displays the player's health.
   * Dynamically updated based on the value of `healthLerp` (which is based on `health`).
   */
  public var healthBar:FlxBar;

  /**
   * The background image used for the health bar.
   * Emma says the image is slightly skewed so I'm leaving it as an image instead of a `createGraphic`.
   */
  public var healthBarBG:FunkinSprite;

  /**
   * The health icon representing the player.
   */
  public var iconP1:HealthIcon;

  /**
   * The health icon representing the opponent.
   */
  public var iconP2:HealthIcon;

  /**
   * The sprite group containing active player's strumline notes.
   */
  public var playerStrumline:Strumline;

  /**
   * The sprite group containing opponent's strumline notes.
   */
  public var opponentStrumline:Strumline;

  /**
   * The camera which contains, and controls visibility of, the user interface elements.
   */
  public var camHUD:FlxCamera;

  /**
   * The camera which contains, and controls visibility of, the stage and characters.
   */
  public var camGame:FlxCamera;

  /**
   * The camera which contains, and controls visibility of, a video cutscene.
   */
  public var camCutscene:FlxCamera;

  /**
   * The combo popups. Includes the real-time combo counter and the rating.
   */
  var comboPopUps:PopUpStuff;

  /**
   * PROPERTIES
   */
  /**
   * If a substate is rendering over the PlayState, it is paused and normal update logic is skipped.
   * Examples include:
   * - The Pause screen is open.
   * - The Game Over screen is open.
   * - The Chart Editor screen is open.
   */
  var isGamePaused(get, never):Bool;

  function get_isGamePaused():Bool
  {
    // Note: If there is a substate which requires the game to act unpaused,
    //       this should be changed to include something like `&& Std.isOfType()`
    return this.subState != null;
  }

  var isExitingViaPauseMenu(get, never):Bool;

  function get_isExitingViaPauseMenu():Bool
  {
    if (this.subState == null) return false;
    if (!Std.isOfType(this.subState, PauseSubState)) return false;

    var pauseSubState:PauseSubState = cast this.subState;
    return !pauseSubState.allowInput;
  }

  /**
   * Data for the current difficulty for the current song.
   * Includes chart data, scroll speed, and other information.
   */
  public var currentChart(get, never):SongDifficulty;

  function get_currentChart():SongDifficulty
  {
    if (currentSong == null || currentDifficulty == null) return null;
    return currentSong.getDifficulty(currentDifficulty, currentVariation);
  }

  /**
   * The internal ID of the currently active Stage.
   * Used to retrieve the data required to build the `currentStage`.
   */
  public var currentStageId(get, never):String;

  function get_currentStageId():String
  {
    if (currentChart == null || currentChart.stage == null || currentChart.stage == '') return Constants.DEFAULT_STAGE;
    return currentChart.stage;
  }

  /**
   * The length of the current song, in milliseconds.
   */
  var currentSongLengthMs(get, never):Float;

  function get_currentSongLengthMs():Float
  {
    return FlxG?.sound?.music?.length;
  }

  // TODO: Refactor or document
  var generatedMusic:Bool = false;
  var perfectMode:Bool = false;

  static final BACKGROUND_COLOR:FlxColor = FlxColor.MAGENTA;

  /**
   * Instantiate a new PlayState.
   * @param params The parameters used to initialize the PlayState.
   *   Includes information about what song to play and more.
   */
  public function new(params:PlayStateParams)
  {
    super();

    // Validate parameters.
    if (params == null && lastParams == null)
    {
      throw 'PlayState constructor called with no available parameters.';
    }
    else if (params == null)
    {
      trace('WARNING: PlayState constructor called with no parameters. Reusing previous parameters.');
      params = lastParams;
    }
    else
    {
      lastParams = params;
    }

    // Apply parameters.
    currentSong = params.targetSong;
    if (params.targetDifficulty != null) currentDifficulty = params.targetDifficulty;
    if (params.targetVariation != null) currentVariation = params.targetVariation;
    isPracticeMode = params.practiceMode ?? false;
    isBotPlayMode = params.botPlayMode ?? false;
    isMinimalMode = params.minimalMode ?? false;
    startTimestamp = params.startTimestamp ?? 0.0;
    playbackRate = params.playbackRate ?? 1.0;
    overrideMusic = params.overrideMusic ?? false;
    previousCameraFollowPoint = params.cameraFollowPoint;

    // Don't do anything else here! Wait until create() when we attach to the camera.
  }

  /**
   * Called when the PlayState is switched to.
   */
  public override function create():Void
  {
    if (instance != null)
    {
      // TODO: Do something in this case? IDK.
      trace('WARNING: PlayState instance already exists. This should not happen.');
    }
    instance = this;

    if (!assertChartExists()) return;

    // TODO: Add something to toggle this on!
    if (false)
    {
      // Displays the camera follow point as a sprite for debug purposes.
      var cameraFollowPoint = new FunkinSprite(0, 0);
      cameraFollowPoint.makeSolidColor(8, 8, 0xFF00FF00);
      cameraFollowPoint.visible = false;
      cameraFollowPoint.zIndex = 1000000;
      this.cameraFollowPoint = cameraFollowPoint;
    }
    else
    {
      // Camera follow point is an invisible point in space.
      cameraFollowPoint = new FlxObject(0, 0);
    }

    // Reduce physics accuracy (who cares!!!) to improve animation quality.
    FlxG.fixedTimestep = false;

    // This state receives update() even when a substate is active.
    this.persistentUpdate = true;
    // This state receives draw calls even when a substate is active.
    this.persistentDraw = true;

    // Stop any pre-existing music.
    if (!overrideMusic && FlxG.sound.music != null) FlxG.sound.music.stop();

    // Prepare the current song's instrumental and vocals to be played.
    if (!overrideMusic && currentChart != null)
    {
      currentChart.cacheInst();
      currentChart.cacheVocals();
    }

    // Prepare the Conductor.
    Conductor.instance.forceBPM(null);

    if (currentChart.offsets != null)
    {
      Conductor.instance.instrumentalOffset = currentChart.offsets.getInstrumentalOffset();
    }

    Conductor.instance.mapTimeChanges(currentChart.timeChanges);
    Conductor.instance.update((Conductor.instance.beatLengthMs * -5) + startTimestamp);

    // The song is now loaded. We can continue to initialize the play state.
    initCameras();
    initHealthBar();
    if (!isMinimalMode)
    {
      initStage();
      initCharacters();
    }
    else
    {
      initMinimalMode();
    }
    initStrumlines();

    // Initialize the judgements and combo meter.
    comboPopUps = new PopUpStuff();
    comboPopUps.zIndex = 900;
    add(comboPopUps);
    comboPopUps.cameras = [camHUD];

    #if discord_rpc
    // Initialize Discord Rich Presence.
    initDiscord();
    #end

    // Read the song's note data and pass it to the strumlines.
    generateSong();

    // Reset the camera's zoom and force it to focus on the camera follow point.
    resetCamera();

    initPreciseInputs();

    FlxG.worldBounds.set(0, 0, FlxG.width, FlxG.height);

    // The song is loaded and in the process of starting.
    // This gets set back to false when the chart actually starts.
    startingSong = true;

    // TODO: We hardcoded the transition into Winter Horrorland. Do this with a ScriptedSong instead.
    if ((currentSong?.id ?? '').toLowerCase() == 'winter-horrorland')
    {
      // VanillaCutscenes will call startCountdown later.
      VanillaCutscenes.playHorrorStartCutscene();
    }
    else
    {
      // Call a script event to start the countdown.
      // Songs with cutscenes should call event.cancel().
      // As long as they call `PlayState.instance.startCountdown()` later, the countdown will start.
      startCountdown();
    }

    // Do this last to prevent beatHit from being called before create() is done.
    super.create();

    leftWatermarkText.cameras = [camHUD];
    rightWatermarkText.cameras = [camHUD];

    // Initialize some debug stuff.
    #if (debug || FORCE_DEBUG_VERSION)
    // Display the version number (and git commit hash) in the bottom right corner.
    this.rightWatermarkText.text = Constants.VERSION;

    FlxG.console.registerObject('playState', this);
    #end

    initialized = true;

    // This step ensures z-indexes are applied properly,
    // and it's important to call it last so all elements get affected.
    refresh();
  }

  public override function draw():Void
  {
    // if (FlxG.renderBlit)
    // {
    //  camGame.fill(BACKGROUND_COLOR);
    // }
    // else if (FlxG.renderTile)
    // {
    //  FlxG.log.warn("PlayState background not displayed properly on tile renderer!");
    // }
    // else
    // {
    //  FlxG.log.warn("PlayState background not displayed properly, unknown renderer!");
    // }

    super.draw();
  }

  function assertChartExists():Bool
  {
    // Returns null if the song failed to load or doesn't have the selected difficulty.
    if (currentSong == null || currentChart == null || currentChart.notes == null)
    {
      // We have encountered a critical error. Prevent Flixel from trying to run any gameplay logic.
      criticalFailure = true;

      // Choose an error message.
      var message:String = 'There was a critical error. Click OK to return to the main menu.';
      if (currentSong == null)
      {
        message = 'The was a critical error loading this song\'s chart. Click OK to return to the main menu.';
      }
      else if (currentDifficulty == null)
      {
        message = 'The was a critical error selecting a difficulty for this song. Click OK to return to the main menu.';
      }
      else if (currentChart == null)
      {
        message = 'The was a critical error retrieving data for this song on "$currentDifficulty" difficulty with variation "$currentVariation". Click OK to return to the main menu.';
      }
      else if (currentChart.notes == null)
      {
        message = 'The was a critical error retrieving note data for this song on "$currentDifficulty" difficulty with variation "$currentVariation". Click OK to return to the main menu.';
      }

      // Display a popup. This blocks the application until the user clicks OK.
      lime.app.Application.current.window.alert(message, 'Error loading PlayState');

      // Force the user back to the main menu.
      if (isSubState)
      {
        this.close();
      }
      else
      {
        FlxG.switchState(() -> new MainMenuState());
      }
      return false;
    }

    return true;
  }

  public override function update(elapsed:Float):Void
  {
    // TOTAL: 9.42% CPU Time when profiled in VS 2019.

    if (criticalFailure) return;

    super.update(elapsed);

    updateHealthBar();
    updateScoreText();

    // Handle restarting the song when needed (player death or pressing Retry)
    if (needsReset)
    {
      if (!assertChartExists()) return;

      dispatchEvent(new ScriptEvent(SONG_RETRY));

      resetCamera();

      persistentUpdate = true;
      persistentDraw = true;

      startingSong = true;
      isPlayerDying = false;

      inputSpitter = [];

      // Reset music properly.
      FlxG.sound.music.time = startTimestamp - Conductor.instance.instrumentalOffset;
      FlxG.sound.music.pitch = playbackRate;
      FlxG.sound.music.pause();

      if (!overrideMusic)
      {
        // Stop the vocals if they already exist.
        if (vocals != null) vocals.stop();
        vocals = currentChart.buildVocals();

        if (vocals.members.length == 0)
        {
          trace('WARNING: No vocals found for this song.');
        }
      }
      vocals.pause();
      vocals.time = 0;

      FlxG.sound.music.volume = 1;
      vocals.volume = 1;
      vocals.playerVolume = 1;
      vocals.opponentVolume = 1;

      if (currentStage != null) currentStage.resetStage();

      playerStrumline.vwooshNotes();
      opponentStrumline.vwooshNotes();

      playerStrumline.clean();
      opponentStrumline.clean();

      // Delete all notes and reset the arrays.
      regenNoteData();

      // Reset camera zooming
      cameraBopIntensity = Constants.DEFAULT_BOP_INTENSITY;
      hudCameraZoomIntensity = (cameraBopIntensity - 1.0) * 2.0;
      cameraZoomRate = Constants.DEFAULT_ZOOM_RATE;

      health = Constants.HEALTH_STARTING;
      songScore = 0;
      Highscore.tallies.combo = 0;
      Countdown.performCountdown(currentStageId.startsWith('school'));

      needsReset = false;
    }

    // Update the conductor.
    if (startingSong)
    {
      if (isInCountdown)
      {
        Conductor.instance.update(Conductor.instance.songPosition + elapsed * 1000);
        if (Conductor.instance.songPosition >= (startTimestamp)) startSong();
      }
    }
    else
    {
      if (Constants.EXT_SOUND == 'mp3')
      {
        Conductor.instance.formatOffset = Constants.MP3_DELAY_MS;
      }
      else
      {
        Conductor.instance.formatOffset = 0.0;
      }

      Conductor.instance.update(); // Normal conductor update.
    }

    var androidPause:Bool = false;

    #if android
    androidPause = FlxG.android.justPressed.BACK;
    #end

    // Attempt to pause the game.
    if ((controls.PAUSE || androidPause) && isInCountdown && mayPauseGame && !justUnpaused)
    {
      var event = new PauseScriptEvent(FlxG.random.bool(1 / 1000));

      dispatchEvent(event);

      if (!event.eventCanceled)
      {
        // Pause updates while the substate is open, preventing the game state from advancing.
        persistentUpdate = false;
        // Enable drawing while the substate is open, allowing the game state to be shown behind the pause menu.
        persistentDraw = true;

        // There is a 1/1000 change to use a special pause menu.
        // This prevents the player from resuming, but that's the point.
        // It's a reference to Gitaroo Man, which doesn't let you pause the game.
        if (!isSubState && event.gitaroo)
        {
          FlxG.switchState(() -> new GitarooPause(
            {
              targetSong: currentSong,
              targetDifficulty: currentDifficulty,
              targetVariation: currentVariation,
            }));
        }
        else
        {
          var boyfriendPos:FlxPoint = new FlxPoint(0, 0);

          // Prevent the game from crashing if Boyfriend isn't present.
          if (currentStage != null && currentStage.getBoyfriend() != null)
          {
            boyfriendPos = currentStage.getBoyfriend().getScreenPosition();
          }

          var pauseSubState:FlxSubState = new PauseSubState({mode: isChartingMode ? Charting : Standard});

          FlxTransitionableState.skipNextTransIn = true;
          FlxTransitionableState.skipNextTransOut = true;
          pauseSubState.camera = camHUD;
          openSubState(pauseSubState);
          // boyfriendPos.put(); // TODO: Why is this here?
        }

        #if discord_rpc
        DiscordClient.changePresence(detailsPausedText, currentSong.song + ' (' + storyDifficultyText + ')', iconRPC);
        #end
      }
    }

    // Cap health.
    if (health > Constants.HEALTH_MAX) health = Constants.HEALTH_MAX;
    if (health < Constants.HEALTH_MIN) health = Constants.HEALTH_MIN;

    // Apply camera zoom + multipliers.
    if (subState == null)
    {
      cameraBopMultiplier = FlxMath.lerp(1.0, cameraBopMultiplier, 0.95); // Lerp bop multiplier back to 1.0x
      var zoomPlusBop = currentCameraZoom * cameraBopMultiplier; // Apply camera bop multiplier.
      FlxG.camera.zoom = zoomPlusBop; // Actually apply the zoom to the camera.

      camHUD.zoom = FlxMath.lerp(defaultHUDCameraZoom, camHUD.zoom, 0.95);
    }

    if (currentStage != null && currentStage.getBoyfriend() != null)
    {
      FlxG.watch.addQuick('bfAnim', currentStage.getBoyfriend().getCurrentAnimation());
    }
    FlxG.watch.addQuick('health', health);
    FlxG.watch.addQuick('cameraBopIntensity', cameraBopIntensity);

    // TODO: Add a song event for Handle GF dance speed.

    // Handle player death.
    if (!isInCutscene && !disableKeys)
    {
      // RESET = Quick Game Over Screen
      if (controls.RESET)
      {
        health = Constants.HEALTH_MIN;
        trace('RESET = True');
      }

      #if CAN_CHEAT // brandon's a pussy
      if (controls.CHEAT)
      {
        health += 0.25 * Constants.HEALTH_MAX; // +25% health.
        trace('User is cheating!');
      }
      #end

      if (health <= Constants.HEALTH_MIN && !isPracticeMode && !isPlayerDying)
      {
        vocals.pause();
        FlxG.sound.music.pause();

        deathCounter += 1;

        dispatchEvent(new ScriptEvent(GAME_OVER));

        // Disable updates, preventing animations in the background from playing.
        persistentUpdate = false;
        #if (debug || FORCE_DEBUG_VERSION)
        if (FlxG.keys.pressed.THREE)
        {
          // TODO: Change the key or delete this?
          // In debug builds, pressing 3 to kill the player makes the background transparent.
          persistentDraw = true;
        }
        else
        {
        #end
          persistentDraw = false;
        #if (debug || FORCE_DEBUG_VERSION)
        }
        #end

        isPlayerDying = true;

        var deathPreTransitionDelay = currentStage?.getBoyfriend()?.getDeathPreTransitionDelay() ?? 0.0;
        if (deathPreTransitionDelay > 0)
        {
          new FlxTimer().start(deathPreTransitionDelay, function(_) {
            moveToGameOver();
          });
        }
        else
        {
          // Transition immediately.
          moveToGameOver();
        }

        #if discord_rpc
        // Game Over doesn't get his own variable because it's only used here
        DiscordClient.changePresence('Game Over - ' + detailsText, currentSong.song + ' (' + storyDifficultyText + ')', iconRPC);
        #end
      }
      else if (isPlayerDying)
      {
        // Wait up.
      }
    }

    processSongEvents();

    // Handle keybinds.
    processInputQueue();
    if (!isInCutscene && !disableKeys) debugKeyShit();
    if (isInCutscene && !disableKeys) handleCutsceneKeys(elapsed);

    // Moving notes into position is now done by Strumline.update().
    if (!isInCutscene) processNotes(elapsed);

    justUnpaused = false;
  }

  function moveToGameOver():Void
  {
    var gameOverSubState = new GameOverSubState(
      {
        isChartingMode: isChartingMode,
        transparent: persistentDraw
      });
    FlxTransitionableState.skipNextTransIn = true;
    FlxTransitionableState.skipNextTransOut = true;
    openSubState(gameOverSubState);
  }

  function processSongEvents():Void
  {
    // Query and activate song events.
    // TODO: Check that these work appropriately even when songPosition is less than 0, to play events during countdown.
    if (songEvents != null && songEvents.length > 0)
    {
      var songEventsToActivate:Array<SongEventData> = SongEventRegistry.queryEvents(songEvents, Conductor.instance.songPosition);

      if (songEventsToActivate.length > 0)
      {
        trace('Found ${songEventsToActivate.length} event(s) to activate.');
        for (event in songEventsToActivate)
        {
          // If an event is trying to play, but it's over 1 second old, skip it.
          var eventAge:Float = Conductor.instance.songPosition - event.time;
          if (eventAge > 1000)
          {
            event.activated = true;
            continue;
          };

          var eventEvent:SongEventScriptEvent = new SongEventScriptEvent(event);
          dispatchEvent(eventEvent);
          // Calling event.cancelEvent() skips the event. Neat!
          if (!eventEvent.eventCanceled)
          {
            SongEventRegistry.handleEvent(event);
          }
        }
      }
    }
  }

  public override function dispatchEvent(event:ScriptEvent):Void
  {
    // ORDER: Module, Stage, Character, Song, Conversation, Note
    // Modules should get the first chance to cancel the event.

    // super.dispatchEvent(event) dispatches event to module scripts.
    super.dispatchEvent(event);

    // Dispatch event to stage script.
    ScriptEventDispatcher.callEvent(currentStage, event);

    // Dispatch event to character script(s).
    if (currentStage != null) currentStage.dispatchToCharacters(event);

    // Dispatch event to song script.
    ScriptEventDispatcher.callEvent(currentSong, event);

    // Dispatch event to conversation script.
    ScriptEventDispatcher.callEvent(currentConversation, event);

    // TODO: Dispatch event to note scripts
  }

  /**
   * Function called before opening a new substate.
   * @param subState The substate to open.
   */
  public override function openSubState(subState:FlxSubState):Void
  {
    // If there is a substate which requires the game to continue,
    // then make this a condition.
    var shouldPause = (Std.isOfType(subState, PauseSubState) || Std.isOfType(subState, GameOverSubState));

    if (shouldPause)
    {
      // Pause the music.
      if (FlxG.sound.music != null)
      {
        if (FlxG.sound.music.playing)
        {
          FlxG.sound.music.pause();
          musicPausedBySubState = true;
        }

        // Pause vocals.
        // Not tracking that we've done this via a bool because vocal re-syncing involves pausing the vocals anyway.
        if (vocals != null) vocals.pause();
      }

      // Pause camera tweening, and keep track of which tweens we pause.
      if (cameraFollowTween != null && cameraFollowTween.active)
      {
        cameraFollowTween.active = false;
        cameraTweensPausedBySubState.add(cameraFollowTween);
      }

      if (cameraZoomTween != null && cameraZoomTween.active)
      {
        cameraZoomTween.active = false;
        cameraTweensPausedBySubState.add(cameraZoomTween);
      }

      // Pause the countdown.
      Countdown.pauseCountdown();
    }

    super.openSubState(subState);
  }

  /**
   * Function called before closing the current substate.
   * @param subState
   */
  public override function closeSubState():Void
  {
    if (Std.isOfType(subState, PauseSubState))
    {
      var event:ScriptEvent = new ScriptEvent(RESUME, true);

      dispatchEvent(event);

      if (event.eventCanceled) return;

      // Resume music if we paused it.
      if (musicPausedBySubState)
      {
        FlxG.sound.music.play();
        musicPausedBySubState = false;
      }

      // Resume camera tweens if we paused any.
      for (camTween in cameraTweensPausedBySubState)
      {
        camTween.active = true;
      }
      cameraTweensPausedBySubState.clear();

      if (currentConversation != null)
      {
        currentConversation.resumeMusic();
      }

      // Re-sync vocals.
      if (FlxG.sound.music != null && !startingSong && !isInCutscene) resyncVocals();

      // Resume the countdown.
      Countdown.resumeCountdown();

      #if discord_rpc
      if (startTimer.finished)
      {
        DiscordClient.changePresence(detailsText, '${currentChart.songName} ($storyDifficultyText)', iconRPC, true,
          currentSongLengthMs - Conductor.instance.songPosition);
      }
      else
      {
        DiscordClient.changePresence(detailsText, '${currentChart.songName} ($storyDifficultyText)', iconRPC);
      }
      #end

      justUnpaused = true;
    }
    else if (Std.isOfType(subState, Transition))
    {
      // Do nothing.
    }

    super.closeSubState();
  }

  #if discord_rpc
  /**
   * Function called when the game window gains focus.
   */
  public override function onFocus():Void
  {
    if (health > Constants.HEALTH_MIN && !paused && FlxG.autoPause)
    {
      if (Conductor.instance.songPosition > 0.0) DiscordClient.changePresence(detailsText, currentSong.song
        + ' ('
        + storyDifficultyText
        + ')', iconRPC, true,
        currentSongLengthMs
        - Conductor.instance.songPosition);
      else
        DiscordClient.changePresence(detailsText, currentSong.song + ' (' + storyDifficultyText + ')', iconRPC);
    }

    super.onFocus();
  }

  /**
   * Function called when the game window loses focus.
   */
  public override function onFocusLost():Void
  {
    if (health > Constants.HEALTH_MIN && !paused && FlxG.autoPause) DiscordClient.changePresence(detailsPausedText,
      currentSong.song + ' (' + storyDifficultyText + ')', iconRPC);

    super.onFocusLost();
  }
  #end

  /**
   * Removes any references to the current stage, then clears the stage cache,
   * then reloads all the stages.
   *
   * This is useful for when you want to edit a stage without reloading the whole game.
   * Reloading works on both the JSON and the HXC, if applicable.
   *
   * Call this by pressing F5 on a debug build.
   */
  override function debug_refreshModules():Void
  {
    // Prevent further gameplay updates, which will try to reference dead objects.
    criticalFailure = true;

    // Remove the current stage. If the stage gets deleted while it's still in use,
    // it'll probably crash the game or something.
    if (this.currentStage != null)
    {
      remove(currentStage);
      var event:ScriptEvent = new ScriptEvent(DESTROY, false);
      ScriptEventDispatcher.callEvent(currentStage, event);
      currentStage = null;
    }

    if (!overrideMusic)
    {
      // Stop the instrumental.
      if (FlxG.sound.music != null)
      {
        FlxG.sound.music.destroy();
        FlxG.sound.music = null;
      }

      // Stop the vocals.
      if (vocals != null && vocals.exists)
      {
        vocals.destroy();
        vocals = null;
      }
    }
    else
    {
      // Stop the instrumental.
      if (FlxG.sound.music != null)
      {
        FlxG.sound.music.stop();
      }

      // Stop the vocals.
      if (vocals != null && vocals.exists)
      {
        vocals.stop();
      }
    }

    super.debug_refreshModules();

    var event:ScriptEvent = new ScriptEvent(CREATE, false);
    ScriptEventDispatcher.callEvent(currentSong, event);
  }

  override function stepHit():Bool
  {
    if (criticalFailure || !initialized) return false;

    // super.stepHit() returns false if a module cancelled the event.
    if (!super.stepHit()) return false;

    if (isGamePaused) return false;

    if (!startingSong
      && FlxG.sound.music != null
      && (Math.abs(FlxG.sound.music.time - (Conductor.instance.songPosition + Conductor.instance.instrumentalOffset)) > 200
        || Math.abs(vocals.checkSyncError(Conductor.instance.songPosition + Conductor.instance.instrumentalOffset)) > 200))
    {
      trace("VOCALS NEED RESYNC");
      if (vocals != null) trace(vocals.checkSyncError(Conductor.instance.songPosition + Conductor.instance.instrumentalOffset));
      trace(FlxG.sound.music.time - (Conductor.instance.songPosition + Conductor.instance.instrumentalOffset));
      resyncVocals();
    }

    if (iconP1 != null) iconP1.onStepHit(Std.int(Conductor.instance.currentStep));
    if (iconP2 != null) iconP2.onStepHit(Std.int(Conductor.instance.currentStep));

    return true;
  }

  override function beatHit():Bool
  {
    if (criticalFailure || !initialized) return false;

    // super.beatHit() returns false if a module cancelled the event.
    if (!super.beatHit()) return false;

    if (isGamePaused) return false;

    if (generatedMusic)
    {
      // TODO: Sort more efficiently, or less often, to improve performance.
      // activeNotes.sort(SortUtil.byStrumtime, FlxSort.DESCENDING);
    }

    // Only bop camera if zoom level is below 135%
    if (Preferences.zoomCamera
      && FlxG.camera.zoom < (1.35 * FlxCamera.defaultZoom)
      && cameraZoomRate > 0
      && Conductor.instance.currentBeat % cameraZoomRate == 0)
    {
      // Set zoom multiplier for camera bop.
      cameraBopMultiplier = cameraBopIntensity;
      // HUD camera zoom still uses old system. To change. (+3%)
      camHUD.zoom += hudCameraZoomIntensity * defaultHUDCameraZoom;
    }
    // trace('Not bopping camera: ${FlxG.camera.zoom} < ${(1.35 * defaultCameraZoom)} && ${cameraZoomRate} > 0 && ${Conductor.instance.currentBeat} % ${cameraZoomRate} == ${Conductor.instance.currentBeat % cameraZoomRate}}');

    // That combo milestones that got spoiled that one time.
    // Comes with NEAT visual and audio effects.

    // bruh this var is bonkers i thot it was a function lmfaooo

    // Break up into individual lines to aid debugging.

    var shouldShowComboText:Bool = false;
    // TODO: Re-enable combo text (how to do this without sections?).
    // if (currentSong != null)
    // {
    //  shouldShowComboText = (Conductor.instance.currentBeat % 8 == 7);
    //  var daSection = .getSong()[Std.int(Conductor.instance.currentBeat / 16)];
    //  shouldShowComboText = shouldShowComboText && (daSection != null && daSection.mustHitSection);
    //  shouldShowComboText = shouldShowComboText && (Highscore.tallies.combo > 5);
    //
    //  var daNextSection = .getSong()[Std.int(Conductor.instance.currentBeat / 16) + 1];
    //  var isEndOfSong = .getSong().length < Std.int(Conductor.instance.currentBeat / 16);
    //  shouldShowComboText = shouldShowComboText && (isEndOfSong || (daNextSection != null && !daNextSection.mustHitSection));
    // }

    if (shouldShowComboText)
    {
      var animShit:ComboMilestone = new ComboMilestone(-100, 300, Highscore.tallies.combo);
      animShit.scrollFactor.set(0.6, 0.6);
      animShit.zIndex = 1100;
      animShit.cameras = [camHUD];
      add(animShit);

      var frameShit:Float = (1 / 24) * 2; // equals 2 frames in the animation

      new FlxTimer().start(((Conductor.instance.beatLengthMs / 1000) * 1.25) - frameShit, function(tmr) {
        animShit.forceFinish();
      });
    }

    if (playerStrumline != null) playerStrumline.onBeatHit();
    if (opponentStrumline != null) opponentStrumline.onBeatHit();

    // Make the characters dance on the beat
    danceOnBeat();

    return true;
  }

  public override function destroy():Void
  {
    performCleanup();

    super.destroy();
  }

  /**
   * Handles characters dancing to the beat of the current song.
   *
   * TODO: Move some of this logic into `Bopper.hx`, or individual character scripts.
   */
  function danceOnBeat():Void
  {
    if (currentStage == null) return;

    // TODO: Add HEY! song events to Tutorial.
    if (Conductor.instance.currentBeat % 16 == 15
      && currentStage.getDad().characterId == 'gf'
      && Conductor.instance.currentBeat > 16
      && Conductor.instance.currentBeat < 48)
    {
      currentStage.getBoyfriend().playAnimation('hey', true);
      currentStage.getDad().playAnimation('cheer', true);
    }
  }

  /**
   * Initializes the game and HUD cameras.
   */
  function initCameras():Void
  {
    camGame = new FunkinCamera();
    camGame.bgColor = BACKGROUND_COLOR; // Show a pink background behind the stage.
    camHUD = new FlxCamera();
    camHUD.bgColor.alpha = 0; // Show the game scene behind the camera.
    camCutscene = new FlxCamera();
    camCutscene.bgColor.alpha = 0; // Show the game scene behind the camera.

    FlxG.cameras.reset(camGame);
    FlxG.cameras.add(camHUD, false);
    FlxG.cameras.add(camCutscene, false);

    // Configure camera follow point.
    if (previousCameraFollowPoint != null)
    {
      cameraFollowPoint.setPosition(previousCameraFollowPoint.x, previousCameraFollowPoint.y);
      previousCameraFollowPoint = null;
    }
    add(cameraFollowPoint);
  }

  /**
   * Initializes the health bar on the HUD.
   */
  function initHealthBar():Void
  {
    var healthBarYPos:Float = Preferences.downscroll ? FlxG.height * 0.1 : FlxG.height * 0.9;
    healthBarBG = FunkinSprite.create(0, healthBarYPos, 'healthBar');
    healthBarBG.screenCenter(X);
    healthBarBG.scrollFactor.set(0, 0);
    healthBarBG.zIndex = 800;
    add(healthBarBG);

    healthBar = new FlxBar(healthBarBG.x + 4, healthBarBG.y + 4, RIGHT_TO_LEFT, Std.int(healthBarBG.width - 8), Std.int(healthBarBG.height - 8), this,
      'healthLerp', 0, 2);
    healthBar.scrollFactor.set();
    healthBar.createFilledBar(Constants.COLOR_HEALTH_BAR_RED, Constants.COLOR_HEALTH_BAR_GREEN);
    healthBar.zIndex = 801;
    add(healthBar);

    // The score text below the health bar.
    scoreText = new FlxText(healthBarBG.x + healthBarBG.width - 190, healthBarBG.y + 30, 0, '', 20);
    scoreText.setFormat(Paths.font('vcr.ttf'), 16, FlxColor.WHITE, RIGHT, FlxTextBorderStyle.OUTLINE, FlxColor.BLACK);
    scoreText.scrollFactor.set();
    scoreText.zIndex = 802;
    add(scoreText);

    // Move the health bar to the HUD camera.
    healthBar.cameras = [camHUD];
    healthBarBG.cameras = [camHUD];
    scoreText.cameras = [camHUD];
  }

  /**
   * Generates the stage and all its props.
   */
  function initStage():Void
  {
    loadStage(currentStageId);
  }

  function initMinimalMode():Void
  {
    // Create the green background.
    var menuBG = FunkinSprite.create('menuDesat');
    menuBG.color = 0xFF4CAF50;
    menuBG.setGraphicSize(Std.int(menuBG.width * 1.1));
    menuBG.updateHitbox();
    menuBG.screenCenter();
    menuBG.scrollFactor.set(0, 0);
    menuBG.zIndex = -1000;
    add(menuBG);
  }

  /**
   * Loads stage data from cache, assembles the props,
   * and adds it to the state.
   * @param id
   */
  function loadStage(id:String):Void
  {
    currentStage = StageRegistry.instance.fetchEntry(id);
    currentStage.revive(); // Stages are killed and props destroyed when the PlayState is destroyed to save memory.

    if (currentStage != null)
    {
      // Actually create and position the sprites.
      var event:ScriptEvent = new ScriptEvent(CREATE, false);
      ScriptEventDispatcher.callEvent(currentStage, event);

      resetCameraZoom();

      // Add the stage to the scene.
      this.add(currentStage);

      #if (debug || FORCE_DEBUG_VERSION)
      FlxG.console.registerObject('stage', currentStage);
      #end
    }
    else
    {
      // lolol
      lime.app.Application.current.window.alert('Unable to load stage ${id}, is its data corrupted?.', 'Stage Error');
    }
  }

  public function resetCameraZoom():Void
  {
    if (PlayState.instance.isMinimalMode) return;
    // Apply camera zoom level from stage data.
<<<<<<< HEAD
    currentCameraZoom = stageZoom;
=======
    defaultCameraZoom = currentStage?.camZoom ?? 1.0;
    currentCameraZoom = defaultCameraZoom;
>>>>>>> 93e5e59d
    FlxG.camera.zoom = currentCameraZoom;

    // Reset bop multiplier.
    cameraBopMultiplier = 1.0;
  }

  /**
   * Generates the character sprites and adds them to the stage.
   */
  function initCharacters():Void
  {
    if (currentSong == null || currentChart == null)
    {
      trace('Song difficulty could not be loaded.');
    }

    var currentCharacterData:SongCharacterData = currentChart.characters; // Switch the variation we are playing on by manipulating targetVariation.

    //
    // GIRLFRIEND
    //
    var girlfriend:BaseCharacter = CharacterDataParser.fetchCharacter(currentCharacterData.girlfriend);

    if (girlfriend != null)
    {
      girlfriend.characterType = CharacterType.GF;
    }
    else if (currentCharacterData.girlfriend != '')
    {
      trace('WARNING: Could not load girlfriend character with ID ${currentCharacterData.girlfriend}, skipping...');
    }
    else
    {
      // Chosen GF was '' so we don't load one.
    }

    //
    // DAD
    //
    var dad:BaseCharacter = CharacterDataParser.fetchCharacter(currentCharacterData.opponent);

    if (dad != null)
    {
      dad.characterType = CharacterType.DAD;

      //
      // OPPONENT HEALTH ICON
      //
      iconP2 = new HealthIcon('dad', 1);
      iconP2.y = healthBar.y - (iconP2.height / 2);
      dad.initHealthIcon(true); // Apply the character ID here
      iconP2.zIndex = 850;
      add(iconP2);
      iconP2.cameras = [camHUD];
    }

    //
    // BOYFRIEND
    //
    var boyfriend:BaseCharacter = CharacterDataParser.fetchCharacter(currentCharacterData.player);

    if (boyfriend != null)
    {
      boyfriend.characterType = CharacterType.BF;

      //
      // PLAYER HEALTH ICON
      //
      iconP1 = new HealthIcon('bf', 0);
      iconP1.y = healthBar.y - (iconP1.height / 2);
      boyfriend.initHealthIcon(false); // Apply the character ID here
      iconP1.zIndex = 850;
      add(iconP1);
      iconP1.cameras = [camHUD];
    }

    //
    // ADD CHARACTERS TO SCENE
    //

    if (currentStage != null)
    {
      // Characters get added to the stage, not the main scene.
      if (girlfriend != null)
      {
        currentStage.addCharacter(girlfriend, GF);

        #if (debug || FORCE_DEBUG_VERSION)
        FlxG.console.registerObject('gf', girlfriend);
        #end
      }

      if (boyfriend != null)
      {
        currentStage.addCharacter(boyfriend, BF);

        #if (debug || FORCE_DEBUG_VERSION)
        FlxG.console.registerObject('bf', boyfriend);
        #end
      }

      if (dad != null)
      {
        currentStage.addCharacter(dad, DAD);
        // Camera starts at dad.
        cameraFollowPoint.setPosition(dad.cameraFocusPoint.x, dad.cameraFocusPoint.y);

        #if (debug || FORCE_DEBUG_VERSION)
        FlxG.console.registerObject('dad', dad);
        #end
      }

      // Rearrange by z-indexes.
      currentStage.refresh();
    }
  }

  /**
   * Constructs the strumlines for each player.
   */
  function initStrumlines():Void
  {
    var noteStyleId:String = switch (currentStageId)
    {
      case 'school': 'pixel';
      case 'schoolEvil': 'pixel';
      default: Constants.DEFAULT_NOTE_STYLE;
    }
    var noteStyle:NoteStyle = NoteStyleRegistry.instance.fetchEntry(noteStyleId);
    if (noteStyle == null) noteStyle = NoteStyleRegistry.instance.fetchDefault();

    playerStrumline = new Strumline(noteStyle, !isBotPlayMode);
    playerStrumline.onNoteIncoming.add(onStrumlineNoteIncoming);
    opponentStrumline = new Strumline(noteStyle, false);
    opponentStrumline.onNoteIncoming.add(onStrumlineNoteIncoming);
    add(playerStrumline);
    add(opponentStrumline);

    // Position the player strumline on the right half of the screen
    playerStrumline.x = FlxG.width / 2 + Constants.STRUMLINE_X_OFFSET; // Classic style
    // playerStrumline.x = FlxG.width - playerStrumline.width - Constants.STRUMLINE_X_OFFSET; // Centered style
    playerStrumline.y = Preferences.downscroll ? FlxG.height - playerStrumline.height - Constants.STRUMLINE_Y_OFFSET : Constants.STRUMLINE_Y_OFFSET;
    playerStrumline.zIndex = 1001;
    playerStrumline.cameras = [camHUD];

    // Position the opponent strumline on the left half of the screen
    opponentStrumline.x = Constants.STRUMLINE_X_OFFSET;
    opponentStrumline.y = Preferences.downscroll ? FlxG.height - opponentStrumline.height - Constants.STRUMLINE_Y_OFFSET : Constants.STRUMLINE_Y_OFFSET;
    opponentStrumline.zIndex = 1000;
    opponentStrumline.cameras = [camHUD];

    if (!PlayStatePlaylist.isStoryMode)
    {
      playerStrumline.fadeInArrows();
      opponentStrumline.fadeInArrows();
    }
  }

  /**
   * Initializes the Discord Rich Presence.
   */
  function initDiscord():Void
  {
    #if discord_rpc
    storyDifficultyText = difficultyString();
    iconRPC = currentSong.player2;

    // To avoid having duplicate images in Discord assets
    switch (iconRPC)
    {
      case 'senpai-angry':
        iconRPC = 'senpai';
      case 'monster-christmas':
        iconRPC = 'monster';
      case 'mom-car':
        iconRPC = 'mom';
    }

    // String that contains the mode defined here so it isn't necessary to call changePresence for each mode
    detailsText = isStoryMode ? 'Story Mode: Week $storyWeek' : 'Freeplay';
    detailsPausedText = 'Paused - $detailsText';

    // Updating Discord Rich Presence.
    DiscordClient.changePresence(detailsText, '${currentChart.songName} ($storyDifficultyText)', iconRPC);
    #end
  }

  function initPreciseInputs():Void
  {
    FlxG.keys.preventDefaultKeys = [];
    PreciseInputManager.instance.onInputPressed.add(onKeyPress);
    PreciseInputManager.instance.onInputReleased.add(onKeyRelease);
  }

  /**
   * Initializes the song (applying the chart, generating the notes, etc.)
   * Should be done before the countdown starts.
   */
  function generateSong():Void
  {
    if (currentChart == null)
    {
      trace('Song difficulty could not be loaded.');
    }

    // Conductor.instance.forceBPM(currentChart.getStartingBPM());

    if (!overrideMusic)
    {
      // Stop the vocals if they already exist.
      if (vocals != null) vocals.stop();
      vocals = currentChart.buildVocals();

      if (vocals.members.length == 0)
      {
        trace('WARNING: No vocals found for this song.');
      }
    }

    regenNoteData();

    var event:ScriptEvent = new ScriptEvent(CREATE, false);
    ScriptEventDispatcher.callEvent(currentSong, event);

    generatedMusic = true;
  }

  /**
   * Read note data from the chart and generate the notes.
   */
  function regenNoteData(startTime:Float = 0):Void
  {
    Highscore.tallies.combo = 0;
    Highscore.tallies = new Tallies();

    // Reset song events.
    songEvents = currentChart.getEvents();
    SongEventRegistry.resetEvents(songEvents);

    // Reset the notes on each strumline.
    var playerNoteData:Array<SongNoteData> = [];
    var opponentNoteData:Array<SongNoteData> = [];

    for (songNote in currentChart.notes)
    {
      var strumTime:Float = songNote.time;
      if (strumTime < startTime) continue; // Skip notes that are before the start time.

      var noteData:Int = songNote.getDirection();
      var playerNote:Bool = true;

      if (noteData > 3) playerNote = false;

      switch (songNote.getStrumlineIndex())
      {
        case 0:
          playerNoteData.push(songNote);
          // increment totalNotes for total possible notes able to be hit by the player
          Highscore.tallies.totalNotes++;
        case 1:
          opponentNoteData.push(songNote);
      }
    }

    playerStrumline.applyNoteData(playerNoteData);
    opponentStrumline.applyNoteData(opponentNoteData);
  }

  function onStrumlineNoteIncoming(noteSprite:NoteSprite):Void
  {
    var event:NoteScriptEvent = new NoteScriptEvent(NOTE_INCOMING, noteSprite, 0, false);

    dispatchEvent(event);
  }

  /**
   * Prepares to start the countdown.
   * Ends any running cutscenes, creates the strumlines, and starts the countdown.
   * This is public so that scripts can call it.
   */
  public function startCountdown():Void
  {
    // If Countdown.performCountdown returns false, then the countdown was canceled by a script.
    var result:Bool = Countdown.performCountdown(currentStageId.startsWith('school'));
    if (!result) return;

    isInCutscene = false;
    camCutscene.visible = false;
    camHUD.visible = true;
  }

  /**
   * Displays a dialogue cutscene with the given ID.
   * This is used by song scripts to display dialogue.
   */
  public function startConversation(conversationId:String):Void
  {
    isInCutscene = true;

    currentConversation = ConversationRegistry.instance.fetchEntry(conversationId);
    if (currentConversation == null) return;
    if (!currentConversation.alive) currentConversation.revive();

    currentConversation.completeCallback = onConversationComplete;
    currentConversation.cameras = [camCutscene];
    currentConversation.zIndex = 1000;
    add(currentConversation);
    refresh();

    var event:ScriptEvent = new ScriptEvent(CREATE, false);
    ScriptEventDispatcher.callEvent(currentConversation, event);
  }

  /**
   * Handler function called when a conversation ends.
   */
  function onConversationComplete():Void
  {
    isInCutscene = false;

    if (currentConversation != null)
    {
      currentConversation.kill();
      remove(currentConversation);
      currentConversation = null;
    }

    if (startingSong && !isInCountdown)
    {
      startCountdown();
    }
  }

  /**
   * Starts playing the song after the countdown has completed.
   */
  function startSong():Void
  {
    dispatchEvent(new ScriptEvent(SONG_START));

    startingSong = false;

    if (!overrideMusic && !isGamePaused && currentChart != null)
    {
      currentChart.playInst(1.0, false);
    }

    if (FlxG.sound.music == null)
    {
      FlxG.log.error('PlayState failed to initialize instrumental!');
      return;
    }

    FlxG.sound.music.onComplete = endSong.bind(false);
    // A negative instrumental offset means the song skips the first few milliseconds of the track.
    // This just gets added into the startTimestamp behavior so we don't need to do anything extra.
    FlxG.sound.music.play(true, startTimestamp - Conductor.instance.instrumentalOffset);
    FlxG.sound.music.pitch = playbackRate;

    // Prevent the volume from being wrong.
    FlxG.sound.music.volume = 1.0;
    FlxG.sound.music.fadeTween?.cancel();

    trace('Playing vocals...');
    add(vocals);
    vocals.play();
    vocals.volume = 1.0;
    vocals.pitch = playbackRate;
    resyncVocals();

    #if discord_rpc
    // Updating Discord Rich Presence (with Time Left)
    DiscordClient.changePresence(detailsText, '${currentChart.songName} ($storyDifficultyText)', iconRPC, true, currentSongLengthMs);
    #end

    if (startTimestamp > 0)
    {
      // FlxG.sound.music.time = startTimestamp - Conductor.instance.instrumentalOffset;
      handleSkippedNotes();
    }
  }

  /**
   * Resyncronize the vocal tracks if they have become offset from the instrumental.
   */
  function resyncVocals():Void
  {
    if (vocals == null) return;

    // Skip this if the music is paused (GameOver, Pause menu, start-of-song offset, etc.)
    if (!FlxG.sound.music.playing) return;

    vocals.pause();

    FlxG.sound.music.play(FlxG.sound.music.time);

    vocals.time = FlxG.sound.music.time;
    vocals.play(false, FlxG.sound.music.time);
  }

  /**
   * Updates the position and contents of the score display.
   */
  function updateScoreText():Void
  {
    // TODO: Add functionality for modules to update the score text.
    if (isBotPlayMode)
    {
      scoreText.text = 'Bot Play Enabled';
    }
    else
    {
      scoreText.text = 'Score:' + songScore;
    }
  }

  /**
   * Updates the values of the health bar.
   */
  function updateHealthBar():Void
  {
    if (isBotPlayMode)
    {
      healthLerp = Constants.HEALTH_MAX;
    }
    else
    {
      healthLerp = FlxMath.lerp(healthLerp, health, 0.15);
    }
  }

  /**
   * Callback executed when one of the note keys is pressed.
   */
  function onKeyPress(event:PreciseInputEvent):Void
  {
    if (isGamePaused) return;

    // Do the minimal possible work here.
    inputPressQueue.push(event);
  }

  /**
   * Callback executed when one of the note keys is released.
   */
  function onKeyRelease(event:PreciseInputEvent):Void
  {
    if (isGamePaused) return;

    // Do the minimal possible work here.
    inputReleaseQueue.push(event);
  }

  /**
   * Handles opponent note hits and player note misses.
   */
  function processNotes(elapsed:Float):Void
  {
    if (playerStrumline?.notes?.members == null || opponentStrumline?.notes?.members == null) return;

    // Process notes on the opponent's side.
    for (note in opponentStrumline.notes.members)
    {
      if (note == null) continue;

      // TODO: Does this properly account for offsets?
      var hitWindowStart = note.strumTime - Constants.HIT_WINDOW_MS;
      var hitWindowCenter = note.strumTime;
      var hitWindowEnd = note.strumTime + Constants.HIT_WINDOW_MS;

      if (Conductor.instance.songPosition > hitWindowEnd)
      {
        if (note.hasMissed || note.hasBeenHit) continue;

        note.tooEarly = false;
        note.mayHit = false;
        note.hasMissed = true;

        if (note.holdNoteSprite != null)
        {
          note.holdNoteSprite.missedNote = true;
        }
      }
      else if (Conductor.instance.songPosition > hitWindowCenter)
      {
        if (note.hasBeenHit) continue;

        // Call an event to allow canceling the note hit.
        // NOTE: This is what handles the character animations!
        var event:NoteScriptEvent = new HitNoteScriptEvent(note, 0.0, 0, 'perfect', 0);
        dispatchEvent(event);

        // Calling event.cancelEvent() skips all the other logic! Neat!
        if (event.eventCanceled) continue;

        // Command the opponent to hit the note on time.
        // NOTE: This is what handles the strumline and cleaning up the note itself!
        opponentStrumline.hitNote(note);

        if (note.holdNoteSprite != null)
        {
          opponentStrumline.playNoteHoldCover(note.holdNoteSprite);
        }
      }
      else if (Conductor.instance.songPosition > hitWindowStart)
      {
        if (note.hasBeenHit || note.hasMissed) continue;

        note.tooEarly = false;
        note.mayHit = true;
        note.hasMissed = false;
        if (note.holdNoteSprite != null) note.holdNoteSprite.missedNote = false;
      }
      else
      {
        note.tooEarly = true;
        note.mayHit = false;
        note.hasMissed = false;
        if (note.holdNoteSprite != null) note.holdNoteSprite.missedNote = false;
      }
    }

    // Process hold notes on the opponent's side.
    for (holdNote in opponentStrumline.holdNotes.members)
    {
      if (holdNote == null || !holdNote.alive) continue;

      // While the hold note is being hit, and there is length on the hold note...
      if (holdNote.hitNote && !holdNote.missedNote && holdNote.sustainLength > 0)
      {
        // Make sure the opponent keeps singing while the note is held.
        if (currentStage != null && currentStage.getDad() != null && currentStage.getDad().isSinging())
        {
          currentStage.getDad().holdTimer = 0;
        }
      }

      if (holdNote.missedNote && !holdNote.handledMiss)
      {
        // When the opponent drops a hold note.
        holdNote.handledMiss = true;

        // We dropped a hold note.
        // Play miss animation, but don't penalize.
        currentStage.getOpponent().playSingAnimation(holdNote.noteData.getDirection(), true);
      }
    }

    // Process notes on the player's side.
    for (note in playerStrumline.notes.members)
    {
      if (note == null) continue;

      if (note.hasBeenHit)
      {
        note.tooEarly = false;
        note.mayHit = false;
        note.hasMissed = false;
        continue;
      }

      var hitWindowStart = note.strumTime - Constants.HIT_WINDOW_MS;
      var hitWindowCenter = note.strumTime;
      var hitWindowEnd = note.strumTime + Constants.HIT_WINDOW_MS;

      if (Conductor.instance.songPosition > hitWindowEnd)
      {
        if (note.hasMissed || note.hasBeenHit) continue;
        note.tooEarly = false;
        note.mayHit = false;
        note.hasMissed = true;
        if (note.holdNoteSprite != null)
        {
          note.holdNoteSprite.missedNote = true;
        }
      }
      else if (isBotPlayMode && Conductor.instance.songPosition > hitWindowCenter)
      {
        if (note.hasBeenHit) continue;

        // We call onHitNote to play the proper animations,
        // but not goodNoteHit! This means zero score and zero notes hit for the results screen!

        // Call an event to allow canceling the note hit.
        // NOTE: This is what handles the character animations!
        var event:NoteScriptEvent = new HitNoteScriptEvent(note, 0.0, 0, 'perfect', 0);
        dispatchEvent(event);

        // Calling event.cancelEvent() skips all the other logic! Neat!
        if (event.eventCanceled) continue;

        // Command the bot to hit the note on time.
        // NOTE: This is what handles the strumline and cleaning up the note itself!
        playerStrumline.hitNote(note);

        if (note.holdNoteSprite != null)
        {
          playerStrumline.playNoteHoldCover(note.holdNoteSprite);
        }
      }
      else if (Conductor.instance.songPosition > hitWindowStart)
      {
        note.tooEarly = false;
        note.mayHit = true;
        note.hasMissed = false;
        if (note.holdNoteSprite != null) note.holdNoteSprite.missedNote = false;
      }
      else
      {
        note.tooEarly = true;
        note.mayHit = false;
        note.hasMissed = false;
        if (note.holdNoteSprite != null) note.holdNoteSprite.missedNote = false;
      }

      // This becomes true when the note leaves the hit window.
      // It might still be on screen.
      if (note.hasMissed && !note.handledMiss)
      {
        // Call an event to allow canceling the note miss.
        // NOTE: This is what handles the character animations!
        var event:NoteScriptEvent = new NoteScriptEvent(NOTE_MISS, note, -Constants.HEALTH_MISS_PENALTY, 0, true);
        dispatchEvent(event);

        // Calling event.cancelEvent() skips all the other logic! Neat!
        if (event.eventCanceled) continue;

        // Judge the miss.
        // NOTE: This is what handles the scoring.
        trace('Missed note! ${note.noteData}');
        onNoteMiss(note, event.playSound, event.healthChange);

        note.handledMiss = true;
      }
    }

    // Process hold notes on the player's side.
    // This handles scoring so we don't need it on the opponent's side.
    for (holdNote in playerStrumline.holdNotes.members)
    {
      if (holdNote == null || !holdNote.alive) continue;

      // While the hold note is being hit, and there is length on the hold note...
      if (!isBotPlayMode && holdNote.hitNote && !holdNote.missedNote && holdNote.sustainLength > 0)
      {
        // Grant the player health.
        health += Constants.HEALTH_HOLD_BONUS_PER_SECOND * elapsed;
        songScore += Std.int(Constants.SCORE_HOLD_BONUS_PER_SECOND * elapsed);
      }

      if (holdNote.missedNote && !holdNote.handledMiss)
      {
        // The player dropped a hold note.
        holdNote.handledMiss = true;

        // Mute vocals and play miss animation, but don't penalize.
        // vocals.playerVolume = 0;
        // if (currentStage != null && currentStage.getBoyfriend() != null) currentStage.getBoyfriend().playSingAnimation(holdNote.noteData.getDirection(), true);
      }
    }
  }

  /**
   * Spitting out the input for ravy 🙇‍♂️!!
   */
  var inputSpitter:Array<ScoreInput> = [];

  function handleSkippedNotes():Void
  {
    for (note in playerStrumline.notes.members)
    {
      if (note == null || note.hasBeenHit) continue;
      var hitWindowEnd = note.strumTime + Constants.HIT_WINDOW_MS;

      if (Conductor.instance.songPosition > hitWindowEnd)
      {
        // We have passed this note.
        // Flag the note for deletion without actually penalizing the player.
        note.handledMiss = true;
      }
    }

    // Respawns notes that were b
    playerStrumline.handleSkippedNotes();
    opponentStrumline.handleSkippedNotes();
  }

  /**
   * PreciseInputEvents are put into a queue between update() calls,
   * and then processed here.
   */
  function processInputQueue():Void
  {
    if (inputPressQueue.length + inputReleaseQueue.length == 0) return;

    // Ignore inputs during cutscenes.
    if (isInCutscene || disableKeys)
    {
      inputPressQueue = [];
      inputReleaseQueue = [];
      return;
    }

    // Generate a list of notes within range.
    var notesInRange:Array<NoteSprite> = playerStrumline.getNotesMayHit();
    var holdNotesInRange:Array<SustainTrail> = playerStrumline.getHoldNotesHitOrMissed();

    // If there are notes in range, pressing a key will cause a ghost miss.

    var notesByDirection:Array<Array<NoteSprite>> = [[], [], [], []];

    for (note in notesInRange)
      notesByDirection[note.direction].push(note);

    while (inputPressQueue.length > 0)
    {
      var input:PreciseInputEvent = inputPressQueue.shift();

      playerStrumline.pressKey(input.noteDirection);

      var notesInDirection:Array<NoteSprite> = notesByDirection[input.noteDirection];

      if (!Constants.GHOST_TAPPING && notesInDirection.length == 0)
      {
        // Pressed a wrong key with no notes nearby.
        // Perform a ghost miss (anti-spam).
        ghostNoteMiss(input.noteDirection, notesInRange.length > 0);

        // Play the strumline animation.
        playerStrumline.playPress(input.noteDirection);
      }
      else if (Constants.GHOST_TAPPING && (holdNotesInRange.length + notesInRange.length > 0) && notesInDirection.length == 0)
      {
        // Pressed a wrong key with no notes nearby AND with notes in a different direction available.
        // Perform a ghost miss (anti-spam).
        ghostNoteMiss(input.noteDirection, notesInRange.length > 0);

        // Play the strumline animation.
        playerStrumline.playPress(input.noteDirection);
      }
      else if (notesInDirection.length > 0)
      {
        // Choose the first note, deprioritizing low priority notes.
        var targetNote:Null<NoteSprite> = notesInDirection.find((note) -> !note.lowPriority);
        if (targetNote == null) targetNote = notesInDirection[0];
        if (targetNote == null) continue;

        // Judge and hit the note.
        trace('Hit note! ${targetNote.noteData}');
        goodNoteHit(targetNote, input);

        notesInDirection.remove(targetNote);

        // Play the strumline animation.
        playerStrumline.playConfirm(input.noteDirection);
      }
      else
      {
        // Play the strumline animation.
        playerStrumline.playPress(input.noteDirection);
      }
    }

    while (inputReleaseQueue.length > 0)
    {
      var input:PreciseInputEvent = inputReleaseQueue.shift();

      // Play the strumline animation.
      playerStrumline.playStatic(input.noteDirection);

      playerStrumline.releaseKey(input.noteDirection);
    }
  }

  function goodNoteHit(note:NoteSprite, input:PreciseInputEvent):Void
  {
    // Calculate the input latency (do this as late as possible).
    // trace('Compare: ${PreciseInputManager.getCurrentTimestamp()} - ${input.timestamp}');
    var inputLatencyNs:Int64 = PreciseInputManager.getCurrentTimestamp() - input.timestamp;
    var inputLatencyMs:Float = inputLatencyNs.toFloat() / Constants.NS_PER_MS;
    // trace('Input: ${daNote.noteData.getDirectionName()} pressed ${inputLatencyMs}ms ago!');

    // Get the offset and compensate for input latency.
    // Round inward (trim remainder) for consistency.
    var noteDiff:Int = Std.int(Conductor.instance.songPosition - note.noteData.time - inputLatencyMs);

    var score = Scoring.scoreNote(noteDiff, PBOT1);
    var daRating = Scoring.judgeNote(noteDiff, PBOT1);

    var healthChange = 0.0;
    switch (daRating)
    {
      case 'sick':
        healthChange = Constants.HEALTH_SICK_BONUS;
      case 'good':
        healthChange = Constants.HEALTH_GOOD_BONUS;
      case 'bad':
        healthChange = Constants.HEALTH_BAD_BONUS;
      case 'shit':
        healthChange = Constants.HEALTH_SHIT_BONUS;
    }

    // Send the note hit event.
    var event:HitNoteScriptEvent = new HitNoteScriptEvent(note, healthChange, score, daRating, Highscore.tallies.combo + 1);
    dispatchEvent(event);

    // Calling event.cancelEvent() skips all the other logic! Neat!
    if (event.eventCanceled) return;

    // Display the combo meter and add the calculation to the score.
    popUpScore(note, event.score, event.judgement, event.healthChange);

    if (note.isHoldNote && note.holdNoteSprite != null)
    {
      playerStrumline.playNoteHoldCover(note.holdNoteSprite);
    }

    vocals.playerVolume = 1;
  }

  /**
   * Called when a note leaves the screen and is considered missed by the player.
   * @param note
   */
  function onNoteMiss(note:NoteSprite, playSound:Bool = false, healthChange:Float):Void
  {
    // If we are here, we already CALLED the onNoteMiss script hook!

    health += healthChange;
    songScore -= 10;

    if (!isPracticeMode)
    {
      // messy copy paste rn lol
      var pressArray:Array<Bool> = [
        controls.NOTE_LEFT_P,
        controls.NOTE_DOWN_P,
        controls.NOTE_UP_P,
        controls.NOTE_RIGHT_P
      ];

      var indices:Array<Int> = [];
      for (i in 0...pressArray.length)
      {
        if (pressArray[i]) indices.push(i);
      }
      if (indices.length > 0)
      {
        for (i in 0...indices.length)
        {
          inputSpitter.push(
            {
              t: Std.int(Conductor.instance.songPosition),
              d: indices[i],
              l: 20
            });
        }
      }
      else
      {
        inputSpitter.push(
          {
            t: Std.int(Conductor.instance.songPosition),
            d: -1,
            l: 20
          });
      }
    }
    vocals.playerVolume = 0;

    Highscore.tallies.missed++;

    if (Highscore.tallies.combo != 0)
    {
      // Break the combo.
      if (Highscore.tallies.combo >= 10) comboPopUps.displayCombo(0);
      Highscore.tallies.combo = 0;
    }

    if (playSound)
    {
      vocals.playerVolume = 0;
      FunkinSound.playOnce(Paths.soundRandom('missnote', 1, 3), FlxG.random.float(0.5, 0.6));
    }
  }

  /**
   * Called when a player presses a key with no note present.
   * Scripts can modify the amount of health/score lost, whether player animations or sounds are used,
   * or even cancel the event entirely.
   *
   * @param direction
   * @param hasPossibleNotes
   */
  function ghostNoteMiss(direction:NoteDirection, hasPossibleNotes:Bool = true):Void
  {
    var event:GhostMissNoteScriptEvent = new GhostMissNoteScriptEvent(direction, // Direction missed in.
      hasPossibleNotes, // Whether there was a note you could have hit.
      - 1 * Constants.HEALTH_MISS_PENALTY, // How much health to add (negative).
      - 10 // Amount of score to add (negative).
    );
    dispatchEvent(event);

    // Calling event.cancelEvent() skips animations and penalties. Neat!
    if (event.eventCanceled) return;

    health += event.healthChange;
    songScore += event.scoreChange;

    if (!isPracticeMode)
    {
      var pressArray:Array<Bool> = [
        controls.NOTE_LEFT_P,
        controls.NOTE_DOWN_P,
        controls.NOTE_UP_P,
        controls.NOTE_RIGHT_P
      ];

      var indices:Array<Int> = [];
      for (i in 0...pressArray.length)
      {
        if (pressArray[i]) indices.push(i);
      }
      for (i in 0...indices.length)
      {
        inputSpitter.push(
          {
            t: Std.int(Conductor.instance.songPosition),
            d: indices[i],
            l: 20
          });
      }
    }

    if (event.playSound)
    {
      vocals.playerVolume = 0;
      FunkinSound.playOnce(Paths.soundRandom('missnote', 1, 3), FlxG.random.float(0.1, 0.2));
    }
  }

  /**
   * Debug keys. Disabled while in cutscenes.
   */
  function debugKeyShit():Void
  {
    #if !debug
    perfectMode = false;
    #else
    if (FlxG.keys.justPressed.H) camHUD.visible = !camHUD.visible;
    #end

    // Open the stage editor overlaying the current state.
    if (controls.DEBUG_STAGE)
    {
      // hack for HaxeUI generation, doesn't work unless persistentUpdate is false at state creation!!
      disableKeys = true;
      persistentUpdate = false;
      openSubState(new StageOffsetSubState());
    }

    // Redirect to the chart editor playing the current song.
    if (controls.DEBUG_CHART)
    {
      disableKeys = true;
      persistentUpdate = false;
      FlxG.switchState(() -> new ChartEditorState(
        {
          targetSongId: currentSong.id,
        }));
    }

    #if (debug || FORCE_DEBUG_VERSION)
    // 1: End the song immediately.
    if (FlxG.keys.justPressed.ONE) endSong(true);

    // 2: Gain 10% health.
    if (FlxG.keys.justPressed.TWO) health += 0.1 * Constants.HEALTH_MAX;

    // 3: Lose 5% health.
    if (FlxG.keys.justPressed.THREE) health -= 0.05 * Constants.HEALTH_MAX;
    #end

    // 9: Toggle the old icon.
    if (FlxG.keys.justPressed.NINE) iconP1.toggleOldIcon();

    #if (debug || FORCE_DEBUG_VERSION)
    // PAGEUP: Skip forward two sections.
    // SHIFT+PAGEUP: Skip forward twenty sections.
    if (FlxG.keys.justPressed.PAGEUP) changeSection(FlxG.keys.pressed.SHIFT ? 20 : 2);
    // PAGEDOWN: Skip backward two section. Doesn't replace notes.
    // SHIFT+PAGEDOWN: Skip backward twenty sections.
    if (FlxG.keys.justPressed.PAGEDOWN) changeSection(FlxG.keys.pressed.SHIFT ? -20 : -2);
    #end

    if (FlxG.keys.justPressed.B) trace(inputSpitter.join('\n'));
  }

  /**
   * Handles health, score, and rating popups when a note is hit.
   */
  function popUpScore(daNote:NoteSprite, score:Int, daRating:String, healthChange:Float):Void
  {
    if (daRating == 'miss')
    {
      // If daRating is 'miss', that means we made a mistake and should not continue.
      FlxG.log.warn('popUpScore judged a note as a miss!');
      // TODO: Remove this.
      // comboPopUps.displayRating('miss');
      return;
    }

    vocals.playerVolume = 1;

    var isComboBreak = false;
    switch (daRating)
    {
      case 'sick':
        Highscore.tallies.sick += 1;
        Highscore.tallies.totalNotesHit++;
        isComboBreak = Constants.JUDGEMENT_SICK_COMBO_BREAK;
      case 'good':
        Highscore.tallies.good += 1;
        Highscore.tallies.totalNotesHit++;
        isComboBreak = Constants.JUDGEMENT_GOOD_COMBO_BREAK;
      case 'bad':
        Highscore.tallies.bad += 1;
        Highscore.tallies.totalNotesHit++;
        isComboBreak = Constants.JUDGEMENT_BAD_COMBO_BREAK;
      case 'shit':
        Highscore.tallies.shit += 1;
        Highscore.tallies.totalNotesHit++;
        isComboBreak = Constants.JUDGEMENT_SHIT_COMBO_BREAK;
      default:
        FlxG.log.error('Wuh? Buh? Guh? Note hit judgement was $daRating!');
    }

    health += healthChange;

    if (isComboBreak)
    {
      // Break the combo, but don't increment tallies.misses.
      if (Highscore.tallies.combo >= 10) comboPopUps.displayCombo(0);
      Highscore.tallies.combo = 0;
    }
    else
    {
      Highscore.tallies.combo++;
      if (Highscore.tallies.combo > Highscore.tallies.maxCombo) Highscore.tallies.maxCombo = Highscore.tallies.combo;
    }

    playerStrumline.hitNote(daNote, !isComboBreak);

    if (daRating == 'sick')
    {
      playerStrumline.playNoteSplash(daNote.noteData.getDirection());
    }

    songScore += score;

    if (!isPracticeMode)
    {
      // TODO: Input splitter uses old input system, make it pull from the precise input queue directly.
      var pressArray:Array<Bool> = [
        controls.NOTE_LEFT_P,
        controls.NOTE_DOWN_P,
        controls.NOTE_UP_P,
        controls.NOTE_RIGHT_P
      ];

      var indices:Array<Int> = [];
      for (i in 0...pressArray.length)
      {
        if (pressArray[i]) indices.push(i);
      }
      if (indices.length > 0)
      {
        for (i in 0...indices.length)
        {
          inputSpitter.push(
            {
              t: Std.int(Conductor.instance.songPosition),
              d: indices[i],
              l: 20
            });
        }
      }
      else
      {
        inputSpitter.push(
          {
            t: Std.int(Conductor.instance.songPosition),
            d: -1,
            l: 20
          });
      }
    }
    comboPopUps.displayRating(daRating);
    if (Highscore.tallies.combo >= 10 || Highscore.tallies.combo == 0) comboPopUps.displayCombo(Highscore.tallies.combo);
  }

  /**
   * Handle keyboard inputs during cutscenes.
   * This includes advancing conversations and skipping videos.
   * @param elapsed Time elapsed since last game update.
   */
  function handleCutsceneKeys(elapsed:Float):Void
  {
    if (isGamePaused) return;

    if (currentConversation != null)
    {
      // Pause/unpause may conflict with advancing the conversation!
      if (controls.CUTSCENE_ADVANCE && !justUnpaused)
      {
        currentConversation.advanceConversation();
      }
      else if (controls.PAUSE && !justUnpaused)
      {
        currentConversation.pauseMusic();

        var pauseSubState:FlxSubState = new PauseSubState({mode: Conversation});

        persistentUpdate = false;
        FlxTransitionableState.skipNextTransIn = true;
        FlxTransitionableState.skipNextTransOut = true;
        pauseSubState.camera = camCutscene;
        openSubState(pauseSubState);
      }
    }
    else if (VideoCutscene.isPlaying())
    {
      // This is a video cutscene.
      if (controls.PAUSE && !justUnpaused)
      {
        VideoCutscene.pauseVideo();

        var pauseSubState:FlxSubState = new PauseSubState({mode: Cutscene});

        persistentUpdate = false;
        FlxTransitionableState.skipNextTransIn = true;
        FlxTransitionableState.skipNextTransOut = true;
        pauseSubState.camera = camCutscene;
        openSubState(pauseSubState);
      }
    }
  }

  /**
   * Handle logic for actually skipping a video cutscene after it has been held.
   */
  function skipVideoCutscene():Void
  {
    VideoCutscene.finishVideo();
  }

  /**
   * End the song. Handle saving high scores and transitioning to the results screen.
   *
   * Broadcasts an `onSongEnd` event, which can be cancelled to prevent the song from ending (for a cutscene or something).
   * Remember to call `endSong` again when the song should actually end!
   * @param rightGoddamnNow If true, don't play the fancy animation where you zoom onto Girlfriend. Used after a cutscene.
   */
  public function endSong(rightGoddamnNow:Bool = false):Void
  {
    if (FlxG.sound.music != null) FlxG.sound.music.volume = 0;
    vocals.volume = 0;
    mayPauseGame = false;

    // Check if any events want to prevent the song from ending.
    var event = new ScriptEvent(SONG_END, true);
    dispatchEvent(event);
    if (event.eventCanceled) return;

    #if sys
    // spitter for ravy, teehee!!
    var writer = new json2object.JsonWriter<Array<ScoreInput>>();
    var output = writer.write(inputSpitter, '  ');
    sys.io.File.saveContent("./scores.json", output);
    #end

    deathCounter = 0;

    var isNewHighscore = false;

    if (currentSong != null && currentSong.validScore)
    {
      // crackhead double thingie, sets whether was new highscore, AND saves the song!
      var data =
        {
          score: songScore,
          tallies:
            {
              sick: Highscore.tallies.sick,
              good: Highscore.tallies.good,
              bad: Highscore.tallies.bad,
              shit: Highscore.tallies.shit,
              missed: Highscore.tallies.missed,
              combo: Highscore.tallies.combo,
              maxCombo: Highscore.tallies.maxCombo,
              totalNotesHit: Highscore.tallies.totalNotesHit,
              totalNotes: Highscore.tallies.totalNotes,
            },
          accuracy: Highscore.tallies.totalNotesHit / Highscore.tallies.totalNotes,
        };

      // adds current song data into the tallies for the level (story levels)
      Highscore.talliesLevel = Highscore.combineTallies(Highscore.tallies, Highscore.talliesLevel);

      if (Save.instance.isSongHighScore(currentSong.id, currentDifficulty, data))
      {
        Save.instance.setSongScore(currentSong.id, currentDifficulty, data);
        #if newgrounds
        NGio.postScore(score, currentSong.id);
        #end
        isNewHighscore = true;
      }
    }

    if (PlayStatePlaylist.isStoryMode)
    {
      isNewHighscore = false;

      PlayStatePlaylist.campaignScore += songScore;

      // Pop the next song ID from the list.
      // Returns null if the list is empty.
      var targetSongId:String = PlayStatePlaylist.playlistSongIds.shift();

      if (targetSongId == null)
      {
        if (currentSong.validScore)
        {
          NGio.unlockMedal(60961);

          var data =
            {
              score: PlayStatePlaylist.campaignScore,
              tallies:
                {
                  // TODO: Sum up the values for the whole level!
                  sick: 0,
                  good: 0,
                  bad: 0,
                  shit: 0,
                  missed: 0,
                  combo: 0,
                  maxCombo: 0,
                  totalNotesHit: 0,
                  totalNotes: 0,
                },
              accuracy: Highscore.tallies.totalNotesHit / Highscore.tallies.totalNotes,
            };

          if (Save.instance.isLevelHighScore(PlayStatePlaylist.campaignId, PlayStatePlaylist.campaignDifficulty, data))
          {
            Save.instance.setLevelScore(PlayStatePlaylist.campaignId, PlayStatePlaylist.campaignDifficulty, data);
            #if newgrounds
            NGio.postScore(score, 'Level ${PlayStatePlaylist.campaignId}');
            #end
            isNewHighscore = true;
          }
        }

        if (isSubState)
        {
          this.close();
        }
        else
        {
          if (rightGoddamnNow)
          {
            moveToResultsScreen(isNewHighscore);
          }
          else
          {
            zoomIntoResultsScreen(isNewHighscore);
          }
        }
      }
      else
      {
        var difficulty:String = '';

        trace('Loading next song ($targetSongId : $difficulty)');

        FlxTransitionableState.skipNextTransIn = true;
        FlxTransitionableState.skipNextTransOut = true;

        if (FlxG.sound.music != null) FlxG.sound.music.stop();
        vocals.stop();

        // TODO: Softcode this cutscene.
        if (currentSong.id == 'eggnog')
        {
          var blackBG:FunkinSprite = new FunkinSprite(-FlxG.width * FlxG.camera.zoom, -FlxG.height * FlxG.camera.zoom);
          blackBG.makeSolidColor(FlxG.width * 3, FlxG.height * 3, FlxColor.BLACK);
          blackBG.scrollFactor.set();
          add(blackBG);
          camHUD.visible = false;
          isInCutscene = true;

          FunkinSound.playOnce(Paths.sound('Lights_Shut_off'), function() {
            // no camFollow so it centers on horror tree
            var targetSong:Song = SongRegistry.instance.fetchEntry(targetSongId);
            LoadingState.loadPlayState(
              {
                targetSong: targetSong,
                targetDifficulty: PlayStatePlaylist.campaignDifficulty,
                targetVariation: currentVariation,
                cameraFollowPoint: cameraFollowPoint.getPosition(),
              });
          });
        }
        else
        {
          var targetSong:Song = SongRegistry.instance.fetchEntry(targetSongId);
          LoadingState.loadPlayState(
            {
              targetSong: targetSong,
              targetDifficulty: PlayStatePlaylist.campaignDifficulty,
              targetVariation: currentVariation,
              cameraFollowPoint: cameraFollowPoint.getPosition(),
            });
        }
      }
    }
    else
    {
      if (isSubState)
      {
        this.close();
      }
      else
      {
        if (rightGoddamnNow)
        {
          moveToResultsScreen(isNewHighscore);
        }
        else
        {
          zoomIntoResultsScreen(isNewHighscore);
        }
      }
    }
  }

  public override function close():Void
  {
    criticalFailure = true; // Stop game updates.
    performCleanup();
    super.close();
  }

  /**
   * Perform necessary cleanup before leaving the PlayState.
   */
  function performCleanup():Void
  {
    // If the camera is being tweened, stop it.
    cancelAllCameraTweens();

    // Dispatch the destroy event.
    dispatchEvent(new ScriptEvent(DESTROY, false));

    if (currentConversation != null)
    {
      remove(currentConversation);
      currentConversation.kill();
    }

    if (currentChart != null)
    {
      // TODO: Uncache the song.
    }

    if (overrideMusic)
    {
      // Stop the music. Do NOT destroy it, something still references it!
      if (FlxG.sound.music != null) FlxG.sound.music.pause();
      if (vocals != null)
      {
        vocals.pause();
        remove(vocals);
      }
    }
    else
    {
      // Stop and destroy the music.
      if (FlxG.sound.music != null) FlxG.sound.music.pause();
      if (vocals != null)
      {
        vocals.destroy();
        remove(vocals);
      }
    }

    // Remove reference to stage and remove sprites from it to save memory.
    if (currentStage != null)
    {
      remove(currentStage);
      currentStage.kill();
      currentStage = null;
    }

    GameOverSubState.reset();
    PauseSubState.reset();

    // Clear the static reference to this state.
    instance = null;
  }

  /**
   * Play the camera zoom animation and then move to the results screen once it's done.
   */
  function zoomIntoResultsScreen(isNewHighscore:Bool):Void
  {
    trace('WENT TO RESULTS SCREEN!');

    // Stop camera zooming on beat.
    cameraZoomRate = 0;

    // Cancel camera tweening if it's active.
    cancelAllCameraTweens();

    // If the opponent is GF, zoom in on the opponent.
    // Else, if there is no GF, zoom in on BF.
    // Else, zoom in on GF.
    var targetDad:Bool = currentStage.getDad() != null && currentStage.getDad().characterId == 'gf';
    var targetBF:Bool = currentStage.getGirlfriend() == null && !targetDad;

    if (targetBF)
    {
      FlxG.camera.follow(currentStage.getBoyfriend(), null, 0.05);
      FlxG.camera.targetOffset.y -= 350;
      FlxG.camera.targetOffset.x += 20;
    }
    else if (targetDad)
    {
      FlxG.camera.follow(currentStage.getDad(), null, 0.05);
      FlxG.camera.targetOffset.y -= 350;
      FlxG.camera.targetOffset.x += 20;
    }
    else
    {
      FlxG.camera.follow(currentStage.getGirlfriend(), null, 0.05);
      FlxG.camera.targetOffset.y -= 350;
      FlxG.camera.targetOffset.x += 20;
    }

    FlxTween.tween(camHUD, {alpha: 0}, 0.6);

    // Zoom in on Girlfriend (or BF if no GF)
    new FlxTimer().start(0.8, function(_) {
      if (targetBF)
      {
        currentStage.getBoyfriend().animation.play('hey');
      }
      else if (targetDad)
      {
        currentStage.getDad().animation.play('cheer');
      }
      else
      {
        currentStage.getGirlfriend().animation.play('cheer');
      }

      // Zoom over to the Results screen.
      FlxTween.tween(FlxG.camera, {zoom: 1200}, 1.1,
        {
          ease: FlxEase.expoIn,
          onComplete: function(_) {
            moveToResultsScreen(isNewHighscore);
          }
        });
    });
  }

  /**
   * Move to the results screen right goddamn now.
   */
  function moveToResultsScreen(isNewHighscore:Bool):Void
  {
    persistentUpdate = false;
    vocals.stop();
    camHUD.alpha = 1;

    var talliesToUse:Tallies = PlayStatePlaylist.isStoryMode ? Highscore.talliesLevel : Highscore.tallies;

    var res:ResultState = new ResultState(
      {
        storyMode: PlayStatePlaylist.isStoryMode,
        title: PlayStatePlaylist.isStoryMode ? ('${PlayStatePlaylist.campaignTitle}') : ('${currentChart.songName} by ${currentChart.songArtist}'),
        scoreData:
          {
            score: songScore,
            tallies:
              {
                sick: Highscore.tallies.sick,
                good: Highscore.tallies.good,
                bad: Highscore.tallies.bad,
                shit: Highscore.tallies.shit,
                missed: Highscore.tallies.missed,
                combo: Highscore.tallies.combo,
                maxCombo: Highscore.tallies.maxCombo,
                totalNotesHit: Highscore.tallies.totalNotesHit,
                totalNotes: Highscore.tallies.totalNotes,
              },
            accuracy: Highscore.tallies.totalNotesHit / Highscore.tallies.totalNotes,
          },
        isNewHighscore: isNewHighscore
      });
    res.camera = camHUD;
    openSubState(res);
  }

  /**
   * Pauses music and vocals easily.
   */
  public function pauseMusic():Void
  {
    FlxG.sound.music.pause();
    vocals.pause();
  }

  /**
   * Resets the camera's zoom level and focus point.
   */
  public function resetCamera(?resetZoom:Bool = true, ?cancelTweens:Bool = true):Void
  {
    // Cancel camera tweens if any are active.
    if (cancelTweens)
    {
      cancelAllCameraTweens();
    }

    FlxG.camera.follow(cameraFollowPoint, LOCKON, 0.04);
    FlxG.camera.targetOffset.set();

    if (resetZoom)
    {
      resetCameraZoom();
    }

    // Snap the camera to the follow point immediately.
    FlxG.camera.focusOn(cameraFollowPoint.getPosition());
  }

  /**
   * Sets the camera follow point's position and tweens the camera there.
   */
  public function tweenCameraToPosition(?x:Float, ?y:Float, ?duration:Float, ?ease:Null<Float->Float>):Void
  {
    cameraFollowPoint.setPosition(x, y);
    tweenCameraToFollowPoint(duration, ease);
  }

  /**
   * Disables camera following and tweens the camera to the follow point manually.
   */
  public function tweenCameraToFollowPoint(?duration:Float, ?ease:Null<Float->Float>):Void
  {
    // Cancel the current tween if it's active.
    cancelCameraFollowTween();

    if (duration == 0)
    {
      // Instant movement. Just reset the camera to force it to the follow point.
      resetCamera(false, false);
    }
    else
    {
      // Disable camera following for the duration of the tween.
      FlxG.camera.target = null;

      // Follow tween! Caching it so we can cancel/pause it later if needed.
      var followPos:FlxPoint = cameraFollowPoint.getPosition() - FlxPoint.weak(FlxG.camera.width * 0.5, FlxG.camera.height * 0.5);
      cameraFollowTween = FlxTween.tween(FlxG.camera.scroll, {x: followPos.x, y: followPos.y}, duration,
        {
          ease: ease,
          onComplete: function(_) {
            resetCamera(false, false); // Re-enable camera following when the tween is complete.
          }
        });
    }
  }

  public function cancelCameraFollowTween()
  {
    if (cameraFollowTween != null)
    {
      cameraFollowTween.cancel();
    }
  }

  /**
   * Tweens the camera zoom to the desired amount.
   */
  public function tweenCameraZoom(?zoom:Float, ?duration:Float, ?direct:Bool, ?ease:Null<Float->Float>):Void
  {
    // Cancel the current tween if it's active.
    cancelCameraZoomTween();

    // Direct mode: Set zoom directly.
    // Stage mode: Set zoom as a multiplier of the current stage's default zoom.
    var targetZoom = zoom * (direct ? FlxCamera.defaultZoom : stageZoom);

    if (duration == 0)
    {
      // Instant zoom. No tween needed.
      currentCameraZoom = targetZoom;
    }
    else
    {
      // Zoom tween! Caching it so we can cancel/pause it later if needed.
      cameraZoomTween = FlxTween.tween(this, {currentCameraZoom: targetZoom}, duration, {ease: ease});
    }
  }

  public function cancelCameraZoomTween()
  {
    if (cameraZoomTween != null)
    {
      cameraZoomTween.cancel();
    }
  }

  /**
   * Cancel all active camera tweens simultaneously.
   */
  public function cancelAllCameraTweens()
  {
    cancelCameraFollowTween();
    cancelCameraZoomTween();
  }

  #if (debug || FORCE_DEBUG_VERSION)
  /**
   * Jumps forward or backward a number of sections in the song.
   * Accounts for BPM changes, does not prevent death from skipped notes.
   * @param sections The number of sections to jump, negative to go backwards.
   */
  function changeSection(sections:Int):Void
  {
    // FlxG.sound.music.pause();

    var targetTimeSteps:Float = Conductor.instance.currentStepTime + (Conductor.instance.stepsPerMeasure * sections);
    var targetTimeMs:Float = Conductor.instance.getStepTimeInMs(targetTimeSteps);

    // Don't go back in time to before the song started.
    targetTimeMs = Math.max(0, targetTimeMs);

    if (FlxG.sound.music != null)
    {
      FlxG.sound.music.time = targetTimeMs;
    }

    handleSkippedNotes();
    SongEventRegistry.handleSkippedEvents(songEvents, Conductor.instance.songPosition);
    // regenNoteData(FlxG.sound.music.time);

    Conductor.instance.update(FlxG.sound.music.time);

    resyncVocals();
  }
  #end
}<|MERGE_RESOLUTION|>--- conflicted
+++ resolved
@@ -1576,12 +1576,7 @@
   {
     if (PlayState.instance.isMinimalMode) return;
     // Apply camera zoom level from stage data.
-<<<<<<< HEAD
     currentCameraZoom = stageZoom;
-=======
-    defaultCameraZoom = currentStage?.camZoom ?? 1.0;
-    currentCameraZoom = defaultCameraZoom;
->>>>>>> 93e5e59d
     FlxG.camera.zoom = currentCameraZoom;
 
     // Reset bop multiplier.

package funkin.play;

import flixel.addons.display.FlxPieDial;
import flixel.addons.transition.FlxTransitionableState;
import flixel.addons.transition.Transition;
import flixel.FlxCamera;
import flixel.FlxObject;
import flixel.FlxState;
import flixel.FlxSubState;
import flixel.math.FlxMath;
import flixel.math.FlxPoint;
import flixel.math.FlxRect;
import flixel.text.FlxText;
import flixel.tweens.FlxEase;
import flixel.tweens.FlxTween;
import flixel.ui.FlxBar;
import flixel.util.FlxColor;
import flixel.util.FlxTimer;
import flixel.util.FlxStringUtil;
import funkin.api.newgrounds.NGio;
import funkin.audio.FunkinSound;
import funkin.audio.VoicesGroup;
import funkin.data.dialogue.conversation.ConversationRegistry;
import funkin.data.event.SongEventRegistry;
import funkin.data.notestyle.NoteStyleData;
import funkin.data.notestyle.NoteStyleRegistry;
import funkin.data.song.SongData.SongCharacterData;
import funkin.data.song.SongData.SongEventData;
import funkin.data.song.SongData.SongNoteData;
import funkin.data.song.SongRegistry;
import funkin.data.stage.StageRegistry;
import funkin.graphics.FunkinCamera;
import funkin.graphics.FunkinSprite;
import funkin.Highscore.Tallies;
import funkin.input.PreciseInputManager;
import funkin.modding.events.ScriptEvent;
import funkin.modding.events.ScriptEventDispatcher;
import funkin.play.character.BaseCharacter;
import funkin.play.character.CharacterData.CharacterDataParser;
import funkin.play.components.ComboMilestone;
import funkin.play.components.HealthIcon;
import funkin.play.components.PopUpStuff;
import funkin.play.cutscene.dialogue.Conversation;
import funkin.play.cutscene.VanillaCutscenes;
import funkin.play.cutscene.VideoCutscene;
import funkin.play.notes.NoteDirection;
import funkin.play.notes.NoteSplash;
import funkin.play.notes.NoteSprite;
import funkin.play.notes.notestyle.NoteStyle;
import funkin.play.notes.Strumline;
import funkin.play.notes.SustainTrail;
import funkin.play.notes.notekind.NoteKindManager;
import funkin.play.scoring.Scoring;
import funkin.play.song.Song;
import funkin.play.stage.Stage;
import funkin.save.Save;
import funkin.ui.debug.charting.ChartEditorState;
import funkin.ui.debug.stage.StageOffsetSubState;
import funkin.ui.mainmenu.MainMenuState;
import funkin.ui.MusicBeatSubState;
import funkin.ui.options.PreferencesMenu;
import funkin.ui.story.StoryMenuState;
import funkin.ui.transition.LoadingState;
import funkin.util.SerializerUtil;
import haxe.Int64;
import lime.ui.Haptic;
import openfl.display.BitmapData;
import openfl.geom.Rectangle;
import openfl.Lib;
#if FEATURE_DISCORD_RPC
import Discord.DiscordClient;
#end

/**
 * Parameters used to initialize the PlayState.
 */
typedef PlayStateParams =
{
  /**
   * The song to play.
   */
  targetSong:Song,

  /**
   * The difficulty to play the song on.
   * @default `Constants.DEFAULT_DIFFICULTY`
   */
  ?targetDifficulty:String,
  /**
   * The variation to play on.
   * @default `Constants.DEFAULT_VARIATION`
   */
  ?targetVariation:String,
  /**
   * The instrumental to play with.
   * Significant if the `targetSong` supports alternate instrumentals.
   * @default `null`
   */
  ?targetInstrumental:String,
  /**
   * Whether the song should start in Practice Mode.
   * @default `false`
   */
  ?practiceMode:Bool,
  /**
   * Whether the song should start in Bot Play Mode.
   * @default `false`
   */
  ?botPlayMode:Bool,
  /**
   * Whether the song should be in minimal mode.
   * @default `false`
   */
  ?minimalMode:Bool,
  /**
   * If specified, the game will jump to the specified timestamp after the countdown ends.
   * @default `0.0`
   */
  ?startTimestamp:Float,
  /**
   * If specified, the game will play the song with the given speed.
   * @default `1.0` for 100% speed.
   */
  ?playbackRate:Float,
  /**
   * If specified, the game will not load the instrumental or vocal tracks,
   * and must be loaded externally.
   */
  ?overrideMusic:Bool,
  /**
   * The initial camera follow point.
   * Used to persist the position of the `cameraFollowPosition` between levels.
   */
  ?cameraFollowPoint:FlxPoint,
}

/**
 * The gameplay state, where all the rhythm gaming happens.
 * SubState so it can be loaded as a child of the chart editor.
 */
class PlayState extends MusicBeatSubState
{
  /**
   * STATIC VARIABLES
   * Static variables should be used for information that must be persisted between states or between resets,
   * such as the active song or song playlist.
   */
  /**
   * The currently active PlayState.
   * There should be only one PlayState in existance at a time, we can use a singleton.
   */
  public static var instance:PlayState = null;

  /**
   * This sucks. We need this because FlxG.resetState(); assumes the constructor has no arguments.
   * @see https://github.com/HaxeFlixel/flixel/issues/2541
   */
  static var lastParams:PlayStateParams = null;

  /**
   * PUBLIC INSTANCE VARIABLES
   * Public instance variables should be used for information that must be reset or dereferenced
   * every time the state is changed, but may need to be accessed externally.
   */
  /**
   * The currently selected stage.
   */
  public var currentSong:Song = null;

  /**
   * The currently selected difficulty.
   */
  public var currentDifficulty:String = Constants.DEFAULT_DIFFICULTY;

  /**
   * The currently selected variation.
   */
  public var currentVariation:String = Constants.DEFAULT_VARIATION;

  /**
   * The currently selected instrumental ID.
   * @default `''`
   */
  public var currentInstrumental:String = '';

  /**
   * The currently active Stage. This is the object containing all the props.
   */
  public var currentStage:Stage = null;

  /**
   * Gets set to true when the PlayState needs to reset (player opted to restart or died).
   * Gets disabled once resetting happens.
   */
  public var needsReset:Bool = false;

  /**
   * The current 'Blueball Counter' to display in the pause menu.
   * Resets when you beat a song or go back to the main menu.
   */
  public var deathCounter:Int = 0;

  /**
   * The player's current health.
   */
  public var health:Float = Constants.HEALTH_STARTING;

  /**
   * The player's current score.
   * TODO: Move this to its own class.
   */
  public var songScore:Int = 0;

  /**
   * Start at this point in the song once the countdown is done.
   * For example, if `startTimestamp` is `30000`, the song will start at the 30 second mark.
   * Used for chart playtesting or practice.
   */
  public var startTimestamp:Float = 0.0;

  /**
   * Play back the song at this speed.
   * @default `1.0` for normal speed.
   */
  public var playbackRate:Float = 1.0;

  /**
   * An empty FlxObject contained in the scene.
   * The current gameplay camera will always follow this object. Tween its position to move the camera smoothly.
   *
   * It needs to be an object in the scene for the camera to be configured to follow it.
   * We optionally make this a sprite so we can draw a debug graphic with it.
   */
  public var cameraFollowPoint:FlxObject;

  /**
   * An FlxTween that tweens the camera to the follow point.
   * Only used when tweening the camera manually, rather than tweening via follow.
   */
  public var cameraFollowTween:FlxTween;

  /**
   * An FlxTween that zooms the camera to the desired amount.
   */
  public var cameraZoomTween:FlxTween;

  /**
   * An FlxTween that changes the additive speed to the desired amount.
   */
  public var scrollSpeedTweens:Array<FlxTween> = [];

  /**
   * The camera follow point from the last stage.
   * Used to persist the position of the `cameraFollowPosition` between levels.
   */
  public var previousCameraFollowPoint:FlxPoint = null;

  /**
   * The current camera zoom level without any modifiers applied.
   */
  public var currentCameraZoom:Float = FlxCamera.defaultZoom;

  /**
   * Multiplier for currentCameraZoom for camera bops.
   * Lerped back to 1.0x every frame.
   */
  public var cameraBopMultiplier:Float = 1.0;

  /**
   * Default camera zoom for the current stage.
   * If we aren't in a stage, just use the default zoom (1.05x).
   */
  public var stageZoom(get, never):Float;

  function get_stageZoom():Float
  {
    if (currentStage != null) return currentStage.camZoom;
    else
      return FlxCamera.defaultZoom * 1.05;
  }

  /**
   * The current HUD camera zoom level.
   *
   * The camera zoom is increased every beat, and lerped back to this value every frame, creating a smooth 'zoom-in' effect.
   */
  public var defaultHUDCameraZoom:Float = FlxCamera.defaultZoom * 1.0;

  /**
   * Camera bop intensity multiplier.
   * Applied to cameraBopMultiplier on camera bops (usually every beat).
   * @default `101.5%`
   */
  public var cameraBopIntensity:Float = Constants.DEFAULT_BOP_INTENSITY;

  /**
   * Intensity of the HUD camera zoom.
   * Need to make this a multiplier later. Just shoving in 0.015 for now so it doesn't break.
   * @default `3.0%`
   */
  public var hudCameraZoomIntensity:Float = 0.015 * 2.0;

  /**
   * How many beats (quarter notes) between camera zooms.
   * @default One camera zoom per measure (four beats).
   */
  public var cameraZoomRate:Int = Constants.DEFAULT_ZOOM_RATE;

  /**
   * Whether the game is currently in the countdown before the song resumes.
   */
  public var isInCountdown:Bool = false;

  /**
   * Whether the game is currently in Practice Mode.
   * If true, player will not lose gain or lose score from notes.
   */
  public var isPracticeMode:Bool = false;

  /**
   * Whether the game is currently in Bot Play Mode.
   * If true, player will not lose gain or lose score from notes.
   */
  public var isBotPlayMode:Bool = false;

  /**
   * Whether the player has dropped below zero health,
   * and we are just waiting for an animation to play out before transitioning.
   */
  public var isPlayerDying:Bool = false;

  /**
   * In Minimal Mode, the stage and characters are not loaded and a standard background is used.
   */
  public var isMinimalMode:Bool = false;

  /**
   * Whether the game is currently in an animated cutscene, and gameplay should be stopped.
   */
  public var isInCutscene:Bool = false;

  /**
   * Whether the inputs should be disabled for whatever reason... used for the stage edit lol!
   */
  public var disableKeys:Bool = false;

  public var isSubState(get, never):Bool;

  function get_isSubState():Bool
  {
    return this._parentState != null;
  }

  public var isChartingMode(get, never):Bool;

  function get_isChartingMode():Bool
  {
    return this._parentState != null && Std.isOfType(this._parentState, ChartEditorState);
  }

  /**
   * The current dialogue.
   */
  public var currentConversation:Conversation;

  /**
   * Key press inputs which have been received but not yet processed.
   * These are encoded with an OS timestamp, so they
  **/
  var inputPressQueue:Array<PreciseInputEvent> = [];

  /**
   * Key release inputs which have been received but not yet processed.
   * These are encoded with an OS timestamp, so they
  **/
  var inputReleaseQueue:Array<PreciseInputEvent> = [];

  /**
   * If we just unpaused the game, we shouldn't be able to pause again for one frame.
   */
  var justUnpaused:Bool = false;

  /**
   * PRIVATE INSTANCE VARIABLES
   * Private instance variables should be used for information that must be reset or dereferenced
   * every time the state is reset, but should not be accessed externally.
   */
  /**
   * The Array containing the upcoming song events.
   * The `update()` function regularly shifts these out to trigger events.
   */
  var songEvents:Array<SongEventData>;

  /**
   * If true, the player is allowed to pause the game.
   * Disabled during the ending of a song.
   */
  var mayPauseGame:Bool = true;

  /**
   * The displayed value of the player's health.
   * Used to provide smooth animations based on linear interpolation of the player's health.
   */
  var healthLerp:Float = Constants.HEALTH_STARTING;

  /**
   * How long the user has held the "Skip Video Cutscene" button for.
   */
  var skipHeldTimer:Float = 0;

  /**
   * Whether the PlayState was started with instrumentals and vocals already provided.
   * Used by the chart editor to prevent replacing the music.
   */
  var overrideMusic:Bool = false;

  /**
   * Forcibly disables all update logic while the game moves back to the Menu state.
   * This is used only when a critical error occurs and the game absolutely cannot continue.
   */
  var criticalFailure:Bool = false;

  /**
   * False as long as the countdown has not finished yet.
   */
  var startingSong:Bool = false;

  /**
   * Track if we currently have the music paused for a Pause substate, so we can unpause it when we return.
   */
  var musicPausedBySubState:Bool = false;

  /**
   * Track any camera tweens we've paused for a Pause substate, so we can unpause them when we return.
   */
  var cameraTweensPausedBySubState:List<FlxTween> = new List<FlxTween>();

  /**
   * False until `create()` has completed.
   */
  var initialized:Bool = false;

  /**
   * A group of audio tracks, used to play the song's vocals.
   */
  public var vocals:VoicesGroup;

  #if FEATURE_DISCORD_RPC
  // Discord RPC variables
  var storyDifficultyText:String = '';
  var iconRPC:String = '';
  var detailsText:String = '';
  var detailsPausedText:String = '';
  #end

  /**
   * RENDER OBJECTS
   */
  /**
   * The FlxText which displays the current score.
   */
  var scoreText:FlxText;

  /**
   * The bar which displays the player's health.
   * Dynamically updated based on the value of `healthLerp` (which is based on `health`).
   */
  public var healthBar:FlxBar;

  /**
   * The background image used for the health bar.
   * Emma says the image is slightly skewed so I'm leaving it as an image instead of a `createGraphic`.
   */
  public var healthBarBG:FunkinSprite;

  /**
   * The health icon representing the player.
   */
  public var iconP1:HealthIcon;

  /**
   * The health icon representing the opponent.
   */
  public var iconP2:HealthIcon;

  /**
   * The sprite group containing active player's strumline notes.
   */
  public var playerStrumline:Strumline;

  /**
   * The sprite group containing opponent's strumline notes.
   */
  public var opponentStrumline:Strumline;

  /**
   * The camera which contains, and controls visibility of, the user interface elements.
   */
  public var camHUD:FlxCamera;

  /**
   * The camera which contains, and controls visibility of, the stage and characters.
   */
  public var camGame:FlxCamera;

  /**
   * Simple helper debug variable, to be able to move the camera around for debug purposes
   * without worrying about the camera tweening back to the follow point.
   */
  public var debugUnbindCameraZoom:Bool = false;

  /**
   * The camera which contains, and controls visibility of, a video cutscene, dialogue, pause menu and sticker transition.
   */
  public var camCutscene:FlxCamera;

  /**
   * The combo popups. Includes the real-time combo counter and the rating.
   */
  public var comboPopUps:PopUpStuff;

  /**
   * PROPERTIES
   */
  /**
   * If a substate is rendering over the PlayState, it is paused and normal update logic is skipped.
   * Examples include:
   * - The Pause screen is open.
   * - The Game Over screen is open.
   * - The Chart Editor screen is open.
   */
  var isGamePaused(get, never):Bool;

  function get_isGamePaused():Bool
  {
    // Note: If there is a substate which requires the game to act unpaused,
    //       this should be changed to include something like `&& Std.isOfType()`
    return this.subState != null;
  }

  var isExitingViaPauseMenu(get, never):Bool;

  function get_isExitingViaPauseMenu():Bool
  {
    if (this.subState == null) return false;
    if (!Std.isOfType(this.subState, PauseSubState)) return false;

    var pauseSubState:PauseSubState = cast this.subState;
    return !pauseSubState.allowInput;
  }

  /**
   * Data for the current difficulty for the current song.
   * Includes chart data, scroll speed, and other information.
   */
  public var currentChart(get, never):SongDifficulty;

  function get_currentChart():SongDifficulty
  {
    if (currentSong == null || currentDifficulty == null) return null;
    return currentSong.getDifficulty(currentDifficulty, currentVariation);
  }

  /**
   * The internal ID of the currently active Stage.
   * Used to retrieve the data required to build the `currentStage`.
   */
  public var currentStageId(get, never):String;

  function get_currentStageId():String
  {
    if (currentChart == null || currentChart.stage == null || currentChart.stage == '') return Constants.DEFAULT_STAGE;
    return currentChart.stage;
  }

  /**
   * The length of the current song, in milliseconds.
   */
  var currentSongLengthMs(get, never):Float;

  function get_currentSongLengthMs():Float
  {
    return FlxG?.sound?.music?.length;
  }

  // TODO: Refactor or document
  var generatedMusic:Bool = false;

  var skipEndingTransition:Bool = false;

  static final BACKGROUND_COLOR:FlxColor = FlxColor.BLACK;

  /**
   * Instantiate a new PlayState.
   * @param params The parameters used to initialize the PlayState.
   *   Includes information about what song to play and more.
   */
  public function new(params:PlayStateParams)
  {
    super();

    // Validate parameters.
    if (params == null && lastParams == null)
    {
      throw 'PlayState constructor called with no available parameters.';
    }
    else if (params == null)
    {
      trace('WARNING: PlayState constructor called with no parameters. Reusing previous parameters.');
      params = lastParams;
    }
    else
    {
      lastParams = params;
    }

    // Apply parameters.
    currentSong = params.targetSong;
    if (params.targetDifficulty != null) currentDifficulty = params.targetDifficulty;
    if (params.targetVariation != null) currentVariation = params.targetVariation;
    if (params.targetInstrumental != null) currentInstrumental = params.targetInstrumental;
    isPracticeMode = params.practiceMode ?? false;
    isBotPlayMode = params.botPlayMode ?? false;
    isMinimalMode = params.minimalMode ?? false;
    startTimestamp = params.startTimestamp ?? 0.0;
    playbackRate = params.playbackRate ?? 1.0;
    overrideMusic = params.overrideMusic ?? false;
    previousCameraFollowPoint = params.cameraFollowPoint;

    // Don't do anything else here! Wait until create() when we attach to the camera.
  }

  /**
   * Called when the PlayState is switched to.
   */
  public override function create():Void
  {
    if (instance != null)
    {
      // TODO: Do something in this case? IDK.
      trace('WARNING: PlayState instance already exists. This should not happen.');
    }
    instance = this;

    if (!assertChartExists()) return;

    // TODO: Add something to toggle this on!
    if (false)
    {
      // Displays the camera follow point as a sprite for debug purposes.
      var cameraFollowPoint = new FunkinSprite(0, 0);
      cameraFollowPoint.makeSolidColor(8, 8, 0xFF00FF00);
      cameraFollowPoint.visible = false;
      cameraFollowPoint.zIndex = 1000000;
      this.cameraFollowPoint = cameraFollowPoint;
    }
    else
    {
      // Camera follow point is an invisible point in space.
      cameraFollowPoint = new FlxObject(0, 0);
    }

    // Reduce physics accuracy (who cares!!!) to improve animation quality.
    FlxG.fixedTimestep = false;

    // This state receives update() even when a substate is active.
    this.persistentUpdate = true;
    // This state receives draw calls even when a substate is active.
    this.persistentDraw = true;

    // Stop any pre-existing music.
    if (!overrideMusic && FlxG.sound.music != null) FlxG.sound.music.stop();

    // Prepare the current song's instrumental and vocals to be played.
    if (!overrideMusic && currentChart != null)
    {
      currentChart.cacheInst(currentInstrumental);
      currentChart.cacheVocals();
    }

    // Prepare the Conductor.
    Conductor.instance.forceBPM(null);

    if (currentChart.offsets != null)
    {
      Conductor.instance.instrumentalOffset = currentChart.offsets.getInstrumentalOffset(currentInstrumental);
    }

    Conductor.instance.mapTimeChanges(currentChart.timeChanges);
    var pre:Float = (Conductor.instance.beatLengthMs * -5) + startTimestamp;

    trace('Attempting to start at ' + pre);

    Conductor.instance.update(pre);

    // The song is now loaded. We can continue to initialize the play state.
    initCameras();
    initHealthBar();
    if (!isMinimalMode)
    {
      initStage();
      initCharacters();
    }
    else
    {
      initMinimalMode();
    }
    initStrumlines();
    initPopups();

    #if FEATURE_DISCORD_RPC
    // Initialize Discord Rich Presence.
    initDiscord();
    #end

    // Read the song's note data and pass it to the strumlines.
    generateSong();

    // Reset the camera's zoom and force it to focus on the camera follow point.
    resetCamera();

    initPreciseInputs();

    FlxG.worldBounds.set(0, 0, FlxG.width, FlxG.height);

    // The song is loaded and in the process of starting.
    // This gets set back to false when the chart actually starts.
    startingSong = true;

    // TODO: We hardcoded the transition into Winter Horrorland. Do this with a ScriptedSong instead.
    if ((currentSong?.id ?? '').toLowerCase() == 'winter-horrorland')
    {
      // VanillaCutscenes will call startCountdown later.
      VanillaCutscenes.playHorrorStartCutscene();
    }
    else
    {
      // Call a script event to start the countdown.
      // Songs with cutscenes should call event.cancel().
      // As long as they call `PlayState.instance.startCountdown()` later, the countdown will start.
      startCountdown();
    }

    // Do this last to prevent beatHit from being called before create() is done.
    super.create();

    leftWatermarkText.cameras = [camHUD];
    rightWatermarkText.cameras = [camHUD];

    // Initialize some debug stuff.
    #if FEATURE_DEBUG_FUNCTIONS
    // Display the version number (and git commit hash) in the bottom right corner.
    this.rightWatermarkText.text = Constants.VERSION;

    FlxG.console.registerObject('playState', this);
    #end

    initialized = true;

    // This step ensures z-indexes are applied properly,
    // and it's important to call it last so all elements get affected.
    refresh();
  }

  public override function draw():Void
  {
    // if (FlxG.renderBlit)
    // {
    //  camGame.fill(BACKGROUND_COLOR);
    // }
    // else if (FlxG.renderTile)
    // {
    //  FlxG.log.warn("PlayState background not displayed properly on tile renderer!");
    // }
    // else
    // {
    //  FlxG.log.warn("PlayState background not displayed properly, unknown renderer!");
    // }

    super.draw();
  }

  function assertChartExists():Bool
  {
    // Returns null if the song failed to load or doesn't have the selected difficulty.
    if (currentSong == null || currentChart == null || currentChart.notes == null)
    {
      // We have encountered a critical error. Prevent Flixel from trying to run any gameplay logic.
      criticalFailure = true;

      // Choose an error message.
      var message:String = 'There was a critical error. Click OK to return to the main menu.';
      if (currentSong == null)
      {
        message = 'There was a critical error loading this song\'s chart. Click OK to return to the main menu.';
      }
      else if (currentDifficulty == null)
      {
        message = 'There was a critical error selecting a difficulty for this song. Click OK to return to the main menu.';
      }
      else if (currentChart == null)
      {
        message = 'There was a critical error retrieving data for this song on "$currentDifficulty" difficulty with variation "$currentVariation". Click OK to return to the main menu.';
      }
      else if (currentChart.notes == null)
      {
        message = 'There was a critical error retrieving note data for this song on "$currentDifficulty" difficulty with variation "$currentVariation". Click OK to return to the main menu.';
      }

      // Display a popup. This blocks the application until the user clicks OK.
      lime.app.Application.current.window.alert(message, 'Error loading PlayState');

      // Force the user back to the main menu.
      if (isSubState)
      {
        this.close();
      }
      else
      {
        FlxG.switchState(() -> new MainMenuState());
      }
      return false;
    }

    return true;
  }

  public override function update(elapsed:Float):Void
  {
    // TOTAL: 9.42% CPU Time when profiled in VS 2019.

    if (criticalFailure) return;

    super.update(elapsed);

    var list = FlxG.sound.list;
    updateHealthBar();
    updateScoreText();

    // Handle restarting the song when needed (player death or pressing Retry)
    if (needsReset)
    {
      if (!assertChartExists()) return;

      prevScrollTargets = [];

      dispatchEvent(new ScriptEvent(SONG_RETRY));

      resetCamera();

      var fromDeathState = isPlayerDying;

      persistentUpdate = true;
      persistentDraw = true;

      startingSong = true;
      isPlayerDying = false;

      inputSpitter = [];

      // Reset music properly.
      if (FlxG.sound.music != null)
      {
        FlxG.sound.music.time = startTimestamp - Conductor.instance.combinedOffset;
        FlxG.sound.music.pitch = playbackRate;
        FlxG.sound.music.pause();
      }

      if (!overrideMusic)
      {
        // Stop the vocals if they already exist.
        if (vocals != null) vocals.stop();
        vocals = currentChart.buildVocals(currentInstrumental);

        if (vocals.members.length == 0)
        {
          trace('WARNING: No vocals found for this song.');
        }
      }
      vocals.pause();
      vocals.time = 0 - Conductor.instance.combinedOffset;

      if (FlxG.sound.music != null) FlxG.sound.music.volume = 1;
      vocals.volume = 1;
      vocals.playerVolume = 1;
      vocals.opponentVolume = 1;

      if (currentStage != null) currentStage.resetStage();

      if (!fromDeathState)
      {
        playerStrumline.vwooshNotes();
        opponentStrumline.vwooshNotes();
      }

      playerStrumline.clean();
      opponentStrumline.clean();

      // Delete all notes and reset the arrays.
      regenNoteData();

      // Reset camera zooming
      cameraBopIntensity = Constants.DEFAULT_BOP_INTENSITY;
      hudCameraZoomIntensity = (cameraBopIntensity - 1.0) * 2.0;
      cameraZoomRate = Constants.DEFAULT_ZOOM_RATE;

      health = Constants.HEALTH_STARTING;
      songScore = 0;
      Highscore.tallies.combo = 0;
      Countdown.performCountdown();

      needsReset = false;
    }

    // Update the conductor.
    if (startingSong)
    {
      if (isInCountdown)
      {
        // Do NOT apply offsets at this point, because they already got applied the previous frame!
        Conductor.instance.update(Conductor.instance.songPosition + elapsed * 1000, false);
        if (Conductor.instance.songPosition >= (startTimestamp + Conductor.instance.combinedOffset))
        {
          trace("started song at " + Conductor.instance.songPosition);
          startSong();
        }
      }
    }
    else
    {
      if (Constants.EXT_SOUND == 'mp3')
      {
        Conductor.instance.formatOffset = Constants.MP3_DELAY_MS;
      }
      else
      {
        Conductor.instance.formatOffset = 0.0;
      }

      Conductor.instance.update(); // Normal conductor update.
    }

    var androidPause:Bool = false;

    #if android
    androidPause = FlxG.android.justPressed.BACK;
    #end

    // Attempt to pause the game.
    if ((controls.PAUSE || androidPause) && isInCountdown && mayPauseGame && !justUnpaused)
    {
      var event = new PauseScriptEvent(FlxG.random.bool(1 / 1000));

      dispatchEvent(event);

      if (!event.eventCanceled)
      {
        // Pause updates while the substate is open, preventing the game state from advancing.
        persistentUpdate = false;
        // Enable drawing while the substate is open, allowing the game state to be shown behind the pause menu.
        persistentDraw = true;

        // There is a 1/1000 change to use a special pause menu.
        // This prevents the player from resuming, but that's the point.
        // It's a reference to Gitaroo Man, which doesn't let you pause the game.
        if (!isSubState && event.gitaroo)
        {
          FlxG.switchState(() -> new GitarooPause(
            {
              targetSong: currentSong,
              targetDifficulty: currentDifficulty,
              targetVariation: currentVariation,
            }));
        }
        else
        {
          var boyfriendPos:FlxPoint = new FlxPoint(0, 0);

          // Prevent the game from crashing if Boyfriend isn't present.
          if (currentStage != null && currentStage.getBoyfriend() != null)
          {
            boyfriendPos = currentStage.getBoyfriend().getScreenPosition();
          }

          var pauseSubState:FlxSubState = new PauseSubState({mode: isChartingMode ? Charting : Standard});

          FlxTransitionableState.skipNextTransIn = true;
          FlxTransitionableState.skipNextTransOut = true;
          pauseSubState.camera = camCutscene;
          openSubState(pauseSubState);
          // boyfriendPos.put(); // TODO: Why is this here?
        }

        #if FEATURE_DISCORD_RPC
        DiscordClient.changePresence(detailsPausedText, currentSong.song + ' (' + storyDifficultyText + ')', iconRPC);
        #end
      }
    }

    // Cap health.
    if (health > Constants.HEALTH_MAX) health = Constants.HEALTH_MAX;
    if (health < Constants.HEALTH_MIN) health = Constants.HEALTH_MIN;

    // Apply camera zoom + multipliers.
    if (subState == null && cameraZoomRate > 0.0) // && !isInCutscene)
    {
      cameraBopMultiplier = FlxMath.lerp(1.0, cameraBopMultiplier, 0.95); // Lerp bop multiplier back to 1.0x
      var zoomPlusBop = currentCameraZoom * cameraBopMultiplier; // Apply camera bop multiplier.
      if (!debugUnbindCameraZoom) FlxG.camera.zoom = zoomPlusBop; // Actually apply the zoom to the camera.

      camHUD.zoom = FlxMath.lerp(defaultHUDCameraZoom, camHUD.zoom, 0.95);
    }

    if (currentStage != null && currentStage.getBoyfriend() != null)
    {
      FlxG.watch.addQuick('bfAnim', currentStage.getBoyfriend().getCurrentAnimation());
    }
    FlxG.watch.addQuick('health', health);
    FlxG.watch.addQuick('cameraBopIntensity', cameraBopIntensity);

    // TODO: Add a song event for Handle GF dance speed.

    // Handle player death.
    if (!isInCutscene && !disableKeys)
    {
      // RESET = Quick Game Over Screen
      if (controls.RESET)
      {
        health = Constants.HEALTH_MIN;
        trace('RESET = True');
      }

      #if CAN_CHEAT // brandon's a pussy
      if (controls.CHEAT)
      {
        health += 0.25 * Constants.HEALTH_MAX; // +25% health.
        trace('User is cheating!');
      }
      #end

      if (health <= Constants.HEALTH_MIN && !isPracticeMode && !isPlayerDying)
      {
        vocals.pause();

        if (FlxG.sound.music != null) FlxG.sound.music.pause();

        deathCounter += 1;

        dispatchEvent(new ScriptEvent(GAME_OVER));

        // Disable updates, preventing animations in the background from playing.
        persistentUpdate = false;
        #if FEATURE_DEBUG_FUNCTIONS
        if (FlxG.keys.pressed.THREE)
        {
          // TODO: Change the key or delete this?
          // In debug builds, pressing 3 to kill the player makes the background transparent.
          persistentDraw = true;
        }
        else
        {
        #end
          persistentDraw = false;
        #if FEATURE_DEBUG_FUNCTIONS
        }
        #end

        isPlayerDying = true;

        var deathPreTransitionDelay = currentStage?.getBoyfriend()?.getDeathPreTransitionDelay() ?? 0.0;
        if (deathPreTransitionDelay > 0)
        {
          new FlxTimer().start(deathPreTransitionDelay, function(_) {
            moveToGameOver();
          });
        }
        else
        {
          // Transition immediately.
          moveToGameOver();
        }

        #if FEATURE_DISCORD_RPC
        // Game Over doesn't get his own variable because it's only used here
        DiscordClient.changePresence('Game Over - ' + detailsText, currentSong.song + ' (' + storyDifficultyText + ')', iconRPC);
        #end
      }
      else if (isPlayerDying)
      {
        // Wait up.
      }
    }

    processSongEvents();

    // Handle keybinds.
    processInputQueue();
    if (!isInCutscene && !disableKeys) debugKeyShit();
    if (isInCutscene && !disableKeys) handleCutsceneKeys(elapsed);

    // Moving notes into position is now done by Strumline.update().
    if (!isInCutscene) processNotes(elapsed);

    justUnpaused = false;
  }

  function moveToGameOver():Void
  {
    // Reset and update a bunch of values in advance for the transition back from the game over substate.
    playerStrumline.clean();
    opponentStrumline.clean();

    songScore = 0;
    updateScoreText();

    health = Constants.HEALTH_STARTING;
    healthLerp = health;

    healthBar.value = healthLerp;

    if (!isMinimalMode)
    {
      iconP1.updatePosition();
      iconP2.updatePosition();
    }

    // Transition to the game over substate.
    var gameOverSubState = new GameOverSubState(
      {
        isChartingMode: isChartingMode,
        transparent: persistentDraw
      });
    FlxTransitionableState.skipNextTransIn = true;
    FlxTransitionableState.skipNextTransOut = true;
    openSubState(gameOverSubState);
  }

  function processSongEvents():Void
  {
    // Query and activate song events.
    // TODO: Check that these work appropriately even when songPosition is less than 0, to play events during countdown.
    if (songEvents != null && songEvents.length > 0)
    {
      var songEventsToActivate:Array<SongEventData> = SongEventRegistry.queryEvents(songEvents, Conductor.instance.songPosition);

      if (songEventsToActivate.length > 0)
      {
        trace('Found ${songEventsToActivate.length} event(s) to activate.');
        for (event in songEventsToActivate)
        {
          // If an event is trying to play, but it's over 1 second old, skip it.
          var eventAge:Float = Conductor.instance.songPosition - event.time;
          if (eventAge > 1000)
          {
            event.activated = true;
            continue;
          };

          var eventEvent:SongEventScriptEvent = new SongEventScriptEvent(event);
          dispatchEvent(eventEvent);
          // Calling event.cancelEvent() skips the event. Neat!
          if (!eventEvent.eventCanceled)
          {
            SongEventRegistry.handleEvent(event);
          }
        }
      }
    }
  }

  public override function dispatchEvent(event:ScriptEvent):Void
  {
    // ORDER: Module, Stage, Character, Song, Conversation, Note
    // Modules should get the first chance to cancel the event.

    // super.dispatchEvent(event) dispatches event to module scripts.
    super.dispatchEvent(event);

    // Dispatch event to note kind scripts
    NoteKindManager.callEvent(event);

    // Dispatch event to stage script.
    ScriptEventDispatcher.callEvent(currentStage, event);

    // Dispatch event to character script(s).
    if (currentStage != null) currentStage.dispatchToCharacters(event);

    // Dispatch event to song script.
    ScriptEventDispatcher.callEvent(currentSong, event);

    // Dispatch event to conversation script.
    ScriptEventDispatcher.callEvent(currentConversation, event);
  }

  /**
     * Function called before opening a new substate.
     * @param subState The substate to open.
     */
  public override function openSubState(subState:FlxSubState):Void
  {
    // If there is a substate which requires the game to continue,
    // then make this a condition.
    var shouldPause = (Std.isOfType(subState, PauseSubState) || Std.isOfType(subState, GameOverSubState));

    if (shouldPause)
    {
      // Pause the music.
      if (FlxG.sound.music != null)
      {
        if (FlxG.sound.music.playing)
        {
          FlxG.sound.music.pause();
          musicPausedBySubState = true;
        }

        // Pause vocals.
        // Not tracking that we've done this via a bool because vocal re-syncing involves pausing the vocals anyway.
        if (vocals != null) vocals.pause();
      }

      // Pause camera tweening, and keep track of which tweens we pause.
      if (cameraFollowTween != null && cameraFollowTween.active)
      {
        cameraFollowTween.active = false;
        cameraTweensPausedBySubState.add(cameraFollowTween);
      }

      if (cameraZoomTween != null && cameraZoomTween.active)
      {
        cameraZoomTween.active = false;
        cameraTweensPausedBySubState.add(cameraZoomTween);
      }

      // Pause camera follow
      FlxG.camera.followLerp = 0;

      for (tween in scrollSpeedTweens)
      {
        if (tween != null && tween.active)
        {
          tween.active = false;
          cameraTweensPausedBySubState.add(tween);
        }
      }

      // Pause the countdown.
      Countdown.pauseCountdown();
    }

    super.openSubState(subState);
  }

  /**
     * Function called before closing the current substate.
     * @param subState
     */
  public override function closeSubState():Void
  {
    if (Std.isOfType(subState, PauseSubState))
    {
      var event:ScriptEvent = new ScriptEvent(RESUME, true);

      dispatchEvent(event);

      if (event.eventCanceled) return;

      // Resume music if we paused it.
      if (musicPausedBySubState)
      {
        FlxG.sound.music.play();
        musicPausedBySubState = false;
      }

      // Resume camera tweens if we paused any.
      for (camTween in cameraTweensPausedBySubState)
      {
        camTween.active = true;
      }
      cameraTweensPausedBySubState.clear();

      // Resume camera follow
      FlxG.camera.followLerp = Constants.DEFAULT_CAMERA_FOLLOW_RATE;

      if (currentConversation != null)
      {
        currentConversation.resumeMusic();
      }

      // Re-sync vocals.
      if (FlxG.sound.music != null && !startingSong && !isInCutscene) resyncVocals();

      // Resume the countdown.
      Countdown.resumeCountdown();

      #if FEATURE_DISCORD_RPC
      if (startTimer.finished)
      {
        DiscordClient.changePresence(detailsText, '${currentChart.songName} ($storyDifficultyText)', iconRPC, true,
          currentSongLengthMs - Conductor.instance.songPosition);
      }
      else
      {
        DiscordClient.changePresence(detailsText, '${currentChart.songName} ($storyDifficultyText)', iconRPC);
      }
      #end

      justUnpaused = true;
    }
    else if (Std.isOfType(subState, Transition))
    {
      // Do nothing.
    }

    super.closeSubState();
  }

  /**
     * Function called when the game window gains focus.
     */
  public override function onFocus():Void
  {
    if (VideoCutscene.isPlaying() && FlxG.autoPause && isGamePaused) VideoCutscene.pauseVideo();
    #if html5
    else
      VideoCutscene.resumeVideo();
    #end

    #if FEATURE_DISCORD_RPC
    if (health > Constants.HEALTH_MIN && !paused && FlxG.autoPause)
    {
      if (Conductor.instance.songPosition > 0.0) DiscordClient.changePresence(detailsText, currentSong.song
        + ' ('
        + storyDifficultyText
        + ')', iconRPC, true,
        currentSongLengthMs
        - Conductor.instance.songPosition);
      else
        DiscordClient.changePresence(detailsText, currentSong.song + ' (' + storyDifficultyText + ')', iconRPC);
    }
    #end

    super.onFocus();
  }

  /**
     * Function called when the game window loses focus.
     */
  public override function onFocusLost():Void
  {
    #if html5
    if (FlxG.autoPause) VideoCutscene.pauseVideo();
    #end

    #if FEATURE_DISCORD_RPC
    if (health > Constants.HEALTH_MIN && !paused && FlxG.autoPause) DiscordClient.changePresence(detailsPausedText,
      currentSong.song + ' (' + storyDifficultyText + ')', iconRPC);
    #end

    super.onFocusLost();
  }

  /**
     * Call this by pressing F5 on a debug build.
     */
  override function reloadAssets():Void
  {
    funkin.modding.PolymodHandler.forceReloadAssets();
    lastParams.targetSong = SongRegistry.instance.fetchEntry(currentSong.id);
    LoadingState.loadPlayState(lastParams);
  }

  override function stepHit():Bool
  {
    if (criticalFailure || !initialized) return false;

    // super.stepHit() returns false if a module cancelled the event.
    if (!super.stepHit()) return false;

    if (isGamePaused) return false;

    if (iconP1 != null) iconP1.onStepHit(Std.int(Conductor.instance.currentStep));
    if (iconP2 != null) iconP2.onStepHit(Std.int(Conductor.instance.currentStep));

    return true;
  }

  override function beatHit():Bool
  {
    if (criticalFailure || !initialized) return false;

    // super.beatHit() returns false if a module cancelled the event.
    if (!super.beatHit()) return false;

    if (isGamePaused) return false;

    if (generatedMusic)
    {
      // TODO: Sort more efficiently, or less often, to improve performance.
      // activeNotes.sort(SortUtil.byStrumtime, FlxSort.DESCENDING);
    }

    if (FlxG.sound.music != null)
    {
      var correctSync:Float = Math.min(FlxG.sound.music.length, Math.max(0, Conductor.instance.songPosition - Conductor.instance.combinedOffset));

      if (!startingSong && (Math.abs(FlxG.sound.music.time - correctSync) > 5 || Math.abs(vocals.checkSyncError(correctSync)) > 5))
      {
        trace("VOCALS NEED RESYNC");
        if (vocals != null) trace(vocals.checkSyncError(correctSync));
        trace(FlxG.sound.music.time);
        trace(correctSync);
        resyncVocals();
      }
    }

    // Only bop camera if zoom level is below 135%
    if (Preferences.zoomCamera
      && FlxG.camera.zoom < (1.35 * FlxCamera.defaultZoom)
      && cameraZoomRate > 0
      && Conductor.instance.currentBeat % cameraZoomRate == 0)
    {
      // Set zoom multiplier for camera bop.
      cameraBopMultiplier = cameraBopIntensity;
      // HUD camera zoom still uses old system. To change. (+3%)
      camHUD.zoom += hudCameraZoomIntensity * defaultHUDCameraZoom;
    }
    // trace('Not bopping camera: ${FlxG.camera.zoom} < ${(1.35 * defaultCameraZoom)} && ${cameraZoomRate} > 0 && ${Conductor.instance.currentBeat} % ${cameraZoomRate} == ${Conductor.instance.currentBeat % cameraZoomRate}}');

    // That combo milestones that got spoiled that one time.
    // Comes with NEAT visual and audio effects.

    // bruh this var is bonkers i thot it was a function lmfaooo

    // Break up into individual lines to aid debugging.

    var shouldShowComboText:Bool = false;
    // TODO: Re-enable combo text (how to do this without sections?).
    // if (currentSong != null)
    // {
    //  shouldShowComboText = (Conductor.instance.currentBeat % 8 == 7);
    //  var daSection = .getSong()[Std.int(Conductor.instance.currentBeat / 16)];
    //  shouldShowComboText = shouldShowComboText && (daSection != null && daSection.mustHitSection);
    //  shouldShowComboText = shouldShowComboText && (Highscore.tallies.combo > 5);
    //
    //  var daNextSection = .getSong()[Std.int(Conductor.instance.currentBeat / 16) + 1];
    //  var isEndOfSong = .getSong().length < Std.int(Conductor.instance.currentBeat / 16);
    //  shouldShowComboText = shouldShowComboText && (isEndOfSong || (daNextSection != null && !daNextSection.mustHitSection));
    // }

    if (shouldShowComboText)
    {
      var animShit:ComboMilestone = new ComboMilestone(-100, 300, Highscore.tallies.combo);
      animShit.scrollFactor.set(0.6, 0.6);
      animShit.zIndex = 1100;
      animShit.cameras = [camHUD];
      add(animShit);

      var frameShit:Float = (1 / 24) * 2; // equals 2 frames in the animation

      new FlxTimer().start(((Conductor.instance.beatLengthMs / 1000) * 1.25) - frameShit, function(tmr) {
        animShit.forceFinish();
      });
    }

    if (playerStrumline != null) playerStrumline.onBeatHit();
    if (opponentStrumline != null) opponentStrumline.onBeatHit();

    return true;
  }

  public override function destroy():Void
  {
    performCleanup();

    super.destroy();
  }

  public override function initConsoleHelpers():Void
  {
    FlxG.console.registerFunction("debugUnbindCameraZoom", () -> {
      debugUnbindCameraZoom = !debugUnbindCameraZoom;
    });
  };

  /**
     * Initializes the game and HUD cameras.
     */
  function initCameras():Void
  {
    camGame = new FunkinCamera('playStateCamGame');
    camGame.bgColor = BACKGROUND_COLOR; // Show a pink background behind the stage.
    camHUD = new FlxCamera();
    camHUD.bgColor.alpha = 0; // Show the game scene behind the camera.
    camCutscene = new FlxCamera();
    camCutscene.bgColor.alpha = 0; // Show the game scene behind the camera.

    FlxG.cameras.reset(camGame);
    FlxG.cameras.add(camHUD, false);
    FlxG.cameras.add(camCutscene, false);

    // Configure camera follow point.
    if (previousCameraFollowPoint != null)
    {
      cameraFollowPoint.setPosition(previousCameraFollowPoint.x, previousCameraFollowPoint.y);
      previousCameraFollowPoint = null;
    }
    add(cameraFollowPoint);
  }

  /**
     * Initializes the health bar on the HUD.
     */
  function initHealthBar():Void
  {
    var healthBarYPos:Float = Preferences.downscroll ? FlxG.height * 0.1 : FlxG.height * 0.9;
    healthBarBG = FunkinSprite.create(0, healthBarYPos, 'healthBar');
    healthBarBG.screenCenter(X);
    healthBarBG.scrollFactor.set(0, 0);
    healthBarBG.zIndex = 800;
    add(healthBarBG);

    healthBar = new FlxBar(healthBarBG.x + 4, healthBarBG.y + 4, RIGHT_TO_LEFT, Std.int(healthBarBG.width - 8), Std.int(healthBarBG.height - 8), this,
      'healthLerp', 0, 2);
    healthBar.scrollFactor.set();
    healthBar.createFilledBar(Constants.COLOR_HEALTH_BAR_RED, Constants.COLOR_HEALTH_BAR_GREEN);
    healthBar.zIndex = 801;
    add(healthBar);

    // The score text below the health bar.
    scoreText = new FlxText(healthBarBG.x + healthBarBG.width - 190, healthBarBG.y + 30, 0, '', 20);
    scoreText.setFormat(Paths.font('vcr.ttf'), 16, FlxColor.WHITE, RIGHT, FlxTextBorderStyle.OUTLINE, FlxColor.BLACK);
    scoreText.scrollFactor.set();
    scoreText.zIndex = 802;
    add(scoreText);

    // Move the health bar to the HUD camera.
    healthBar.cameras = [camHUD];
    healthBarBG.cameras = [camHUD];
    scoreText.cameras = [camHUD];
  }

  /**
     * Generates the stage and all its props.
     */
  function initStage():Void
  {
    loadStage(currentStageId);
  }

  function initMinimalMode():Void
  {
    // Create the green background.
    var menuBG = FunkinSprite.create('menuDesat');
    menuBG.color = 0xFF4CAF50;
    menuBG.setGraphicSize(Std.int(menuBG.width * 1.1));
    menuBG.updateHitbox();
    menuBG.screenCenter();
    menuBG.scrollFactor.set(0, 0);
    menuBG.zIndex = -1000;
    add(menuBG);
  }

  /**
     * Loads stage data from cache, assembles the props,
     * and adds it to the state.
     * @param id
     */
  function loadStage(id:String):Void
  {
    currentStage = StageRegistry.instance.fetchEntry(id);

    if (currentStage != null)
    {
      currentStage.revive(); // Stages are killed and props destroyed when the PlayState is destroyed to save memory.

      // Actually create and position the sprites.
      var event:ScriptEvent = new ScriptEvent(CREATE, false);
      ScriptEventDispatcher.callEvent(currentStage, event);

      resetCameraZoom();

      // Add the stage to the scene.
      this.add(currentStage);

      #if FEATURE_DEBUG_FUNCTIONS
      FlxG.console.registerObject('stage', currentStage);
      #end
    }
    else
    {
      // lolol
      lime.app.Application.current.window.alert('Unable to load stage ${id}, is its data corrupted?.', 'Stage Error');
    }
  }

  public function resetCameraZoom():Void
  {
    if (PlayState.instance.isMinimalMode) return;
    // Apply camera zoom level from stage data.
    currentCameraZoom = stageZoom;
    FlxG.camera.zoom = currentCameraZoom;

    // Reset bop multiplier.
    cameraBopMultiplier = 1.0;
  }

  /**
     * Generates the character sprites and adds them to the stage.
     */
  function initCharacters():Void
  {
    if (currentSong == null || currentChart == null)
    {
      trace('Song difficulty could not be loaded.');
    }

    var currentCharacterData:SongCharacterData = currentChart.characters; // Switch the variation we are playing on by manipulating targetVariation.

    //
    // GIRLFRIEND
    //
    var girlfriend:BaseCharacter = CharacterDataParser.fetchCharacter(currentCharacterData.girlfriend);

    if (girlfriend != null)
    {
      // Don't need to do anything.
    }
    else if (currentCharacterData.girlfriend != '')
    {
      trace('WARNING: Could not load girlfriend character with ID ${currentCharacterData.girlfriend}, skipping...');
    }
    else
    {
      // Chosen GF was '' so we don't load one.
    }

    //
    // DAD
    //
    var dad:BaseCharacter = CharacterDataParser.fetchCharacter(currentCharacterData.opponent);

    if (dad != null)
    {
      //
      // OPPONENT HEALTH ICON
      //
      iconP2 = new HealthIcon('dad', 1);
      iconP2.y = healthBar.y - (iconP2.height / 2);
      dad.initHealthIcon(true); // Apply the character ID here
      iconP2.zIndex = 850;
      add(iconP2);
      iconP2.cameras = [camHUD];
    }

    //
    // BOYFRIEND
    //
    var boyfriend:BaseCharacter = CharacterDataParser.fetchCharacter(currentCharacterData.player);

    if (boyfriend != null)
    {
      //
      // PLAYER HEALTH ICON
      //
      iconP1 = new HealthIcon('bf', 0);
      iconP1.y = healthBar.y - (iconP1.height / 2);
      boyfriend.initHealthIcon(false); // Apply the character ID here
      iconP1.zIndex = 850;
      add(iconP1);
      iconP1.cameras = [camHUD];
    }

    //
    // ADD CHARACTERS TO SCENE
    //

    if (currentStage != null)
    {
      // Characters get added to the stage, not the main scene.
      if (girlfriend != null)
      {
        currentStage.addCharacter(girlfriend, GF);

        #if FEATURE_DEBUG_FUNCTIONS
        FlxG.console.registerObject('gf', girlfriend);
        #end
      }

      if (boyfriend != null)
      {
        currentStage.addCharacter(boyfriend, BF);

        #if FEATURE_DEBUG_FUNCTIONS
        FlxG.console.registerObject('bf', boyfriend);
        #end
      }

      if (dad != null)
      {
        currentStage.addCharacter(dad, DAD);
        // Camera starts at dad.
        cameraFollowPoint.setPosition(dad.cameraFocusPoint.x, dad.cameraFocusPoint.y);

        #if FEATURE_DEBUG_FUNCTIONS
        FlxG.console.registerObject('dad', dad);
        #end
      }

      // Rearrange by z-indexes.
      currentStage.refresh();
    }
  }

  /**
     * Constructs the strumlines for each player.
     */
  function initStrumlines():Void
  {
    var noteStyleId:String = currentChart.noteStyle;
    var noteStyle:NoteStyle = NoteStyleRegistry.instance.fetchEntry(noteStyleId);
    if (noteStyle == null) noteStyle = NoteStyleRegistry.instance.fetchDefault();

    playerStrumline = new Strumline(noteStyle, !isBotPlayMode);
    playerStrumline.onNoteIncoming.add(onStrumlineNoteIncoming);
    opponentStrumline = new Strumline(noteStyle, false);
    opponentStrumline.onNoteIncoming.add(onStrumlineNoteIncoming);
    add(playerStrumline);
    add(opponentStrumline);

    // Position the player strumline on the right half of the screen
    playerStrumline.x = FlxG.width / 2 + Constants.STRUMLINE_X_OFFSET; // Classic style
    // playerStrumline.x = FlxG.width - playerStrumline.width - Constants.STRUMLINE_X_OFFSET; // Centered style
    playerStrumline.y = Preferences.downscroll ? FlxG.height - playerStrumline.height - Constants.STRUMLINE_Y_OFFSET : Constants.STRUMLINE_Y_OFFSET;
    playerStrumline.zIndex = 1001;
    playerStrumline.cameras = [camHUD];

    // Position the opponent strumline on the left half of the screen
    opponentStrumline.x = Constants.STRUMLINE_X_OFFSET;
    opponentStrumline.y = Preferences.downscroll ? FlxG.height - opponentStrumline.height - Constants.STRUMLINE_Y_OFFSET : Constants.STRUMLINE_Y_OFFSET;
    opponentStrumline.zIndex = 1000;
    opponentStrumline.cameras = [camHUD];

    playerStrumline.fadeInArrows();
    opponentStrumline.fadeInArrows();
  }

  /**
     * Configures the judgement and combo popups.
     */
  function initPopups():Void
  {
    var noteStyleId:String = currentChart.noteStyle;
    var noteStyle:NoteStyle = NoteStyleRegistry.instance.fetchEntry(noteStyleId);
    if (noteStyle == null) noteStyle = NoteStyleRegistry.instance.fetchDefault();
    // Initialize the judgements and combo meter.
    comboPopUps = new PopUpStuff(noteStyle);
    comboPopUps.zIndex = 900;
    add(comboPopUps);
    comboPopUps.cameras = [camHUD];
  }

  /**
     * Initializes the Discord Rich Presence.
     */
  function initDiscord():Void
  {
    #if FEATURE_DISCORD_RPC
    storyDifficultyText = difficultyString();
    iconRPC = currentSong.player2;

    // To avoid having duplicate images in Discord assets
    switch (iconRPC)
    {
      case 'senpai-angry':
        iconRPC = 'senpai';
      case 'monster-christmas':
        iconRPC = 'monster';
      case 'mom-car':
        iconRPC = 'mom';
    }

    // String that contains the mode defined here so it isn't necessary to call changePresence for each mode
    detailsText = isStoryMode ? 'Story Mode: Week $storyWeek' : 'Freeplay';
    detailsPausedText = 'Paused - $detailsText';

    // Updating Discord Rich Presence.
    DiscordClient.changePresence(detailsText, '${currentChart.songName} ($storyDifficultyText)', iconRPC);
    #end
  }

  function initPreciseInputs():Void
  {
    PreciseInputManager.instance.onInputPressed.add(onKeyPress);
    PreciseInputManager.instance.onInputReleased.add(onKeyRelease);
  }

  /**
     * Initializes the song (applying the chart, generating the notes, etc.)
     * Should be done before the countdown starts.
     */
  function generateSong():Void
  {
    if (currentChart == null)
    {
      trace('Song difficulty could not be loaded.');
    }

    // Conductor.instance.forceBPM(currentChart.getStartingBPM());

    if (!overrideMusic)
    {
      // Stop the vocals if they already exist.
      if (vocals != null) vocals.stop();
      vocals = currentChart.buildVocals(currentInstrumental);

      if (vocals.members.length == 0)
      {
        trace('WARNING: No vocals found for this song.');
      }
    }

    regenNoteData();

    var event:ScriptEvent = new ScriptEvent(CREATE, false);
    ScriptEventDispatcher.callEvent(currentSong, event);

    generatedMusic = true;
  }

  /**
     * Read note data from the chart and generate the notes.
     */
  function regenNoteData(startTime:Float = 0):Void
  {
    Highscore.tallies.combo = 0;
    Highscore.tallies = new Tallies();

    var event:SongLoadScriptEvent = new SongLoadScriptEvent(currentChart.song.id, currentChart.difficulty, currentChart.notes.copy(), currentChart.getEvents());

    dispatchEvent(event);

    var builtNoteData = event.notes;
    var builtEventData = event.events;

    songEvents = builtEventData;
    SongEventRegistry.resetEvents(songEvents);

    // Reset the notes on each strumline.
    var playerNoteData:Array<SongNoteData> = [];
    var opponentNoteData:Array<SongNoteData> = [];

    for (songNote in builtNoteData)
    {
      var strumTime:Float = songNote.time;
      if (strumTime < startTime) continue; // Skip notes that are before the start time.

      var noteData:Int = songNote.getDirection();
      var playerNote:Bool = true;

      if (noteData > 3) playerNote = false;

      switch (songNote.getStrumlineIndex())
      {
        case 0:
          playerNoteData.push(songNote);
          // increment totalNotes for total possible notes able to be hit by the player
          Highscore.tallies.totalNotes++;
        case 1:
          opponentNoteData.push(songNote);
      }
    }

    playerStrumline.applyNoteData(playerNoteData);
    opponentStrumline.applyNoteData(opponentNoteData);
  }

  function onStrumlineNoteIncoming(noteSprite:NoteSprite):Void
  {
    var event:NoteScriptEvent = new NoteScriptEvent(NOTE_INCOMING, noteSprite, 0, false);

    dispatchEvent(event);
  }

  /**
     * Prepares to start the countdown.
     * Ends any running cutscenes, creates the strumlines, and starts the countdown.
     * This is public so that scripts can call it.
     */
  public function startCountdown():Void
  {
    // If Countdown.performCountdown returns false, then the countdown was canceled by a script.
    var result:Bool = Countdown.performCountdown();
    if (!result) return;

    isInCutscene = false;

    // TODO: Maybe tween in the camera after any cutscenes.
    camHUD.visible = true;
  }

  /**
     * Displays a dialogue cutscene with the given ID.
     * This is used by song scripts to display dialogue.
     */
  public function startConversation(conversationId:String):Void
  {
    isInCutscene = true;

    currentConversation = ConversationRegistry.instance.fetchEntry(conversationId);
    if (currentConversation == null) return;
    if (!currentConversation.alive) currentConversation.revive();

    currentConversation.completeCallback = onConversationComplete;
    currentConversation.cameras = [camCutscene];
    currentConversation.zIndex = 1000;
    add(currentConversation);
    refresh();

    var event:ScriptEvent = new ScriptEvent(CREATE, false);
    ScriptEventDispatcher.callEvent(currentConversation, event);
  }

  /**
     * Handler function called when a conversation ends.
     */
  function onConversationComplete():Void
  {
    isInCutscene = false;

    if (currentConversation != null)
    {
      currentConversation.kill();
      remove(currentConversation);
      currentConversation = null;
    }

    if (startingSong && !isInCountdown)
    {
      startCountdown();
    }
  }

  /**
     * Starts playing the song after the countdown has completed.
     */
  function startSong():Void
  {
    startingSong = false;

    if (!overrideMusic && !isGamePaused && currentChart != null)
    {
      currentChart.playInst(1.0, currentInstrumental, false);
    }

    if (FlxG.sound.music == null)
    {
      FlxG.log.error('PlayState failed to initialize instrumental!');
      return;
    }

    FlxG.sound.music.onComplete = function() {
      endSong(skipEndingTransition);
    };
    // A negative instrumental offset means the song skips the first few milliseconds of the track.
    // This just gets added into the startTimestamp behavior so we don't need to do anything extra.
    FlxG.sound.music.play(true, Math.max(0, startTimestamp - Conductor.instance.combinedOffset));
    FlxG.sound.music.pitch = playbackRate;

    // Prevent the volume from being wrong.
    FlxG.sound.music.volume = 1.0;
    if (FlxG.sound.music.fadeTween != null) FlxG.sound.music.fadeTween.cancel();

    trace('Playing vocals...');
    add(vocals);
    vocals.play();
    vocals.volume = 1.0;
    vocals.pitch = playbackRate;
    vocals.time = FlxG.sound.music.time;
    trace('${FlxG.sound.music.time}');
    trace('${vocals.time}');
    resyncVocals();

    #if FEATURE_DISCORD_RPC
    // Updating Discord Rich Presence (with Time Left)
    DiscordClient.changePresence(detailsText, '${currentChart.songName} ($storyDifficultyText)', iconRPC, true, currentSongLengthMs);
    #end

    if (startTimestamp > 0)
    {
      // FlxG.sound.music.time = startTimestamp - Conductor.instance.combinedOffset;
      handleSkippedNotes();
    }

    dispatchEvent(new ScriptEvent(SONG_START));
  }

  /**
     * Resyncronize the vocal tracks if they have become offset from the instrumental.
     */
  function resyncVocals():Void
  {
    if (vocals == null) return;

    // Skip this if the music is paused (GameOver, Pause menu, start-of-song offset, etc.)
    if (!(FlxG.sound.music?.playing ?? false)) return;

<<<<<<< HEAD
    var timeToPlayAt:Float = Math.min(FlxG.sound.music.length, Math.max(0, Conductor.instance.songPosition - Conductor.instance.combinedOffset));
    trace('Resyncing vocals to ${timeToPlayAt}');
=======
    var timeToPlayAt:Float = Conductor.instance.songPosition - Conductor.instance.instrumentalOffset;
>>>>>>> 15bce04a
    FlxG.sound.music.pause();
    vocals.pause();

    FlxG.sound.music.time = timeToPlayAt;
    FlxG.sound.music.play(false, timeToPlayAt);

    vocals.time = timeToPlayAt;
    vocals.play(false, timeToPlayAt);
  }

  /**
     * Updates the position and contents of the score display.
     */
  function updateScoreText():Void
  {
    // TODO: Add functionality for modules to update the score text.
    if (isBotPlayMode)
    {
      scoreText.text = 'Bot Play Enabled';
    }
    else
    {
      // TODO: Add an option for this maybe?
      var commaSeparated:Bool = true;
      scoreText.text = 'Score: ${FlxStringUtil.formatMoney(songScore, false, commaSeparated)}';
    }
  }

  /**
     * Updates the values of the health bar.
     */
  function updateHealthBar():Void
  {
    if (isBotPlayMode)
    {
      healthLerp = Constants.HEALTH_MAX;
    }
    else
    {
      healthLerp = FlxMath.lerp(healthLerp, health, 0.15);
    }
  }

  /**
     * Callback executed when one of the note keys is pressed.
     */
  function onKeyPress(event:PreciseInputEvent):Void
  {
    if (isGamePaused) return;

    // Do the minimal possible work here.
    inputPressQueue.push(event);
  }

  /**
     * Callback executed when one of the note keys is released.
     */
  function onKeyRelease(event:PreciseInputEvent):Void
  {
    if (isGamePaused) return;

    // Do the minimal possible work here.
    inputReleaseQueue.push(event);
  }

  /**
     * Handles opponent note hits and player note misses.
     */
  function processNotes(elapsed:Float):Void
  {
    if (playerStrumline?.notes?.members == null || opponentStrumline?.notes?.members == null) return;

    // Process notes on the opponent's side.
    for (note in opponentStrumline.notes.members)
    {
      if (note == null) continue;

      // TODO: Are offsets being accounted for in the correct direction?
      var hitWindowStart = note.strumTime + Conductor.instance.inputOffset - Constants.HIT_WINDOW_MS;
      var hitWindowCenter = note.strumTime + Conductor.instance.inputOffset;
      var hitWindowEnd = note.strumTime + Conductor.instance.inputOffset + Constants.HIT_WINDOW_MS;

      if (Conductor.instance.songPosition > hitWindowEnd)
      {
        if (note.hasMissed || note.hasBeenHit) continue;

        note.tooEarly = false;
        note.mayHit = false;
        note.hasMissed = true;

        if (note.holdNoteSprite != null)
        {
          note.holdNoteSprite.missedNote = true;
        }
      }
      else if (Conductor.instance.songPosition > hitWindowCenter)
      {
        if (note.hasBeenHit) continue;

        // Call an event to allow canceling the note hit.
        // NOTE: This is what handles the character animations!

        var event:NoteScriptEvent = new HitNoteScriptEvent(note, 0.0, 0, 'perfect', false, 0);
        dispatchEvent(event);

        // Calling event.cancelEvent() skips all the other logic! Neat!
        if (event.eventCanceled) continue;

        // Command the opponent to hit the note on time.
        // NOTE: This is what handles the strumline and cleaning up the note itself!
        opponentStrumline.hitNote(note);

        if (note.holdNoteSprite != null)
        {
          opponentStrumline.playNoteHoldCover(note.holdNoteSprite);
        }
      }
      else if (Conductor.instance.songPosition > hitWindowStart)
      {
        if (note.hasBeenHit || note.hasMissed) continue;

        note.tooEarly = false;
        note.mayHit = true;
        note.hasMissed = false;
        if (note.holdNoteSprite != null) note.holdNoteSprite.missedNote = false;
      }
      else
      {
        note.tooEarly = true;
        note.mayHit = false;
        note.hasMissed = false;
        if (note.holdNoteSprite != null) note.holdNoteSprite.missedNote = false;
      }
    }

    // Process hold notes on the opponent's side.
    for (holdNote in opponentStrumline.holdNotes.members)
    {
      if (holdNote == null || !holdNote.alive) continue;

      // While the hold note is being hit, and there is length on the hold note...
      if (holdNote.hitNote && !holdNote.missedNote && holdNote.sustainLength > 0)
      {
        // Make sure the opponent keeps singing while the note is held.
        if (currentStage != null && currentStage.getDad() != null && currentStage.getDad().isSinging())
        {
          currentStage.getDad().holdTimer = 0;
        }
      }

      if (holdNote.missedNote && !holdNote.handledMiss)
      {
        // When the opponent drops a hold note.
        holdNote.handledMiss = true;

        // We dropped a hold note.
        // Play miss animation, but don't penalize.
        currentStage.getOpponent().playSingAnimation(holdNote.noteData.getDirection(), true);
      }
    }

    // Process notes on the player's side.
    for (note in playerStrumline.notes.members)
    {
      if (note == null) continue;

      if (note.hasBeenHit)
      {
        note.tooEarly = false;
        note.mayHit = false;
        note.hasMissed = false;
        continue;
      }

      var hitWindowStart = note.strumTime - Constants.HIT_WINDOW_MS;
      var hitWindowCenter = note.strumTime;
      var hitWindowEnd = note.strumTime + Constants.HIT_WINDOW_MS;

      if (Conductor.instance.songPosition > hitWindowEnd)
      {
        if (note.hasMissed || note.hasBeenHit) continue;
        note.tooEarly = false;
        note.mayHit = false;
        note.hasMissed = true;
        if (note.holdNoteSprite != null)
        {
          note.holdNoteSprite.missedNote = true;
        }
      }
      else if (isBotPlayMode && Conductor.instance.songPosition > hitWindowCenter)
      {
        if (note.hasBeenHit) continue;

        // We call onHitNote to play the proper animations,
        // but not goodNoteHit! This means zero score and zero notes hit for the results screen!

        // Call an event to allow canceling the note hit.
        // NOTE: This is what handles the character animations!
        var event:NoteScriptEvent = new HitNoteScriptEvent(note, 0.0, 0, 'perfect', false, 0);
        dispatchEvent(event);

        // Calling event.cancelEvent() skips all the other logic! Neat!
        if (event.eventCanceled) continue;

        // Command the bot to hit the note on time.
        // NOTE: This is what handles the strumline and cleaning up the note itself!
        playerStrumline.hitNote(note);

        if (note.holdNoteSprite != null)
        {
          playerStrumline.playNoteHoldCover(note.holdNoteSprite);
        }
      }
      else if (Conductor.instance.songPosition > hitWindowStart)
      {
        note.tooEarly = false;
        note.mayHit = true;
        note.hasMissed = false;
        if (note.holdNoteSprite != null) note.holdNoteSprite.missedNote = false;
      }
      else
      {
        note.tooEarly = true;
        note.mayHit = false;
        note.hasMissed = false;
        if (note.holdNoteSprite != null) note.holdNoteSprite.missedNote = false;
      }

      // This becomes true when the note leaves the hit window.
      // It might still be on screen.
      if (note.hasMissed && !note.handledMiss)
      {
        // Call an event to allow canceling the note miss.
        // NOTE: This is what handles the character animations!
        var event:NoteScriptEvent = new NoteScriptEvent(NOTE_MISS, note, -Constants.HEALTH_MISS_PENALTY, 0, true);
        dispatchEvent(event);

        // Calling event.cancelEvent() skips all the other logic! Neat!
        if (event.eventCanceled) continue;

        // Skip handling the miss in botplay!
        if (!isBotPlayMode)
        {
          // Judge the miss.
          // NOTE: This is what handles the scoring.
          trace('Missed note! ${note.noteData}');
          onNoteMiss(note, event.playSound, event.healthChange);
        }

        note.handledMiss = true;
      }
    }

    // Process hold notes on the player's side.
    // This handles scoring so we don't need it on the opponent's side.
    for (holdNote in playerStrumline.holdNotes.members)
    {
      if (holdNote == null || !holdNote.alive) continue;

      // While the hold note is being hit, and there is length on the hold note...
      if (holdNote.hitNote && !holdNote.missedNote && holdNote.sustainLength > 0)
      {
        // Grant the player health.
        if (!isBotPlayMode)
        {
          health += Constants.HEALTH_HOLD_BONUS_PER_SECOND * elapsed;
          songScore += Std.int(Constants.SCORE_HOLD_BONUS_PER_SECOND * elapsed);
        }

        // Make sure the player keeps singing while the note is held by the bot.
        if (isBotPlayMode && currentStage != null && currentStage.getBoyfriend() != null && currentStage.getBoyfriend().isSinging())
        {
          currentStage.getBoyfriend().holdTimer = 0;
        }
      }

      if (holdNote.missedNote && !holdNote.handledMiss)
      {
        // The player dropped a hold note.
        holdNote.handledMiss = true;

        // Mute vocals and play miss animation, but don't penalize.
        // vocals.playerVolume = 0;
        // if (currentStage != null && currentStage.getBoyfriend() != null) currentStage.getBoyfriend().playSingAnimation(holdNote.noteData.getDirection(), true);
      }
    }
  }

  /**
     * Spitting out the input for ravy 🙇‍♂️!!
     */
  var inputSpitter:Array<ScoreInput> = [];

  function handleSkippedNotes():Void
  {
    for (note in playerStrumline.notes.members)
    {
      if (note == null || note.hasBeenHit) continue;
      var hitWindowEnd = note.strumTime + Constants.HIT_WINDOW_MS;

      if (Conductor.instance.songPosition > hitWindowEnd)
      {
        // We have passed this note.
        // Flag the note for deletion without actually penalizing the player.
        note.handledMiss = true;
      }
    }

    // Respawns notes that were b
    playerStrumline.handleSkippedNotes();
    opponentStrumline.handleSkippedNotes();
  }

  /**
     * PreciseInputEvents are put into a queue between update() calls,
     * and then processed here.
     */
  function processInputQueue():Void
  {
    if (inputPressQueue.length + inputReleaseQueue.length == 0) return;

    // Ignore inputs during cutscenes.
    if (isInCutscene || disableKeys)
    {
      inputPressQueue = [];
      inputReleaseQueue = [];
      return;
    }

    // Generate a list of notes within range.
    var notesInRange:Array<NoteSprite> = playerStrumline.getNotesMayHit();
    var holdNotesInRange:Array<SustainTrail> = playerStrumline.getHoldNotesHitOrMissed();

    var notesByDirection:Array<Array<NoteSprite>> = [[], [], [], []];

    for (note in notesInRange)
      notesByDirection[note.direction].push(note);

    while (inputPressQueue.length > 0)
    {
      var input:PreciseInputEvent = inputPressQueue.shift();

      playerStrumline.pressKey(input.noteDirection);

      // Don't credit or penalize inputs in Bot Play.
      if (isBotPlayMode) continue;

      var notesInDirection:Array<NoteSprite> = notesByDirection[input.noteDirection];

      #if FEATURE_GHOST_TAPPING
      if ((!playerStrumline.mayGhostTap()) && notesInDirection.length == 0)
      #else
      if (notesInDirection.length == 0)
      #end
      {
        // Pressed a wrong key with no notes nearby.
        // Perform a ghost miss (anti-spam).
        ghostNoteMiss(input.noteDirection, notesInRange.length > 0);

        // Play the strumline animation.
        playerStrumline.playPress(input.noteDirection);
        trace('PENALTY Score: ${songScore}');
      }
    else if (notesInDirection.length == 0)
    {
      // Press a key with no penalty.

      // Play the strumline animation.
      playerStrumline.playPress(input.noteDirection);
      trace('NO PENALTY Score: ${songScore}');
    }
    else
    {
      // Choose the first note, deprioritizing low priority notes.
      var targetNote:Null<NoteSprite> = notesInDirection.find((note) -> !note.lowPriority);
      if (targetNote == null) targetNote = notesInDirection[0];
      if (targetNote == null) continue;

      // Judge and hit the note.
      // trace('Hit note! ${targetNote.noteData}');
      goodNoteHit(targetNote, input);
      // trace('Score: ${songScore}');

      notesInDirection.remove(targetNote);

      // Play the strumline animation.
      playerStrumline.playConfirm(input.noteDirection);
    }
    }

    while (inputReleaseQueue.length > 0)
    {
      var input:PreciseInputEvent = inputReleaseQueue.shift();

      // Play the strumline animation.
      playerStrumline.playStatic(input.noteDirection);

      playerStrumline.releaseKey(input.noteDirection);
    }
  }

  function goodNoteHit(note:NoteSprite, input:PreciseInputEvent):Void
  {
    // Calculate the input latency (do this as late as possible).
    // trace('Compare: ${PreciseInputManager.getCurrentTimestamp()} - ${input.timestamp}');
    var inputLatencyNs:Int64 = PreciseInputManager.getCurrentTimestamp() - input.timestamp;
    var inputLatencyMs:Float = inputLatencyNs.toFloat() / Constants.NS_PER_MS;
    // trace('Input: ${daNote.noteData.getDirectionName()} pressed ${inputLatencyMs}ms ago!');

    // Get the offset and compensate for input latency.
    // Round inward (trim remainder) for consistency.
    var noteDiff:Int = Std.int(Conductor.instance.songPosition - note.noteData.time - inputLatencyMs);

    var score = Scoring.scoreNote(noteDiff, PBOT1);
    var daRating = Scoring.judgeNote(noteDiff, PBOT1);

    var healthChange = 0.0;
    var isComboBreak = false;
    switch (daRating)
    {
      case 'sick':
        healthChange = Constants.HEALTH_SICK_BONUS;
        isComboBreak = Constants.JUDGEMENT_SICK_COMBO_BREAK;
      case 'good':
        healthChange = Constants.HEALTH_GOOD_BONUS;
        isComboBreak = Constants.JUDGEMENT_GOOD_COMBO_BREAK;
      case 'bad':
        healthChange = Constants.HEALTH_BAD_BONUS;
        isComboBreak = Constants.JUDGEMENT_BAD_COMBO_BREAK;
      case 'shit':
        isComboBreak = Constants.JUDGEMENT_SHIT_COMBO_BREAK;
        healthChange = Constants.HEALTH_SHIT_BONUS;
    }

    // Send the note hit event.
    var event:HitNoteScriptEvent = new HitNoteScriptEvent(note, healthChange, score, daRating, isComboBreak, Highscore.tallies.combo + 1, noteDiff,
      daRating == 'sick');
    dispatchEvent(event);

    // Calling event.cancelEvent() skips all the other logic! Neat!
    if (event.eventCanceled) return;

    Highscore.tallies.totalNotesHit++;
    // Display the hit on the strums
    playerStrumline.hitNote(note, !isComboBreak);
    if (event.doesNotesplash) playerStrumline.playNoteSplash(note.noteData.getDirection());
    if (note.isHoldNote && note.holdNoteSprite != null) playerStrumline.playNoteHoldCover(note.holdNoteSprite);
    vocals.playerVolume = 1;

    // Display the combo meter and add the calculation to the score.
    applyScore(event.score, event.judgement, event.healthChange, event.isComboBreak);
    popUpScore(event.judgement);
  }

  /**
     * Called when a note leaves the screen and is considered missed by the player.
     * @param note
     */
  function onNoteMiss(note:NoteSprite, playSound:Bool = false, healthChange:Float):Void
  {
    // If we are here, we already CALLED the onNoteMiss script hook!

    if (!isPracticeMode)
    {
      // messy copy paste rn lol
      var pressArray:Array<Bool> = [
        controls.NOTE_LEFT_P,
        controls.NOTE_DOWN_P,
        controls.NOTE_UP_P,
        controls.NOTE_RIGHT_P
      ];

      var indices:Array<Int> = [];
      for (i in 0...pressArray.length)
      {
        if (pressArray[i]) indices.push(i);
      }
      if (indices.length > 0)
      {
        for (i in 0...indices.length)
        {
          inputSpitter.push(
            {
              t: Std.int(Conductor.instance.songPosition),
              d: indices[i],
              l: 20
            });
        }
      }
      else
      {
        inputSpitter.push(
          {
            t: Std.int(Conductor.instance.songPosition),
            d: -1,
            l: 20
          });
      }
    }
    vocals.playerVolume = 0;

    if (Highscore.tallies.combo != 0) if (Highscore.tallies.combo >= 10) comboPopUps.displayCombo(0);

    applyScore(-10, 'miss', healthChange, true);

    if (playSound)
    {
      vocals.playerVolume = 0;
      FunkinSound.playOnce(Paths.soundRandom('missnote', 1, 3), FlxG.random.float(0.5, 0.6));
    }
  }

  /**
     * Called when a player presses a key with no note present.
     * Scripts can modify the amount of health/score lost, whether player animations or sounds are used,
     * or even cancel the event entirely.
     *
     * @param direction
     * @param hasPossibleNotes
     */
  function ghostNoteMiss(direction:NoteDirection, hasPossibleNotes:Bool = true):Void
  {
    var event:GhostMissNoteScriptEvent = new GhostMissNoteScriptEvent(direction, // Direction missed in.
      hasPossibleNotes, // Whether there was a note you could have hit.
      - 1 * Constants.HEALTH_MISS_PENALTY, // How much health to add (negative).
      - 10 // Amount of score to add (negative).
    );
    dispatchEvent(event);

    // Calling event.cancelEvent() skips animations and penalties. Neat!
    if (event.eventCanceled) return;

    health += event.healthChange;
    songScore += event.scoreChange;

    if (!isPracticeMode)
    {
      var pressArray:Array<Bool> = [
        controls.NOTE_LEFT_P,
        controls.NOTE_DOWN_P,
        controls.NOTE_UP_P,
        controls.NOTE_RIGHT_P
      ];

      var indices:Array<Int> = [];
      for (i in 0...pressArray.length)
      {
        if (pressArray[i]) indices.push(i);
      }
      for (i in 0...indices.length)
      {
        inputSpitter.push(
          {
            t: Std.int(Conductor.instance.songPosition),
            d: indices[i],
            l: 20
          });
      }
    }

    if (event.playSound)
    {
      vocals.playerVolume = 0;
      FunkinSound.playOnce(Paths.soundRandom('missnote', 1, 3), FlxG.random.float(0.1, 0.2));
    }
  }

  /**
     * Debug keys. Disabled while in cutscenes.
     */
  function debugKeyShit():Void
  {
    #if FEATURE_CHART_EDITOR
    // Open the stage editor overlaying the current state.
    if (controls.DEBUG_STAGE)
    {
      // hack for HaxeUI generation, doesn't work unless persistentUpdate is false at state creation!!
      disableKeys = true;
      persistentUpdate = false;
      openSubState(new StageOffsetSubState());
    }

    // Redirect to the chart editor playing the current song.
    if (controls.DEBUG_CHART)
    {
      disableKeys = true;
      persistentUpdate = false;
      if (isChartingMode)
      {
        FlxG.sound.music?.pause();
        this.close();
      }
      else
      {
        FlxG.switchState(() -> new ChartEditorState(
          {
            targetSongId: currentSong.id,
          }));
      }
    }
    #end

    #if FEATURE_DEBUG_FUNCTIONS
    // H: Hide the HUD.
    if (FlxG.keys.justPressed.H) camHUD.visible = !camHUD.visible;

    // 1: End the song immediately.
    if (FlxG.keys.justPressed.ONE) endSong(true);

    // 2: Gain 10% health.
    if (FlxG.keys.justPressed.TWO) health += 0.1 * Constants.HEALTH_MAX;

    // 3: Lose 5% health.
    if (FlxG.keys.justPressed.THREE) health -= 0.05 * Constants.HEALTH_MAX;
    #end

    // 9: Toggle the old icon.
    if (FlxG.keys.justPressed.NINE) iconP1.toggleOldIcon();

    #if FEATURE_DEBUG_FUNCTIONS
    // PAGEUP: Skip forward two sections.
    // SHIFT+PAGEUP: Skip forward twenty sections.
    if (FlxG.keys.justPressed.PAGEUP) changeSection(FlxG.keys.pressed.SHIFT ? 20 : 2);
    // PAGEDOWN: Skip backward two section. Doesn't replace notes.
    // SHIFT+PAGEDOWN: Skip backward twenty sections.
    if (FlxG.keys.justPressed.PAGEDOWN) changeSection(FlxG.keys.pressed.SHIFT ? -20 : -2);
    #end

    if (FlxG.keys.justPressed.B) trace(inputSpitter.join('\n'));
  }

  /**
     * Handles applying health, score, and ratings.
     */
  function applyScore(score:Int, daRating:String, healthChange:Float, isComboBreak:Bool)
  {
    switch (daRating)
    {
      case 'sick':
        Highscore.tallies.sick += 1;
      case 'good':
        Highscore.tallies.good += 1;
      case 'bad':
        Highscore.tallies.bad += 1;
      case 'shit':
        Highscore.tallies.shit += 1;
      case 'miss':
        Highscore.tallies.missed += 1;
    }
    health += healthChange;
    if (isComboBreak)
    {
      // Break the combo, but don't increment tallies.misses.
      if (Highscore.tallies.combo >= 10) comboPopUps.displayCombo(0);
      Highscore.tallies.combo = 0;
    }
    else
    {
      Highscore.tallies.combo++;
      if (Highscore.tallies.combo > Highscore.tallies.maxCombo) Highscore.tallies.maxCombo = Highscore.tallies.combo;
    }
    songScore += score;
  }

  /**
     * Handles rating popups when a note is hit.
     */
  function popUpScore(daRating:String, ?combo:Int):Void
  {
    if (daRating == 'miss')
    {
      // If daRating is 'miss', that means we made a mistake and should not continue.
      FlxG.log.warn('popUpScore judged a note as a miss!');
      // TODO: Remove this.
      // comboPopUps.displayRating('miss');
      return;
    }
    if (combo == null) combo = Highscore.tallies.combo;

    if (!isPracticeMode)
    {
      // TODO: Input splitter uses old input system, make it pull from the precise input queue directly.
      var pressArray:Array<Bool> = [
        controls.NOTE_LEFT_P,
        controls.NOTE_DOWN_P,
        controls.NOTE_UP_P,
        controls.NOTE_RIGHT_P
      ];

      var indices:Array<Int> = [];
      for (i in 0...pressArray.length)
      {
        if (pressArray[i]) indices.push(i);
      }
      if (indices.length > 0)
      {
        for (i in 0...indices.length)
        {
          inputSpitter.push(
            {
              t: Std.int(Conductor.instance.songPosition),
              d: indices[i],
              l: 20
            });
        }
      }
      else
      {
        inputSpitter.push(
          {
            t: Std.int(Conductor.instance.songPosition),
            d: -1,
            l: 20
          });
      }
    }
    comboPopUps.displayRating(daRating);
    if (combo >= 10 || combo == 0) comboPopUps.displayCombo(combo);

    vocals.playerVolume = 1;
  }

  /**
     * Handle keyboard inputs during cutscenes.
     * This includes advancing conversations and skipping videos.
     * @param elapsed Time elapsed since last game update.
     */
  function handleCutsceneKeys(elapsed:Float):Void
  {
    if (isGamePaused) return;

    if (currentConversation != null)
    {
      // Pause/unpause may conflict with advancing the conversation!
      if (controls.CUTSCENE_ADVANCE && !justUnpaused)
      {
        currentConversation.advanceConversation();
      }
      else if (controls.PAUSE && !justUnpaused)
      {
        currentConversation.pauseMusic();

        var pauseSubState:FlxSubState = new PauseSubState({mode: Conversation});

        persistentUpdate = false;
        FlxTransitionableState.skipNextTransIn = true;
        FlxTransitionableState.skipNextTransOut = true;
        pauseSubState.camera = camCutscene;
        openSubState(pauseSubState);
      }
    }
    else if (VideoCutscene.isPlaying())
    {
      // This is a video cutscene.
      if (controls.PAUSE && !justUnpaused)
      {
        VideoCutscene.pauseVideo();

        var pauseSubState:FlxSubState = new PauseSubState({mode: Cutscene});

        persistentUpdate = false;
        FlxTransitionableState.skipNextTransIn = true;
        FlxTransitionableState.skipNextTransOut = true;
        pauseSubState.camera = camCutscene;
        openSubState(pauseSubState);
      }
    }
  }

  /**
     * Handle logic for actually skipping a video cutscene after it has been held.
     */
  function skipVideoCutscene():Void
  {
    VideoCutscene.finishVideo();
  }

  /**
     * End the song. Handle saving high scores and transitioning to the results screen.
     *
     * Broadcasts an `onSongEnd` event, which can be cancelled to prevent the song from ending (for a cutscene or something).
     * Remember to call `endSong` again when the song should actually end!
     * @param rightGoddamnNow If true, don't play the fancy animation where you zoom onto Girlfriend. Used after a cutscene.
     */
  public function endSong(rightGoddamnNow:Bool = false):Void
  {
    if (FlxG.sound.music != null) FlxG.sound.music.volume = 0;
    vocals.volume = 0;
    mayPauseGame = false;

    // Check if any events want to prevent the song from ending.
    var event = new ScriptEvent(SONG_END, true);
    dispatchEvent(event);
    if (event.eventCanceled) return;

    #if sys
    // spitter for ravy, teehee!!
    var writer = new json2object.JsonWriter<Array<ScoreInput>>();
    var output = writer.write(inputSpitter, '  ');
    sys.io.File.saveContent("./scores.json", output);
    #end

    deathCounter = 0;

    // TODO: This line of code makes me sad, but you can't really fix it without a breaking migration.
    // `easy`, `erect`, `normal-pico`, etc.
    var suffixedDifficulty = (currentVariation != Constants.DEFAULT_VARIATION
      && currentVariation != 'erect') ? '$currentDifficulty-${currentVariation}' : currentDifficulty;

    var isNewHighscore = false;
    var prevScoreData:Null<SaveScoreData> = Save.instance.getSongScore(currentSong.id, suffixedDifficulty);

    if (currentSong != null && currentSong.validScore)
    {
      // crackhead double thingie, sets whether was new highscore, AND saves the song!
      var data =
        {
          score: songScore,
          tallies:
            {
              sick: Highscore.tallies.sick,
              good: Highscore.tallies.good,
              bad: Highscore.tallies.bad,
              shit: Highscore.tallies.shit,
              missed: Highscore.tallies.missed,
              combo: Highscore.tallies.combo,
              maxCombo: Highscore.tallies.maxCombo,
              totalNotesHit: Highscore.tallies.totalNotesHit,
              totalNotes: Highscore.tallies.totalNotes,
            },
        };

      // adds current song data into the tallies for the level (story levels)
      Highscore.talliesLevel = Highscore.combineTallies(Highscore.tallies, Highscore.talliesLevel);

      if (!isPracticeMode && !isBotPlayMode)
      {
        isNewHighscore = Save.instance.isSongHighScore(currentSong.id, suffixedDifficulty, data);

        // If no high score is present, save both score and rank.
        // If score or rank are better, save the highest one.
        // If neither are higher, nothing will change.
        Save.instance.applySongRank(currentSong.id, suffixedDifficulty, data);

        if (isNewHighscore)
        {
          #if newgrounds
          NGio.postScore(score, currentSong.id);
          #end
        }
      }
    }

    if (PlayStatePlaylist.isStoryMode)
    {
      isNewHighscore = false;

      PlayStatePlaylist.campaignScore += songScore;

      // Pop the next song ID from the list.
      // Returns null if the list is empty.
      var targetSongId:String = PlayStatePlaylist.playlistSongIds.shift();

      if (targetSongId == null)
      {
        if (currentSong.validScore)
        {
          NGio.unlockMedal(60961);

          var data =
            {
              score: PlayStatePlaylist.campaignScore,
              tallies:
                {
                  // TODO: Sum up the values for the whole week!
                  sick: 0,
                  good: 0,
                  bad: 0,
                  shit: 0,
                  missed: 0,
                  combo: 0,
                  maxCombo: 0,
                  totalNotesHit: 0,
                  totalNotes: 0,
                },
            };

          if (Save.instance.isLevelHighScore(PlayStatePlaylist.campaignId, PlayStatePlaylist.campaignDifficulty, data))
          {
            Save.instance.setLevelScore(PlayStatePlaylist.campaignId, PlayStatePlaylist.campaignDifficulty, data);
            #if newgrounds
            NGio.postScore(score, 'Level ${PlayStatePlaylist.campaignId}');
            #end
            isNewHighscore = true;
          }
        }

        if (isSubState)
        {
          this.close();
        }
        else
        {
          if (rightGoddamnNow)
          {
            moveToResultsScreen(isNewHighscore);
          }
          else
          {
            zoomIntoResultsScreen(isNewHighscore);
          }
        }
      }
      else
      {
        var difficulty:String = '';

        trace('Loading next song ($targetSongId : $difficulty)');

        FlxTransitionableState.skipNextTransIn = true;
        FlxTransitionableState.skipNextTransOut = true;

        if (FlxG.sound.music != null) FlxG.sound.music.stop();
        vocals.stop();

        // TODO: Softcode this cutscene.
        if (currentSong.id == 'eggnog')
        {
          var blackBG:FunkinSprite = new FunkinSprite(-FlxG.width * FlxG.camera.zoom, -FlxG.height * FlxG.camera.zoom);
          blackBG.makeSolidColor(FlxG.width * 3, FlxG.height * 3, FlxColor.BLACK);
          blackBG.scrollFactor.set();
          add(blackBG);
          camHUD.visible = false;
          isInCutscene = true;

          FunkinSound.playOnce(Paths.sound('Lights_Shut_off'), function() {
            // no camFollow so it centers on horror tree
            var targetSong:Song = SongRegistry.instance.fetchEntry(targetSongId);
            var targetVariation:String = currentVariation;
            if (!targetSong.hasDifficulty(PlayStatePlaylist.campaignDifficulty, currentVariation))
            {
              targetVariation = targetSong.getFirstValidVariation(PlayStatePlaylist.campaignDifficulty) ?? Constants.DEFAULT_VARIATION;
            }
            LoadingState.loadPlayState(
              {
                targetSong: targetSong,
                targetDifficulty: PlayStatePlaylist.campaignDifficulty,
                targetVariation: targetVariation,
                cameraFollowPoint: cameraFollowPoint.getPosition(),
              });
          });
        }
        else
        {
          var targetSong:Song = SongRegistry.instance.fetchEntry(targetSongId);
          var targetVariation:String = currentVariation;
          if (!targetSong.hasDifficulty(PlayStatePlaylist.campaignDifficulty, currentVariation))
          {
            targetVariation = targetSong.getFirstValidVariation(PlayStatePlaylist.campaignDifficulty) ?? Constants.DEFAULT_VARIATION;
          }
          LoadingState.loadPlayState(
            {
              targetSong: targetSong,
              targetDifficulty: PlayStatePlaylist.campaignDifficulty,
              targetVariation: targetVariation,
              cameraFollowPoint: cameraFollowPoint.getPosition(),
            });
        }
      }
    }
    else
    {
      if (isSubState)
      {
        this.close();
      }
      else
      {
        if (rightGoddamnNow)
        {
          moveToResultsScreen(isNewHighscore, prevScoreData);
        }
        else
        {
          zoomIntoResultsScreen(isNewHighscore, prevScoreData);
        }
      }
    }
  }

  public override function close():Void
  {
    criticalFailure = true; // Stop game updates.
    performCleanup();
    super.close();
  }

  /**
     * Perform necessary cleanup before leaving the PlayState.
     */
  function performCleanup():Void
  {
    // If the camera is being tweened, stop it.
    cancelAllCameraTweens();

    // Dispatch the destroy event.
    dispatchEvent(new ScriptEvent(DESTROY, false));

    if (currentConversation != null)
    {
      remove(currentConversation);
      currentConversation.kill();
    }

    if (currentChart != null)
    {
      // TODO: Uncache the song.
    }

    if (overrideMusic)
    {
      // Stop the music. Do NOT destroy it, something still references it!
      if (FlxG.sound.music != null) FlxG.sound.music.pause();
      if (vocals != null)
      {
        vocals.pause();
        remove(vocals);
      }
    }
    else
    {
      // Stop and destroy the music.
      if (FlxG.sound.music != null) FlxG.sound.music.pause();
      if (vocals != null)
      {
        vocals.destroy();
        remove(vocals);
      }
    }

    // Remove reference to stage and remove sprites from it to save memory.
    if (currentStage != null)
    {
      remove(currentStage);
      currentStage.kill();
      currentStage = null;
    }

    GameOverSubState.reset();
    PauseSubState.reset();
    Countdown.reset();

    // Clear the static reference to this state.
    instance = null;
  }

  /**
     * Play the camera zoom animation and then move to the results screen once it's done.
     */
  function zoomIntoResultsScreen(isNewHighscore:Bool, ?prevScoreData:SaveScoreData):Void
  {
    trace('WENT TO RESULTS SCREEN!');

    // Stop camera zooming on beat.
    cameraZoomRate = 0;

    // Cancel camera and scroll tweening if it's active.
    cancelAllCameraTweens();
    cancelScrollSpeedTweens();

    // If the opponent is GF, zoom in on the opponent.
    // Else, if there is no GF, zoom in on BF.
    // Else, zoom in on GF.
    var targetDad:Bool = currentStage.getDad() != null && currentStage.getDad().characterId == 'gf';
    var targetBF:Bool = currentStage.getGirlfriend() == null && !targetDad;

    if (targetBF)
    {
      FlxG.camera.follow(currentStage.getBoyfriend(), null, 0.05);
    }
    else if (targetDad)
    {
      FlxG.camera.follow(currentStage.getDad(), null, 0.05);
    }
    else
    {
      FlxG.camera.follow(currentStage.getGirlfriend(), null, 0.05);
    }

    // TODO: Make target offset configurable.
    // In the meantime, we have to replace the zoom animation with a fade out.
    FlxG.camera.targetOffset.y -= 350;
    FlxG.camera.targetOffset.x += 20;

    // Replace zoom animation with a fade out for now.
    FlxG.camera.fade(FlxColor.BLACK, 0.6);

    FlxTween.tween(camHUD, {alpha: 0}, 0.6,
      {
        onComplete: function(_) {
          moveToResultsScreen(isNewHighscore, prevScoreData);
        }
      });

    // Zoom in on Girlfriend (or BF if no GF)
    new FlxTimer().start(0.8, function(_) {
      if (targetBF)
      {
        currentStage.getBoyfriend().animation.play('hey');
      }
      else if (targetDad)
      {
        currentStage.getDad().animation.play('cheer');
      }
      else
      {
        currentStage.getGirlfriend().animation.play('cheer');
      }

      // Zoom over to the Results screen.
      // TODO: Re-enable this.
      /*
          FlxTween.tween(FlxG.camera, {zoom: 1200}, 1.1,
            {
              ease: FlxEase.expoIn,
            });
         */
    });
  }

  /**
     * Move to the results screen right goddamn now.
     */
  function moveToResultsScreen(isNewHighscore:Bool, ?prevScoreData:SaveScoreData):Void
  {
    persistentUpdate = false;
    vocals.stop();
    camHUD.alpha = 1;

    var talliesToUse:Tallies = PlayStatePlaylist.isStoryMode ? Highscore.talliesLevel : Highscore.tallies;

    var res:ResultState = new ResultState(
      {
        storyMode: PlayStatePlaylist.isStoryMode,
        songId: currentChart.song.id,
        difficultyId: currentDifficulty,
        characterId: currentChart.characters.player,
        title: PlayStatePlaylist.isStoryMode ? ('${PlayStatePlaylist.campaignTitle}') : ('${currentChart.songName} by ${currentChart.songArtist}'),
        prevScoreData: prevScoreData,
        scoreData:
          {
            score: PlayStatePlaylist.isStoryMode ? PlayStatePlaylist.campaignScore : songScore,
            tallies:
              {
                sick: talliesToUse.sick,
                good: talliesToUse.good,
                bad: talliesToUse.bad,
                shit: talliesToUse.shit,
                missed: talliesToUse.missed,
                combo: talliesToUse.combo,
                maxCombo: talliesToUse.maxCombo,
                totalNotesHit: talliesToUse.totalNotesHit,
                totalNotes: talliesToUse.totalNotes,
              },
          },
        isNewHighscore: isNewHighscore
      });
    this.persistentDraw = false;
    openSubState(res);
  }

  /**
     * Pauses music and vocals easily.
     */
  public function pauseMusic():Void
  {
    if (FlxG.sound.music != null) FlxG.sound.music.pause();
    if (vocals != null) vocals.pause();
  }

  /**
     * Resets the camera's zoom level and focus point.
     */
  public function resetCamera(?resetZoom:Bool = true, ?cancelTweens:Bool = true):Void
  {
    // Cancel camera tweens if any are active.
    if (cancelTweens)
    {
      cancelAllCameraTweens();
    }

    FlxG.camera.follow(cameraFollowPoint, LOCKON, Constants.DEFAULT_CAMERA_FOLLOW_RATE);
    FlxG.camera.targetOffset.set();

    if (resetZoom)
    {
      resetCameraZoom();
    }

    // Snap the camera to the follow point immediately.
    FlxG.camera.focusOn(cameraFollowPoint.getPosition());
  }

  /**
     * Sets the camera follow point's position and tweens the camera there.
     */
  public function tweenCameraToPosition(?x:Float, ?y:Float, ?duration:Float, ?ease:Null<Float->Float>):Void
  {
    cameraFollowPoint.setPosition(x, y);
    tweenCameraToFollowPoint(duration, ease);
  }

  /**
     * Disables camera following and tweens the camera to the follow point manually.
     */
  public function tweenCameraToFollowPoint(?duration:Float, ?ease:Null<Float->Float>):Void
  {
    // Cancel the current tween if it's active.
    cancelCameraFollowTween();

    if (duration == 0)
    {
      // Instant movement. Just reset the camera to force it to the follow point.
      resetCamera(false, false);
    }
    else
    {
      // Disable camera following for the duration of the tween.
      FlxG.camera.target = null;

      // Follow tween! Caching it so we can cancel/pause it later if needed.
      var followPos:FlxPoint = cameraFollowPoint.getPosition() - FlxPoint.weak(FlxG.camera.width * 0.5, FlxG.camera.height * 0.5);
      cameraFollowTween = FlxTween.tween(FlxG.camera.scroll, {x: followPos.x, y: followPos.y}, duration,
        {
          ease: ease,
          onComplete: function(_) {
            resetCamera(false, false); // Re-enable camera following when the tween is complete.
          }
        });
    }
  }

  public function cancelCameraFollowTween()
  {
    if (cameraFollowTween != null)
    {
      cameraFollowTween.cancel();
    }
  }

  /**
     * Tweens the camera zoom to the desired amount.
     */
  public function tweenCameraZoom(?zoom:Float, ?duration:Float, ?direct:Bool, ?ease:Null<Float->Float>):Void
  {
    // Cancel the current tween if it's active.
    cancelCameraZoomTween();

    // Direct mode: Set zoom directly.
    // Stage mode: Set zoom as a multiplier of the current stage's default zoom.
    var targetZoom = zoom * (direct ? FlxCamera.defaultZoom : stageZoom);

    if (duration == 0)
    {
      // Instant zoom. No tween needed.
      currentCameraZoom = targetZoom;
    }
    else
    {
      // Zoom tween! Caching it so we can cancel/pause it later if needed.
      cameraZoomTween = FlxTween.tween(this, {currentCameraZoom: targetZoom}, duration, {ease: ease});
    }
  }

  public function cancelCameraZoomTween()
  {
    if (cameraZoomTween != null)
    {
      cameraZoomTween.cancel();
    }
  }

  /**
     * Cancel all active camera tweens simultaneously.
     */
  public function cancelAllCameraTweens()
  {
    cancelCameraFollowTween();
    cancelCameraZoomTween();
  }

  var prevScrollTargets:Array<Dynamic> = []; // used to snap scroll speed when things go unruely

  /**
     * The magical function that shall tween the scroll speed.
     */
  public function tweenScrollSpeed(?speed:Float, ?duration:Float, ?ease:Null<Float->Float>, strumlines:Array<String>):Void
  {
    // Cancel the current tween if it's active.
    cancelScrollSpeedTweens();

    // Snap to previous event value to prevent the tween breaking when another event cancels the previous tween.
    for (i in prevScrollTargets)
    {
      var value:Float = i[0];
      var strum:Strumline = Reflect.getProperty(this, i[1]);
      strum.scrollSpeed = value;
    }

    // for next event, clean array.
    prevScrollTargets = [];

    for (i in strumlines)
    {
      var value:Float = speed;
      var strum:Strumline = Reflect.getProperty(this, i);

      if (duration == 0)
      {
        strum.scrollSpeed = value;
      }
      else
      {
        scrollSpeedTweens.push(FlxTween.tween(strum,
          {
            'scrollSpeed': value
          }, duration, {ease: ease}));
      }
      // make sure charts dont break if the charter is dumb and stupid
      prevScrollTargets.push([value, i]);
    }
  }

  public function cancelScrollSpeedTweens()
  {
    for (tween in scrollSpeedTweens)
    {
      if (tween != null)
      {
        tween.cancel();
      }
    }
    scrollSpeedTweens = [];
  }

  #if FEATURE_DEBUG_FUNCTIONS
  /**
     * Jumps forward or backward a number of sections in the song.
     * Accounts for BPM changes, does not prevent death from skipped notes.
     * @param sections The number of sections to jump, negative to go backwards.
     */
  function changeSection(sections:Int):Void
  {
    // FlxG.sound.music.pause();

    var targetTimeSteps:Float = Conductor.instance.currentStepTime + (Conductor.instance.stepsPerMeasure * sections);
    var targetTimeMs:Float = Conductor.instance.getStepTimeInMs(targetTimeSteps);

    // Don't go back in time to before the song started.
    targetTimeMs = Math.max(0, targetTimeMs);

    if (FlxG.sound.music != null)
    {
      FlxG.sound.music.time = targetTimeMs;
    }

    handleSkippedNotes();
    SongEventRegistry.handleSkippedEvents(songEvents, Conductor.instance.songPosition);
    // regenNoteData(FlxG.sound.music.time);

    Conductor.instance.update(FlxG.sound?.music?.time ?? 0.0);

    resyncVocals();
  }
  #end
}<|MERGE_RESOLUTION|>--- conflicted
+++ resolved
@@ -2004,12 +2004,8 @@
     // Skip this if the music is paused (GameOver, Pause menu, start-of-song offset, etc.)
     if (!(FlxG.sound.music?.playing ?? false)) return;
 
-<<<<<<< HEAD
     var timeToPlayAt:Float = Math.min(FlxG.sound.music.length, Math.max(0, Conductor.instance.songPosition - Conductor.instance.combinedOffset));
     trace('Resyncing vocals to ${timeToPlayAt}');
-=======
-    var timeToPlayAt:Float = Conductor.instance.songPosition - Conductor.instance.instrumentalOffset;
->>>>>>> 15bce04a
     FlxG.sound.music.pause();
     vocals.pause();
 

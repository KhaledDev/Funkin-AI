package funkin.play;

<<<<<<< HEAD
import funkin.play.character.BaseCharacter;
import flixel.addons.transition.FlxTransitionableState;
=======
>>>>>>> 956666db
import flixel.FlxCamera;
import flixel.FlxObject;
import flixel.FlxSprite;
import flixel.FlxState;
import flixel.FlxSubState;
import flixel.addons.transition.FlxTransitionableState;
import flixel.group.FlxGroup;
import flixel.math.FlxMath;
import flixel.math.FlxPoint;
import flixel.math.FlxRect;
import flixel.text.FlxText;
import flixel.tweens.FlxEase;
import flixel.tweens.FlxTween;
import flixel.ui.FlxBar;
import flixel.util.FlxColor;
import flixel.util.FlxSort;
import flixel.util.FlxTimer;
import funkin.Note;
import funkin.Section.SwagSection;
import funkin.SongLoad.SwagSong;
import funkin.charting.ChartingState;
import funkin.modding.IHook;
import funkin.modding.events.ScriptEvent;
import funkin.modding.events.ScriptEventDispatcher;
<<<<<<< HEAD
import funkin.modding.IHook;
import funkin.modding.module.ModuleHandler;
import funkin.Note;
import funkin.play.character.CharacterData;
=======
import funkin.play.Strumline.StrumlineArrow;
import funkin.play.Strumline.StrumlineStyle;
>>>>>>> 956666db
import funkin.play.stage.Stage;
import funkin.play.HealthIcon;
import funkin.play.stage.StageData;
<<<<<<< HEAD
import funkin.play.Strumline.StrumlineArrow;
import funkin.play.Strumline.StrumlineStyle;
import funkin.Section.SwagSection;
import funkin.SongLoad.SwagSong;
=======
>>>>>>> 956666db
import funkin.ui.PopUpStuff;
import funkin.ui.PreferencesMenu;
import funkin.util.Constants;
import funkin.util.SortUtil;
import lime.ui.Haptic;

using StringTools;

#if discord_rpc
import Discord.DiscordClient;
#end

class PlayState extends MusicBeatState implements IHook
{
	/**
	 * STATIC VARIABLES
	 * Static variables should be used for information that must be persisted between states or between resets,
	 * such as the active song or song playlist.
	 */
	/**
	 * The currently active PlayState.
	 * Since there is only one PlayState in existance at a time, we can use a singleton.
	 */
	public static var instance:PlayState = null;

	/**
	 * The currently active song. Includes data about what stage should be used, what characters,
	 * and the notes to be played.
	 */
	public static var currentSong:SwagSong = null;

	/**
	 * Whether the game is currently in Story Mode. If false, we are in Free Play Mode.
	 */
	public static var isStoryMode:Bool = false;

	/**
	 * Whether the game is currently in Practice Mode.
	 * If true, player will not lose gain or lose score from notes.
	 */
	public static var isPracticeMode:Bool = false;

	/**
	 * Whether the game is currently in a cutscene, and gameplay should be stopped.
	 */
	public static var isInCutscene:Bool = false;

	/**
	 * Whether the game is currently in the countdown before the song resumes.
	 */
	public static var isInCountdown:Bool = false;

	/**
	 * Gets set to true when the PlayState needs to reset (player opted to restart or died).
	 * Gets disabled once resetting happens.
	 */
	public static var needsReset:Bool = false;

	/**
	 * The current "Blueball Counter" to display in the pause menu.
	 * Resets when you beat a song or go back to the main menu.
	 */
	public static var deathCounter:Int = 0;

	/**
	 * The default camera zoom level. The camera lerps back to this after zooming in.
	 * Defaults to 1.05 but may be larger or smaller depending on the current stage.
	 */
	public static var defaultCameraZoom:Float = 1.05;

	/**
	 * Used to persist the position of the `cameraFollowPosition` between resets.
	 */
	private static var previousCameraFollowPoint:FlxObject = null;

	/**
	 * PUBLIC INSTANCE VARIABLES
	 * Public instance variables should be used for information that must be reset or dereferenced
	 * every time the state is reset, such as the currently active stage, but may need to be accessed externally.
	 */
	/**
	 * The currently active Stage. This is the object containing all the props.
	 */
	public var currentStage:Stage = null;

	/**
	 * The internal ID of the currently active Stage.
	 * Used to retrieve the data required to build the `currentStage`.
	 */
	public var currentStageId:String = '';

	/**
	 * The player's current health.
	 * The default maximum health is 2.0, and the default starting health is 1.0.
	 */
	public var health:Float = 1;

	/**
	 * The player's current score.
	 */
	public var songScore:Int = 0;

	/**
	 * An empty FlxObject contained in the scene.
	 * The current gameplay camera will be centered on this object. Tween its position to move the camera smoothly.
	 * 
	 * This is an FlxSprite for two reasons:
	 * 1. It needs to be an object in the scene for the camera to be configured to follow it.
	 * 2. It needs to be an FlxSprite to allow a graphic (optionally, for debug purposes) to be drawn on it.
	 */
	public var cameraFollowPoint:FlxSprite = new FlxSprite(0, 0);

	/**
	 * PRIVATE INSTANCE VARIABLES
	 * Private instance variables should be used for information that must be reset or dereferenced
	 * every time the state is reset, but should not be accessed externally.
	 */
	/**
	 * The Array containing the notes that are not currently on the screen.
	 * The `update()` function regularly shifts these out to add new notes to the screen.
	 */
	private var inactiveNotes:Array<Note>;

	/**
	 * If true, the player is allowed to pause the game.
	 * Disabled during the ending of a song.
	 */
	private var mayPauseGame:Bool = true;

	/**
	 * The displayed value of the player's health.
	 * Used to provide smooth animations based on linear interpolation of the player's health.
	 */
	private var healthLerp:Float = 1;

	/**
	 * RENDER OBJECTS
	 */
	/**
	 * The SpriteGroup containing the notes that are currently on the screen or are about to be on the screen.
	 */
	private var activeNotes:FlxTypedGroup<Note> = null;

	/**
	 * The FlxText which displays the current score.
	 */
	private var scoreText:FlxText;

	/**
	 * The bar which displays the player's health.
	 * Dynamically updated based on the value of `healthLerp` (which is based on `health`).
	 */
	public var healthBar:FlxBar;

	/**
	 * The background image used for the health bar.
	 * Emma says the image is slightly skewed so I'm leaving it as an image instead of a `createGraphic`.
	 */
	public var healthBarBG:FlxSprite;

	/**
	 * The health icon representing the player.
	 */
	public var iconP1:HealthIcon;

	/**
	 * The health icon representing the opponent.
	 */
	public var iconP2:HealthIcon;

	/**
	 * The sprite group containing active player's strumline notes.
	 */
	public var playerStrumline:Strumline;

	/**
	 * The sprite group containing opponent's strumline notes.
	 */
	public var enemyStrumline:Strumline;

	/**
	 * The camera which contains, and controls visibility of, the user interface elements.
	 */
	public var camHUD:FlxCamera;

	/**
	 * The camera which contains, and controls visibility of, the stage and characters.
	 */
	public var camGame:FlxCamera;

	/**
	 * PROPERTIES
	 */
	/**
	 * If a substate is rendering over the PlayState, it is paused and normal update logic is skipped.
	 * Examples include:
	 * - The Pause screen is open.
	 * - The Game Over screen is open.
	 * - The Chart Editor screen is open.
	 */
	private var isGamePaused(get, never):Bool;

	function get_isGamePaused():Bool
	{
		// Note: If there is a substate which requires the game to act unpaused,
		//       this should be changed to include something like `&& Std.isOfType()`
		return this.subState != null;
	}

	// TODO: Reorganize these variables (maybe there should be a separate class like Conductor just to hold them?)
	public static var storyWeek:Int = 0;
	public static var storyPlaylist:Array<String> = [];
	public static var storyDifficulty:Int = 1;
	public static var seenCutscene:Bool = false;
	public static var campaignScore:Int = 0;

	private var vocals:VoicesGroup;
	private var vocalsFinished:Bool = false;

	private var camZooming:Bool = false;
	private var gfSpeed:Int = 1;
	private var combo:Int = 0;
	private var generatedMusic:Bool = false;
	private var startingSong:Bool = false;

	var dialogue:Array<String>;
	var talking:Bool = true;
	var doof:DialogueBox;
	var grpNoteSplashes:FlxTypedGroup<NoteSplash>;
	var comboPopUps:PopUpStuff;
	var perfectMode:Bool = false;
	var previousFrameTime:Int = 0;
	var songTime:Float = 0;
	var cameraRightSide:Bool = false;

	#if discord_rpc
	// Discord RPC variables
	var storyDifficultyText:String = "";
	var iconRPC:String = "";
	var songLength:Float = 0;
	var detailsText:String = "";
	var detailsPausedText:String = "";
	#end

	override public function create()
	{
		super.create();

		instance = this;

		// Displays the camera follow point as a sprite for debug purposes.
		// TODO: Put this on a toggle?
		cameraFollowPoint.makeGraphic(8, 8, 0xFF00FF00);
		cameraFollowPoint.visible = false;
		cameraFollowPoint.zIndex = 1000000;

		// Reduce physics accuracy (who cares!!!) to improve animation quality.
		FlxG.fixedTimestep = false;

		// This state receives update() even when a substate is active.
		this.persistentUpdate = true;
		// This state receives draw calls even when a substate is active.
		this.persistentDraw = true;

		// Stop any pre-existing music.
		if (FlxG.sound.music != null)
			FlxG.sound.music.stop();

		// Prepare the current song to be played.
		FlxG.sound.cache(Paths.inst(currentSong.song));
		FlxG.sound.cache(Paths.voices(currentSong.song));

		Conductor.songPosition = -5000;

		// Initialize stage stuff.
		initCameras();

		if (currentSong == null)
			currentSong = SongLoad.loadFromJson('tutorial');

		Conductor.mapBPMChanges(currentSong);
		Conductor.bpm = currentSong.bpm;

		switch (currentSong.song.toLowerCase())
		{
			case 'senpai':
				dialogue = CoolUtil.coolTextFile(Paths.txt('songs/senpai/senpaiDialogue'));
			case 'roses':
				dialogue = CoolUtil.coolTextFile(Paths.txt('songs/roses/rosesDialogue'));
			case 'thorns':
				dialogue = CoolUtil.coolTextFile(Paths.txt('songs/thorns/thornsDialogue'));
		}

		if (dialogue != null)
		{
			doof = new DialogueBox(false, dialogue);
			doof.scrollFactor.set();
			doof.finishThing = startCountdown;
			doof.cameras = [camHUD];
		}

		// Once the song is loaded, we can continue and initialize the stage.

		var healthBarYPos:Float = PreferencesMenu.getPref('downscroll') ? FlxG.height * 0.1 : FlxG.height * 0.9;
		healthBarBG = new FlxSprite(0, healthBarYPos).loadGraphic(Paths.image('healthBar'));
		healthBarBG.screenCenter(X);
		healthBarBG.scrollFactor.set(0, 0);
		add(healthBarBG);

		healthBar = new FlxBar(healthBarBG.x + 4, healthBarBG.y + 4, RIGHT_TO_LEFT, Std.int(healthBarBG.width - 8), Std.int(healthBarBG.height - 8), this,
			'healthLerp', 0, 2);
		healthBar.scrollFactor.set();
		healthBar.createFilledBar(Constants.HEALTH_BAR_RED, Constants.HEALTH_BAR_GREEN);
		add(healthBar);

		initStage();
		initCharacters();
		#if discord_rpc
		initDiscord();
		#end

		// Configure camera follow point.
		if (previousCameraFollowPoint != null)
		{
			cameraFollowPoint.setPosition(previousCameraFollowPoint.x, previousCameraFollowPoint.y);
			previousCameraFollowPoint = null;
		}
		add(cameraFollowPoint);

		comboPopUps = new PopUpStuff();
		add(comboPopUps);

		grpNoteSplashes = new FlxTypedGroup<NoteSplash>();

		var noteSplash:NoteSplash = new NoteSplash(100, 100, 0);
		grpNoteSplashes.add(noteSplash);
		noteSplash.alpha = 0.1;

		add(grpNoteSplashes);

		generateSong();

		resetCamera();

		FlxG.worldBounds.set(0, 0, FlxG.width, FlxG.height);

		scoreText = new FlxText(healthBarBG.x + healthBarBG.width - 190, healthBarBG.y + 30, 0, "", 20);
		scoreText.setFormat(Paths.font("vcr.ttf"), 16, FlxColor.WHITE, RIGHT, FlxTextBorderStyle.OUTLINE, FlxColor.BLACK);
		scoreText.scrollFactor.set();
		add(scoreText);

		// Attach the groups to the HUD camera so they are rendered independent of the stage.
		grpNoteSplashes.cameras = [camHUD];
		activeNotes.cameras = [camHUD];
		healthBar.cameras = [camHUD];
		healthBarBG.cameras = [camHUD];
		iconP1.cameras = [camHUD];
		iconP2.cameras = [camHUD];
		scoreText.cameras = [camHUD];
		leftWatermarkText.cameras = [camHUD];
		rightWatermarkText.cameras = [camHUD];

		// if (SONG.song == 'South')
		// FlxG.camera.alpha = 0.7;
		// UI_camera.zoom = 1;

		// cameras = [FlxG.cameras.list[1]];
		startingSong = true;

		if (isStoryMode && !seenCutscene)
		{
			seenCutscene = true;

			switch (currentSong.song.toLowerCase())
			{
				case "winter-horrorland":
					VanillaCutscenes.playHorrorStartCutscene();
				case 'senpai' | 'roses' | 'thorns':
					schoolIntro(doof); // doof is assumed to be non-null, lol!
				case 'ugh':
					VanillaCutscenes.playUghCutscene();
				case 'stress':
					VanillaCutscenes.playStressCutscene();
				case 'guns':
					VanillaCutscenes.playGunsCutscene();
				default:
					// VanillaCutscenes will call startCountdown later.
					// TODO: Alternatively: make a song script that allows startCountdown to be called,
					// then cancels the countdown, hides the strumline, plays the cutscene,
					// then calls Countdown.performCountdown()
					startCountdown();
			}
		}
		else
		{
			startCountdown();
		}

		#if debug
		this.rightWatermarkText.text = Constants.VERSION;
		#end
	}

	/**
	 * Initializes the game and HUD cameras.
	 */
	function initCameras()
	{
		// Configure the default camera zoom level.
		defaultCameraZoom = FlxCamera.defaultZoom * 1.05;

		camGame = new SwagCamera();
		camHUD = new FlxCamera();
		camHUD.bgColor.alpha = 0;

		FlxG.cameras.reset(camGame);
		FlxG.cameras.add(camHUD, false);
	}

	function initStage()
	{
		// TODO: Move stageId to the song file.
		switch (currentSong.song.toLowerCase())
		{
			case 'spookeez' | 'monster' | 'south':
				currentStageId = "spookyMansion";
			case 'pico' | 'blammed' | 'philly':
				currentStageId = 'phillyTrain';
			case "milf" | 'satin-panties' | 'high':
				currentStageId = 'limoRide';
			case "cocoa" | 'eggnog':
				currentStageId = 'mallXmas';
			case 'winter-horrorland':
				currentStageId = 'mallEvil';
			case 'pyro':
				currentStageId = 'pyro';
			case 'senpai' | 'roses':
				currentStageId = 'school';
			case "darnell":
				currentStageId = 'phillyStreets';
			case 'thorns':
				currentStageId = 'schoolEvil';
			case 'guns' | 'stress' | 'ugh':
				currentStageId = 'tankmanBattlefield';
			case 'experimental-phase' | 'perfection':
				// SERIOUSLY REVAMP THE CHART FORMAT ALREADY
				currentStageId = "breakout";
			default:
				currentStageId = "mainStage";
		}
		// Loads the relevant stage based on its ID.
		loadStage(currentStageId);
	}

	function initCharacters()
	{
		iconP1 = new HealthIcon(currentSong.player1, 0);
		iconP1.y = healthBar.y - (iconP1.height / 2);
		add(iconP1);

		iconP2 = new HealthIcon(currentSong.player2, 1);
		iconP2.y = healthBar.y - (iconP2.height / 2);
		add(iconP2);

		//
		// GIRLFRIEND
		//

		// TODO: Tie the GF version to the song data, not the stage ID or the current player.
		var gfVersion:String = 'gf';

		switch (currentStageId)
		{
			case 'limoRide':
				gfVersion = 'gf-car';
			case 'mallXmas' | 'mallEvil':
				gfVersion = 'gf-christmas';
			case 'school' | 'schoolEvil':
				gfVersion = 'gf-pixel';
			case 'tankmanBattlefield':
				gfVersion = 'gf-tankmen';
			case 'breakout':
				// SERIOUSLY PUT THIS SHIT IN THE CHART
				gfVersion = '';
		}

		if (currentSong.player1 == "pico")
			gfVersion = "nene";

		if (currentSong.song.toLowerCase() == 'stress')
			gfVersion = 'pico-speaker';

		if (currentSong.song.toLowerCase() == 'tutorial')
			gfVersion = '';

		//
		// GIRLFRIEND
		//
		var girlfriend:BaseCharacter = CharacterDataParser.fetchCharacter(gfVersion);

		if (girlfriend != null)
		{
			girlfriend.characterType = CharacterType.GF;
			girlfriend.scrollFactor.set(0.95, 0.95);
			if (gfVersion == 'pico-speaker')
			{
				girlfriend.x -= 50;
				girlfriend.y -= 200;
			}
		}
		else if (gfVersion != '')
		{
			trace('WARNING: Could not load girlfriend character with ID ${gfVersion}, skipping...');
		}

		//
		// DAD
		//
		var dad:BaseCharacter = CharacterDataParser.fetchCharacter(currentSong.player2);

		if (dad != null)
		{
			dad.characterType = CharacterType.DAD;
		}

		switch (currentSong.player2)
		{
			case 'gf':
				if (isStoryMode)
				{
					cameraFollowPoint.x += 600;
					tweenCamIn();
				}
		}

		//
		// BOYFRIEND
		//
		var boyfriend:BaseCharacter = CharacterDataParser.fetchCharacter(currentSong.player1);

		if (boyfriend != null)
		{
<<<<<<< HEAD
			boyfriend.characterType = CharacterType.BF;
=======
			case "tank":
				gf.y += 10;
				gf.x -= 30;
				boyfriend.x += 40;
				boyfriend.y += 0;
				dad.y += 60;
				dad.x -= 80;

				if (gfVersion != 'pico-speaker')
				{
					gf.x -= 170;
					gf.y -= 75;
				}
>>>>>>> 956666db
		}

		if (currentStage != null)
		{
			// We're using Eric's stage handler.
			// Characters get added to the stage, not the main scene.
			currentStage.addCharacter(girlfriend, GF);
			currentStage.addCharacter(boyfriend, BF);
			currentStage.addCharacter(dad, DAD);

			// Camera starts at dad.
			cameraFollowPoint.setPosition(dad.cameraFocusPoint.x, dad.cameraFocusPoint.y);

			// Redo z-indexes.
			currentStage.refresh();
		}
	}

	/**
	 * Removes any references to the current stage, then clears the stage cache,
	 * then reloads all the stages.
	 * 
	 * This is useful for when you want to edit a stage without reloading the whole game.
	 * Reloading works on both the JSON and the HXC, if applicable.
	 * 
	 * Call this by pressing F5 on a debug build.
	 */
	override function debug_refreshModules()
	{
		// Remove the current stage. If the stage gets deleted while it's still in use,
		// it'll probably crash the game or something.
		if (this.currentStage != null)
		{
			remove(currentStage);
			var event:ScriptEvent = new ScriptEvent(ScriptEvent.DESTROY, false);
			ScriptEventDispatcher.callEvent(currentStage, event);
			currentStage = null;
		}

		super.debug_refreshModules();
	}

	/**
	 * Loads stage data from cache, assembles the props,
	 * and adds it to the state.
	 * @param id 
	 */
	function loadStage(id:String)
	{
		currentStage = StageDataParser.fetchStage(id);

		if (currentStage != null)
		{
			// Actually create and position the sprites.
			var event:ScriptEvent = new ScriptEvent(ScriptEvent.CREATE, false);
			ScriptEventDispatcher.callEvent(currentStage, event);

			// Apply camera zoom.
			defaultCameraZoom *= currentStage.camZoom;

			// Add the stage to the scene.
			this.add(currentStage);
		}
	}

	function initDiscord():Void
	{
		#if discord_rpc
		storyDifficultyText = difficultyString();
		iconRPC = currentSong.player2;

		// To avoid having duplicate images in Discord assets
		switch (iconRPC)
		{
			case 'senpai-angry':
				iconRPC = 'senpai';
			case 'monster-christmas':
				iconRPC = 'monster';
			case 'mom-car':
				iconRPC = 'mom';
		}

		// String that contains the mode defined here so it isn't necessary to call changePresence for each mode
		detailsText = isStoryMode ? "Story Mode: Week " + storyWeek : "Freeplay";
		detailsPausedText = "Paused - " + detailsText;

		// Updating Discord Rich Presence.
		DiscordClient.changePresence(detailsText, currentSong.song + " (" + storyDifficultyText + ")", iconRPC);
		#end
	}

	function schoolIntro(?dialogueBox:DialogueBox):Void
	{
		var black:FlxSprite = new FlxSprite(-100, -100).makeGraphic(FlxG.width * 2, FlxG.height * 2, FlxColor.BLACK);
		black.scrollFactor.set();
		add(black);

		var red:FlxSprite = new FlxSprite(-100, -100).makeGraphic(FlxG.width * 2, FlxG.height * 2, 0xFFff1b31);
		red.scrollFactor.set();

		var senpaiEvil:FlxSprite = new FlxSprite();
		senpaiEvil.frames = Paths.getSparrowAtlas('weeb/senpaiCrazy');
		senpaiEvil.animation.addByPrefix('idle', 'Senpai Pre Explosion', 24, false);
		senpaiEvil.setGraphicSize(Std.int(senpaiEvil.width * Constants.PIXEL_ART_SCALE));
		senpaiEvil.scrollFactor.set();
		senpaiEvil.updateHitbox();
		senpaiEvil.screenCenter();
		senpaiEvil.x += senpaiEvil.width / 5;

		if (currentSong.song.toLowerCase() == 'roses' || currentSong.song.toLowerCase() == 'thorns')
		{
			remove(black);

			if (currentSong.song.toLowerCase() == 'thorns')
			{
				add(red);
				camHUD.visible = false;
			}
			else
				FlxG.sound.play(Paths.sound('ANGRY'));
			// moved senpai angry noise in here to clean up cutscene switch case lol
		}

		new FlxTimer().start(0.3, function(tmr:FlxTimer)
		{
			black.alpha -= 0.15;

			if (black.alpha > 0)
				tmr.reset(0.3);
			else
			{
				if (dialogueBox != null)
				{
					isInCutscene = true;

					if (currentSong.song.toLowerCase() == 'thorns')
					{
						add(senpaiEvil);
						senpaiEvil.alpha = 0;
						new FlxTimer().start(0.3, function(swagTimer:FlxTimer)
						{
							senpaiEvil.alpha += 0.15;
							if (senpaiEvil.alpha < 1)
								swagTimer.reset();
							else
							{
								senpaiEvil.animation.play('idle');
								FlxG.sound.play(Paths.sound('Senpai_Dies'), 1, false, null, true, function()
								{
									remove(senpaiEvil);
									remove(red);
									FlxG.camera.fade(FlxColor.WHITE, 0.01, true, function()
									{
										add(dialogueBox);
										camHUD.visible = true;
									}, true);
								});
								new FlxTimer().start(3.2, function(deadTime:FlxTimer)
								{
									FlxG.camera.fade(FlxColor.WHITE, 1.6, false);
								});
							}
						});
					}
					else
						add(dialogueBox);
				}
				else
					startCountdown();

				remove(black);
			}
		});
	}

	function startSong():Void
	{
		startingSong = false;

		previousFrameTime = FlxG.game.ticks;

		if (!isGamePaused)
		{
			// if (FlxG.sound.music != null)
			// FlxG.sound.music.play(true);
			// else
			FlxG.sound.playMusic(Paths.inst(currentSong.song), 1, false);
		}

		FlxG.sound.music.onComplete = endSong;
		vocals.play();

		#if discord_rpc
		// Song duration in a float, useful for the time left feature
		songLength = FlxG.sound.music.length;

		// Updating Discord Rich Presence (with Time Left)
		DiscordClient.changePresence(detailsText, currentSong.song + " (" + storyDifficultyText + ")", iconRPC, true, songLength);
		#end
	}

	private function generateSong():Void
	{
		// FlxG.log.add(ChartParser.parse());

		Conductor.bpm = currentSong.bpm;

		currentSong.song = currentSong.song;

		if (currentSong.needsVoices)
			vocals = new VoicesGroup(currentSong.song, currentSong.voiceList);
		else
			vocals = new VoicesGroup(currentSong.song, null, false);

		vocals.members[0].onComplete = function()
		{
			vocalsFinished = true;
		};

		activeNotes = new FlxTypedGroup<Note>();
		activeNotes.zIndex = 1000;
		add(activeNotes);

		regenNoteData();

		generatedMusic = true;
	}

	function regenNoteData():Void
	{
		// make unspawn notes shit def empty
		inactiveNotes = [];

		activeNotes.forEach(function(nt)
		{
			nt.followsTime = false;
			FlxTween.tween(nt, {y: FlxG.height + nt.y}, 0.5, {
				ease: FlxEase.expoIn,
				onComplete: function(twn)
				{
					nt.kill();
					activeNotes.remove(nt, true);
					nt.destroy();
				}
			});
		});

		var noteData:Array<SwagSection>;

		// NEW SHIT
		noteData = SongLoad.getSong();

		for (section in noteData)
		{
			for (songNotes in section.sectionNotes)
			{
				var daStrumTime:Float = songNotes.strumTime;
				var daNoteData:Int = Std.int(songNotes.noteData % 4);

				var gottaHitNote:Bool = section.mustHitSection;

				if (songNotes.highStakes) // noteData > 3
					gottaHitNote = !section.mustHitSection;

				var oldNote:Note;
				if (inactiveNotes.length > 0)
					oldNote = inactiveNotes[Std.int(inactiveNotes.length - 1)];
				else
					oldNote = null;

				var swagNote:Note = new Note(daStrumTime, daNoteData, oldNote);
				// swagNote.data = songNotes;
				swagNote.data.sustainLength = songNotes.sustainLength;
				swagNote.data.altNote = songNotes.altNote;
				swagNote.scrollFactor.set(0, 0);

				var susLength:Float = swagNote.data.sustainLength;

				susLength = susLength / Conductor.stepCrochet;
				inactiveNotes.push(swagNote);

				for (susNote in 0...Math.round(susLength))
				{
					oldNote = inactiveNotes[Std.int(inactiveNotes.length - 1)];

					var sustainNote:Note = new Note(daStrumTime + (Conductor.stepCrochet * susNote) + Conductor.stepCrochet, daNoteData, oldNote, true);
					sustainNote.scrollFactor.set();
					inactiveNotes.push(sustainNote);

					sustainNote.mustPress = gottaHitNote;

					if (sustainNote.mustPress)
						sustainNote.x += FlxG.width / 2; // general offset
				}

				swagNote.mustPress = gottaHitNote;

				if (swagNote.mustPress)
					swagNote.x += FlxG.width / 2; // general offset
			}
		}

		inactiveNotes.sort(function(a:Note, b:Note):Int
		{
			return SortUtil.byStrumtime(FlxSort.ASCENDING, a, b);
		});
	}

	function tweenCamIn():Void
	{
		FlxTween.tween(FlxG.camera, {zoom: 1.3 * FlxCamera.defaultZoom}, (Conductor.stepCrochet * 4 / 1000), {ease: FlxEase.elasticInOut});
	}

	#if discord_rpc
	override public function onFocus():Void
	{
		if (health > 0 && !paused && FlxG.autoPause)
		{
			if (Conductor.songPosition > 0.0)
				DiscordClient.changePresence(detailsText, currentSong.song + " (" + storyDifficultyText + ")", iconRPC, true,
					songLength - Conductor.songPosition);
			else
				DiscordClient.changePresence(detailsText, currentSong.song + " (" + storyDifficultyText + ")", iconRPC);
		}

		super.onFocus();
	}

	override public function onFocusLost():Void
	{
		if (health > 0 && !paused && FlxG.autoPause)
			DiscordClient.changePresence(detailsPausedText, currentSong.song + " (" + storyDifficultyText + ")", iconRPC);

		super.onFocusLost();
	}
	#end

	function resyncVocals():Void
	{
		if (_exiting)
			return;

		vocals.pause();
		FlxG.sound.music.play();
		Conductor.songPosition = FlxG.sound.music.time + Conductor.offset;

		if (vocalsFinished)
			return;

		vocals.time = FlxG.sound.music.time;
		vocals.play();
	}

	override public function update(elapsed:Float)
	{
		super.update(elapsed);

		updateHealthBar();
		updateScoreText();

		if (needsReset)
		{
			dispatchEvent(new ScriptEvent(ScriptEvent.SONG_RETRY));

			resetCamera();

			persistentUpdate = true;
			persistentDraw = true;

			startingSong = true;

			FlxG.sound.music.pause();
			vocals.pause();

			FlxG.sound.music.time = 0;

			regenNoteData(); // loads the note data from start
			health = 1;
			songScore = 0;
			Countdown.performCountdown(currentStageId.startsWith('school'));

			needsReset = false;
		}

		#if !debug
		perfectMode = false;
		#else
		if (FlxG.keys.justPressed.H)
			camHUD.visible = !camHUD.visible;
		#end

		// do this BEFORE super.update() so songPosition is accurate
		if (startingSong)
		{
			if (isInCountdown)
			{
				Conductor.songPosition += elapsed * 1000;
				if (Conductor.songPosition >= 0)
					startSong();
			}
		}
		else
		{
			if (Paths.SOUND_EXT == 'mp3')
				Conductor.offset = -13; // DO NOT FORGET TO REMOVE THE HARDCODE! WHEN I MAKE BETTER OFFSET SYSTEM!

			Conductor.songPosition = FlxG.sound.music.time + Conductor.offset; // 20 is THE MILLISECONDS??

			if (!isGamePaused)
			{
				songTime += FlxG.game.ticks - previousFrameTime;
				previousFrameTime = FlxG.game.ticks;

				// Interpolation type beat
				if (Conductor.lastSongPos != Conductor.songPosition)
				{
					songTime = (songTime + Conductor.songPosition) / 2;
					Conductor.lastSongPos = Conductor.songPosition;
				}
			}
		}

		var androidPause:Bool = false;

		#if android
		androidPause = FlxG.android.justPressed.BACK;
		#end

		if ((controls.PAUSE || androidPause) && isInCountdown && mayPauseGame)
		{
			var event = new PauseScriptEvent(FlxG.random.bool(1 / 1000));

			dispatchEvent(event);

			if (!event.eventCanceled)
			{
				persistentUpdate = false;
				persistentDraw = true;

				// There is a 1/1000 change to use a special pause menu.
				// This prevents the player from resuming, but that's the point.
				// It's a reference to Gitaroo Man, which doesn't let you pause the game.
				if (event.gitaroo)
				{
					FlxG.switchState(new GitarooPause());
				}
				else
				{
					var boyfriendPos = currentStage.getBoyfriend().getScreenPosition();
					var pauseSubState = new PauseSubState(boyfriendPos.x, boyfriendPos.y);
					openSubState(pauseSubState);
					pauseSubState.camera = camHUD;
					boyfriendPos.put();
				}

				#if discord_rpc
				DiscordClient.changePresence(detailsPausedText, currentSong.song + " (" + storyDifficultyText + ")", iconRPC);
				#end
			}
		}

		if (FlxG.keys.justPressed.SEVEN)
		{
			FlxG.switchState(new ChartingState());

			#if discord_rpc
			DiscordClient.changePresence("Chart Editor", null, null, true);
			#end
		}

		if (FlxG.keys.justPressed.EIGHT)
			FlxG.switchState(new funkin.ui.animDebugShit.DebugBoundingState());

		if (FlxG.keys.justPressed.NINE)
			iconP1.toggleOldIcon();

		if (health > 2)
			health = 2;

		#if debug
		if (FlxG.keys.justPressed.ONE)
			endSong();

		if (FlxG.keys.justPressed.PAGEUP)
			changeSection(1);
		if (FlxG.keys.justPressed.PAGEDOWN)
			changeSection(-1);
		#end

		if (camZooming)
		{
			FlxG.camera.zoom = FlxMath.lerp(defaultCameraZoom, FlxG.camera.zoom, 0.95);
			camHUD.zoom = FlxMath.lerp(1 * FlxCamera.defaultZoom, camHUD.zoom, 0.95);
		}

		FlxG.watch.addQuick("beatShit", curBeat);
		FlxG.watch.addQuick("stepShit", curStep);
		FlxG.watch.addQuick("songPos", Conductor.songPosition);

		if (currentSong.song == 'Fresh')
		{
			switch (curBeat)
			{
				case 16:
					camZooming = true;
					gfSpeed = 2;
				case 48:
					gfSpeed = 1;
				case 80:
					gfSpeed = 2;
				case 112:
					gfSpeed = 1;
			}
		}

		if (!isInCutscene && !_exiting)
		{
			// RESET = Quick Game Over Screen
			if (controls.RESET)
			{
				health = 0;
				trace("RESET = True");
			}

			#if CAN_CHEAT // brandon's a pussy
			if (controls.CHEAT)
			{
				health += 1;
				trace("User is cheating!");
			}
			#end

			if (health <= 0 && !isPracticeMode)
			{
				persistentUpdate = false;
				persistentDraw = false;

				vocals.pause();
				FlxG.sound.music.pause();

				deathCounter += 1;

				dispatchEvent(new ScriptEvent(ScriptEvent.GAME_OVER));

				openSubState(new GameOverSubstate());

				#if discord_rpc
				// Game Over doesn't get his own variable because it's only used here
				DiscordClient.changePresence("Game Over - " + detailsText, currentSong.song + " (" + storyDifficultyText + ")", iconRPC);
				#end
			}
		}

		while (inactiveNotes[0] != null && inactiveNotes[0].data.strumTime - Conductor.songPosition < 1800 / SongLoad.getSpeed())
		{
			var dunceNote:Note = inactiveNotes[0];
			activeNotes.add(dunceNote);

			inactiveNotes.shift();
		}

		if (generatedMusic && playerStrumline != null)
		{
			activeNotes.forEachAlive(function(daNote:Note)
			{
				if ((PreferencesMenu.getPref('downscroll') && daNote.y < -daNote.height)
					|| (!PreferencesMenu.getPref('downscroll') && daNote.y > FlxG.height))
				{
					daNote.active = false;
					daNote.visible = false;
				}
				else
				{
					daNote.visible = true;
					daNote.active = true;
				}

				var strumLineMid = playerStrumline.y + Note.swagWidth / 2;

				if (daNote.followsTime)
					daNote.y = (Conductor.songPosition - daNote.data.strumTime) * (0.45 * FlxMath.roundDecimal(SongLoad.getSpeed(),
						2) * daNote.noteSpeedMulti);

				if (PreferencesMenu.getPref('downscroll'))
				{
					daNote.y += playerStrumline.y;
					if (daNote.isSustainNote)
					{
						if (daNote.animation.curAnim.name.endsWith("end") && daNote.prevNote != null)
							daNote.y += daNote.prevNote.height;
						else
							daNote.y += daNote.height / 2;

						if ((!daNote.mustPress || (daNote.wasGoodHit || (daNote.prevNote.wasGoodHit && !daNote.canBeHit)))
							&& daNote.y - daNote.offset.y * daNote.scale.y + daNote.height >= strumLineMid)
						{
							applyClipRect(daNote);
						}
					}
				}
				else
				{
					if (daNote.followsTime)
						daNote.y = playerStrumline.y - daNote.y;
					if (daNote.isSustainNote
						&& (!daNote.mustPress || (daNote.wasGoodHit || (daNote.prevNote.wasGoodHit && !daNote.canBeHit)))
						&& daNote.y + daNote.offset.y * daNote.scale.y <= strumLineMid)
					{
						applyClipRect(daNote);
					}
				}

				if (!daNote.mustPress && daNote.wasGoodHit && !daNote.tooLate)
				{
					if (currentSong.song != 'Tutorial')
						camZooming = true;

					var event:NoteScriptEvent = new NoteScriptEvent(ScriptEvent.NOTE_HIT, daNote, true);
					dispatchEvent(event);

					// Calling event.cancelEvent() in a module should force the CPU to miss the note.
					// This is useful for cool shit, including but not limited to:
					// - Making the AI ignore notes which are hazardous.
					// - Making the AI miss notes on purpose for aesthetic reasons.
					if (event.eventCanceled)
					{
						daNote.tooLate = true;
					}
					else
					{
						// Volume of DAD.
						if (currentSong.needsVoices)
							vocals.volume = 1;
					}
				}

				// WIP interpolation shit? Need to fix the pause issue
				// daNote.y = (strumLine.y - (songTime - daNote.strumTime) * (0.45 * SONG.speed[SongLoad.curDiff]));

				// removing this so whether the note misses or not is entirely up to Note class
				// var noteMiss:Bool = daNote.y < -daNote.height;

				// if (PreferencesMenu.getPref('downscroll'))
				// noteMiss = daNote.y > FlxG.height;

				if (daNote.isSustainNote && daNote.wasGoodHit)
				{
					if ((!PreferencesMenu.getPref('downscroll') && daNote.y < -daNote.height)
						|| (PreferencesMenu.getPref('downscroll') && daNote.y > FlxG.height))
					{
						daNote.active = false;
						daNote.visible = false;

						daNote.kill();
						activeNotes.remove(daNote, true);
						daNote.destroy();
					}
				}
				if (daNote.wasGoodHit)
				{
<<<<<<< HEAD
=======
					// TODO: Why the hell is the noteMiss logic in two different places?
					if (daNote.tooLate)
					{
						var event:NoteScriptEvent = new NoteScriptEvent(ScriptEvent.NOTE_MISS, daNote, true);
						dispatchEvent(event);

						// lose less health on sustain notes!
						health -= 0.0775 * (daNote.isSustainNote ? 0.2 : 1); // if it's sustain, multiply it by 0.2 (not checked for balence yet), else keep it same (multiply by 1)
						vocals.volume = 0;
						killCombo();
					}

>>>>>>> 956666db
					daNote.active = false;
					daNote.visible = false;

					daNote.kill();
					activeNotes.remove(daNote, true);
					daNote.destroy();
				}

				if (daNote.tooLate)
				{
					noteMiss(daNote);
				}
			});
		}

		if (!isInCutscene)
			keyShit(true);

		dispatchEvent(new UpdateScriptEvent(elapsed));
	}

	function applyClipRect(daNote:Note):Void
	{
		// clipRect is applied to graphic itself so use frame Heights
		var swagRect:FlxRect = new FlxRect(0, 0, daNote.frameWidth, daNote.frameHeight);
		var strumLineMid = playerStrumline.y + Note.swagWidth / 2;

		if (PreferencesMenu.getPref('downscroll'))
		{
			swagRect.height = (strumLineMid - daNote.y) / daNote.scale.y;
			swagRect.y = daNote.frameHeight - swagRect.height;
		}
		else
		{
			swagRect.y = (strumLineMid - daNote.y) / daNote.scale.y;
			swagRect.height -= swagRect.y;
		}

		daNote.clipRect = swagRect;
	}

	function killCombo():Void
	{
		// Girlfriend gets sad if you combo break after hitting 5 notes.
		if (currentStage != null && currentStage.getGirlfriend() != null)
			if (combo > 5 && currentStage.getGirlfriend().hasAnimation('sad'))
				currentStage.getGirlfriend().playAnimation('sad');

		if (combo != 0)
		{
			combo = comboPopUps.displayCombo(0);
		}
	}

	#if debug
	function changeSection(sec:Int):Void
	{
		FlxG.sound.music.pause();

		var daBPM:Float = currentSong.bpm;
		var daPos:Float = 0;
		for (i in 0...(Std.int(curStep / 16 + sec)))
		{
			if (SongLoad.getSong()[i].changeBPM)
			{
				daBPM = SongLoad.getSong()[i].bpm;
			}
			daPos += 4 * (1000 * 60 / daBPM);
		}
		Conductor.songPosition = FlxG.sound.music.time = daPos;
		Conductor.songPosition += Conductor.offset;
		updateCurStep();
		resyncVocals();
	}
	#end

	function endSong():Void
	{
		seenCutscene = false;
		deathCounter = 0;
		mayPauseGame = false;
		FlxG.sound.music.volume = 0;
		vocals.volume = 0;
		if (currentSong.validScore)
		{
			Highscore.saveScore(currentSong.song, songScore, storyDifficulty);
		}

		if (isStoryMode)
		{
			campaignScore += songScore;

			storyPlaylist.remove(storyPlaylist[0]);

			if (storyPlaylist.length <= 0)
			{
				FlxG.sound.playMusic(Paths.music('freakyMenu'));

				transIn = FlxTransitionableState.defaultTransIn;
				transOut = FlxTransitionableState.defaultTransOut;

				switch (storyWeek)
				{
					case 7:
						FlxG.switchState(new VideoState());
					default:
						FlxG.switchState(new StoryMenuState());
				}

				// if ()
				StoryMenuState.weekUnlocked[Std.int(Math.min(storyWeek + 1, StoryMenuState.weekUnlocked.length - 1))] = true;

				if (currentSong.validScore)
				{
					NGio.unlockMedal(60961);
					Highscore.saveWeekScore(storyWeek, campaignScore, storyDifficulty);
				}

				FlxG.save.data.weekUnlocked = StoryMenuState.weekUnlocked;
				FlxG.save.flush();
			}
			else
			{
				var difficulty:String = "";

				if (storyDifficulty == 0)
					difficulty = '-easy';

				if (storyDifficulty == 2)
					difficulty = '-hard';

				trace('LOADING NEXT SONG');
				trace(storyPlaylist[0].toLowerCase() + difficulty);

				FlxTransitionableState.skipNextTransIn = true;
				FlxTransitionableState.skipNextTransOut = true;

				FlxG.sound.music.stop();
				vocals.stop();

				if (currentSong.song.toLowerCase() == 'eggnog')
				{
					var blackShit:FlxSprite = new FlxSprite(-FlxG.width * FlxG.camera.zoom,
						-FlxG.height * FlxG.camera.zoom).makeGraphic(FlxG.width * 3, FlxG.height * 3, FlxColor.BLACK);
					blackShit.scrollFactor.set();
					add(blackShit);
					camHUD.visible = false;
					isInCutscene = true;

					FlxG.sound.play(Paths.sound('Lights_Shut_off'), function()
					{
						// no camFollow so it centers on horror tree
						currentSong = SongLoad.loadFromJson(storyPlaylist[0].toLowerCase() + difficulty, storyPlaylist[0]);
						LoadingState.loadAndSwitchState(new PlayState());
					});
				}
				else
				{
					previousCameraFollowPoint = cameraFollowPoint;

					currentSong = SongLoad.loadFromJson(storyPlaylist[0].toLowerCase() + difficulty, storyPlaylist[0]);
					LoadingState.loadAndSwitchState(new PlayState());
				}
			}
		}
		else
		{
			trace('WENT BACK TO FREEPLAY??');
			// unloadAssets();
			FlxG.switchState(new FreeplayState());
		}
	}

	// gives score and pops up rating
	private function popUpScore(strumtime:Float, daNote:Note):Void
	{
		var noteDiff:Float = Math.abs(strumtime - Conductor.songPosition);
		// boyfriend.playAnimation('hey');
		vocals.volume = 1;

		var score:Int = 350;
		var daRating:String = "sick";
		var isSick:Bool = false;
		var healthMulti:Float = 1;

		healthMulti *= daNote.lowStakes ? 0.002 : 0.033;

		if (noteDiff > Note.HIT_WINDOW * Note.BAD_THRESHOLD)
		{
			healthMulti *= 0; // no health on shit note
			daRating = 'shit';
			score = 50;
		}
		else if (noteDiff > Note.HIT_WINDOW * Note.GOOD_THRESHOLD)
		{
			healthMulti *= 0.2;
			daRating = 'bad';
			score = 100;
		}
		else if (noteDiff > Note.HIT_WINDOW * Note.SICK_THRESHOLD)
		{
			healthMulti *= 0.78;
			daRating = 'good';
			score = 200;
		}
		else
			isSick = true;

		health += healthMulti;

		if (isSick)
		{
			var noteSplash:NoteSplash = grpNoteSplashes.recycle(NoteSplash);
			noteSplash.setupNoteSplash(daNote.x, daNote.y, daNote.data.noteData);
			// new NoteSplash(daNote.x, daNote.y, daNote.noteData);
			grpNoteSplashes.add(noteSplash);
		}

		// Only add the score if you're not on practice mode
		if (!isPracticeMode)
			songScore += score;

		comboPopUps.displayRating(daRating);

		if (combo >= 10 || combo == 0)
			comboPopUps.displayCombo(combo);
	}

	function controlCamera()
	{
		if (currentStage == null)
			return;

		var isFocusedOnDad = cameraFollowPoint.x == currentStage.getDad().cameraFocusPoint.x;
		var isFocusedOnBF = cameraFollowPoint.x == currentStage.getBoyfriend().cameraFocusPoint.x;

		if (cameraRightSide && !isFocusedOnBF)
		{
			// Focus the camera on the player.
			cameraFollowPoint.setPosition(currentStage.getBoyfriend().cameraFocusPoint.x, currentStage.getBoyfriend().cameraFocusPoint.y);

			// TODO: Un-hardcode this.
			if (currentSong.song.toLowerCase() == 'tutorial')
				FlxTween.tween(FlxG.camera, {zoom: 1 * FlxCamera.defaultZoom}, (Conductor.stepCrochet * 4 / 1000), {ease: FlxEase.elasticInOut});
		}
		else if (!cameraRightSide && !isFocusedOnDad)
		{
			// Focus the camera on the opponent.
			cameraFollowPoint.setPosition(currentStage.getDad().cameraFocusPoint.x, currentStage.getDad().cameraFocusPoint.y);

			// TODO: Un-hardcode this stuff.
			if (currentStage.getDad().characterId == 'mom')
				vocals.volume = 1;
			if (currentSong.song.toLowerCase() == 'tutorial')
				tweenCamIn();
		}
	}

	public function keyShit(test:Bool):Void
	{
		if (PlayState.instance == null)
			return;

		// control arrays, order L D R U
		var holdArray:Array<Bool> = [controls.NOTE_LEFT, controls.NOTE_DOWN, controls.NOTE_UP, controls.NOTE_RIGHT];
		var pressArray:Array<Bool> = [
			controls.NOTE_LEFT_P,
			controls.NOTE_DOWN_P,
			controls.NOTE_UP_P,
			controls.NOTE_RIGHT_P
		];
		var releaseArray:Array<Bool> = [
			controls.NOTE_LEFT_R,
			controls.NOTE_DOWN_R,
			controls.NOTE_UP_R,
			controls.NOTE_RIGHT_R
		];
		// HOLDS, check for sustain notes
		if (holdArray.contains(true) && PlayState.instance.generatedMusic)
		{
			PlayState.instance.activeNotes.forEachAlive(function(daNote:Note)
			{
				if (daNote.isSustainNote && daNote.canBeHit && daNote.mustPress && holdArray[daNote.data.noteData])
					PlayState.instance.goodNoteHit(daNote);
			});
		}

		// PRESSES, check for note hits
		if (pressArray.contains(true) && PlayState.instance.generatedMusic)
		{
			Haptic.vibrate(100, 100);

			PlayState.instance.currentStage.getBoyfriend().holdTimer = 0;

			var possibleNotes:Array<Note> = []; // notes that can be hit
			var directionList:Array<Int> = []; // directions that can be hit
			var dumbNotes:Array<Note> = []; // notes to kill later

			PlayState.instance.activeNotes.forEachAlive(function(daNote:Note)
			{
				if (daNote.canBeHit && daNote.mustPress && !daNote.tooLate && !daNote.wasGoodHit)
				{
					if (directionList.contains(daNote.data.noteData))
					{
						for (coolNote in possibleNotes)
						{
							if (coolNote.data.noteData == daNote.data.noteData
								&& Math.abs(daNote.data.strumTime - coolNote.data.strumTime) < 10)
							{ // if it's the same note twice at < 10ms distance, just delete it
								// EXCEPT u cant delete it in this loop cuz it fucks with the collection lol
								dumbNotes.push(daNote);
								break;
							}
							else if (coolNote.data.noteData == daNote.data.noteData && daNote.data.strumTime < coolNote.data.strumTime)
							{ // if daNote is earlier than existing note (coolNote), replace
								possibleNotes.remove(coolNote);
								possibleNotes.push(daNote);
								break;
							}
						}
					}
					else
					{
						possibleNotes.push(daNote);
						directionList.push(daNote.data.noteData);
					}
				}
			});

			for (note in dumbNotes)
			{
				FlxG.log.add("killing dumb ass note at " + note.data.strumTime);
				note.kill();
				PlayState.instance.activeNotes.remove(note, true);
				note.destroy();
			}

			possibleNotes.sort((a, b) -> Std.int(a.data.strumTime - b.data.strumTime));

			if (PlayState.instance.perfectMode)
				PlayState.instance.goodNoteHit(possibleNotes[0]);
			else if (possibleNotes.length > 0)
			{
				for (shit in 0...pressArray.length)
				{ // if a direction is hit that shouldn't be
					if (pressArray[shit] && !directionList.contains(shit))
						PlayState.instance.ghostNoteMiss(shit);
				}
				for (coolNote in possibleNotes)
				{
					if (pressArray[coolNote.data.noteData])
						PlayState.instance.goodNoteHit(coolNote);
				}
			}
			else
			{
				// HNGGG I really want to add an option for ghost tapping
				for (shit in 0...pressArray.length)
					if (pressArray[shit])
						PlayState.instance.ghostNoteMiss(shit, false);
			}
		}

		if (PlayState.instance == null || PlayState.instance.currentStage == null)
			return;

		for (keyId => isPressed in pressArray)
		{
			if (playerStrumline == null)
				continue;
			var arrow:StrumlineArrow = PlayState.instance.playerStrumline.getArrow(keyId);

			if (isPressed && arrow.animation.curAnim.name != 'confirm')
			{
				arrow.playAnimation('pressed');
			}
			if (!holdArray[keyId])
			{
				arrow.playAnimation('static');
			}
		}
	}

	/**
	 * Called when a player presses a key with no note present.
	 * Scripts can modify the amount of health/score lost, whether player animations or sounds are used,
	 * or even cancel the event entirely.
	 * 
	 * @param direction 
	 * @param hasPossibleNotes 
	 */
	function ghostNoteMiss(direction:NoteType = 1, hasPossibleNotes:Bool = true):Void
	{
		var event:GhostMissNoteScriptEvent = new GhostMissNoteScriptEvent(direction, // Direction missed in.
			hasPossibleNotes, // Whether there was a note you could have hit.
			- 0.035 * 2, // How much health to add (negative).
			- 10 // Amount of score to add (negative).
		);
		dispatchEvent(event);

		// Calling event.cancelEvent() skips animations and penalties. Neat!
		if (event.eventCanceled)
			return;

		health += event.healthChange;

		if (!isPracticeMode)
			songScore += event.scoreChange;

		if (event.playSound)
		{
			vocals.volume = 0;
			FlxG.sound.play(Paths.soundRandom('missnote', 1, 3), FlxG.random.float(0.1, 0.2));
		}
	}

	function noteMiss(note:Note):Void
	{
		var event:NoteScriptEvent = new NoteScriptEvent(ScriptEvent.NOTE_MISS, note, true);
		dispatchEvent(event);
		// Calling event.cancelEvent() skips all the other logic! Neat!
		if (event.eventCanceled)
			return;

		health -= 0.0775;
		if (!isPracticeMode)
			songScore -= 10;
		vocals.volume = 0;
		killCombo();

		note.active = false;
		note.visible = false;

		note.kill();
		activeNotes.remove(note, true);
		note.destroy();
	}

	function goodNoteHit(note:Note):Void
	{
		if (!note.wasGoodHit)
		{
			var event:NoteScriptEvent = new NoteScriptEvent(ScriptEvent.NOTE_HIT, note, true);
			dispatchEvent(event);

			// Calling event.cancelEvent() skips all the other logic! Neat!
			if (event.eventCanceled)
				return;

			if (!note.isSustainNote)
			{
				combo += 1;
				popUpScore(note.data.strumTime, note);
			}

			playerStrumline.getArrow(note.data.noteData).playAnimation('confirm', true);

			note.wasGoodHit = true;
			vocals.volume = 1;

			if (!note.isSustainNote)
			{
				note.kill();
				activeNotes.remove(note, true);
				note.destroy();
			}
		}
	}

	override function stepHit():Bool
	{
		// super.stepHit() returns false if a module cancelled the event.
		if (!super.stepHit())
			return false;

<<<<<<< HEAD
		if (!isInCutscene
			&& Math.abs(FlxG.sound.music.time - (Conductor.songPosition - Conductor.offset)) > 20
			|| (currentSong.needsVoices && Math.abs(vocals.time - (Conductor.songPosition - Conductor.offset)) > 20))
=======
		if (Math.abs(FlxG.sound.music.time - (Conductor.songPosition - Conductor.offset)) > 20
			|| Math.abs(vocals.checkSyncError(Conductor.songPosition - Conductor.offset)) > 20)
>>>>>>> 956666db
		{
			resyncVocals();
		}

<<<<<<< HEAD
		iconP1.onStepHit(curStep);
		iconP2.onStepHit(curStep);
=======
		dispatchEvent(new SongTimeScriptEvent(ScriptEvent.SONG_STEP_HIT, curBeat, curStep));
>>>>>>> 956666db

		return true;
	}

	override function beatHit():Bool
	{
		// super.beatHit() returns false if a module cancelled the event.
		if (!super.beatHit())
			return false;

		if (generatedMusic)
		{
			activeNotes.sort(SortUtil.byStrumtime, FlxSort.DESCENDING);
		}

		// Moving this code into the `beatHit` function allows for scripts and modules to control the camera better.
		if (generatedMusic && SongLoad.getSong()[Std.int(curStep / 16)] != null)
		{
			cameraRightSide = SongLoad.getSong()[Std.int(curStep / 16)].mustHitSection;
			controlCamera();
		}

		if (SongLoad.getSong()[Math.floor(curStep / 16)] != null)
		{
			if (SongLoad.getSong()[Math.floor(curStep / 16)].changeBPM)
			{
				Conductor.bpm = SongLoad.getSong()[Math.floor(curStep / 16)].bpm;
				FlxG.log.add('CHANGED BPM!');
			}
		}

		// HARDCODING FOR MILF ZOOMS!

		if (PreferencesMenu.getPref('camera-zoom'))
		{
			if (currentSong.song.toLowerCase() == 'milf' && curBeat >= 168 && curBeat < 200 && camZooming && FlxG.camera.zoom < 1.35)
			{
				FlxG.camera.zoom += 0.015 * FlxCamera.defaultZoom;
				camHUD.zoom += 0.03;
			}

			if (camZooming && FlxG.camera.zoom < (1.35 * FlxCamera.defaultZoom) && curBeat % 4 == 0)
			{
				FlxG.camera.zoom += 0.015 * FlxCamera.defaultZoom;
				camHUD.zoom += 0.03;
			}
		}

		// That combo counter that got spoiled that one time.
		// Comes with NEAT visual and audio effects.

		var shouldShowComboText:Bool = (curBeat % 8 == 7) // End of measure. TODO: Is this always the correct time?
			&& (SongLoad.getSong()[Std.int(curStep / 16)].mustHitSection) // Current section is BF's.
			&& (combo > 5) // Don't want to show on small combos.
			&& ((SongLoad.getSong().length < Std.int(curStep / 16)) // Show at the end of the song.
				|| (!SongLoad.getSong()[Std.int(curStep / 16) + 1].mustHitSection) // Or when the next section is Dad's.
			);

		if (shouldShowComboText)
		{
			var animShit:ComboCounter = new ComboCounter(-100, 300, combo);
			animShit.scrollFactor.set(0.6, 0.6);
			add(animShit);

			var frameShit:Float = (1 / 24) * 2; // equals 2 frames in the animation

			new FlxTimer().start(((Conductor.crochet / 1000) * 1.25) - frameShit, function(tmr)
			{
				animShit.forceFinish();
			});
		}

		// Make the characters dance on the beat
		danceOnBeat();

		return true;
	}

	/**
	 * Handles characters dancing to the beat of the current song.
	 * 
	 * TODO: Move some of this logic into `Bopper.hx`
	 */
	public function danceOnBeat()
	{
		if (currentStage == null)
			return;

		if (curBeat % 8 == 7 && currentSong.song == 'Bopeebo')
		{
			currentStage.getBoyfriend().playAnimation('hey', true);
		}

		if (curBeat % 16 == 15
			&& currentSong.song == 'Tutorial'
			&& currentStage.getDad().characterId == 'gf'
			&& curBeat > 16
			&& curBeat < 48)
		{
			currentStage.getBoyfriend().playAnimation('hey', true);
			currentStage.getDad().playAnimation('cheer', true);
		}
	}

	/**
	 * Constructs the strumlines for each player.
	 */
	function buildStrumlines():Void
	{
		var strumlineStyle:StrumlineStyle = NORMAL;

		// TODO: Put this in the chart or something?
		switch (currentStageId)
		{
			case 'school':
				strumlineStyle = PIXEL;
			case 'schoolEvil':
				strumlineStyle = PIXEL;
		}

		var strumlineYPos = Strumline.getYPos();

		playerStrumline = new Strumline(0, strumlineStyle, 4);
		playerStrumline.x = 50 + FlxG.width / 2;
		playerStrumline.y = strumlineYPos;
		// Set the z-index so they don't appear in front of notes.
		playerStrumline.zIndex = 100;
		add(playerStrumline);
		playerStrumline.cameras = [camHUD];

		if (!isStoryMode)
		{
			playerStrumline.fadeInArrows();
		}

		enemyStrumline = new Strumline(1, strumlineStyle, 4);
		enemyStrumline.x = 50;
		enemyStrumline.y = strumlineYPos;
		// Set the z-index so they don't appear in front of notes.
		enemyStrumline.zIndex = 100;
		add(enemyStrumline);
		enemyStrumline.cameras = [camHUD];

		if (!isStoryMode)
		{
			enemyStrumline.fadeInArrows();
		}

		this.refresh();
	}

	/**
	 * Function called before opening a new substate.
	 * @param subState The substate to open.
	 */
	override function openSubState(subState:FlxSubState)
	{
		// If there is a substate which requires the game to continue,
		// then make this a condition.
		var shouldPause = true;

		if (shouldPause)
		{
			// Pause the music.
			if (FlxG.sound.music != null)
			{
				FlxG.sound.music.pause();
				if (vocals != null)
					vocals.pause();
			}

			// Pause the countdown.
			Countdown.pauseCountdown();
		}

		super.openSubState(subState);
	}

	/**
	 * Function called before closing the current substate.
	 * @param subState 
	 */
	override function closeSubState()
	{
		if (isGamePaused)
		{
			var event:ScriptEvent = new ScriptEvent(ScriptEvent.RESUME, true);

			dispatchEvent(event);

			if (event.eventCanceled)
				return;

<<<<<<< HEAD
			if (FlxG.sound.music != null && !startingSong && !isInCutscene)
=======
			if (FlxG.sound.music != null && !startingSong)
>>>>>>> 956666db
				resyncVocals();

			// Resume the countdown.
			Countdown.resumeCountdown();

			#if discord_rpc
			if (startTimer.finished)
				DiscordClient.changePresence(detailsText, currentSong.song + " (" + storyDifficultyText + ")", iconRPC, true,
					songLength - Conductor.songPosition);
			else
				DiscordClient.changePresence(detailsText, currentSong.song + " (" + storyDifficultyText + ")", iconRPC);
			#end
		}

		super.closeSubState();
	}

	/**
	 * Prepares to start the countdown.
	 * Ends any running cutscenes, creates the strumlines, and starts the countdown.
	 */
	function startCountdown():Void
	{
		var result = Countdown.performCountdown(currentStageId.startsWith('school'));
		if (!result)
			return;

		isInCutscene = false;
		camHUD.visible = true;
		talking = false;

		buildStrumlines();
	}

	override function dispatchEvent(event:ScriptEvent):Void
	{
		// ORDER: Module, Stage, Character, Song, Note
		// Modules should get the first chance to cancel the event.

		// super.dispatchEvent(event) dispatches event to module scripts.
		super.dispatchEvent(event);

		// Dispatch event to stage script.
		ScriptEventDispatcher.callEvent(currentStage, event);

<<<<<<< HEAD
		// Dispatch event to character script(s).
		if (currentStage != null)
			currentStage.dispatchToCharacters(event);

=======
>>>>>>> 956666db
		// TODO: Dispatch event to song script
	}

	/**
	 * Updates the position and contents of the score display.
	 */
	function updateScoreText():Void
	{
		// TODO: Add functionality for modules to update the score text.
		scoreText.text = "Score:" + songScore;
	}

	/**
	 * Updates the values of the health bar.
	 */
	function updateHealthBar():Void
	{
		healthLerp = FlxMath.lerp(healthLerp, health, 0.15);
	}

	/**
	 * Resets the camera's zoom level and focus point.
	 */
	function resetCamera():Void
	{
		FlxG.camera.follow(cameraFollowPoint, LOCKON, 0.04);
		FlxG.camera.zoom = defaultCameraZoom;
		FlxG.camera.focusOn(cameraFollowPoint.getPosition());
	}

	/**
	 * Perform necessary cleanup before leaving the PlayState.
	 */
	function performCleanup()
	{
		// Uncache the song.
		openfl.utils.Assets.cache.clear(Paths.inst(currentSong.song));
		openfl.utils.Assets.cache.clear(Paths.voices(currentSong.song));

		// Remove reference to stage and remove sprites from it to save memory.
		if (currentStage != null)
		{
			remove(currentStage);
			currentStage.kill();
			dispatchEvent(new ScriptEvent(ScriptEvent.DESTROY, false));
			currentStage = null;
		}

		// Clear the static reference to this state.
		instance = null;
	}

	/**
	 * This function is called whenever Flixel switches switching to a new FlxState.
	 * @return Whether to actually switch to the new state.
	 */
	override function switchTo(nextState:FlxState):Bool
	{
		var result = super.switchTo(nextState);

		if (result)
		{
			performCleanup();
		}

		return result;
	}
}<|MERGE_RESOLUTION|>--- conflicted
+++ resolved
@@ -1,15 +1,11 @@
 package funkin.play;
 
-<<<<<<< HEAD
-import funkin.play.character.BaseCharacter;
-import flixel.addons.transition.FlxTransitionableState;
-=======
->>>>>>> 956666db
 import flixel.FlxCamera;
 import flixel.FlxObject;
 import flixel.FlxSprite;
 import flixel.FlxState;
 import flixel.FlxSubState;
+import flixel.addons.transition.FlxTransitionableState;
 import flixel.addons.transition.FlxTransitionableState;
 import flixel.group.FlxGroup;
 import flixel.math.FlxMath;
@@ -23,31 +19,26 @@
 import flixel.util.FlxSort;
 import flixel.util.FlxTimer;
 import funkin.Note;
+import funkin.Note;
 import funkin.Section.SwagSection;
+import funkin.Section.SwagSection;
+import funkin.SongLoad.SwagSong;
 import funkin.SongLoad.SwagSong;
 import funkin.charting.ChartingState;
 import funkin.modding.IHook;
+import funkin.modding.IHook;
 import funkin.modding.events.ScriptEvent;
 import funkin.modding.events.ScriptEventDispatcher;
-<<<<<<< HEAD
-import funkin.modding.IHook;
 import funkin.modding.module.ModuleHandler;
-import funkin.Note;
-import funkin.play.character.CharacterData;
-=======
+import funkin.play.HealthIcon;
+import funkin.play.Strumline.StrumlineArrow;
 import funkin.play.Strumline.StrumlineArrow;
 import funkin.play.Strumline.StrumlineStyle;
->>>>>>> 956666db
+import funkin.play.Strumline.StrumlineStyle;
+import funkin.play.character.BaseCharacter;
+import funkin.play.character.CharacterData;
 import funkin.play.stage.Stage;
-import funkin.play.HealthIcon;
 import funkin.play.stage.StageData;
-<<<<<<< HEAD
-import funkin.play.Strumline.StrumlineArrow;
-import funkin.play.Strumline.StrumlineStyle;
-import funkin.Section.SwagSection;
-import funkin.SongLoad.SwagSong;
-=======
->>>>>>> 956666db
 import funkin.ui.PopUpStuff;
 import funkin.ui.PreferencesMenu;
 import funkin.util.Constants;
@@ -590,23 +581,7 @@
 
 		if (boyfriend != null)
 		{
-<<<<<<< HEAD
 			boyfriend.characterType = CharacterType.BF;
-=======
-			case "tank":
-				gf.y += 10;
-				gf.x -= 30;
-				boyfriend.x += 40;
-				boyfriend.y += 0;
-				dad.y += 60;
-				dad.x -= 80;
-
-				if (gfVersion != 'pico-speaker')
-				{
-					gf.x -= 170;
-					gf.y -= 75;
-				}
->>>>>>> 956666db
 		}
 
 		if (currentStage != null)
@@ -1267,21 +1242,6 @@
 				}
 				if (daNote.wasGoodHit)
 				{
-<<<<<<< HEAD
-=======
-					// TODO: Why the hell is the noteMiss logic in two different places?
-					if (daNote.tooLate)
-					{
-						var event:NoteScriptEvent = new NoteScriptEvent(ScriptEvent.NOTE_MISS, daNote, true);
-						dispatchEvent(event);
-
-						// lose less health on sustain notes!
-						health -= 0.0775 * (daNote.isSustainNote ? 0.2 : 1); // if it's sustain, multiply it by 0.2 (not checked for balence yet), else keep it same (multiply by 1)
-						vocals.volume = 0;
-						killCombo();
-					}
-
->>>>>>> 956666db
 					daNote.active = false;
 					daNote.visible = false;
 
@@ -1757,24 +1717,14 @@
 		if (!super.stepHit())
 			return false;
 
-<<<<<<< HEAD
-		if (!isInCutscene
-			&& Math.abs(FlxG.sound.music.time - (Conductor.songPosition - Conductor.offset)) > 20
-			|| (currentSong.needsVoices && Math.abs(vocals.time - (Conductor.songPosition - Conductor.offset)) > 20))
-=======
 		if (Math.abs(FlxG.sound.music.time - (Conductor.songPosition - Conductor.offset)) > 20
 			|| Math.abs(vocals.checkSyncError(Conductor.songPosition - Conductor.offset)) > 20)
->>>>>>> 956666db
 		{
 			resyncVocals();
 		}
 
-<<<<<<< HEAD
 		iconP1.onStepHit(curStep);
 		iconP2.onStepHit(curStep);
-=======
-		dispatchEvent(new SongTimeScriptEvent(ScriptEvent.SONG_STEP_HIT, curBeat, curStep));
->>>>>>> 956666db
 
 		return true;
 	}
@@ -1968,11 +1918,7 @@
 			if (event.eventCanceled)
 				return;
 
-<<<<<<< HEAD
 			if (FlxG.sound.music != null && !startingSong && !isInCutscene)
-=======
-			if (FlxG.sound.music != null && !startingSong)
->>>>>>> 956666db
 				resyncVocals();
 
 			// Resume the countdown.
@@ -2018,13 +1964,10 @@
 		// Dispatch event to stage script.
 		ScriptEventDispatcher.callEvent(currentStage, event);
 
-<<<<<<< HEAD
 		// Dispatch event to character script(s).
 		if (currentStage != null)
 			currentStage.dispatchToCharacters(event);
 
-=======
->>>>>>> 956666db
 		// TODO: Dispatch event to song script
 	}
 

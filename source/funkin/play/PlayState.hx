package funkin.play;

import flixel.addons.display.FlxPieDial;
import flixel.addons.transition.FlxTransitionableState;
import flixel.addons.transition.Transition;
import flixel.FlxCamera;
import flixel.FlxObject;
import flixel.FlxState;
import flixel.FlxSubState;
import flixel.math.FlxMath;
import flixel.math.FlxPoint;
import flixel.math.FlxRect;
import flixel.text.FlxText;
import flixel.tweens.FlxEase;
import flixel.tweens.FlxTween;
import flixel.ui.FlxBar;
import flixel.util.FlxColor;
import flixel.util.FlxTimer;
import funkin.api.newgrounds.NGio;
import funkin.audio.FunkinSound;
import funkin.audio.VoicesGroup;
import funkin.data.dialogue.conversation.ConversationRegistry;
import funkin.data.event.SongEventRegistry;
import funkin.data.notestyle.NoteStyleData;
import funkin.data.notestyle.NoteStyleRegistry;
import funkin.data.song.SongData.SongCharacterData;
import funkin.data.song.SongData.SongEventData;
import funkin.data.song.SongData.SongNoteData;
import funkin.data.song.SongRegistry;
import funkin.data.stage.StageRegistry;
import funkin.graphics.FunkinCamera;
import funkin.graphics.FunkinSprite;
import funkin.Highscore.Tallies;
import funkin.input.PreciseInputManager;
import funkin.modding.events.ScriptEvent;
import funkin.modding.events.ScriptEventDispatcher;
import funkin.play.character.BaseCharacter;
import funkin.play.character.CharacterData.CharacterDataParser;
import funkin.play.components.ComboMilestone;
import funkin.play.components.HealthIcon;
import funkin.play.components.PopUpStuff;
import funkin.play.cutscene.dialogue.Conversation;
import funkin.play.cutscene.VanillaCutscenes;
import funkin.play.cutscene.VideoCutscene;
import funkin.play.notes.NoteDirection;
import funkin.play.notes.NoteSplash;
import funkin.play.notes.NoteSprite;
import funkin.play.notes.notestyle.NoteStyle;
import funkin.play.notes.Strumline;
import funkin.play.notes.SustainTrail;
import funkin.play.scoring.Scoring;
import funkin.play.song.Song;
import funkin.play.stage.Stage;
import funkin.save.Save;
import funkin.ui.debug.charting.ChartEditorState;
import funkin.ui.debug.stage.StageOffsetSubState;
import funkin.ui.mainmenu.MainMenuState;
import funkin.ui.MusicBeatSubState;
import funkin.ui.options.PreferencesMenu;
import funkin.ui.story.StoryMenuState;
import funkin.ui.transition.LoadingState;
import funkin.util.SerializerUtil;
import haxe.Int64;
import lime.ui.Haptic;
import openfl.display.BitmapData;
import openfl.geom.Rectangle;
import openfl.Lib;
#if discord_rpc
import Discord.DiscordClient;
#end

/**
 * Parameters used to initialize the PlayState.
 */
typedef PlayStateParams =
{
  /**
   * The song to play.
   */
  targetSong:Song,

  /**
   * The difficulty to play the song on.
   * @default `Constants.DEFAULT_DIFFICULTY`
   */
  ?targetDifficulty:String,
  /**
   * The variation to play on.
   * @default `Constants.DEFAULT_VARIATION`
   */
  ?targetVariation:String,
  /**
   * The instrumental to play with.
   * Significant if the `targetSong` supports alternate instrumentals.
   * @default `null`
   */
  ?targetInstrumental:String,
  /**
   * Whether the song should start in Practice Mode.
   * @default `false`
   */
  ?practiceMode:Bool,
  /**
   * Whether the song should start in Bot Play Mode.
   * @default `false`
   */
  ?botPlayMode:Bool,
  /**
   * Whether the song should be in minimal mode.
   * @default `false`
   */
  ?minimalMode:Bool,
  /**
   * If specified, the game will jump to the specified timestamp after the countdown ends.
   * @default `0.0`
   */
  ?startTimestamp:Float,
  /**
   * If specified, the game will play the song with the given speed.
   * @default `1.0` for 100% speed.
   */
  ?playbackRate:Float,
  /**
   * If specified, the game will not load the instrumental or vocal tracks,
   * and must be loaded externally.
   */
  ?overrideMusic:Bool,
  /**
   * The initial camera follow point.
   * Used to persist the position of the `cameraFollowPosition` between levels.
   */
  ?cameraFollowPoint:FlxPoint,
}

/**
 * The gameplay state, where all the rhythm gaming happens.
 * SubState so it can be loaded as a child of the chart editor.
 */
class PlayState extends MusicBeatSubState
{
  /**
   * STATIC VARIABLES
   * Static variables should be used for information that must be persisted between states or between resets,
   * such as the active song or song playlist.
   */
  /**
   * The currently active PlayState.
   * There should be only one PlayState in existance at a time, we can use a singleton.
   */
  public static var instance:PlayState = null;

  /**
   * This sucks. We need this because FlxG.resetState(); assumes the constructor has no arguments.
   * @see https://github.com/HaxeFlixel/flixel/issues/2541
   */
  static var lastParams:PlayStateParams = null;

  /**
   * PUBLIC INSTANCE VARIABLES
   * Public instance variables should be used for information that must be reset or dereferenced
   * every time the state is changed, but may need to be accessed externally.
   */
  /**
   * The currently selected stage.
   */
  public var currentSong:Song = null;

  /**
   * The currently selected difficulty.
   */
  public var currentDifficulty:String = Constants.DEFAULT_DIFFICULTY;

  /**
   * The currently selected variation.
   */
  public var currentVariation:String = Constants.DEFAULT_VARIATION;

  /**
   * The currently active Stage. This is the object containing all the props.
   */
  public var currentStage:Stage = null;

  /**
   * Gets set to true when the PlayState needs to reset (player opted to restart or died).
   * Gets disabled once resetting happens.
   */
  public var needsReset:Bool = false;

  /**
   * The current 'Blueball Counter' to display in the pause menu.
   * Resets when you beat a song or go back to the main menu.
   */
  public var deathCounter:Int = 0;

  /**
   * The player's current health.
   */
  public var health:Float = Constants.HEALTH_STARTING;

  /**
   * The player's current score.
   * TODO: Move this to its own class.
   */
  public var songScore:Int = 0;

  /**
   * Start at this point in the song once the countdown is done.
   * For example, if `startTimestamp` is `30000`, the song will start at the 30 second mark.
   * Used for chart playtesting or practice.
   */
  public var startTimestamp:Float = 0.0;

  /**
   * Play back the song at this speed.
   * @default `1.0` for normal speed.
   */
  public var playbackRate:Float = 1.0;

  /**
   * An empty FlxObject contained in the scene.
   * The current gameplay camera will always follow this object. Tween its position to move the camera smoothly.
   *
   * It needs to be an object in the scene for the camera to be configured to follow it.
   * We optionally make this a sprite so we can draw a debug graphic with it.
   */
  public var cameraFollowPoint:FlxObject;

  /**
   * An FlxTween that tweens the camera to the follow point.
   * Only used when tweening the camera manually, rather than tweening via follow.
   */
  public var cameraFollowTween:FlxTween;

  /**
   * An FlxTween that zooms the camera to the desired amount.
   */
  public var cameraZoomTween:FlxTween;

  /**
   * An FlxTween that changes the additive speed to the desired amount.
   */
  public var scrollSpeedTweens:Array<FlxTween> = [];

  /**
   * The camera follow point from the last stage.
   * Used to persist the position of the `cameraFollowPosition` between levels.
   */
  public var previousCameraFollowPoint:FlxPoint = null;

  /**
   * The current camera zoom level without any modifiers applied.
   */
  public var currentCameraZoom:Float = FlxCamera.defaultZoom;

  /**
   * Multiplier for currentCameraZoom for camera bops.
   * Lerped back to 1.0x every frame.
   */
  public var cameraBopMultiplier:Float = 1.0;

  /**
   * Default camera zoom for the current stage.
   * If we aren't in a stage, just use the default zoom (1.05x).
   */
  public var stageZoom(get, never):Float;

  function get_stageZoom():Float
  {
    if (currentStage != null) return currentStage.camZoom;
    else
      return FlxCamera.defaultZoom * 1.05;
  }

  /**
   * The current HUD camera zoom level.
   *
   * The camera zoom is increased every beat, and lerped back to this value every frame, creating a smooth 'zoom-in' effect.
   */
  public var defaultHUDCameraZoom:Float = FlxCamera.defaultZoom * 1.0;

  /**
   * Camera bop intensity multiplier.
   * Applied to cameraBopMultiplier on camera bops (usually every beat).
   * @default `101.5%`
   */
  public var cameraBopIntensity:Float = Constants.DEFAULT_BOP_INTENSITY;

  /**
   * Intensity of the HUD camera zoom.
   * Need to make this a multiplier later. Just shoving in 0.015 for now so it doesn't break.
   * @default `3.0%`
   */
  public var hudCameraZoomIntensity:Float = 0.015 * 2.0;

  /**
   * How many beats (quarter notes) between camera zooms.
   * @default One camera zoom per measure (four beats).
   */
  public var cameraZoomRate:Int = Constants.DEFAULT_ZOOM_RATE;

  /**
   * Whether the game is currently in the countdown before the song resumes.
   */
  public var isInCountdown:Bool = false;

  /**
   * Whether the game is currently in Practice Mode.
   * If true, player will not lose gain or lose score from notes.
   */
  public var isPracticeMode:Bool = false;

  /**
   * Whether the game is currently in Bot Play Mode.
   * If true, player will not lose gain or lose score from notes.
   */
  public var isBotPlayMode:Bool = false;

  /**
   * Whether the player has dropped below zero health,
   * and we are just waiting for an animation to play out before transitioning.
   */
  public var isPlayerDying:Bool = false;

  /**
   * In Minimal Mode, the stage and characters are not loaded and a standard background is used.
   */
  public var isMinimalMode:Bool = false;

  /**
   * Whether the game is currently in an animated cutscene, and gameplay should be stopped.
   */
  public var isInCutscene:Bool = false;

  /**
   * Whether the inputs should be disabled for whatever reason... used for the stage edit lol!
   */
  public var disableKeys:Bool = false;

  public var isSubState(get, never):Bool;

  function get_isSubState():Bool
  {
    return this._parentState != null;
  }

  public var isChartingMode(get, never):Bool;

  function get_isChartingMode():Bool
  {
    return this._parentState != null && Std.isOfType(this._parentState, ChartEditorState);
  }

  /**
   * The current dialogue.
   */
  public var currentConversation:Conversation;

  /**
   * Key press inputs which have been received but not yet processed.
   * These are encoded with an OS timestamp, so they
  **/
  var inputPressQueue:Array<PreciseInputEvent> = [];

  /**
   * Key release inputs which have been received but not yet processed.
   * These are encoded with an OS timestamp, so they
  **/
  var inputReleaseQueue:Array<PreciseInputEvent> = [];

  /**
   * If we just unpaused the game, we shouldn't be able to pause again for one frame.
   */
  var justUnpaused:Bool = false;

  /**
   * PRIVATE INSTANCE VARIABLES
   * Private instance variables should be used for information that must be reset or dereferenced
   * every time the state is reset, but should not be accessed externally.
   */
  /**
   * The Array containing the upcoming song events.
   * The `update()` function regularly shifts these out to trigger events.
   */
  var songEvents:Array<SongEventData>;

  /**
   * If true, the player is allowed to pause the game.
   * Disabled during the ending of a song.
   */
  var mayPauseGame:Bool = true;

  /**
   * The displayed value of the player's health.
   * Used to provide smooth animations based on linear interpolation of the player's health.
   */
  var healthLerp:Float = Constants.HEALTH_STARTING;

  /**
   * How long the user has held the "Skip Video Cutscene" button for.
   */
  var skipHeldTimer:Float = 0;

  /**
   * Whether the PlayState was started with instrumentals and vocals already provided.
   * Used by the chart editor to prevent replacing the music.
   */
  var overrideMusic:Bool = false;

  /**
   * Forcibly disables all update logic while the game moves back to the Menu state.
   * This is used only when a critical error occurs and the game absolutely cannot continue.
   */
  var criticalFailure:Bool = false;

  /**
   * False as long as the countdown has not finished yet.
   */
  var startingSong:Bool = false;

  /**
   * Track if we currently have the music paused for a Pause substate, so we can unpause it when we return.
   */
  var musicPausedBySubState:Bool = false;

  /**
   * Track any camera tweens we've paused for a Pause substate, so we can unpause them when we return.
   */
  var cameraTweensPausedBySubState:List<FlxTween> = new List<FlxTween>();

  /**
   * False until `create()` has completed.
   */
  var initialized:Bool = false;

  /**
   * A group of audio tracks, used to play the song's vocals.
   */
  public var vocals:VoicesGroup;

  #if discord_rpc
  // Discord RPC variables
  var storyDifficultyText:String = '';
  var iconRPC:String = '';
  var detailsText:String = '';
  var detailsPausedText:String = '';
  #end

  /**
   * RENDER OBJECTS
   */
  /**
   * The FlxText which displays the current score.
   */
  var scoreText:FlxText;

  /**
   * The bar which displays the player's health.
   * Dynamically updated based on the value of `healthLerp` (which is based on `health`).
   */
  public var healthBar:FlxBar;

  /**
   * The background image used for the health bar.
   * Emma says the image is slightly skewed so I'm leaving it as an image instead of a `createGraphic`.
   */
  public var healthBarBG:FunkinSprite;

  /**
   * The health icon representing the player.
   */
  public var iconP1:HealthIcon;

  /**
   * The health icon representing the opponent.
   */
  public var iconP2:HealthIcon;

  /**
   * The sprite group containing active player's strumline notes.
   */
  public var playerStrumline:Strumline;

  /**
   * The sprite group containing opponent's strumline notes.
   */
  public var opponentStrumline:Strumline;

  /**
   * The camera which contains, and controls visibility of, the user interface elements.
   */
  public var camHUD:FlxCamera;

  /**
   * The camera which contains, and controls visibility of, the stage and characters.
   */
  public var camGame:FlxCamera;

  /**
   * The camera which contains, and controls visibility of, a video cutscene.
   */
  public var camCutscene:FlxCamera;

  /**
   * The combo popups. Includes the real-time combo counter and the rating.
   */
  public var comboPopUps:PopUpStuff;

  /**
   * PROPERTIES
   */
  /**
   * If a substate is rendering over the PlayState, it is paused and normal update logic is skipped.
   * Examples include:
   * - The Pause screen is open.
   * - The Game Over screen is open.
   * - The Chart Editor screen is open.
   */
  var isGamePaused(get, never):Bool;

  function get_isGamePaused():Bool
  {
    // Note: If there is a substate which requires the game to act unpaused,
    //       this should be changed to include something like `&& Std.isOfType()`
    return this.subState != null;
  }

  var isExitingViaPauseMenu(get, never):Bool;

  function get_isExitingViaPauseMenu():Bool
  {
    if (this.subState == null) return false;
    if (!Std.isOfType(this.subState, PauseSubState)) return false;

    var pauseSubState:PauseSubState = cast this.subState;
    return !pauseSubState.allowInput;
  }

  /**
   * Data for the current difficulty for the current song.
   * Includes chart data, scroll speed, and other information.
   */
  public var currentChart(get, never):SongDifficulty;

  function get_currentChart():SongDifficulty
  {
    if (currentSong == null || currentDifficulty == null) return null;
    return currentSong.getDifficulty(currentDifficulty, currentVariation);
  }

  /**
   * The internal ID of the currently active Stage.
   * Used to retrieve the data required to build the `currentStage`.
   */
  public var currentStageId(get, never):String;

  function get_currentStageId():String
  {
    if (currentChart == null || currentChart.stage == null || currentChart.stage == '') return Constants.DEFAULT_STAGE;
    return currentChart.stage;
  }

  /**
   * The length of the current song, in milliseconds.
   */
  var currentSongLengthMs(get, never):Float;

  function get_currentSongLengthMs():Float
  {
    return FlxG?.sound?.music?.length;
  }

  // TODO: Refactor or document
  var generatedMusic:Bool = false;
  var perfectMode:Bool = false;

  static final BACKGROUND_COLOR:FlxColor = FlxColor.BLACK;

  /**
   * Instantiate a new PlayState.
   * @param params The parameters used to initialize the PlayState.
   *   Includes information about what song to play and more.
   */
  public function new(params:PlayStateParams)
  {
    super();

    // Validate parameters.
    if (params == null && lastParams == null)
    {
      throw 'PlayState constructor called with no available parameters.';
    }
    else if (params == null)
    {
      trace('WARNING: PlayState constructor called with no parameters. Reusing previous parameters.');
      params = lastParams;
    }
    else
    {
      lastParams = params;
    }

    // Apply parameters.
    currentSong = params.targetSong;
    if (params.targetDifficulty != null) currentDifficulty = params.targetDifficulty;
    if (params.targetVariation != null) currentVariation = params.targetVariation;
    isPracticeMode = params.practiceMode ?? false;
    isBotPlayMode = params.botPlayMode ?? false;
    isMinimalMode = params.minimalMode ?? false;
    startTimestamp = params.startTimestamp ?? 0.0;
    playbackRate = params.playbackRate ?? 1.0;
    overrideMusic = params.overrideMusic ?? false;
    previousCameraFollowPoint = params.cameraFollowPoint;

    // Don't do anything else here! Wait until create() when we attach to the camera.
  }

  /**
   * Called when the PlayState is switched to.
   */
  public override function create():Void
  {
    if (instance != null)
    {
      // TODO: Do something in this case? IDK.
      trace('WARNING: PlayState instance already exists. This should not happen.');
    }
    instance = this;

    if (!assertChartExists()) return;

    // TODO: Add something to toggle this on!
    if (false)
    {
      // Displays the camera follow point as a sprite for debug purposes.
      var cameraFollowPoint = new FunkinSprite(0, 0);
      cameraFollowPoint.makeSolidColor(8, 8, 0xFF00FF00);
      cameraFollowPoint.visible = false;
      cameraFollowPoint.zIndex = 1000000;
      this.cameraFollowPoint = cameraFollowPoint;
    }
    else
    {
      // Camera follow point is an invisible point in space.
      cameraFollowPoint = new FlxObject(0, 0);
    }

    // Reduce physics accuracy (who cares!!!) to improve animation quality.
    FlxG.fixedTimestep = false;

    // This state receives update() even when a substate is active.
    this.persistentUpdate = true;
    // This state receives draw calls even when a substate is active.
    this.persistentDraw = true;

    // Stop any pre-existing music.
    if (!overrideMusic && FlxG.sound.music != null) FlxG.sound.music.stop();

    // Prepare the current song's instrumental and vocals to be played.
    if (!overrideMusic && currentChart != null)
    {
      currentChart.cacheInst();
      currentChart.cacheVocals();
    }

    // Prepare the Conductor.
    Conductor.instance.forceBPM(null);

    if (currentChart.offsets != null)
    {
      Conductor.instance.instrumentalOffset = currentChart.offsets.getInstrumentalOffset();
    }

    Conductor.instance.mapTimeChanges(currentChart.timeChanges);
    Conductor.instance.update((Conductor.instance.beatLengthMs * -5) + startTimestamp);

    // The song is now loaded. We can continue to initialize the play state.
    initCameras();
    initHealthBar();
    if (!isMinimalMode)
    {
      initStage();
      initCharacters();
    }
    else
    {
      initMinimalMode();
    }
    initStrumlines();

    // Initialize the judgements and combo meter.
    comboPopUps = new PopUpStuff();
    comboPopUps.zIndex = 900;
    add(comboPopUps);
    comboPopUps.cameras = [camHUD];

    #if discord_rpc
    // Initialize Discord Rich Presence.
    initDiscord();
    #end

    // Read the song's note data and pass it to the strumlines.
    generateSong();

    // Reset the camera's zoom and force it to focus on the camera follow point.
    resetCamera();

    initPreciseInputs();

    FlxG.worldBounds.set(0, 0, FlxG.width, FlxG.height);

    // The song is loaded and in the process of starting.
    // This gets set back to false when the chart actually starts.
    startingSong = true;

    // TODO: We hardcoded the transition into Winter Horrorland. Do this with a ScriptedSong instead.
    if ((currentSong?.id ?? '').toLowerCase() == 'winter-horrorland')
    {
      // VanillaCutscenes will call startCountdown later.
      VanillaCutscenes.playHorrorStartCutscene();
    }
    else
    {
      // Call a script event to start the countdown.
      // Songs with cutscenes should call event.cancel().
      // As long as they call `PlayState.instance.startCountdown()` later, the countdown will start.
      startCountdown();
    }

    // Do this last to prevent beatHit from being called before create() is done.
    super.create();

    leftWatermarkText.cameras = [camHUD];
    rightWatermarkText.cameras = [camHUD];

    // Initialize some debug stuff.
    #if (debug || FORCE_DEBUG_VERSION)
    // Display the version number (and git commit hash) in the bottom right corner.
    this.rightWatermarkText.text = Constants.VERSION;

    FlxG.console.registerObject('playState', this);
    #end

    initialized = true;

    // This step ensures z-indexes are applied properly,
    // and it's important to call it last so all elements get affected.
    refresh();
  }

  public override function draw():Void
  {
    // if (FlxG.renderBlit)
    // {
    //  camGame.fill(BACKGROUND_COLOR);
    // }
    // else if (FlxG.renderTile)
    // {
    //  FlxG.log.warn("PlayState background not displayed properly on tile renderer!");
    // }
    // else
    // {
    //  FlxG.log.warn("PlayState background not displayed properly, unknown renderer!");
    // }

    super.draw();
  }

  function assertChartExists():Bool
  {
    // Returns null if the song failed to load or doesn't have the selected difficulty.
    if (currentSong == null || currentChart == null || currentChart.notes == null)
    {
      // We have encountered a critical error. Prevent Flixel from trying to run any gameplay logic.
      criticalFailure = true;

      // Choose an error message.
      var message:String = 'There was a critical error. Click OK to return to the main menu.';
      if (currentSong == null)
      {
        message = 'There was a critical error loading this song\'s chart. Click OK to return to the main menu.';
      }
      else if (currentDifficulty == null)
      {
        message = 'There was a critical error selecting a difficulty for this song. Click OK to return to the main menu.';
      }
      else if (currentChart == null)
      {
        message = 'There was a critical error retrieving data for this song on "$currentDifficulty" difficulty with variation "$currentVariation". Click OK to return to the main menu.';
      }
      else if (currentChart.notes == null)
      {
        message = 'There was a critical error retrieving note data for this song on "$currentDifficulty" difficulty with variation "$currentVariation". Click OK to return to the main menu.';
      }

      // Display a popup. This blocks the application until the user clicks OK.
      lime.app.Application.current.window.alert(message, 'Error loading PlayState');

      // Force the user back to the main menu.
      if (isSubState)
      {
        this.close();
      }
      else
      {
        FlxG.switchState(() -> new MainMenuState());
      }
      return false;
    }

    return true;
  }

  public override function update(elapsed:Float):Void
  {
    // TOTAL: 9.42% CPU Time when profiled in VS 2019.

    if (criticalFailure) return;

    super.update(elapsed);

    var list = FlxG.sound.list;
    updateHealthBar();
    updateScoreText();

    // Handle restarting the song when needed (player death or pressing Retry)
    if (needsReset)
    {
      if (!assertChartExists()) return;

      prevScrollTargets = [];

      dispatchEvent(new ScriptEvent(SONG_RETRY));

      resetCamera();

      var fromDeathState = isPlayerDying;

      persistentUpdate = true;
      persistentDraw = true;

      startingSong = true;
      isPlayerDying = false;

      inputSpitter = [];

      // Reset music properly.
      if (FlxG.sound.music != null)
      {
        FlxG.sound.music.time = startTimestamp - Conductor.instance.instrumentalOffset;
        FlxG.sound.music.pitch = playbackRate;
        FlxG.sound.music.pause();
      }

      if (!overrideMusic)
      {
        // Stop the vocals if they already exist.
        if (vocals != null) vocals.stop();
        vocals = currentChart.buildVocals();

        if (vocals.members.length == 0)
        {
          trace('WARNING: No vocals found for this song.');
        }
      }
      vocals.pause();
      vocals.time = 0;

      if (FlxG.sound.music != null) FlxG.sound.music.volume = 1;
      vocals.volume = 1;
      vocals.playerVolume = 1;
      vocals.opponentVolume = 1;

      if (currentStage != null) currentStage.resetStage();

      if (!fromDeathState)
      {
        playerStrumline.vwooshNotes();
        opponentStrumline.vwooshNotes();
      }

      playerStrumline.clean();
      opponentStrumline.clean();

      // Delete all notes and reset the arrays.
      regenNoteData();

      // Reset camera zooming
      cameraBopIntensity = Constants.DEFAULT_BOP_INTENSITY;
      hudCameraZoomIntensity = (cameraBopIntensity - 1.0) * 2.0;
      cameraZoomRate = Constants.DEFAULT_ZOOM_RATE;

      health = Constants.HEALTH_STARTING;
      songScore = 0;
      Highscore.tallies.combo = 0;
      Countdown.performCountdown(currentStageId.startsWith('school'));

      needsReset = false;
    }

    // Update the conductor.
    if (startingSong)
    {
      if (isInCountdown)
      {
        // Do NOT apply offsets at this point, because they already got applied the previous frame!
        Conductor.instance.update(Conductor.instance.songPosition + elapsed * 1000, false);
        if (Conductor.instance.songPosition >= (startTimestamp)) startSong();
      }
    }
    else
    {
      if (Constants.EXT_SOUND == 'mp3')
      {
        Conductor.instance.formatOffset = Constants.MP3_DELAY_MS;
      }
      else
      {
        Conductor.instance.formatOffset = 0.0;
      }

      Conductor.instance.update(); // Normal conductor update.
    }

    var androidPause:Bool = false;

    #if android
    androidPause = FlxG.android.justPressed.BACK;
    #end

    // Attempt to pause the game.
    if ((controls.PAUSE || androidPause) && isInCountdown && mayPauseGame && !justUnpaused)
    {
      var event = new PauseScriptEvent(FlxG.random.bool(1 / 1000));

      dispatchEvent(event);

      if (!event.eventCanceled)
      {
        // Pause updates while the substate is open, preventing the game state from advancing.
        persistentUpdate = false;
        // Enable drawing while the substate is open, allowing the game state to be shown behind the pause menu.
        persistentDraw = true;

        // There is a 1/1000 change to use a special pause menu.
        // This prevents the player from resuming, but that's the point.
        // It's a reference to Gitaroo Man, which doesn't let you pause the game.
        if (!isSubState && event.gitaroo)
        {
          FlxG.switchState(() -> new GitarooPause(
            {
              targetSong: currentSong,
              targetDifficulty: currentDifficulty,
              targetVariation: currentVariation,
            }));
        }
        else
        {
          var boyfriendPos:FlxPoint = new FlxPoint(0, 0);

          // Prevent the game from crashing if Boyfriend isn't present.
          if (currentStage != null && currentStage.getBoyfriend() != null)
          {
            boyfriendPos = currentStage.getBoyfriend().getScreenPosition();
          }

          var pauseSubState:FlxSubState = new PauseSubState({mode: isChartingMode ? Charting : Standard});

          FlxTransitionableState.skipNextTransIn = true;
          FlxTransitionableState.skipNextTransOut = true;
          pauseSubState.camera = camHUD;
          openSubState(pauseSubState);
          // boyfriendPos.put(); // TODO: Why is this here?
        }

        #if discord_rpc
        DiscordClient.changePresence(detailsPausedText, currentSong.song + ' (' + storyDifficultyText + ')', iconRPC);
        #end
      }
    }

    // Cap health.
    if (health > Constants.HEALTH_MAX) health = Constants.HEALTH_MAX;
    if (health < Constants.HEALTH_MIN) health = Constants.HEALTH_MIN;

    // Apply camera zoom + multipliers.
    if (subState == null && cameraZoomRate > 0.0) // && !isInCutscene)
    {
      cameraBopMultiplier = FlxMath.lerp(1.0, cameraBopMultiplier, 0.95); // Lerp bop multiplier back to 1.0x
      var zoomPlusBop = currentCameraZoom * cameraBopMultiplier; // Apply camera bop multiplier.
      FlxG.camera.zoom = zoomPlusBop; // Actually apply the zoom to the camera.

      camHUD.zoom = FlxMath.lerp(defaultHUDCameraZoom, camHUD.zoom, 0.95);
    }

    if (currentStage != null && currentStage.getBoyfriend() != null)
    {
      FlxG.watch.addQuick('bfAnim', currentStage.getBoyfriend().getCurrentAnimation());
    }
    FlxG.watch.addQuick('health', health);
    FlxG.watch.addQuick('cameraBopIntensity', cameraBopIntensity);

    // TODO: Add a song event for Handle GF dance speed.

    // Handle player death.
    if (!isInCutscene && !disableKeys)
    {
      // RESET = Quick Game Over Screen
      if (controls.RESET)
      {
        health = Constants.HEALTH_MIN;
        trace('RESET = True');
      }

      #if CAN_CHEAT // brandon's a pussy
      if (controls.CHEAT)
      {
        health += 0.25 * Constants.HEALTH_MAX; // +25% health.
        trace('User is cheating!');
      }
      #end

      if (health <= Constants.HEALTH_MIN && !isPracticeMode && !isPlayerDying)
      {
        vocals.pause();

        if (FlxG.sound.music != null) FlxG.sound.music.pause();

        deathCounter += 1;

        dispatchEvent(new ScriptEvent(GAME_OVER));

        // Disable updates, preventing animations in the background from playing.
        persistentUpdate = false;
        #if (debug || FORCE_DEBUG_VERSION)
        if (FlxG.keys.pressed.THREE)
        {
          // TODO: Change the key or delete this?
          // In debug builds, pressing 3 to kill the player makes the background transparent.
          persistentDraw = true;
        }
        else
        {
        #end
          persistentDraw = false;
        #if (debug || FORCE_DEBUG_VERSION)
        }
        #end

        isPlayerDying = true;

        var deathPreTransitionDelay = currentStage?.getBoyfriend()?.getDeathPreTransitionDelay() ?? 0.0;
        if (deathPreTransitionDelay > 0)
        {
          new FlxTimer().start(deathPreTransitionDelay, function(_) {
            moveToGameOver();
          });
        }
        else
        {
          // Transition immediately.
          moveToGameOver();
        }

        #if discord_rpc
        // Game Over doesn't get his own variable because it's only used here
        DiscordClient.changePresence('Game Over - ' + detailsText, currentSong.song + ' (' + storyDifficultyText + ')', iconRPC);
        #end
      }
      else if (isPlayerDying)
      {
        // Wait up.
      }
    }

    processSongEvents();

    // Handle keybinds.
    processInputQueue();
    if (!isInCutscene && !disableKeys) debugKeyShit();
    if (isInCutscene && !disableKeys) handleCutsceneKeys(elapsed);

    // Moving notes into position is now done by Strumline.update().
    if (!isInCutscene) processNotes(elapsed);

    justUnpaused = false;
  }

  function moveToGameOver():Void
  {
    // Reset and update a bunch of values in advance for the transition back from the game over substate.
    playerStrumline.clean();
    opponentStrumline.clean();

    songScore = 0;
    updateScoreText();

    health = Constants.HEALTH_STARTING;
    healthLerp = health;

    healthBar.value = healthLerp;

    if (!isMinimalMode)
    {
      iconP1.updatePosition();
      iconP2.updatePosition();
    }

    // Transition to the game over substate.
    var gameOverSubState = new GameOverSubState(
      {
        isChartingMode: isChartingMode,
        transparent: persistentDraw
      });
    FlxTransitionableState.skipNextTransIn = true;
    FlxTransitionableState.skipNextTransOut = true;
    openSubState(gameOverSubState);
  }

  function processSongEvents():Void
  {
    // Query and activate song events.
    // TODO: Check that these work appropriately even when songPosition is less than 0, to play events during countdown.
    if (songEvents != null && songEvents.length > 0)
    {
      var songEventsToActivate:Array<SongEventData> = SongEventRegistry.queryEvents(songEvents, Conductor.instance.songPosition);

      if (songEventsToActivate.length > 0)
      {
        trace('Found ${songEventsToActivate.length} event(s) to activate.');
        for (event in songEventsToActivate)
        {
          // If an event is trying to play, but it's over 1 second old, skip it.
          var eventAge:Float = Conductor.instance.songPosition - event.time;
          if (eventAge > 1000)
          {
            event.activated = true;
            continue;
          };

          var eventEvent:SongEventScriptEvent = new SongEventScriptEvent(event);
          dispatchEvent(eventEvent);
          // Calling event.cancelEvent() skips the event. Neat!
          if (!eventEvent.eventCanceled)
          {
            SongEventRegistry.handleEvent(event);
          }
        }
      }
    }
  }

  public override function dispatchEvent(event:ScriptEvent):Void
  {
    // ORDER: Module, Stage, Character, Song, Conversation, Note
    // Modules should get the first chance to cancel the event.

    // super.dispatchEvent(event) dispatches event to module scripts.
    super.dispatchEvent(event);

    // Dispatch event to stage script.
    ScriptEventDispatcher.callEvent(currentStage, event);

    // Dispatch event to character script(s).
    if (currentStage != null) currentStage.dispatchToCharacters(event);

    // Dispatch event to song script.
    ScriptEventDispatcher.callEvent(currentSong, event);

    // Dispatch event to conversation script.
    ScriptEventDispatcher.callEvent(currentConversation, event);

    // TODO: Dispatch event to note scripts
  }

  /**
   * Function called before opening a new substate.
   * @param subState The substate to open.
   */
  public override function openSubState(subState:FlxSubState):Void
  {
    // If there is a substate which requires the game to continue,
    // then make this a condition.
    var shouldPause = (Std.isOfType(subState, PauseSubState) || Std.isOfType(subState, GameOverSubState));

    if (shouldPause)
    {
      // Pause the music.
      if (FlxG.sound.music != null)
      {
        if (FlxG.sound.music.playing)
        {
          FlxG.sound.music.pause();
          musicPausedBySubState = true;
        }

        // Pause vocals.
        // Not tracking that we've done this via a bool because vocal re-syncing involves pausing the vocals anyway.
        if (vocals != null) vocals.pause();
      }

      // Pause camera tweening, and keep track of which tweens we pause.
      if (cameraFollowTween != null && cameraFollowTween.active)
      {
        cameraFollowTween.active = false;
        cameraTweensPausedBySubState.add(cameraFollowTween);
      }

      if (cameraZoomTween != null && cameraZoomTween.active)
      {
        cameraZoomTween.active = false;
        cameraTweensPausedBySubState.add(cameraZoomTween);
      }

<<<<<<< HEAD
=======
      // Pause camera follow
      FlxG.camera.followLerp = 0;

>>>>>>> eb979a86
      for (tween in scrollSpeedTweens)
      {
        if (tween != null && tween.active)
        {
          tween.active = false;
          cameraTweensPausedBySubState.add(tween);
        }
      }

      // Pause the countdown.
      Countdown.pauseCountdown();
    }

    super.openSubState(subState);
  }

  /**
   * Function called before closing the current substate.
   * @param subState
   */
  public override function closeSubState():Void
  {
    if (Std.isOfType(subState, PauseSubState))
    {
      var event:ScriptEvent = new ScriptEvent(RESUME, true);

      dispatchEvent(event);

      if (event.eventCanceled) return;

      // Resume music if we paused it.
      if (musicPausedBySubState)
      {
        FlxG.sound.music.play();
        musicPausedBySubState = false;
      }

      // Resume camera tweens if we paused any.
      for (camTween in cameraTweensPausedBySubState)
      {
        camTween.active = true;
      }
      cameraTweensPausedBySubState.clear();

      // Resume camera follow
      FlxG.camera.followLerp = Constants.DEFAULT_CAMERA_FOLLOW_RATE;

      if (currentConversation != null)
      {
        currentConversation.resumeMusic();
      }

      // Re-sync vocals.
      if (FlxG.sound.music != null && !startingSong && !isInCutscene) resyncVocals();

      // Resume the countdown.
      Countdown.resumeCountdown();

      #if discord_rpc
      if (startTimer.finished)
      {
        DiscordClient.changePresence(detailsText, '${currentChart.songName} ($storyDifficultyText)', iconRPC, true,
          currentSongLengthMs - Conductor.instance.songPosition);
      }
      else
      {
        DiscordClient.changePresence(detailsText, '${currentChart.songName} ($storyDifficultyText)', iconRPC);
      }
      #end

      justUnpaused = true;
    }
    else if (Std.isOfType(subState, Transition))
    {
      // Do nothing.
    }

    super.closeSubState();
  }

  #if discord_rpc
  /**
   * Function called when the game window gains focus.
   */
  public override function onFocus():Void
  {
    if (health > Constants.HEALTH_MIN && !paused && FlxG.autoPause)
    {
      if (Conductor.instance.songPosition > 0.0) DiscordClient.changePresence(detailsText, currentSong.song
        + ' ('
        + storyDifficultyText
        + ')', iconRPC, true,
        currentSongLengthMs
        - Conductor.instance.songPosition);
      else
        DiscordClient.changePresence(detailsText, currentSong.song + ' (' + storyDifficultyText + ')', iconRPC);
    }

    super.onFocus();
  }

  /**
   * Function called when the game window loses focus.
   */
  public override function onFocusLost():Void
  {
    if (health > Constants.HEALTH_MIN && !paused && FlxG.autoPause) DiscordClient.changePresence(detailsPausedText,
      currentSong.song + ' (' + storyDifficultyText + ')', iconRPC);

    super.onFocusLost();
  }
  #end

  /**
   * Removes any references to the current stage, then clears the stage cache,
   * then reloads all the stages.
   *
   * This is useful for when you want to edit a stage without reloading the whole game.
   * Reloading works on both the JSON and the HXC, if applicable.
   *
   * Call this by pressing F5 on a debug build.
   */
  override function debug_refreshModules():Void
  {
    // Prevent further gameplay updates, which will try to reference dead objects.
    criticalFailure = true;

    // Remove the current stage. If the stage gets deleted while it's still in use,
    // it'll probably crash the game or something.
    if (this.currentStage != null)
    {
      remove(currentStage);
      var event:ScriptEvent = new ScriptEvent(DESTROY, false);
      ScriptEventDispatcher.callEvent(currentStage, event);
      currentStage = null;
    }

    if (!overrideMusic)
    {
      // Stop the instrumental.
      if (FlxG.sound.music != null)
      {
        FlxG.sound.music.destroy();
        FlxG.sound.music = null;
      }

      // Stop the vocals.
      if (vocals != null && vocals.exists)
      {
        vocals.destroy();
        vocals = null;
      }
    }
    else
    {
      // Stop the instrumental.
      if (FlxG.sound.music != null)
      {
        FlxG.sound.music.stop();
      }

      // Stop the vocals.
      if (vocals != null && vocals.exists)
      {
        vocals.stop();
      }
    }

    super.debug_refreshModules();

    var event:ScriptEvent = new ScriptEvent(CREATE, false);
    ScriptEventDispatcher.callEvent(currentSong, event);
  }

  override function stepHit():Bool
  {
    if (criticalFailure || !initialized) return false;

    // super.stepHit() returns false if a module cancelled the event.
    if (!super.stepHit()) return false;

    if (isGamePaused) return false;

    if (!startingSong
      && FlxG.sound.music != null
      && (Math.abs(FlxG.sound.music.time - (Conductor.instance.songPosition + Conductor.instance.instrumentalOffset)) > 200
        || Math.abs(vocals.checkSyncError(Conductor.instance.songPosition + Conductor.instance.instrumentalOffset)) > 200))
    {
      trace("VOCALS NEED RESYNC");
      if (vocals != null) trace(vocals.checkSyncError(Conductor.instance.songPosition + Conductor.instance.instrumentalOffset));
      trace(FlxG.sound.music.time - (Conductor.instance.songPosition + Conductor.instance.instrumentalOffset));
      resyncVocals();
    }

    if (iconP1 != null) iconP1.onStepHit(Std.int(Conductor.instance.currentStep));
    if (iconP2 != null) iconP2.onStepHit(Std.int(Conductor.instance.currentStep));

    return true;
  }

  override function beatHit():Bool
  {
    if (criticalFailure || !initialized) return false;

    // super.beatHit() returns false if a module cancelled the event.
    if (!super.beatHit()) return false;

    if (isGamePaused) return false;

    if (generatedMusic)
    {
      // TODO: Sort more efficiently, or less often, to improve performance.
      // activeNotes.sort(SortUtil.byStrumtime, FlxSort.DESCENDING);
    }

    // Only bop camera if zoom level is below 135%
    if (Preferences.zoomCamera
      && FlxG.camera.zoom < (1.35 * FlxCamera.defaultZoom)
      && cameraZoomRate > 0
      && Conductor.instance.currentBeat % cameraZoomRate == 0)
    {
      // Set zoom multiplier for camera bop.
      cameraBopMultiplier = cameraBopIntensity;
      // HUD camera zoom still uses old system. To change. (+3%)
      camHUD.zoom += hudCameraZoomIntensity * defaultHUDCameraZoom;
    }
    // trace('Not bopping camera: ${FlxG.camera.zoom} < ${(1.35 * defaultCameraZoom)} && ${cameraZoomRate} > 0 && ${Conductor.instance.currentBeat} % ${cameraZoomRate} == ${Conductor.instance.currentBeat % cameraZoomRate}}');

    // That combo milestones that got spoiled that one time.
    // Comes with NEAT visual and audio effects.

    // bruh this var is bonkers i thot it was a function lmfaooo

    // Break up into individual lines to aid debugging.

    var shouldShowComboText:Bool = false;
    // TODO: Re-enable combo text (how to do this without sections?).
    // if (currentSong != null)
    // {
    //  shouldShowComboText = (Conductor.instance.currentBeat % 8 == 7);
    //  var daSection = .getSong()[Std.int(Conductor.instance.currentBeat / 16)];
    //  shouldShowComboText = shouldShowComboText && (daSection != null && daSection.mustHitSection);
    //  shouldShowComboText = shouldShowComboText && (Highscore.tallies.combo > 5);
    //
    //  var daNextSection = .getSong()[Std.int(Conductor.instance.currentBeat / 16) + 1];
    //  var isEndOfSong = .getSong().length < Std.int(Conductor.instance.currentBeat / 16);
    //  shouldShowComboText = shouldShowComboText && (isEndOfSong || (daNextSection != null && !daNextSection.mustHitSection));
    // }

    if (shouldShowComboText)
    {
      var animShit:ComboMilestone = new ComboMilestone(-100, 300, Highscore.tallies.combo);
      animShit.scrollFactor.set(0.6, 0.6);
      animShit.zIndex = 1100;
      animShit.cameras = [camHUD];
      add(animShit);

      var frameShit:Float = (1 / 24) * 2; // equals 2 frames in the animation

      new FlxTimer().start(((Conductor.instance.beatLengthMs / 1000) * 1.25) - frameShit, function(tmr) {
        animShit.forceFinish();
      });
    }

    if (playerStrumline != null) playerStrumline.onBeatHit();
    if (opponentStrumline != null) opponentStrumline.onBeatHit();

    // Make the characters dance on the beat
    danceOnBeat();

    return true;
  }

  public override function destroy():Void
  {
    performCleanup();

    super.destroy();
  }

  /**
   * Handles characters dancing to the beat of the current song.
   *
   * TODO: Move some of this logic into `Bopper.hx`, or individual character scripts.
   */
  function danceOnBeat():Void
  {
    if (currentStage == null) return;

    // TODO: Add HEY! song events to Tutorial.
    if (Conductor.instance.currentBeat % 16 == 15
      && currentStage.getDad().characterId == 'gf'
      && Conductor.instance.currentBeat > 16
      && Conductor.instance.currentBeat < 48)
    {
      currentStage.getBoyfriend().playAnimation('hey', true);
      currentStage.getDad().playAnimation('cheer', true);
    }
  }

  /**
   * Initializes the game and HUD cameras.
   */
  function initCameras():Void
  {
    camGame = new FunkinCamera('playStateCamGame');
    camGame.bgColor = BACKGROUND_COLOR; // Show a pink background behind the stage.
    camHUD = new FlxCamera();
    camHUD.bgColor.alpha = 0; // Show the game scene behind the camera.
    camCutscene = new FlxCamera();
    camCutscene.bgColor.alpha = 0; // Show the game scene behind the camera.

    FlxG.cameras.reset(camGame);
    FlxG.cameras.add(camHUD, false);
    FlxG.cameras.add(camCutscene, false);

    // Configure camera follow point.
    if (previousCameraFollowPoint != null)
    {
      cameraFollowPoint.setPosition(previousCameraFollowPoint.x, previousCameraFollowPoint.y);
      previousCameraFollowPoint = null;
    }
    add(cameraFollowPoint);
  }

  /**
   * Initializes the health bar on the HUD.
   */
  function initHealthBar():Void
  {
    var healthBarYPos:Float = Preferences.downscroll ? FlxG.height * 0.1 : FlxG.height * 0.9;
    healthBarBG = FunkinSprite.create(0, healthBarYPos, 'healthBar');
    healthBarBG.screenCenter(X);
    healthBarBG.scrollFactor.set(0, 0);
    healthBarBG.zIndex = 800;
    add(healthBarBG);

    healthBar = new FlxBar(healthBarBG.x + 4, healthBarBG.y + 4, RIGHT_TO_LEFT, Std.int(healthBarBG.width - 8), Std.int(healthBarBG.height - 8), this,
      'healthLerp', 0, 2);
    healthBar.scrollFactor.set();
    healthBar.createFilledBar(Constants.COLOR_HEALTH_BAR_RED, Constants.COLOR_HEALTH_BAR_GREEN);
    healthBar.zIndex = 801;
    add(healthBar);

    // The score text below the health bar.
    scoreText = new FlxText(healthBarBG.x + healthBarBG.width - 190, healthBarBG.y + 30, 0, '', 20);
    scoreText.setFormat(Paths.font('vcr.ttf'), 16, FlxColor.WHITE, RIGHT, FlxTextBorderStyle.OUTLINE, FlxColor.BLACK);
    scoreText.scrollFactor.set();
    scoreText.zIndex = 802;
    add(scoreText);

    // Move the health bar to the HUD camera.
    healthBar.cameras = [camHUD];
    healthBarBG.cameras = [camHUD];
    scoreText.cameras = [camHUD];
  }

  /**
   * Generates the stage and all its props.
   */
  function initStage():Void
  {
    loadStage(currentStageId);
  }

  function initMinimalMode():Void
  {
    // Create the green background.
    var menuBG = FunkinSprite.create('menuDesat');
    menuBG.color = 0xFF4CAF50;
    menuBG.setGraphicSize(Std.int(menuBG.width * 1.1));
    menuBG.updateHitbox();
    menuBG.screenCenter();
    menuBG.scrollFactor.set(0, 0);
    menuBG.zIndex = -1000;
    add(menuBG);
  }

  /**
   * Loads stage data from cache, assembles the props,
   * and adds it to the state.
   * @param id
   */
  function loadStage(id:String):Void
  {
    currentStage = StageRegistry.instance.fetchEntry(id);

    if (currentStage != null)
    {
      currentStage.revive(); // Stages are killed and props destroyed when the PlayState is destroyed to save memory.

      // Actually create and position the sprites.
      var event:ScriptEvent = new ScriptEvent(CREATE, false);
      ScriptEventDispatcher.callEvent(currentStage, event);

      resetCameraZoom();

      // Add the stage to the scene.
      this.add(currentStage);

      #if (debug || FORCE_DEBUG_VERSION)
      FlxG.console.registerObject('stage', currentStage);
      #end
    }
    else
    {
      // lolol
      lime.app.Application.current.window.alert('Unable to load stage ${id}, is its data corrupted?.', 'Stage Error');
    }
  }

  public function resetCameraZoom():Void
  {
    if (PlayState.instance.isMinimalMode) return;
    // Apply camera zoom level from stage data.
    currentCameraZoom = stageZoom;
    FlxG.camera.zoom = currentCameraZoom;

    // Reset bop multiplier.
    cameraBopMultiplier = 1.0;
  }

  /**
   * Generates the character sprites and adds them to the stage.
   */
  function initCharacters():Void
  {
    if (currentSong == null || currentChart == null)
    {
      trace('Song difficulty could not be loaded.');
    }

    var currentCharacterData:SongCharacterData = currentChart.characters; // Switch the variation we are playing on by manipulating targetVariation.

    //
    // GIRLFRIEND
    //
    var girlfriend:BaseCharacter = CharacterDataParser.fetchCharacter(currentCharacterData.girlfriend);

    if (girlfriend != null)
    {
      girlfriend.characterType = CharacterType.GF;
    }
    else if (currentCharacterData.girlfriend != '')
    {
      trace('WARNING: Could not load girlfriend character with ID ${currentCharacterData.girlfriend}, skipping...');
    }
    else
    {
      // Chosen GF was '' so we don't load one.
    }

    //
    // DAD
    //
    var dad:BaseCharacter = CharacterDataParser.fetchCharacter(currentCharacterData.opponent);

    if (dad != null)
    {
      dad.characterType = CharacterType.DAD;

      //
      // OPPONENT HEALTH ICON
      //
      iconP2 = new HealthIcon('dad', 1);
      iconP2.y = healthBar.y - (iconP2.height / 2);
      dad.initHealthIcon(true); // Apply the character ID here
      iconP2.zIndex = 850;
      add(iconP2);
      iconP2.cameras = [camHUD];
    }

    //
    // BOYFRIEND
    //
    var boyfriend:BaseCharacter = CharacterDataParser.fetchCharacter(currentCharacterData.player);

    if (boyfriend != null)
    {
      boyfriend.characterType = CharacterType.BF;

      //
      // PLAYER HEALTH ICON
      //
      iconP1 = new HealthIcon('bf', 0);
      iconP1.y = healthBar.y - (iconP1.height / 2);
      boyfriend.initHealthIcon(false); // Apply the character ID here
      iconP1.zIndex = 850;
      add(iconP1);
      iconP1.cameras = [camHUD];
    }

    //
    // ADD CHARACTERS TO SCENE
    //

    if (currentStage != null)
    {
      // Characters get added to the stage, not the main scene.
      if (girlfriend != null)
      {
        currentStage.addCharacter(girlfriend, GF);

        #if (debug || FORCE_DEBUG_VERSION)
        FlxG.console.registerObject('gf', girlfriend);
        #end
      }

      if (boyfriend != null)
      {
        currentStage.addCharacter(boyfriend, BF);

        #if (debug || FORCE_DEBUG_VERSION)
        FlxG.console.registerObject('bf', boyfriend);
        #end
      }

      if (dad != null)
      {
        currentStage.addCharacter(dad, DAD);
        // Camera starts at dad.
        cameraFollowPoint.setPosition(dad.cameraFocusPoint.x, dad.cameraFocusPoint.y);

        #if (debug || FORCE_DEBUG_VERSION)
        FlxG.console.registerObject('dad', dad);
        #end
      }

      // Rearrange by z-indexes.
      currentStage.refresh();
    }
  }

  /**
   * Constructs the strumlines for each player.
   */
  function initStrumlines():Void
  {
    var noteStyleId:String = currentChart.noteStyle;
    var noteStyle:NoteStyle = NoteStyleRegistry.instance.fetchEntry(noteStyleId);
    if (noteStyle == null) noteStyle = NoteStyleRegistry.instance.fetchDefault();

    playerStrumline = new Strumline(noteStyle, !isBotPlayMode);
    playerStrumline.onNoteIncoming.add(onStrumlineNoteIncoming);
    opponentStrumline = new Strumline(noteStyle, false);
    opponentStrumline.onNoteIncoming.add(onStrumlineNoteIncoming);
    add(playerStrumline);
    add(opponentStrumline);

    // Position the player strumline on the right half of the screen
    playerStrumline.x = FlxG.width / 2 + Constants.STRUMLINE_X_OFFSET; // Classic style
    // playerStrumline.x = FlxG.width - playerStrumline.width - Constants.STRUMLINE_X_OFFSET; // Centered style
    playerStrumline.y = Preferences.downscroll ? FlxG.height - playerStrumline.height - Constants.STRUMLINE_Y_OFFSET : Constants.STRUMLINE_Y_OFFSET;
    playerStrumline.zIndex = 1001;
    playerStrumline.cameras = [camHUD];

    // Position the opponent strumline on the left half of the screen
    opponentStrumline.x = Constants.STRUMLINE_X_OFFSET;
    opponentStrumline.y = Preferences.downscroll ? FlxG.height - opponentStrumline.height - Constants.STRUMLINE_Y_OFFSET : Constants.STRUMLINE_Y_OFFSET;
    opponentStrumline.zIndex = 1000;
    opponentStrumline.cameras = [camHUD];

    if (!PlayStatePlaylist.isStoryMode)
    {
      playerStrumline.fadeInArrows();
      opponentStrumline.fadeInArrows();
    }
  }

  /**
   * Initializes the Discord Rich Presence.
   */
  function initDiscord():Void
  {
    #if discord_rpc
    storyDifficultyText = difficultyString();
    iconRPC = currentSong.player2;

    // To avoid having duplicate images in Discord assets
    switch (iconRPC)
    {
      case 'senpai-angry':
        iconRPC = 'senpai';
      case 'monster-christmas':
        iconRPC = 'monster';
      case 'mom-car':
        iconRPC = 'mom';
    }

    // String that contains the mode defined here so it isn't necessary to call changePresence for each mode
    detailsText = isStoryMode ? 'Story Mode: Week $storyWeek' : 'Freeplay';
    detailsPausedText = 'Paused - $detailsText';

    // Updating Discord Rich Presence.
    DiscordClient.changePresence(detailsText, '${currentChart.songName} ($storyDifficultyText)', iconRPC);
    #end
  }

  function initPreciseInputs():Void
  {
    PreciseInputManager.instance.onInputPressed.add(onKeyPress);
    PreciseInputManager.instance.onInputReleased.add(onKeyRelease);
  }

  /**
   * Initializes the song (applying the chart, generating the notes, etc.)
   * Should be done before the countdown starts.
   */
  function generateSong():Void
  {
    if (currentChart == null)
    {
      trace('Song difficulty could not be loaded.');
    }

    // Conductor.instance.forceBPM(currentChart.getStartingBPM());

    if (!overrideMusic)
    {
      // Stop the vocals if they already exist.
      if (vocals != null) vocals.stop();
      vocals = currentChart.buildVocals();

      if (vocals.members.length == 0)
      {
        trace('WARNING: No vocals found for this song.');
      }
    }

    regenNoteData();

    var event:ScriptEvent = new ScriptEvent(CREATE, false);
    ScriptEventDispatcher.callEvent(currentSong, event);

    generatedMusic = true;
  }

  /**
   * Read note data from the chart and generate the notes.
   */
  function regenNoteData(startTime:Float = 0):Void
  {
    Highscore.tallies.combo = 0;
    Highscore.tallies = new Tallies();

    var event:SongLoadScriptEvent = new SongLoadScriptEvent(currentChart.song.id, currentChart.difficulty, currentChart.notes.copy(), currentChart.getEvents());

    dispatchEvent(event);

    var builtNoteData = event.notes;
    var builtEventData = event.events;

    songEvents = builtEventData;
    SongEventRegistry.resetEvents(songEvents);

    // Reset the notes on each strumline.
    var playerNoteData:Array<SongNoteData> = [];
    var opponentNoteData:Array<SongNoteData> = [];

    for (songNote in builtNoteData)
    {
      var strumTime:Float = songNote.time;
      if (strumTime < startTime) continue; // Skip notes that are before the start time.

      var noteData:Int = songNote.getDirection();
      var playerNote:Bool = true;

      if (noteData > 3) playerNote = false;

      switch (songNote.getStrumlineIndex())
      {
        case 0:
          playerNoteData.push(songNote);
          // increment totalNotes for total possible notes able to be hit by the player
          Highscore.tallies.totalNotes++;
        case 1:
          opponentNoteData.push(songNote);
      }
    }

    playerStrumline.applyNoteData(playerNoteData);
    opponentStrumline.applyNoteData(opponentNoteData);
  }

  function onStrumlineNoteIncoming(noteSprite:NoteSprite):Void
  {
    var event:NoteScriptEvent = new NoteScriptEvent(NOTE_INCOMING, noteSprite, 0, false);

    dispatchEvent(event);
  }

  /**
   * Prepares to start the countdown.
   * Ends any running cutscenes, creates the strumlines, and starts the countdown.
   * This is public so that scripts can call it.
   */
  public function startCountdown():Void
  {
    // If Countdown.performCountdown returns false, then the countdown was canceled by a script.
    var result:Bool = Countdown.performCountdown(currentStageId.startsWith('school'));
    if (!result) return;

    isInCutscene = false;
    camCutscene.visible = false;

    // TODO: Maybe tween in the camera after any cutscenes.
    camHUD.visible = true;
  }

  /**
   * Displays a dialogue cutscene with the given ID.
   * This is used by song scripts to display dialogue.
   */
  public function startConversation(conversationId:String):Void
  {
    isInCutscene = true;

    currentConversation = ConversationRegistry.instance.fetchEntry(conversationId);
    if (currentConversation == null) return;
    if (!currentConversation.alive) currentConversation.revive();

    currentConversation.completeCallback = onConversationComplete;
    currentConversation.cameras = [camCutscene];
    currentConversation.zIndex = 1000;
    add(currentConversation);
    refresh();

    var event:ScriptEvent = new ScriptEvent(CREATE, false);
    ScriptEventDispatcher.callEvent(currentConversation, event);
  }

  /**
   * Handler function called when a conversation ends.
   */
  function onConversationComplete():Void
  {
    isInCutscene = false;

    if (currentConversation != null)
    {
      currentConversation.kill();
      remove(currentConversation);
      currentConversation = null;
    }

    if (startingSong && !isInCountdown)
    {
      startCountdown();
    }
  }

  /**
   * Starts playing the song after the countdown has completed.
   */
  function startSong():Void
  {
    startingSong = false;

    if (!overrideMusic && !isGamePaused && currentChart != null)
    {
      currentChart.playInst(1.0, false);
    }

    if (FlxG.sound.music == null)
    {
      FlxG.log.error('PlayState failed to initialize instrumental!');
      return;
    }

    FlxG.sound.music.onComplete = endSong.bind(false);
    // A negative instrumental offset means the song skips the first few milliseconds of the track.
    // This just gets added into the startTimestamp behavior so we don't need to do anything extra.
    FlxG.sound.music.play(true, startTimestamp - Conductor.instance.instrumentalOffset);
    FlxG.sound.music.pitch = playbackRate;

    // Prevent the volume from being wrong.
    FlxG.sound.music.volume = 1.0;
    if (FlxG.sound.music.fadeTween != null) FlxG.sound.music.fadeTween.cancel();

    trace('Playing vocals...');
    add(vocals);
    vocals.play();
    vocals.volume = 1.0;
    vocals.pitch = playbackRate;
    resyncVocals();

    #if discord_rpc
    // Updating Discord Rich Presence (with Time Left)
    DiscordClient.changePresence(detailsText, '${currentChart.songName} ($storyDifficultyText)', iconRPC, true, currentSongLengthMs);
    #end

    if (startTimestamp > 0)
    {
      // FlxG.sound.music.time = startTimestamp - Conductor.instance.instrumentalOffset;
      handleSkippedNotes();
    }

    dispatchEvent(new ScriptEvent(SONG_START));
  }

  /**
   * Resyncronize the vocal tracks if they have become offset from the instrumental.
   */
  function resyncVocals():Void
  {
    if (vocals == null) return;

    // Skip this if the music is paused (GameOver, Pause menu, start-of-song offset, etc.)
    if (!FlxG.sound.music.playing) return;

    vocals.pause();

    FlxG.sound.music.play(FlxG.sound.music.time);

    vocals.time = FlxG.sound.music.time;
    vocals.play(false, FlxG.sound.music.time);
  }

  /**
   * Updates the position and contents of the score display.
   */
  function updateScoreText():Void
  {
    // TODO: Add functionality for modules to update the score text.
    if (isBotPlayMode)
    {
      scoreText.text = 'Bot Play Enabled';
    }
    else
    {
      scoreText.text = 'Score:' + songScore;
    }
  }

  /**
   * Updates the values of the health bar.
   */
  function updateHealthBar():Void
  {
    if (isBotPlayMode)
    {
      healthLerp = Constants.HEALTH_MAX;
    }
    else
    {
      healthLerp = FlxMath.lerp(healthLerp, health, 0.15);
    }
  }

  /**
   * Callback executed when one of the note keys is pressed.
   */
  function onKeyPress(event:PreciseInputEvent):Void
  {
    if (isGamePaused) return;

    // Do the minimal possible work here.
    inputPressQueue.push(event);
  }

  /**
   * Callback executed when one of the note keys is released.
   */
  function onKeyRelease(event:PreciseInputEvent):Void
  {
    if (isGamePaused) return;

    // Do the minimal possible work here.
    inputReleaseQueue.push(event);
  }

  /**
   * Handles opponent note hits and player note misses.
   */
  function processNotes(elapsed:Float):Void
  {
    if (playerStrumline?.notes?.members == null || opponentStrumline?.notes?.members == null) return;

    // Process notes on the opponent's side.
    for (note in opponentStrumline.notes.members)
    {
      if (note == null) continue;

      // TODO: Are offsets being accounted for in the correct direction?
      var hitWindowStart = note.strumTime + Conductor.instance.inputOffset - Constants.HIT_WINDOW_MS;
      var hitWindowCenter = note.strumTime + Conductor.instance.inputOffset;
      var hitWindowEnd = note.strumTime + Conductor.instance.inputOffset + Constants.HIT_WINDOW_MS;

      if (Conductor.instance.songPosition > hitWindowEnd)
      {
        if (note.hasMissed || note.hasBeenHit) continue;

        note.tooEarly = false;
        note.mayHit = false;
        note.hasMissed = true;

        if (note.holdNoteSprite != null)
        {
          note.holdNoteSprite.missedNote = true;
        }
      }
      else if (Conductor.instance.songPosition > hitWindowCenter)
      {
        if (note.hasBeenHit) continue;

        // Call an event to allow canceling the note hit.
        // NOTE: This is what handles the character animations!

        var event:NoteScriptEvent = new HitNoteScriptEvent(note, 0.0, 0, 'perfect', false, 0);
        dispatchEvent(event);

        // Calling event.cancelEvent() skips all the other logic! Neat!
        if (event.eventCanceled) continue;

        // Command the opponent to hit the note on time.
        // NOTE: This is what handles the strumline and cleaning up the note itself!
        opponentStrumline.hitNote(note);

        if (note.holdNoteSprite != null)
        {
          opponentStrumline.playNoteHoldCover(note.holdNoteSprite);
        }
      }
      else if (Conductor.instance.songPosition > hitWindowStart)
      {
        if (note.hasBeenHit || note.hasMissed) continue;

        note.tooEarly = false;
        note.mayHit = true;
        note.hasMissed = false;
        if (note.holdNoteSprite != null) note.holdNoteSprite.missedNote = false;
      }
      else
      {
        note.tooEarly = true;
        note.mayHit = false;
        note.hasMissed = false;
        if (note.holdNoteSprite != null) note.holdNoteSprite.missedNote = false;
      }
    }

    // Process hold notes on the opponent's side.
    for (holdNote in opponentStrumline.holdNotes.members)
    {
      if (holdNote == null || !holdNote.alive) continue;

      // While the hold note is being hit, and there is length on the hold note...
      if (holdNote.hitNote && !holdNote.missedNote && holdNote.sustainLength > 0)
      {
        // Make sure the opponent keeps singing while the note is held.
        if (currentStage != null && currentStage.getDad() != null && currentStage.getDad().isSinging())
        {
          currentStage.getDad().holdTimer = 0;
        }
      }

      if (holdNote.missedNote && !holdNote.handledMiss)
      {
        // When the opponent drops a hold note.
        holdNote.handledMiss = true;

        // We dropped a hold note.
        // Play miss animation, but don't penalize.
        currentStage.getOpponent().playSingAnimation(holdNote.noteData.getDirection(), true);
      }
    }

    // Process notes on the player's side.
    for (note in playerStrumline.notes.members)
    {
      if (note == null) continue;

      if (note.hasBeenHit)
      {
        note.tooEarly = false;
        note.mayHit = false;
        note.hasMissed = false;
        continue;
      }

      var hitWindowStart = note.strumTime - Constants.HIT_WINDOW_MS;
      var hitWindowCenter = note.strumTime;
      var hitWindowEnd = note.strumTime + Constants.HIT_WINDOW_MS;

      if (Conductor.instance.songPosition > hitWindowEnd)
      {
        if (note.hasMissed || note.hasBeenHit) continue;
        note.tooEarly = false;
        note.mayHit = false;
        note.hasMissed = true;
        if (note.holdNoteSprite != null)
        {
          note.holdNoteSprite.missedNote = true;
        }
      }
      else if (isBotPlayMode && Conductor.instance.songPosition > hitWindowCenter)
      {
        if (note.hasBeenHit) continue;

        // We call onHitNote to play the proper animations,
        // but not goodNoteHit! This means zero score and zero notes hit for the results screen!

        // Call an event to allow canceling the note hit.
        // NOTE: This is what handles the character animations!
        var event:NoteScriptEvent = new HitNoteScriptEvent(note, 0.0, 0, 'perfect', false, 0);
        dispatchEvent(event);

        // Calling event.cancelEvent() skips all the other logic! Neat!
        if (event.eventCanceled) continue;

        // Command the bot to hit the note on time.
        // NOTE: This is what handles the strumline and cleaning up the note itself!
        playerStrumline.hitNote(note);

        if (note.holdNoteSprite != null)
        {
          playerStrumline.playNoteHoldCover(note.holdNoteSprite);
        }
      }
      else if (Conductor.instance.songPosition > hitWindowStart)
      {
        note.tooEarly = false;
        note.mayHit = true;
        note.hasMissed = false;
        if (note.holdNoteSprite != null) note.holdNoteSprite.missedNote = false;
      }
      else
      {
        note.tooEarly = true;
        note.mayHit = false;
        note.hasMissed = false;
        if (note.holdNoteSprite != null) note.holdNoteSprite.missedNote = false;
      }

      // This becomes true when the note leaves the hit window.
      // It might still be on screen.
      if (note.hasMissed && !note.handledMiss)
      {
        // Call an event to allow canceling the note miss.
        // NOTE: This is what handles the character animations!
        var event:NoteScriptEvent = new NoteScriptEvent(NOTE_MISS, note, -Constants.HEALTH_MISS_PENALTY, 0, true);
        dispatchEvent(event);

        // Calling event.cancelEvent() skips all the other logic! Neat!
        if (event.eventCanceled) continue;

        // Judge the miss.
        // NOTE: This is what handles the scoring.
        trace('Missed note! ${note.noteData}');
        onNoteMiss(note, event.playSound, event.healthChange);

        note.handledMiss = true;
      }
    }

    // Process hold notes on the player's side.
    // This handles scoring so we don't need it on the opponent's side.
    for (holdNote in playerStrumline.holdNotes.members)
    {
      if (holdNote == null || !holdNote.alive) continue;

      // While the hold note is being hit, and there is length on the hold note...
      if (holdNote.hitNote && !holdNote.missedNote && holdNote.sustainLength > 0)
      {
        // Grant the player health.
        if (!isBotPlayMode)
        {
          health += Constants.HEALTH_HOLD_BONUS_PER_SECOND * elapsed;
          songScore += Std.int(Constants.SCORE_HOLD_BONUS_PER_SECOND * elapsed);
        }
        
        // Make sure the player keeps singing while the note is held by the bot.
        if (isBotPlayMode && currentStage != null && currentStage.getBoyfriend() != null && currentStage.getBoyfriend().isSinging())
        {
          currentStage.getBoyfriend().holdTimer = 0;
        }
      }

      if (holdNote.missedNote && !holdNote.handledMiss)
      {
        // The player dropped a hold note.
        holdNote.handledMiss = true;

        // Mute vocals and play miss animation, but don't penalize.
        // vocals.playerVolume = 0;
        // if (currentStage != null && currentStage.getBoyfriend() != null) currentStage.getBoyfriend().playSingAnimation(holdNote.noteData.getDirection(), true);
      }
    }
  }

  /**
   * Spitting out the input for ravy 🙇‍♂️!!
   */
  var inputSpitter:Array<ScoreInput> = [];

  function handleSkippedNotes():Void
  {
    for (note in playerStrumline.notes.members)
    {
      if (note == null || note.hasBeenHit) continue;
      var hitWindowEnd = note.strumTime + Constants.HIT_WINDOW_MS;

      if (Conductor.instance.songPosition > hitWindowEnd)
      {
        // We have passed this note.
        // Flag the note for deletion without actually penalizing the player.
        note.handledMiss = true;
      }
    }

    // Respawns notes that were b
    playerStrumline.handleSkippedNotes();
    opponentStrumline.handleSkippedNotes();
  }

  /**
   * PreciseInputEvents are put into a queue between update() calls,
   * and then processed here.
   */
  function processInputQueue():Void
  {
    if (inputPressQueue.length + inputReleaseQueue.length == 0) return;

    // Ignore inputs during cutscenes.
    if (isInCutscene || disableKeys)
    {
      inputPressQueue = [];
      inputReleaseQueue = [];
      return;
    }

    // Generate a list of notes within range.
    var notesInRange:Array<NoteSprite> = playerStrumline.getNotesMayHit();
    var holdNotesInRange:Array<SustainTrail> = playerStrumline.getHoldNotesHitOrMissed();

    var notesByDirection:Array<Array<NoteSprite>> = [[], [], [], []];

    for (note in notesInRange)
      notesByDirection[note.direction].push(note);

    while (inputPressQueue.length > 0)
    {
      var input:PreciseInputEvent = inputPressQueue.shift();

      playerStrumline.pressKey(input.noteDirection);

      var notesInDirection:Array<NoteSprite> = notesByDirection[input.noteDirection];

      if (!Constants.GHOST_TAPPING && notesInDirection.length == 0)
      {
        // Pressed a wrong key with no notes nearby.
        // Perform a ghost miss (anti-spam).
        ghostNoteMiss(input.noteDirection, notesInRange.length > 0);

        // Play the strumline animation.
        playerStrumline.playPress(input.noteDirection);
        trace('PENALTY Score: ${songScore}');
      }
      else if (Constants.GHOST_TAPPING && (!playerStrumline.mayGhostTap()) && notesInDirection.length == 0)
      {
        // Pressed a wrong key with notes visible on-screen.
        // Perform a ghost miss (anti-spam).
        ghostNoteMiss(input.noteDirection, notesInRange.length > 0);

        // Play the strumline animation.
        playerStrumline.playPress(input.noteDirection);
        trace('PENALTY Score: ${songScore}');
      }
      else if (notesInDirection.length == 0)
      {
        // Press a key with no penalty.

        // Play the strumline animation.
        playerStrumline.playPress(input.noteDirection);
        trace('NO PENALTY Score: ${songScore}');
      }
      else
      {
        // Choose the first note, deprioritizing low priority notes.
        var targetNote:Null<NoteSprite> = notesInDirection.find((note) -> !note.lowPriority);
        if (targetNote == null) targetNote = notesInDirection[0];
        if (targetNote == null) continue;

        // Judge and hit the note.
        trace('Hit note! ${targetNote.noteData}');
        goodNoteHit(targetNote, input);
        trace('Score: ${songScore}');

        notesInDirection.remove(targetNote);

        // Play the strumline animation.
        playerStrumline.playConfirm(input.noteDirection);
      }
    }

    while (inputReleaseQueue.length > 0)
    {
      var input:PreciseInputEvent = inputReleaseQueue.shift();

      // Play the strumline animation.
      playerStrumline.playStatic(input.noteDirection);

      playerStrumline.releaseKey(input.noteDirection);
    }
  }

  function goodNoteHit(note:NoteSprite, input:PreciseInputEvent):Void
  {
    // Calculate the input latency (do this as late as possible).
    // trace('Compare: ${PreciseInputManager.getCurrentTimestamp()} - ${input.timestamp}');
    var inputLatencyNs:Int64 = PreciseInputManager.getCurrentTimestamp() - input.timestamp;
    var inputLatencyMs:Float = inputLatencyNs.toFloat() / Constants.NS_PER_MS;
    // trace('Input: ${daNote.noteData.getDirectionName()} pressed ${inputLatencyMs}ms ago!');

    // Get the offset and compensate for input latency.
    // Round inward (trim remainder) for consistency.
    var noteDiff:Int = Std.int(Conductor.instance.songPosition - note.noteData.time - inputLatencyMs);

    var score = Scoring.scoreNote(noteDiff, PBOT1);
    var daRating = Scoring.judgeNote(noteDiff, PBOT1);

    var healthChange = 0.0;
    var isComboBreak = false;
    switch (daRating)
    {
      case 'sick':
        healthChange = Constants.HEALTH_SICK_BONUS;
        isComboBreak = Constants.JUDGEMENT_SICK_COMBO_BREAK;
      case 'good':
        healthChange = Constants.HEALTH_GOOD_BONUS;
        isComboBreak = Constants.JUDGEMENT_GOOD_COMBO_BREAK;
      case 'bad':
        healthChange = Constants.HEALTH_BAD_BONUS;
        isComboBreak = Constants.JUDGEMENT_BAD_COMBO_BREAK;
      case 'shit':
        isComboBreak = Constants.JUDGEMENT_SHIT_COMBO_BREAK;
        healthChange = Constants.HEALTH_SHIT_BONUS;
    }

    // Send the note hit event.
    var event:HitNoteScriptEvent = new HitNoteScriptEvent(note, healthChange, score, daRating, isComboBreak, Highscore.tallies.combo + 1, noteDiff,
      daRating == 'sick');
    dispatchEvent(event);

    // Calling event.cancelEvent() skips all the other logic! Neat!
    if (event.eventCanceled) return;

    Highscore.tallies.totalNotesHit++;
    // Display the hit on the strums
    playerStrumline.hitNote(note, !isComboBreak);
    if (event.doesNotesplash) playerStrumline.playNoteSplash(note.noteData.getDirection());
    if (note.isHoldNote && note.holdNoteSprite != null) playerStrumline.playNoteHoldCover(note.holdNoteSprite);
    vocals.playerVolume = 1;

    // Display the combo meter and add the calculation to the score.
    applyScore(event.score, event.judgement, event.healthChange, event.isComboBreak);
    popUpScore(event.judgement);
  }

  /**
   * Called when a note leaves the screen and is considered missed by the player.
   * @param note
   */
  function onNoteMiss(note:NoteSprite, playSound:Bool = false, healthChange:Float):Void
  {
    // If we are here, we already CALLED the onNoteMiss script hook!

    if (!isPracticeMode)
    {
      // messy copy paste rn lol
      var pressArray:Array<Bool> = [
        controls.NOTE_LEFT_P,
        controls.NOTE_DOWN_P,
        controls.NOTE_UP_P,
        controls.NOTE_RIGHT_P
      ];

      var indices:Array<Int> = [];
      for (i in 0...pressArray.length)
      {
        if (pressArray[i]) indices.push(i);
      }
      if (indices.length > 0)
      {
        for (i in 0...indices.length)
        {
          inputSpitter.push(
            {
              t: Std.int(Conductor.instance.songPosition),
              d: indices[i],
              l: 20
            });
        }
      }
      else
      {
        inputSpitter.push(
          {
            t: Std.int(Conductor.instance.songPosition),
            d: -1,
            l: 20
          });
      }
    }
    vocals.playerVolume = 0;

    if (Highscore.tallies.combo != 0) if (Highscore.tallies.combo >= 10) comboPopUps.displayCombo(0);

    applyScore(-10, 'miss', healthChange, true);

    if (playSound)
    {
      vocals.playerVolume = 0;
      FunkinSound.playOnce(Paths.soundRandom('missnote', 1, 3), FlxG.random.float(0.5, 0.6));
    }
  }

  /**
   * Called when a player presses a key with no note present.
   * Scripts can modify the amount of health/score lost, whether player animations or sounds are used,
   * or even cancel the event entirely.
   *
   * @param direction
   * @param hasPossibleNotes
   */
  function ghostNoteMiss(direction:NoteDirection, hasPossibleNotes:Bool = true):Void
  {
    var event:GhostMissNoteScriptEvent = new GhostMissNoteScriptEvent(direction, // Direction missed in.
      hasPossibleNotes, // Whether there was a note you could have hit.
      - 1 * Constants.HEALTH_MISS_PENALTY, // How much health to add (negative).
      - 10 // Amount of score to add (negative).
    );
    dispatchEvent(event);

    // Calling event.cancelEvent() skips animations and penalties. Neat!
    if (event.eventCanceled) return;

    health += event.healthChange;
    songScore += event.scoreChange;

    if (!isPracticeMode)
    {
      var pressArray:Array<Bool> = [
        controls.NOTE_LEFT_P,
        controls.NOTE_DOWN_P,
        controls.NOTE_UP_P,
        controls.NOTE_RIGHT_P
      ];

      var indices:Array<Int> = [];
      for (i in 0...pressArray.length)
      {
        if (pressArray[i]) indices.push(i);
      }
      for (i in 0...indices.length)
      {
        inputSpitter.push(
          {
            t: Std.int(Conductor.instance.songPosition),
            d: indices[i],
            l: 20
          });
      }
    }

    if (event.playSound)
    {
      vocals.playerVolume = 0;
      FunkinSound.playOnce(Paths.soundRandom('missnote', 1, 3), FlxG.random.float(0.1, 0.2));
    }
  }

  /**
   * Debug keys. Disabled while in cutscenes.
   */
  function debugKeyShit():Void
  {
    #if !debug
    perfectMode = false;
    #else
    if (FlxG.keys.justPressed.H) camHUD.visible = !camHUD.visible;
    #end

    #if CHART_EDITOR_SUPPORTED
    // Open the stage editor overlaying the current state.
    if (controls.DEBUG_STAGE)
    {
      // hack for HaxeUI generation, doesn't work unless persistentUpdate is false at state creation!!
      disableKeys = true;
      persistentUpdate = false;
      openSubState(new StageOffsetSubState());
    }

    // Redirect to the chart editor playing the current song.
    if (controls.DEBUG_CHART)
    {
      disableKeys = true;
      persistentUpdate = false;
      FlxG.switchState(() -> new ChartEditorState(
        {
          targetSongId: currentSong.id,
        }));
    }
    #end

    #if (debug || FORCE_DEBUG_VERSION)
    // 1: End the song immediately.
    if (FlxG.keys.justPressed.ONE) endSong(true);

    // 2: Gain 10% health.
    if (FlxG.keys.justPressed.TWO) health += 0.1 * Constants.HEALTH_MAX;

    // 3: Lose 5% health.
    if (FlxG.keys.justPressed.THREE) health -= 0.05 * Constants.HEALTH_MAX;
    #end

    // 9: Toggle the old icon.
    if (FlxG.keys.justPressed.NINE) iconP1.toggleOldIcon();

    #if (debug || FORCE_DEBUG_VERSION)
    // PAGEUP: Skip forward two sections.
    // SHIFT+PAGEUP: Skip forward twenty sections.
    if (FlxG.keys.justPressed.PAGEUP) changeSection(FlxG.keys.pressed.SHIFT ? 20 : 2);
    // PAGEDOWN: Skip backward two section. Doesn't replace notes.
    // SHIFT+PAGEDOWN: Skip backward twenty sections.
    if (FlxG.keys.justPressed.PAGEDOWN) changeSection(FlxG.keys.pressed.SHIFT ? -20 : -2);
    #end

    if (FlxG.keys.justPressed.B) trace(inputSpitter.join('\n'));
  }

  /**
   * Handles applying health, score, and ratings.
   */
  function applyScore(score:Int, daRating:String, healthChange:Float, isComboBreak:Bool)
  {
    switch (daRating)
    {
      case 'sick':
        Highscore.tallies.sick += 1;
      case 'good':
        Highscore.tallies.good += 1;
      case 'bad':
        Highscore.tallies.bad += 1;
      case 'shit':
        Highscore.tallies.shit += 1;
      case 'miss':
        Highscore.tallies.missed += 1;
    }
    health += healthChange;
    if (isComboBreak)
    {
      // Break the combo, but don't increment tallies.misses.
      if (Highscore.tallies.combo >= 10) comboPopUps.displayCombo(0);
      Highscore.tallies.combo = 0;
    }
    else
    {
      Highscore.tallies.combo++;
      if (Highscore.tallies.combo > Highscore.tallies.maxCombo) Highscore.tallies.maxCombo = Highscore.tallies.combo;
    }
    songScore += score;
  }

  /**
   * Handles rating popups when a note is hit.
   */
  function popUpScore(daRating:String, ?combo:Int):Void
  {
    if (daRating == 'miss')
    {
      // If daRating is 'miss', that means we made a mistake and should not continue.
      FlxG.log.warn('popUpScore judged a note as a miss!');
      // TODO: Remove this.
      // comboPopUps.displayRating('miss');
      return;
    }
    if (combo == null) combo = Highscore.tallies.combo;

    if (!isPracticeMode)
    {
      // TODO: Input splitter uses old input system, make it pull from the precise input queue directly.
      var pressArray:Array<Bool> = [
        controls.NOTE_LEFT_P,
        controls.NOTE_DOWN_P,
        controls.NOTE_UP_P,
        controls.NOTE_RIGHT_P
      ];

      var indices:Array<Int> = [];
      for (i in 0...pressArray.length)
      {
        if (pressArray[i]) indices.push(i);
      }
      if (indices.length > 0)
      {
        for (i in 0...indices.length)
        {
          inputSpitter.push(
            {
              t: Std.int(Conductor.instance.songPosition),
              d: indices[i],
              l: 20
            });
        }
      }
      else
      {
        inputSpitter.push(
          {
            t: Std.int(Conductor.instance.songPosition),
            d: -1,
            l: 20
          });
      }
    }
    comboPopUps.displayRating(daRating);
    if (combo >= 10 || combo == 0) comboPopUps.displayCombo(combo);

    vocals.playerVolume = 1;
  }

  /**
   * Handle keyboard inputs during cutscenes.
   * This includes advancing conversations and skipping videos.
   * @param elapsed Time elapsed since last game update.
   */
  function handleCutsceneKeys(elapsed:Float):Void
  {
    if (isGamePaused) return;

    if (currentConversation != null)
    {
      // Pause/unpause may conflict with advancing the conversation!
      if (controls.CUTSCENE_ADVANCE && !justUnpaused)
      {
        currentConversation.advanceConversation();
      }
      else if (controls.PAUSE && !justUnpaused)
      {
        currentConversation.pauseMusic();

        var pauseSubState:FlxSubState = new PauseSubState({mode: Conversation});

        persistentUpdate = false;
        FlxTransitionableState.skipNextTransIn = true;
        FlxTransitionableState.skipNextTransOut = true;
        pauseSubState.camera = camCutscene;
        openSubState(pauseSubState);
      }
    }
    else if (VideoCutscene.isPlaying())
    {
      // This is a video cutscene.
      if (controls.PAUSE && !justUnpaused)
      {
        VideoCutscene.pauseVideo();

        var pauseSubState:FlxSubState = new PauseSubState({mode: Cutscene});

        persistentUpdate = false;
        FlxTransitionableState.skipNextTransIn = true;
        FlxTransitionableState.skipNextTransOut = true;
        pauseSubState.camera = camCutscene;
        openSubState(pauseSubState);
      }
    }
  }

  /**
   * Handle logic for actually skipping a video cutscene after it has been held.
   */
  function skipVideoCutscene():Void
  {
    VideoCutscene.finishVideo();
  }

  /**
   * End the song. Handle saving high scores and transitioning to the results screen.
   *
   * Broadcasts an `onSongEnd` event, which can be cancelled to prevent the song from ending (for a cutscene or something).
   * Remember to call `endSong` again when the song should actually end!
   * @param rightGoddamnNow If true, don't play the fancy animation where you zoom onto Girlfriend. Used after a cutscene.
   */
  public function endSong(rightGoddamnNow:Bool = false):Void
  {
    if (FlxG.sound.music != null) FlxG.sound.music.volume = 0;
    vocals.volume = 0;
    mayPauseGame = false;

    // Check if any events want to prevent the song from ending.
    var event = new ScriptEvent(SONG_END, true);
    dispatchEvent(event);
    if (event.eventCanceled) return;

    #if sys
    // spitter for ravy, teehee!!
    var writer = new json2object.JsonWriter<Array<ScoreInput>>();
    var output = writer.write(inputSpitter, '  ');
    sys.io.File.saveContent("./scores.json", output);
    #end

    deathCounter = 0;

    var isNewHighscore = false;
    var prevScoreData:Null<SaveScoreData> = Save.instance.getSongScore(currentSong.id, currentDifficulty);

    if (currentSong != null && currentSong.validScore)
    {
      // crackhead double thingie, sets whether was new highscore, AND saves the song!
      var data =
        {
          score: songScore,
          tallies:
            {
              sick: Highscore.tallies.sick,
              good: Highscore.tallies.good,
              bad: Highscore.tallies.bad,
              shit: Highscore.tallies.shit,
              missed: Highscore.tallies.missed,
              combo: Highscore.tallies.combo,
              maxCombo: Highscore.tallies.maxCombo,
              totalNotesHit: Highscore.tallies.totalNotesHit,
              totalNotes: Highscore.tallies.totalNotes,
            },
        };

      // adds current song data into the tallies for the level (story levels)
      Highscore.talliesLevel = Highscore.combineTallies(Highscore.tallies, Highscore.talliesLevel);

      if (!isPracticeMode && !isBotPlayMode && Save.instance.isSongHighScore(currentSong.id, currentDifficulty, data))
      {
        Save.instance.setSongScore(currentSong.id, currentDifficulty, data);
        #if newgrounds
        NGio.postScore(score, currentSong.id);
        #end
        isNewHighscore = true;
      }
    }

    if (PlayStatePlaylist.isStoryMode)
    {
      isNewHighscore = false;

      PlayStatePlaylist.campaignScore += songScore;

      // Pop the next song ID from the list.
      // Returns null if the list is empty.
      var targetSongId:String = PlayStatePlaylist.playlistSongIds.shift();

      if (targetSongId == null)
      {
        if (currentSong.validScore)
        {
          NGio.unlockMedal(60961);

          var data =
            {
              score: PlayStatePlaylist.campaignScore,
              tallies:
                {
                  // TODO: Sum up the values for the whole week!
                  sick: 0,
                  good: 0,
                  bad: 0,
                  shit: 0,
                  missed: 0,
                  combo: 0,
                  maxCombo: 0,
                  totalNotesHit: 0,
                  totalNotes: 0,
                },
            };

          if (Save.instance.isLevelHighScore(PlayStatePlaylist.campaignId, PlayStatePlaylist.campaignDifficulty, data))
          {
            Save.instance.setLevelScore(PlayStatePlaylist.campaignId, PlayStatePlaylist.campaignDifficulty, data);
            #if newgrounds
            NGio.postScore(score, 'Level ${PlayStatePlaylist.campaignId}');
            #end
            isNewHighscore = true;
          }
        }

        if (isSubState)
        {
          this.close();
        }
        else
        {
          if (rightGoddamnNow)
          {
            moveToResultsScreen(isNewHighscore);
          }
          else
          {
            zoomIntoResultsScreen(isNewHighscore);
          }
        }
      }
      else
      {
        var difficulty:String = '';

        trace('Loading next song ($targetSongId : $difficulty)');

        FlxTransitionableState.skipNextTransIn = true;
        FlxTransitionableState.skipNextTransOut = true;

        if (FlxG.sound.music != null) FlxG.sound.music.stop();
        vocals.stop();

        // TODO: Softcode this cutscene.
        if (currentSong.id == 'eggnog')
        {
          var blackBG:FunkinSprite = new FunkinSprite(-FlxG.width * FlxG.camera.zoom, -FlxG.height * FlxG.camera.zoom);
          blackBG.makeSolidColor(FlxG.width * 3, FlxG.height * 3, FlxColor.BLACK);
          blackBG.scrollFactor.set();
          add(blackBG);
          camHUD.visible = false;
          isInCutscene = true;

          FunkinSound.playOnce(Paths.sound('Lights_Shut_off'), function() {
            // no camFollow so it centers on horror tree
            var targetSong:Song = SongRegistry.instance.fetchEntry(targetSongId);
            LoadingState.loadPlayState(
              {
                targetSong: targetSong,
                targetDifficulty: PlayStatePlaylist.campaignDifficulty,
                targetVariation: currentVariation,
                cameraFollowPoint: cameraFollowPoint.getPosition(),
              });
          });
        }
        else
        {
          var targetSong:Song = SongRegistry.instance.fetchEntry(targetSongId);
          LoadingState.loadPlayState(
            {
              targetSong: targetSong,
              targetDifficulty: PlayStatePlaylist.campaignDifficulty,
              targetVariation: currentVariation,
              cameraFollowPoint: cameraFollowPoint.getPosition(),
            });
        }
      }
    }
    else
    {
      if (isSubState)
      {
        this.close();
      }
      else
      {
        if (rightGoddamnNow)
        {
          moveToResultsScreen(isNewHighscore, prevScoreData);
        }
        else
        {
          zoomIntoResultsScreen(isNewHighscore, prevScoreData);
        }
      }
    }
  }

  public override function close():Void
  {
    criticalFailure = true; // Stop game updates.
    performCleanup();
    super.close();
  }

  /**
   * Perform necessary cleanup before leaving the PlayState.
   */
  function performCleanup():Void
  {
    // If the camera is being tweened, stop it.
    cancelAllCameraTweens();

    // Dispatch the destroy event.
    dispatchEvent(new ScriptEvent(DESTROY, false));

    if (currentConversation != null)
    {
      remove(currentConversation);
      currentConversation.kill();
    }

    if (currentChart != null)
    {
      // TODO: Uncache the song.
    }

    if (overrideMusic)
    {
      // Stop the music. Do NOT destroy it, something still references it!
      if (FlxG.sound.music != null) FlxG.sound.music.pause();
      if (vocals != null)
      {
        vocals.pause();
        remove(vocals);
      }
    }
    else
    {
      // Stop and destroy the music.
      if (FlxG.sound.music != null) FlxG.sound.music.pause();
      if (vocals != null)
      {
        vocals.destroy();
        remove(vocals);
      }
    }

    // Remove reference to stage and remove sprites from it to save memory.
    if (currentStage != null)
    {
      remove(currentStage);
      currentStage.kill();
      currentStage = null;
    }

    GameOverSubState.reset();
    PauseSubState.reset();

    // Clear the static reference to this state.
    instance = null;
  }

  /**
   * Play the camera zoom animation and then move to the results screen once it's done.
   */
  function zoomIntoResultsScreen(isNewHighscore:Bool, ?prevScoreData:SaveScoreData):Void
  {
    trace('WENT TO RESULTS SCREEN!');

    // Stop camera zooming on beat.
    cameraZoomRate = 0;

    // Cancel camera and scroll tweening if it's active.
    cancelAllCameraTweens();
    cancelScrollSpeedTweens();

    // If the opponent is GF, zoom in on the opponent.
    // Else, if there is no GF, zoom in on BF.
    // Else, zoom in on GF.
    var targetDad:Bool = currentStage.getDad() != null && currentStage.getDad().characterId == 'gf';
    var targetBF:Bool = currentStage.getGirlfriend() == null && !targetDad;

    if (targetBF)
    {
      FlxG.camera.follow(currentStage.getBoyfriend(), null, 0.05);
    }
    else if (targetDad)
    {
      FlxG.camera.follow(currentStage.getDad(), null, 0.05);
    }
    else
    {
      FlxG.camera.follow(currentStage.getGirlfriend(), null, 0.05);
    }

    // TODO: Make target offset configurable.
    // In the meantime, we have to replace the zoom animation with a fade out.
    FlxG.camera.targetOffset.y -= 350;
    FlxG.camera.targetOffset.x += 20;

    // Replace zoom animation with a fade out for now.
    FlxG.camera.fade(FlxColor.BLACK, 0.6);

    FlxTween.tween(camHUD, {alpha: 0}, 0.6,
      {
        onComplete: function(_) {
          moveToResultsScreen(isNewHighscore, prevScoreData);
        }
      });

    // Zoom in on Girlfriend (or BF if no GF)
    new FlxTimer().start(0.8, function(_) {
      if (targetBF)
      {
        currentStage.getBoyfriend().animation.play('hey');
      }
      else if (targetDad)
      {
        currentStage.getDad().animation.play('cheer');
      }
      else
      {
        currentStage.getGirlfriend().animation.play('cheer');
      }

      // Zoom over to the Results screen.
      // TODO: Re-enable this.
      /*
        FlxTween.tween(FlxG.camera, {zoom: 1200}, 1.1,
          {
            ease: FlxEase.expoIn,
          });
       */
    });
  }

  /**
   * Move to the results screen right goddamn now.
   */
  function moveToResultsScreen(isNewHighscore:Bool, ?prevScoreData:SaveScoreData):Void
  {
    persistentUpdate = false;
    vocals.stop();
    camHUD.alpha = 1;

    var talliesToUse:Tallies = PlayStatePlaylist.isStoryMode ? Highscore.talliesLevel : Highscore.tallies;

    var res:ResultState = new ResultState(
      {
        storyMode: PlayStatePlaylist.isStoryMode,
        songId: currentChart.song.id,
        difficultyId: currentDifficulty,
        title: PlayStatePlaylist.isStoryMode ? ('${PlayStatePlaylist.campaignTitle}') : ('${currentChart.songName} by ${currentChart.songArtist}'),
        prevScoreData: prevScoreData,
        scoreData:
          {
            score: PlayStatePlaylist.isStoryMode ? PlayStatePlaylist.campaignScore : songScore,
            tallies:
              {
                sick: talliesToUse.sick,
                good: talliesToUse.good,
                bad: talliesToUse.bad,
                shit: talliesToUse.shit,
                missed: talliesToUse.missed,
                combo: talliesToUse.combo,
                maxCombo: talliesToUse.maxCombo,
                totalNotesHit: talliesToUse.totalNotesHit,
                totalNotes: talliesToUse.totalNotes,
              },
          },
        isNewHighscore: isNewHighscore
      });
    this.persistentDraw = false;
    openSubState(res);
  }

  /**
   * Pauses music and vocals easily.
   */
  public function pauseMusic():Void
  {
    if (FlxG.sound.music != null) FlxG.sound.music.pause();
    if (vocals != null) vocals.pause();
  }

  /**
   * Resets the camera's zoom level and focus point.
   */
  public function resetCamera(?resetZoom:Bool = true, ?cancelTweens:Bool = true):Void
  {
    // Cancel camera tweens if any are active.
    if (cancelTweens)
    {
      cancelAllCameraTweens();
    }

    FlxG.camera.follow(cameraFollowPoint, LOCKON, Constants.DEFAULT_CAMERA_FOLLOW_RATE);
    FlxG.camera.targetOffset.set();

    if (resetZoom)
    {
      resetCameraZoom();
    }

    // Snap the camera to the follow point immediately.
    FlxG.camera.focusOn(cameraFollowPoint.getPosition());
  }

  /**
   * Sets the camera follow point's position and tweens the camera there.
   */
  public function tweenCameraToPosition(?x:Float, ?y:Float, ?duration:Float, ?ease:Null<Float->Float>):Void
  {
    cameraFollowPoint.setPosition(x, y);
    tweenCameraToFollowPoint(duration, ease);
  }

  /**
   * Disables camera following and tweens the camera to the follow point manually.
   */
  public function tweenCameraToFollowPoint(?duration:Float, ?ease:Null<Float->Float>):Void
  {
    // Cancel the current tween if it's active.
    cancelCameraFollowTween();

    if (duration == 0)
    {
      // Instant movement. Just reset the camera to force it to the follow point.
      resetCamera(false, false);
    }
    else
    {
      // Disable camera following for the duration of the tween.
      FlxG.camera.target = null;

      // Follow tween! Caching it so we can cancel/pause it later if needed.
      var followPos:FlxPoint = cameraFollowPoint.getPosition() - FlxPoint.weak(FlxG.camera.width * 0.5, FlxG.camera.height * 0.5);
      cameraFollowTween = FlxTween.tween(FlxG.camera.scroll, {x: followPos.x, y: followPos.y}, duration,
        {
          ease: ease,
          onComplete: function(_) {
            resetCamera(false, false); // Re-enable camera following when the tween is complete.
          }
        });
    }
  }

  public function cancelCameraFollowTween()
  {
    if (cameraFollowTween != null)
    {
      cameraFollowTween.cancel();
    }
  }

  /**
   * Tweens the camera zoom to the desired amount.
   */
  public function tweenCameraZoom(?zoom:Float, ?duration:Float, ?direct:Bool, ?ease:Null<Float->Float>):Void
  {
    // Cancel the current tween if it's active.
    cancelCameraZoomTween();

    // Direct mode: Set zoom directly.
    // Stage mode: Set zoom as a multiplier of the current stage's default zoom.
    var targetZoom = zoom * (direct ? FlxCamera.defaultZoom : stageZoom);

    if (duration == 0)
    {
      // Instant zoom. No tween needed.
      currentCameraZoom = targetZoom;
    }
    else
    {
      // Zoom tween! Caching it so we can cancel/pause it later if needed.
      cameraZoomTween = FlxTween.tween(this, {currentCameraZoom: targetZoom}, duration, {ease: ease});
    }
  }

  public function cancelCameraZoomTween()
  {
    if (cameraZoomTween != null)
    {
      cameraZoomTween.cancel();
    }
  }

  /**
   * Cancel all active camera tweens simultaneously.
   */
  public function cancelAllCameraTweens()
  {
    cancelCameraFollowTween();
    cancelCameraZoomTween();
  }

  var prevScrollTargets:Array<Dynamic> = []; // used to snap scroll speed when things go unruely

  /**
   * The magical function that shall tween the scroll speed.
   */
  public function tweenScrollSpeed(?speed:Float, ?duration:Float, ?ease:Null<Float->Float>, strumlines:Array<String>):Void
  {
    // Cancel the current tween if it's active.
    cancelScrollSpeedTweens();

    // Snap to previous event value to prevent the tween breaking when another event cancels the previous tween.
    for (i in prevScrollTargets)
    {
      var value:Float = i[0];
      var strum:Strumline = Reflect.getProperty(this, i[1]);
      strum.scrollSpeed = value;
    }

    // for next event, clean array.
    prevScrollTargets = [];

    for (i in strumlines)
    {
      var value:Float = speed;
      var strum:Strumline = Reflect.getProperty(this, i);

      if (duration == 0)
      {
        strum.scrollSpeed = value;
      }
      else
      {
        scrollSpeedTweens.push(FlxTween.tween(strum,
          {
            'scrollSpeed': value
          }, duration, {ease: ease}));
      }
      // make sure charts dont break if the charter is dumb and stupid
      prevScrollTargets.push([value, i]);
    }
  }

  public function cancelScrollSpeedTweens()
  {
    for (tween in scrollSpeedTweens)
    {
      if (tween != null)
      {
        tween.cancel();
      }
    }
    scrollSpeedTweens = [];
  }

  #if (debug || FORCE_DEBUG_VERSION)
  /**
   * Jumps forward or backward a number of sections in the song.
   * Accounts for BPM changes, does not prevent death from skipped notes.
   * @param sections The number of sections to jump, negative to go backwards.
   */
  function changeSection(sections:Int):Void
  {
    // FlxG.sound.music.pause();

    var targetTimeSteps:Float = Conductor.instance.currentStepTime + (Conductor.instance.stepsPerMeasure * sections);
    var targetTimeMs:Float = Conductor.instance.getStepTimeInMs(targetTimeSteps);

    // Don't go back in time to before the song started.
    targetTimeMs = Math.max(0, targetTimeMs);

    if (FlxG.sound.music != null)
    {
      FlxG.sound.music.time = targetTimeMs;
    }

    handleSkippedNotes();
    SongEventRegistry.handleSkippedEvents(songEvents, Conductor.instance.songPosition);
    // regenNoteData(FlxG.sound.music.time);

    Conductor.instance.update(FlxG.sound?.music?.time ?? 0.0);

    resyncVocals();
  }
  #end
}<|MERGE_RESOLUTION|>--- conflicted
+++ resolved
@@ -1211,12 +1211,9 @@
         cameraTweensPausedBySubState.add(cameraZoomTween);
       }
 
-<<<<<<< HEAD
-=======
       // Pause camera follow
       FlxG.camera.followLerp = 0;
 
->>>>>>> eb979a86
       for (tween in scrollSpeedTweens)
       {
         if (tween != null && tween.active)

package funkin.play;

import flixel.addons.display.FlxPieDial;
import flixel.addons.display.FlxPieDial;
import flixel.addons.transition.FlxTransitionableState;
import flixel.addons.transition.FlxTransitionableState;
import flixel.addons.transition.FlxTransitionableSubState;
import flixel.addons.transition.FlxTransitionableSubState;
import flixel.addons.transition.Transition;
import flixel.addons.transition.Transition;
import flixel.FlxCamera;
import flixel.FlxObject;
import flixel.FlxState;
import funkin.graphics.FunkinSprite;
import flixel.FlxSubState;
import funkin.graphics.FunkinSprite;
import flixel.math.FlxMath;
import flixel.math.FlxPoint;
import flixel.math.FlxRect;
import funkin.graphics.FunkinSprite;
import flixel.text.FlxText;
import flixel.tweens.FlxEase;
import flixel.tweens.FlxTween;
import flixel.ui.FlxBar;
import flixel.util.FlxColor;
import flixel.util.FlxTimer;
import funkin.api.newgrounds.NGio;
import funkin.audio.VoicesGroup;
import funkin.audio.VoicesGroup;
import funkin.data.dialogue.ConversationRegistry;
import funkin.data.event.SongEventRegistry;
import funkin.data.notestyle.NoteStyleData;
import funkin.data.notestyle.NoteStyleRegistry;
import funkin.data.notestyle.NoteStyleRegistry;
import funkin.data.song.SongData.SongCharacterData;
import funkin.data.song.SongData.SongEventData;
import funkin.data.song.SongData.SongNoteData;
import funkin.data.song.SongRegistry;
import funkin.data.stage.StageRegistry;
import funkin.Highscore.Tallies;
import funkin.input.PreciseInputManager;
import funkin.modding.events.ScriptEvent;
import funkin.modding.events.ScriptEventDispatcher;
import funkin.play.character.BaseCharacter;
import funkin.play.character.CharacterData.CharacterDataParser;
import funkin.play.components.ComboMilestone;
import funkin.play.components.HealthIcon;
import funkin.play.components.PopUpStuff;
import funkin.play.cutscene.dialogue.Conversation;
import funkin.play.cutscene.dialogue.Conversation;
import funkin.play.cutscene.VanillaCutscenes;
import funkin.play.cutscene.VideoCutscene;
import funkin.play.notes.NoteDirection;
import funkin.play.notes.NoteSplash;
import funkin.play.notes.NoteSprite;
import funkin.play.notes.NoteSprite;
import funkin.play.notes.notestyle.NoteStyle;
import funkin.play.notes.notestyle.NoteStyle;
import funkin.play.notes.Strumline;
import funkin.play.notes.SustainTrail;
import funkin.play.scoring.Scoring;
import funkin.play.song.Song;
import funkin.play.stage.Stage;
import funkin.save.Save;
import funkin.ui.debug.charting.ChartEditorState;
import funkin.ui.debug.stage.StageOffsetSubState;
import funkin.ui.mainmenu.MainMenuState;
import funkin.ui.MusicBeatSubState;
import funkin.ui.options.PreferencesMenu;
import funkin.ui.story.StoryMenuState;
import funkin.graphics.FunkinCamera;
import funkin.ui.transition.LoadingState;
import funkin.util.SerializerUtil;
import haxe.Int64;
import lime.ui.Haptic;
import openfl.display.BitmapData;
import openfl.geom.Rectangle;
import openfl.Lib;
#if discord_rpc
import Discord.DiscordClient;
#end

/**
 * Parameters used to initialize the PlayState.
 */
typedef PlayStateParams =
{
  /**
   * The song to play.
   */
  targetSong:Song,

  /**
   * The difficulty to play the song on.
   * @default `Constants.DEFAULT_DIFFICULTY`
   */
  ?targetDifficulty:String,
  /**
   * The variation to play on.
   * @default `Constants.DEFAULT_VARIATION`
   */
  ?targetVariation:String,
  /**
   * The instrumental to play with.
   * Significant if the `targetSong` supports alternate instrumentals.
   * @default `null`
   */
  ?targetInstrumental:String,
  /**
   * Whether the song should start in Practice Mode.
   * @default `false`
   */
  ?practiceMode:Bool,
  /**
   * Whether the song should be in minimal mode.
   * @default `false`
   */
  ?minimalMode:Bool,
  /**
   * If specified, the game will jump to the specified timestamp after the countdown ends.
   * @default `0.0`
   */
  ?startTimestamp:Float,
  /**
   * If specified, the game will play the song with the given speed.
   * @default `1.0` for 100% speed.
   */
  ?playbackRate:Float,
  /**
   * If specified, the game will not load the instrumental or vocal tracks,
   * and must be loaded externally.
   */
  ?overrideMusic:Bool,
  /**
   * The initial camera follow point.
   * Used to persist the position of the `cameraFollowPosition` between levels.
   */
  ?cameraFollowPoint:FlxPoint,
}

/**
 * The gameplay state, where all the rhythm gaming happens.
 * SubState so it can be loaded as a child of the chart editor.
 */
class PlayState extends MusicBeatSubState
{
  /**
   * STATIC VARIABLES
   * Static variables should be used for information that must be persisted between states or between resets,
   * such as the active song or song playlist.
   */
  /**
   * The currently active PlayState.
   * There should be only one PlayState in existance at a time, we can use a singleton.
   */
  public static var instance:PlayState = null;

  /**
   * This sucks. We need this because FlxG.resetState(); assumes the constructor has no arguments.
   * @see https://github.com/HaxeFlixel/flixel/issues/2541
   */
  static var lastParams:PlayStateParams = null;

  /**
   * PUBLIC INSTANCE VARIABLES
   * Public instance variables should be used for information that must be reset or dereferenced
   * every time the state is changed, but may need to be accessed externally.
   */
  /**
   * The currently selected stage.
   */
  public var currentSong:Song = null;

  /**
   * The currently selected difficulty.
   */
  public var currentDifficulty:String = Constants.DEFAULT_DIFFICULTY;

  /**
   * The currently selected variation.
   */
  public var currentVariation:String = Constants.DEFAULT_VARIATION;

  /**
   * The currently active Stage. This is the object containing all the props.
   */
  public var currentStage:Stage = null;

  /**
   * Gets set to true when the PlayState needs to reset (player opted to restart or died).
   * Gets disabled once resetting happens.
   */
  public var needsReset:Bool = false;

  /**
   * The current 'Blueball Counter' to display in the pause menu.
   * Resets when you beat a song or go back to the main menu.
   */
  public var deathCounter:Int = 0;

  /**
   * The player's current health.
   */
  public var health:Float = Constants.HEALTH_STARTING;

  /**
   * The player's current score.
   * TODO: Move this to its own class.
   */
  public var songScore:Int = 0;

  /**
   * Start at this point in the song once the countdown is done.
   * For example, if `startTimestamp` is `30000`, the song will start at the 30 second mark.
   * Used for chart playtesting or practice.
   */
  public var startTimestamp:Float = 0.0;

  /**
   * Play back the song at this speed.
   * @default `1.0` for normal speed.
   */
  public var playbackRate:Float = 1.0;

  /**
   * An empty FlxObject contained in the scene.
   * The current gameplay camera will always follow this object. Tween its position to move the camera smoothly.
   *
   * It needs to be an object in the scene for the camera to be configured to follow it.
   * We optionally make this a sprite so we can draw a debug graphic with it.
   */
  public var cameraFollowPoint:FlxObject;

  /**
   * The camera follow point from the last stage.
   * Used to persist the position of the `cameraFollowPosition` between levels.
   */
  public var previousCameraFollowPoint:FlxPoint = null;

  /**
   * The current camera zoom level.
   *
   * The camera zoom is increased every beat, and lerped back to this value every frame, creating a smooth 'zoom-in' effect.
   * Defaults to 1.05 but may be larger or smaller depending on the current stage,
   * and may be changed by the `ZoomCamera` song event.
   */
  public var defaultCameraZoom:Float = FlxCamera.defaultZoom * 1.05;

  /**
   * The current HUD camera zoom level.
   *
   * The camera zoom is increased every beat, and lerped back to this value every frame, creating a smooth 'zoom-in' effect.
   */
  public var defaultHUDCameraZoom:Float = FlxCamera.defaultZoom * 1.0;

  /**
   * Intensity of the gameplay camera zoom.
   * @default `1.5%`
   */
  public var cameraZoomIntensity:Float = Constants.DEFAULT_ZOOM_INTENSITY;

  /**
   * Intensity of the HUD camera zoom.
   * @default `3.0%`
   */
  public var hudCameraZoomIntensity:Float = Constants.DEFAULT_ZOOM_INTENSITY * 2.0;

  /**
   * How many beats (quarter notes) between camera zooms.
   * @default One camera zoom per measure (four beats).
   */
  public var cameraZoomRate:Int = Constants.DEFAULT_ZOOM_RATE;

  /**
   * Whether the game is currently in the countdown before the song resumes.
   */
  public var isInCountdown:Bool = false;

  /**
   * Whether the game is currently in Practice Mode.
   * If true, player will not lose gain or lose score from notes.
   */
  public var isPracticeMode:Bool = false;

  /**
   * Whether the player has dropped below zero health,
   * and we are just waiting for an animation to play out before transitioning.
   */
  public var isPlayerDying:Bool = false;

  /**
   * In Minimal Mode, the stage and characters are not loaded and a standard background is used.
   */
  public var isMinimalMode:Bool = false;

  /**
   * Whether the game is currently in an animated cutscene, and gameplay should be stopped.
   */
  public var isInCutscene:Bool = false;

  /**
   * Whether the inputs should be disabled for whatever reason... used for the stage edit lol!
   */
  public var disableKeys:Bool = false;

  public var isSubState(get, never):Bool;

  function get_isSubState():Bool
  {
    return this._parentState != null;
  }

  public var isChartingMode(get, never):Bool;

  function get_isChartingMode():Bool
  {
    return this._parentState != null && Std.isOfType(this._parentState, ChartEditorState);
  }

  /**
   * The current dialogue.
   */
  public var currentConversation:Conversation;

  /**
   * Key press inputs which have been received but not yet processed.
   * These are encoded with an OS timestamp, so they
  **/
  var inputPressQueue:Array<PreciseInputEvent> = [];

  /**
   * Key release inputs which have been received but not yet processed.
   * These are encoded with an OS timestamp, so they
  **/
  var inputReleaseQueue:Array<PreciseInputEvent> = [];

  /**
   * If we just unpaused the game, we shouldn't be able to pause again for one frame.
   */
  var justUnpaused:Bool = false;

  /**
   * PRIVATE INSTANCE VARIABLES
   * Private instance variables should be used for information that must be reset or dereferenced
   * every time the state is reset, but should not be accessed externally.
   */
  /**
   * The Array containing the upcoming song events.
   * The `update()` function regularly shifts these out to trigger events.
   */
  var songEvents:Array<SongEventData>;

  /**
   * If true, the player is allowed to pause the game.
   * Disabled during the ending of a song.
   */
  var mayPauseGame:Bool = true;

  /**
   * The displayed value of the player's health.
   * Used to provide smooth animations based on linear interpolation of the player's health.
   */
  var healthLerp:Float = Constants.HEALTH_STARTING;

  /**
   * How long the user has held the "Skip Video Cutscene" button for.
   */
  var skipHeldTimer:Float = 0;

  /**
   * Whether the PlayState was started with instrumentals and vocals already provided.
   * Used by the chart editor to prevent replacing the music.
   */
  var overrideMusic:Bool = false;

  /**
   * Forcibly disables all update logic while the game moves back to the Menu state.
   * This is used only when a critical error occurs and the game absolutely cannot continue.
   */
  var criticalFailure:Bool = false;

  /**
   * False as long as the countdown has not finished yet.
   */
  var startingSong:Bool = false;

  /**
   * False if `FlxG.sound.music`
   */
  var musicPausedBySubState:Bool = false;

  /**
   * False until `create()` has completed.
   */
  var initialized:Bool = false;

  /**
   * A group of audio tracks, used to play the song's vocals.
   */
  public var vocals:VoicesGroup;

  #if discord_rpc
  // Discord RPC variables
  var storyDifficultyText:String = '';
  var iconRPC:String = '';
  var detailsText:String = '';
  var detailsPausedText:String = '';
  #end

  /**
   * RENDER OBJECTS
   */
  /**
   * The FlxText which displays the current score.
   */
  var scoreText:FlxText;

  /**
   * The bar which displays the player's health.
   * Dynamically updated based on the value of `healthLerp` (which is based on `health`).
   */
  public var healthBar:FlxBar;

  /**
   * The background image used for the health bar.
   * Emma says the image is slightly skewed so I'm leaving it as an image instead of a `createGraphic`.
   */
  public var healthBarBG:FunkinSprite;

  /**
   * The health icon representing the player.
   */
  public var iconP1:HealthIcon;

  /**
   * The health icon representing the opponent.
   */
  public var iconP2:HealthIcon;

  /**
   * The sprite group containing active player's strumline notes.
   */
  public var playerStrumline:Strumline;

  /**
   * The sprite group containing opponent's strumline notes.
   */
  public var opponentStrumline:Strumline;

  /**
   * The camera which contains, and controls visibility of, the user interface elements.
   */
  public var camHUD:FlxCamera;

  /**
   * The camera which contains, and controls visibility of, the stage and characters.
   */
  public var camGame:FlxCamera;

  /**
   * The camera which contains, and controls visibility of, a video cutscene.
   */
  public var camCutscene:FlxCamera;

  /**
   * The combo popups. Includes the real-time combo counter and the rating.
   */
  var comboPopUps:PopUpStuff;

  /**
   * PROPERTIES
   */
  /**
   * If a substate is rendering over the PlayState, it is paused and normal update logic is skipped.
   * Examples include:
   * - The Pause screen is open.
   * - The Game Over screen is open.
   * - The Chart Editor screen is open.
   */
  var isGamePaused(get, never):Bool;

  function get_isGamePaused():Bool
  {
    // Note: If there is a substate which requires the game to act unpaused,
    //       this should be changed to include something like `&& Std.isOfType()`
    return this.subState != null;
  }

  var isExitingViaPauseMenu(get, never):Bool;

  function get_isExitingViaPauseMenu():Bool
  {
    if (this.subState == null) return false;
    if (!Std.isOfType(this.subState, PauseSubState)) return false;

    var pauseSubState:PauseSubState = cast this.subState;
    return !pauseSubState.allowInput;
  }

  /**
   * Data for the current difficulty for the current song.
   * Includes chart data, scroll speed, and other information.
   */
  public var currentChart(get, never):SongDifficulty;

  function get_currentChart():SongDifficulty
  {
    if (currentSong == null || currentDifficulty == null) return null;
    return currentSong.getDifficulty(currentDifficulty, currentVariation);
  }

  /**
   * The internal ID of the currently active Stage.
   * Used to retrieve the data required to build the `currentStage`.
   */
  public var currentStageId(get, never):String;

  function get_currentStageId():String
  {
    if (currentChart == null || currentChart.stage == null || currentChart.stage == '') return Constants.DEFAULT_STAGE;
    return currentChart.stage;
  }

  /**
   * The length of the current song, in milliseconds.
   */
  var currentSongLengthMs(get, never):Float;

  function get_currentSongLengthMs():Float
  {
    return FlxG?.sound?.music?.length;
  }

  // TODO: Refactor or document
  var generatedMusic:Bool = false;
  var perfectMode:Bool = false;

  static final BACKGROUND_COLOR:FlxColor = FlxColor.MAGENTA;

  /**
   * Instantiate a new PlayState.
   * @param params The parameters used to initialize the PlayState.
   *   Includes information about what song to play and more.
   */
  public function new(params:PlayStateParams)
  {
    super();

    // Validate parameters.
    if (params == null && lastParams == null)
    {
      throw 'PlayState constructor called with no available parameters.';
    }
    else if (params == null)
    {
      trace('WARNING: PlayState constructor called with no parameters. Reusing previous parameters.');
      params = lastParams;
    }
    else
    {
      lastParams = params;
    }

    // Apply parameters.
    currentSong = params.targetSong;
    if (params.targetDifficulty != null) currentDifficulty = params.targetDifficulty;
    if (params.targetVariation != null) currentVariation = params.targetVariation;
    isPracticeMode = params.practiceMode ?? false;
    isMinimalMode = params.minimalMode ?? false;
    startTimestamp = params.startTimestamp ?? 0.0;
    playbackRate = params.playbackRate ?? 1.0;
    overrideMusic = params.overrideMusic ?? false;
    previousCameraFollowPoint = params.cameraFollowPoint;

    // Don't do anything else here! Wait until create() when we attach to the camera.
  }

  /**
   * Called when the PlayState is switched to.
   */
  public override function create():Void
  {
    if (instance != null)
    {
      // TODO: Do something in this case? IDK.
      trace('WARNING: PlayState instance already exists. This should not happen.');
    }
    instance = this;

    if (!assertChartExists()) return;

    // TODO: Add something to toggle this on!
    if (false)
    {
      // Displays the camera follow point as a sprite for debug purposes.
      var cameraFollowPoint = new FunkinSprite(0, 0);
      cameraFollowPoint.makeSolidColor(8, 8, 0xFF00FF00);
      cameraFollowPoint.visible = false;
      cameraFollowPoint.zIndex = 1000000;
      this.cameraFollowPoint = cameraFollowPoint;
    }
    else
    {
      // Camera follow point is an invisible point in space.
      cameraFollowPoint = new FlxObject(0, 0);
    }

    // Reduce physics accuracy (who cares!!!) to improve animation quality.
    FlxG.fixedTimestep = false;

    // This state receives update() even when a substate is active.
    this.persistentUpdate = true;
    // This state receives draw calls even when a substate is active.
    this.persistentDraw = true;

    // Stop any pre-existing music.
    if (!overrideMusic && FlxG.sound.music != null) FlxG.sound.music.stop();

    // Prepare the current song's instrumental and vocals to be played.
    if (!overrideMusic && currentChart != null)
    {
      currentChart.cacheInst();
      currentChart.cacheVocals();
    }

    // Prepare the Conductor.
    Conductor.instance.forceBPM(null);

    if (currentChart.offsets != null)
    {
      Conductor.instance.instrumentalOffset = currentChart.offsets.getInstrumentalOffset();
    }

    Conductor.instance.mapTimeChanges(currentChart.timeChanges);
    Conductor.instance.update((Conductor.instance.beatLengthMs * -5) + startTimestamp);

    // The song is now loaded. We can continue to initialize the play state.
    initCameras();
    initHealthBar();
    if (!isMinimalMode)
    {
      initStage();
      initCharacters();
    }
    else
    {
      initMinimalMode();
    }
    initStrumlines();

    // Initialize the judgements and combo meter.
    comboPopUps = new PopUpStuff();
    comboPopUps.zIndex = 900;
    add(comboPopUps);
    comboPopUps.cameras = [camHUD];

    #if discord_rpc
    // Initialize Discord Rich Presence.
    initDiscord();
    #end

    // Read the song's note data and pass it to the strumlines.
    generateSong();

    // Reset the camera's zoom and force it to focus on the camera follow point.
    resetCamera();

    initPreciseInputs();

    FlxG.worldBounds.set(0, 0, FlxG.width, FlxG.height);

    // The song is loaded and in the process of starting.
    // This gets set back to false when the chart actually starts.
    startingSong = true;

    // TODO: We hardcoded the transition into Winter Horrorland. Do this with a ScriptedSong instead.
    if ((currentSong?.id ?? '').toLowerCase() == 'winter-horrorland')
    {
      // VanillaCutscenes will call startCountdown later.
      VanillaCutscenes.playHorrorStartCutscene();
    }
    else
    {
      // Call a script event to start the countdown.
      // Songs with cutscenes should call event.cancel().
      // As long as they call `PlayState.instance.startCountdown()` later, the countdown will start.
      startCountdown();
    }

    // Do this last to prevent beatHit from being called before create() is done.
    super.create();

    leftWatermarkText.cameras = [camHUD];
    rightWatermarkText.cameras = [camHUD];

    // Initialize some debug stuff.
    #if (debug || FORCE_DEBUG_VERSION)
    // Display the version number (and git commit hash) in the bottom right corner.
    this.rightWatermarkText.text = Constants.VERSION;

    FlxG.console.registerObject('playState', this);
    #end

    initialized = true;
  }

  public override function draw():Void
  {
    // if (FlxG.renderBlit)
    // {
    //  camGame.fill(BACKGROUND_COLOR);
    // }
    // else if (FlxG.renderTile)
    // {
    //  FlxG.log.warn("PlayState background not displayed properly on tile renderer!");
    // }
    // else
    // {
    //  FlxG.log.warn("PlayState background not displayed properly, unknown renderer!");
    // }

    super.draw();
  }

  function assertChartExists():Bool
  {
    // Returns null if the song failed to load or doesn't have the selected difficulty.
    if (currentSong == null || currentChart == null || currentChart.notes == null)
    {
      // We have encountered a critical error. Prevent Flixel from trying to run any gameplay logic.
      criticalFailure = true;

      // Choose an error message.
      var message:String = 'There was a critical error. Click OK to return to the main menu.';
      if (currentSong == null)
      {
        message = 'The was a critical error loading this song\'s chart. Click OK to return to the main menu.';
      }
      else if (currentDifficulty == null)
      {
        message = 'The was a critical error selecting a difficulty for this song. Click OK to return to the main menu.';
      }
      else if (currentChart == null)
      {
        message = 'The was a critical error retrieving data for this song on "$currentDifficulty" difficulty with variation "$currentVariation". Click OK to return to the main menu.';
      }
      else if (currentChart.notes == null)
      {
        message = 'The was a critical error retrieving note data for this song on "$currentDifficulty" difficulty with variation "$currentVariation". Click OK to return to the main menu.';
      }

      // Display a popup. This blocks the application until the user clicks OK.
      lime.app.Application.current.window.alert(message, 'Error loading PlayState');

      // Force the user back to the main menu.
      if (isSubState)
      {
        this.close();
      }
      else
      {
        FlxG.switchState(() -> new MainMenuState());
      }
      return false;
    }

    return true;
  }

  public override function update(elapsed:Float):Void
  {
    // TOTAL: 9.42% CPU Time when profiled in VS 2019.

    if (criticalFailure) return;

    super.update(elapsed);

    updateHealthBar();
    updateScoreText();

    // Handle restarting the song when needed (player death or pressing Retry)
    if (needsReset)
    {
      if (!assertChartExists()) return;

      dispatchEvent(new ScriptEvent(SONG_RETRY));

      resetCamera();

      persistentUpdate = true;
      persistentDraw = true;

      startingSong = true;
      isPlayerDying = false;

      inputSpitter = [];

      // Reset music properly.
      FlxG.sound.music.time = startTimestamp - Conductor.instance.instrumentalOffset;
      FlxG.sound.music.pitch = playbackRate;
      FlxG.sound.music.pause();

      if (!overrideMusic)
      {
        // Stop the vocals if they already exist.
        if (vocals != null) vocals.stop();
        vocals = currentChart.buildVocals();

        if (vocals.members.length == 0)
        {
          trace('WARNING: No vocals found for this song.');
        }
      }
      vocals.pause();
      vocals.time = 0;

      FlxG.sound.music.volume = 1;
      vocals.volume = 1;
      vocals.playerVolume = 1;
      vocals.opponentVolume = 1;

      if (currentStage != null) currentStage.resetStage();

      playerStrumline.vwooshNotes();
      opponentStrumline.vwooshNotes();

      playerStrumline.clean();
      opponentStrumline.clean();

      // Delete all notes and reset the arrays.
      regenNoteData();

      // Reset camera zooming
      cameraZoomIntensity = Constants.DEFAULT_ZOOM_INTENSITY;
      hudCameraZoomIntensity = Constants.DEFAULT_ZOOM_INTENSITY * 2.0;
      cameraZoomRate = Constants.DEFAULT_ZOOM_RATE;

      health = Constants.HEALTH_STARTING;
      songScore = 0;
      Highscore.tallies.combo = 0;
      Countdown.performCountdown(currentStageId.startsWith('school'));

      needsReset = false;
    }

    // Update the conductor.
    if (startingSong)
    {
      if (isInCountdown)
      {
        Conductor.instance.update(Conductor.instance.songPosition + elapsed * 1000);
        if (Conductor.instance.songPosition >= (startTimestamp)) startSong();
      }
    }
    else
    {
      if (Constants.EXT_SOUND == 'mp3')
      {
        Conductor.instance.formatOffset = Constants.MP3_DELAY_MS;
      }
      else
      {
        Conductor.instance.formatOffset = 0.0;
      }

      Conductor.instance.update(); // Normal conductor update.
    }

    var androidPause:Bool = false;

    #if android
    androidPause = FlxG.android.justPressed.BACK;
    #end

    // Attempt to pause the game.
    if ((controls.PAUSE || androidPause) && isInCountdown && mayPauseGame && !justUnpaused)
    {
      var event = new PauseScriptEvent(FlxG.random.bool(1 / 1000));

      dispatchEvent(event);

      if (!event.eventCanceled)
      {
        // Pause updates while the substate is open, preventing the game state from advancing.
        persistentUpdate = false;
        // Enable drawing while the substate is open, allowing the game state to be shown behind the pause menu.
        persistentDraw = true;

        // There is a 1/1000 change to use a special pause menu.
        // This prevents the player from resuming, but that's the point.
        // It's a reference to Gitaroo Man, which doesn't let you pause the game.
        if (!isSubState && event.gitaroo)
        {
          FlxG.switchState(() -> new GitarooPause(
            {
              targetSong: currentSong,
              targetDifficulty: currentDifficulty,
              targetVariation: currentVariation,
            }));
        }
        else
        {
          var boyfriendPos:FlxPoint = new FlxPoint(0, 0);

          // Prevent the game from crashing if Boyfriend isn't present.
          if (currentStage != null && currentStage.getBoyfriend() != null)
          {
            boyfriendPos = currentStage.getBoyfriend().getScreenPosition();
          }

          var pauseSubState:FlxSubState = new PauseSubState({mode: isChartingMode ? Charting : Standard});

          FlxTransitionableSubState.skipNextTransIn = true;
          FlxTransitionableSubState.skipNextTransOut = true;
          pauseSubState.camera = camHUD;
          openSubState(pauseSubState);
          // boyfriendPos.put(); // TODO: Why is this here?
        }

        #if discord_rpc
        DiscordClient.changePresence(detailsPausedText, currentSong.song + ' (' + storyDifficultyText + ')', iconRPC);
        #end
      }
    }

    // Cap health.
    if (health > Constants.HEALTH_MAX) health = Constants.HEALTH_MAX;
    if (health < Constants.HEALTH_MIN) health = Constants.HEALTH_MIN;

    // Lerp the camera zoom towards the target level.
    if (subState == null)
    {
      FlxG.camera.zoom = FlxMath.lerp(defaultCameraZoom, FlxG.camera.zoom, 0.95);
      camHUD.zoom = FlxMath.lerp(defaultHUDCameraZoom, camHUD.zoom, 0.95);
    }

    if (currentStage != null && currentStage.getBoyfriend() != null)
    {
      FlxG.watch.addQuick('bfAnim', currentStage.getBoyfriend().getCurrentAnimation());
    }
    FlxG.watch.addQuick('health', health);

    // TODO: Add a song event for Handle GF dance speed.

    // Handle player death.
    if (!isInCutscene && !disableKeys)
    {
      // RESET = Quick Game Over Screen
      if (controls.RESET)
      {
        health = Constants.HEALTH_MIN;
        trace('RESET = True');
      }

      #if CAN_CHEAT // brandon's a pussy
      if (controls.CHEAT)
      {
        health += 0.25 * Constants.HEALTH_MAX; // +25% health.
        trace('User is cheating!');
      }
      #end

      if (health <= Constants.HEALTH_MIN && !isPracticeMode && !isPlayerDying)
      {
        vocals.pause();
        FlxG.sound.music.pause();

        deathCounter += 1;

        dispatchEvent(new ScriptEvent(GAME_OVER));

        // Disable updates, preventing animations in the background from playing.
        persistentUpdate = false;
        #if (debug || FORCE_DEBUG_VERSION)
        if (FlxG.keys.pressed.THREE)
        {
          // TODO: Change the key or delete this?
          // In debug builds, pressing 3 to kill the player makes the background transparent.
          persistentDraw = true;
        }
        else
        {
        #end
          persistentDraw = false;
        #if (debug || FORCE_DEBUG_VERSION)
        }
        #end

        isPlayerDying = true;

        var deathPreTransitionDelay = currentStage?.getBoyfriend()?.getDeathPreTransitionDelay() ?? 0.0;
        if (deathPreTransitionDelay > 0)
        {
          new FlxTimer().start(deathPreTransitionDelay, function(_) {
            moveToGameOver();
          });
        }
        else
        {
          // Transition immediately.
          moveToGameOver();
        }

        #if discord_rpc
        // Game Over doesn't get his own variable because it's only used here
        DiscordClient.changePresence('Game Over - ' + detailsText, currentSong.song + ' (' + storyDifficultyText + ')', iconRPC);
        #end
      }
      else if (isPlayerDying)
      {
        // Wait up.
      }
    }

    processSongEvents();

    // Handle keybinds.
    processInputQueue();
    if (!isInCutscene && !disableKeys) debugKeyShit();
    if (isInCutscene && !disableKeys) handleCutsceneKeys(elapsed);

    // Moving notes into position is now done by Strumline.update().
    processNotes(elapsed);

    justUnpaused = false;
  }

  function moveToGameOver():Void
  {
    var gameOverSubState = new GameOverSubState(
      {
        isChartingMode: isChartingMode,
        transparent: persistentDraw
      });
    FlxTransitionableSubState.skipNextTransIn = true;
    FlxTransitionableSubState.skipNextTransOut = true;
    openSubState(gameOverSubState);
  }

  function processSongEvents():Void
  {
    // Query and activate song events.
    // TODO: Check that these work appropriately even when songPosition is less than 0, to play events during countdown.
    if (songEvents != null && songEvents.length > 0)
    {
      var songEventsToActivate:Array<SongEventData> = SongEventRegistry.queryEvents(songEvents, Conductor.instance.songPosition);

      if (songEventsToActivate.length > 0)
      {
        trace('Found ${songEventsToActivate.length} event(s) to activate.');
        for (event in songEventsToActivate)
        {
          // If an event is trying to play, but it's over 1 second old, skip it.
          var eventAge:Float = Conductor.instance.songPosition - event.time;
          if (eventAge > 1000)
          {
            event.activated = true;
            continue;
          };

          var eventEvent:SongEventScriptEvent = new SongEventScriptEvent(event);
          dispatchEvent(eventEvent);
          // Calling event.cancelEvent() skips the event. Neat!
          if (!eventEvent.eventCanceled)
          {
            SongEventRegistry.handleEvent(event);
          }
        }
      }
    }
  }

  public override function dispatchEvent(event:ScriptEvent):Void
  {
    // ORDER: Module, Stage, Character, Song, Conversation, Note
    // Modules should get the first chance to cancel the event.

    // super.dispatchEvent(event) dispatches event to module scripts.
    super.dispatchEvent(event);

    // Dispatch event to stage script.
    ScriptEventDispatcher.callEvent(currentStage, event);

    // Dispatch event to character script(s).
    if (currentStage != null) currentStage.dispatchToCharacters(event);

    // Dispatch event to song script.
    ScriptEventDispatcher.callEvent(currentSong, event);

    // Dispatch event to conversation script.
    ScriptEventDispatcher.callEvent(currentConversation, event);

    // TODO: Dispatch event to note scripts
  }

  /**
   * Function called before opening a new substate.
   * @param subState The substate to open.
   */
  public override function openSubState(subState:FlxSubState):Void
  {
    // If there is a substate which requires the game to continue,
    // then make this a condition.
    var shouldPause = (Std.isOfType(subState, PauseSubState) || Std.isOfType(subState, GameOverSubState));

    if (shouldPause)
    {
      // Pause the music.
      if (FlxG.sound.music != null)
      {
        musicPausedBySubState = FlxG.sound.music.playing;
        if (musicPausedBySubState)
        {
          FlxG.sound.music.pause();
        }
        if (vocals != null) vocals.pause();
      }

      // Pause the countdown.
      Countdown.pauseCountdown();
    }

    super.openSubState(subState);
  }

  /**
   * Function called before closing the current substate.
   * @param subState
   */
  public override function closeSubState():Void
  {
    if (Std.isOfType(subState, PauseSubState))
    {
      var event:ScriptEvent = new ScriptEvent(RESUME, true);

      dispatchEvent(event);

      if (event.eventCanceled) return;

      // Resume
      if (musicPausedBySubState)
      {
        FlxG.sound.music.play();
      }

      if (currentConversation != null)
      {
        currentConversation.resumeMusic();
      }

      if (FlxG.sound.music != null && !startingSong && !isInCutscene) resyncVocals();

      // Resume the countdown.
      Countdown.resumeCountdown();

      #if discord_rpc
      if (startTimer.finished)
      {
        DiscordClient.changePresence(detailsText, '${currentChart.songName} ($storyDifficultyText)', iconRPC, true,
          currentSongLengthMs - Conductor.instance.songPosition);
      }
      else
      {
        DiscordClient.changePresence(detailsText, '${currentChart.songName} ($storyDifficultyText)', iconRPC);
      }
      #end

      justUnpaused = true;
    }
    else if (Std.isOfType(subState, Transition))
    {
      // Do nothing.
    }

    super.closeSubState();
  }

  #if discord_rpc
  /**
   * Function called when the game window gains focus.
   */
  public override function onFocus():Void
  {
    if (health > Constants.HEALTH_MIN && !paused && FlxG.autoPause)
    {
      if (Conductor.instance.songPosition > 0.0) DiscordClient.changePresence(detailsText, currentSong.song
        + ' ('
        + storyDifficultyText
        + ')', iconRPC, true,
        currentSongLengthMs
        - Conductor.instance.songPosition);
      else
        DiscordClient.changePresence(detailsText, currentSong.song + ' (' + storyDifficultyText + ')', iconRPC);
    }

    super.onFocus();
  }

  /**
   * Function called when the game window loses focus.
   */
  public override function onFocusLost():Void
  {
    if (health > Constants.HEALTH_MIN && !paused && FlxG.autoPause) DiscordClient.changePresence(detailsPausedText,
      currentSong.song + ' (' + storyDifficultyText + ')', iconRPC);

    super.onFocusLost();
  }
  #end

  /**
   * Removes any references to the current stage, then clears the stage cache,
   * then reloads all the stages.
   *
   * This is useful for when you want to edit a stage without reloading the whole game.
   * Reloading works on both the JSON and the HXC, if applicable.
   *
   * Call this by pressing F5 on a debug build.
   */
  override function debug_refreshModules():Void
  {
    // Prevent further gameplay updates, which will try to reference dead objects.
    criticalFailure = true;

    // Remove the current stage. If the stage gets deleted while it's still in use,
    // it'll probably crash the game or something.
    if (this.currentStage != null)
    {
      remove(currentStage);
      var event:ScriptEvent = new ScriptEvent(DESTROY, false);
      ScriptEventDispatcher.callEvent(currentStage, event);
      currentStage = null;
    }

    // Stop the instrumental.
    if (FlxG.sound.music != null)
    {
      FlxG.sound.music.stop();
    }

    // Stop the vocals.
    if (vocals != null && vocals.exists)
    {
      vocals.stop();
    }

    super.debug_refreshModules();

    var event:ScriptEvent = new ScriptEvent(CREATE, false);
    ScriptEventDispatcher.callEvent(currentSong, event);
  }

  override function stepHit():Bool
  {
    if (criticalFailure || !initialized) return false;

    // super.stepHit() returns false if a module cancelled the event.
    if (!super.stepHit()) return false;

    if (isGamePaused) return false;

    if (!startingSong
      && FlxG.sound.music != null
      && (Math.abs(FlxG.sound.music.time - (Conductor.instance.songPosition + Conductor.instance.instrumentalOffset)) > 200
        || Math.abs(vocals.checkSyncError(Conductor.instance.songPosition + Conductor.instance.instrumentalOffset)) > 200))
    {
      trace("VOCALS NEED RESYNC");
      if (vocals != null) trace(vocals.checkSyncError(Conductor.instance.songPosition + Conductor.instance.instrumentalOffset));
      trace(FlxG.sound.music.time - (Conductor.instance.songPosition + Conductor.instance.instrumentalOffset));
      resyncVocals();
    }

    if (iconP1 != null) iconP1.onStepHit(Std.int(Conductor.instance.currentStep));
    if (iconP2 != null) iconP2.onStepHit(Std.int(Conductor.instance.currentStep));

    return true;
  }

  override function beatHit():Bool
  {
    if (criticalFailure || !initialized) return false;

    // super.beatHit() returns false if a module cancelled the event.
    if (!super.beatHit()) return false;

    if (isGamePaused) return false;

    if (generatedMusic)
    {
      // TODO: Sort more efficiently, or less often, to improve performance.
      // activeNotes.sort(SortUtil.byStrumtime, FlxSort.DESCENDING);
    }

    // Only zoom camera if we are zoomed by less than 35%.
    if (FlxG.camera.zoom < (1.35 * defaultCameraZoom) && cameraZoomRate > 0 && Conductor.instance.currentBeat % cameraZoomRate == 0)
    {
      // Zoom camera in (1.5%)
      FlxG.camera.zoom += cameraZoomIntensity * defaultCameraZoom;
      // Hud zooms double (3%)
      camHUD.zoom += hudCameraZoomIntensity * defaultHUDCameraZoom;
    }
    // trace('Not bopping camera: ${FlxG.camera.zoom} < ${(1.35 * defaultCameraZoom)} && ${cameraZoomRate} > 0 && ${Conductor.instance.currentBeat} % ${cameraZoomRate} == ${Conductor.instance.currentBeat % cameraZoomRate}}');

    // That combo milestones that got spoiled that one time.
    // Comes with NEAT visual and audio effects.

    // bruh this var is bonkers i thot it was a function lmfaooo

    // Break up into individual lines to aid debugging.

    var shouldShowComboText:Bool = false;
    // TODO: Re-enable combo text (how to do this without sections?).
    // if (currentSong != null)
    // {
    //  shouldShowComboText = (Conductor.instance.currentBeat % 8 == 7);
    //  var daSection = .getSong()[Std.int(Conductor.instance.currentBeat / 16)];
    //  shouldShowComboText = shouldShowComboText && (daSection != null && daSection.mustHitSection);
    //  shouldShowComboText = shouldShowComboText && (Highscore.tallies.combo > 5);
    //
    //  var daNextSection = .getSong()[Std.int(Conductor.instance.currentBeat / 16) + 1];
    //  var isEndOfSong = .getSong().length < Std.int(Conductor.instance.currentBeat / 16);
    //  shouldShowComboText = shouldShowComboText && (isEndOfSong || (daNextSection != null && !daNextSection.mustHitSection));
    // }

    if (shouldShowComboText)
    {
      var animShit:ComboMilestone = new ComboMilestone(-100, 300, Highscore.tallies.combo);
      animShit.scrollFactor.set(0.6, 0.6);
      animShit.zIndex = 1100;
      animShit.cameras = [camHUD];
      add(animShit);

      var frameShit:Float = (1 / 24) * 2; // equals 2 frames in the animation

      new FlxTimer().start(((Conductor.instance.beatLengthMs / 1000) * 1.25) - frameShit, function(tmr) {
        animShit.forceFinish();
      });
    }

    if (playerStrumline != null) playerStrumline.onBeatHit();
    if (opponentStrumline != null) opponentStrumline.onBeatHit();

    // Make the characters dance on the beat
    danceOnBeat();

    return true;
  }

  public override function destroy():Void
  {
    performCleanup();

    super.destroy();
  }

  /**
   * Handles characters dancing to the beat of the current song.
   *
   * TODO: Move some of this logic into `Bopper.hx`, or individual character scripts.
   */
  function danceOnBeat():Void
  {
    if (currentStage == null) return;

    // TODO: Add HEY! song events to Tutorial.
    if (Conductor.instance.currentBeat % 16 == 15
      && currentStage.getDad().characterId == 'gf'
      && Conductor.instance.currentBeat > 16
      && Conductor.instance.currentBeat < 48)
    {
      currentStage.getBoyfriend().playAnimation('hey', true);
      currentStage.getDad().playAnimation('cheer', true);
    }
  }

  /**
   * Initializes the game and HUD cameras.
   */
  function initCameras():Void
  {
    camGame = new FunkinCamera();
    camGame.bgColor = BACKGROUND_COLOR; // Show a pink background behind the stage.
    camHUD = new FlxCamera();
    camHUD.bgColor.alpha = 0; // Show the game scene behind the camera.
    camCutscene = new FlxCamera();
    camCutscene.bgColor.alpha = 0; // Show the game scene behind the camera.

    FlxG.cameras.reset(camGame);
    FlxG.cameras.add(camHUD, false);
    FlxG.cameras.add(camCutscene, false);

    // Configure camera follow point.
    if (previousCameraFollowPoint != null)
    {
      cameraFollowPoint.setPosition(previousCameraFollowPoint.x, previousCameraFollowPoint.y);
      previousCameraFollowPoint = null;
    }
    add(cameraFollowPoint);
  }

  /**
   * Initializes the health bar on the HUD.
   */
  function initHealthBar():Void
  {
    var healthBarYPos:Float = Preferences.downscroll ? FlxG.height * 0.1 : FlxG.height * 0.9;
    healthBarBG = FunkinSprite.create(0, healthBarYPos, Paths.image('healthBar'));
    healthBarBG.screenCenter(X);
    healthBarBG.scrollFactor.set(0, 0);
    healthBarBG.zIndex = 800;
    add(healthBarBG);

    healthBar = new FlxBar(healthBarBG.x + 4, healthBarBG.y + 4, RIGHT_TO_LEFT, Std.int(healthBarBG.width - 8), Std.int(healthBarBG.height - 8), this,
      'healthLerp', 0, 2);
    healthBar.scrollFactor.set();
    healthBar.createFilledBar(Constants.COLOR_HEALTH_BAR_RED, Constants.COLOR_HEALTH_BAR_GREEN);
    healthBar.zIndex = 801;
    add(healthBar);

    // The score text below the health bar.
    scoreText = new FlxText(healthBarBG.x + healthBarBG.width - 190, healthBarBG.y + 30, 0, '', 20);
    scoreText.setFormat(Paths.font('vcr.ttf'), 16, FlxColor.WHITE, RIGHT, FlxTextBorderStyle.OUTLINE, FlxColor.BLACK);
    scoreText.scrollFactor.set();
    scoreText.zIndex = 802;
    add(scoreText);

    // Move the health bar to the HUD camera.
    healthBar.cameras = [camHUD];
    healthBarBG.cameras = [camHUD];
    scoreText.cameras = [camHUD];
  }

  /**
   * Generates the stage and all its props.
   */
  function initStage():Void
  {
    loadStage(currentStageId);
  }

  function initMinimalMode():Void
  {
    // Create the green background.
    var menuBG = FunkinSprite.create(Paths.image('menuDesat'));
    menuBG.color = 0xFF4CAF50;
    menuBG.setGraphicSize(Std.int(menuBG.width * 1.1));
    menuBG.updateHitbox();
    menuBG.screenCenter();
    menuBG.scrollFactor.set(0, 0);
    menuBG.zIndex = -1000;
    add(menuBG);
  }

  /**
   * Loads stage data from cache, assembles the props,
   * and adds it to the state.
   * @param id
   */
  function loadStage(id:String):Void
  {
    currentStage = StageRegistry.instance.fetchEntry(id);
    currentStage.revive(); // Stages are killed and props destroyed when the PlayState is destroyed to save memory.

    if (currentStage != null)
    {
      // Actually create and position the sprites.
      var event:ScriptEvent = new ScriptEvent(CREATE, false);
      ScriptEventDispatcher.callEvent(currentStage, event);

      resetCameraZoom();

      // Add the stage to the scene.
      this.add(currentStage);

      #if (debug || FORCE_DEBUG_VERSION)
      FlxG.console.registerObject('stage', currentStage);
      #end
    }
    else
    {
      // lolol
      lime.app.Application.current.window.alert('Unable to load stage ${id}, is its data corrupted?.', 'Stage Error');
    }
  }

  public function resetCameraZoom():Void
  {
    // Apply camera zoom level from stage data.
    defaultCameraZoom = currentStage.camZoom;
  }

  /**
   * Generates the character sprites and adds them to the stage.
   */
  function initCharacters():Void
  {
    if (currentSong == null || currentChart == null)
    {
      trace('Song difficulty could not be loaded.');
    }

    var currentCharacterData:SongCharacterData = currentChart.characters; // Switch the variation we are playing on by manipulating targetVariation.

    //
    // GIRLFRIEND
    //
    var girlfriend:BaseCharacter = CharacterDataParser.fetchCharacter(currentCharacterData.girlfriend);

    if (girlfriend != null)
    {
      girlfriend.characterType = CharacterType.GF;
    }
    else if (currentCharacterData.girlfriend != '')
    {
      trace('WARNING: Could not load girlfriend character with ID ${currentCharacterData.girlfriend}, skipping...');
    }
    else
    {
      // Chosen GF was '' so we don't load one.
    }

    //
    // DAD
    //
    var dad:BaseCharacter = CharacterDataParser.fetchCharacter(currentCharacterData.opponent);

    if (dad != null)
    {
      dad.characterType = CharacterType.DAD;

      //
      // OPPONENT HEALTH ICON
      //
      iconP2 = new HealthIcon('dad', 1);
      iconP2.y = healthBar.y - (iconP2.height / 2);
      dad.initHealthIcon(true); // Apply the character ID here
      iconP2.zIndex = 850;
      add(iconP2);
      iconP2.cameras = [camHUD];
    }

    //
    // BOYFRIEND
    //
    var boyfriend:BaseCharacter = CharacterDataParser.fetchCharacter(currentCharacterData.player);

    if (boyfriend != null)
    {
      boyfriend.characterType = CharacterType.BF;

      //
      // PLAYER HEALTH ICON
      //
      iconP1 = new HealthIcon('bf', 0);
      iconP1.y = healthBar.y - (iconP1.height / 2);
      boyfriend.initHealthIcon(false); // Apply the character ID here
      iconP1.zIndex = 850;
      add(iconP1);
      iconP1.cameras = [camHUD];
    }

    //
    // ADD CHARACTERS TO SCENE
    //

    if (currentStage != null)
    {
      // Characters get added to the stage, not the main scene.
      if (girlfriend != null)
      {
        currentStage.addCharacter(girlfriend, GF);

        #if (debug || FORCE_DEBUG_VERSION)
        FlxG.console.registerObject('gf', girlfriend);
        #end
      }

      if (boyfriend != null)
      {
        currentStage.addCharacter(boyfriend, BF);

        #if (debug || FORCE_DEBUG_VERSION)
        FlxG.console.registerObject('bf', boyfriend);
        #end
      }

      if (dad != null)
      {
        currentStage.addCharacter(dad, DAD);
        // Camera starts at dad.
        cameraFollowPoint.setPosition(dad.cameraFocusPoint.x, dad.cameraFocusPoint.y);

        #if (debug || FORCE_DEBUG_VERSION)
        FlxG.console.registerObject('dad', dad);
        #end
      }

      // Rearrange by z-indexes.
      currentStage.refresh();
    }
  }

  /**
   * Constructs the strumlines for each player.
   */
  function initStrumlines():Void
  {
    var noteStyleId:String = switch (currentStageId)
    {
      case 'school': 'pixel';
      case 'schoolEvil': 'pixel';
      default: Constants.DEFAULT_NOTE_STYLE;
    }
    var noteStyle:NoteStyle = NoteStyleRegistry.instance.fetchEntry(noteStyleId);
    if (noteStyle == null) noteStyle = NoteStyleRegistry.instance.fetchDefault();

    playerStrumline = new Strumline(noteStyle, true);
    opponentStrumline = new Strumline(noteStyle, false);
    add(playerStrumline);
    add(opponentStrumline);

    // Position the player strumline on the right half of the screen
    playerStrumline.x = FlxG.width / 2 + Constants.STRUMLINE_X_OFFSET; // Classic style
    // playerStrumline.x = FlxG.width - playerStrumline.width - Constants.STRUMLINE_X_OFFSET; // Centered style
    playerStrumline.y = Preferences.downscroll ? FlxG.height - playerStrumline.height - Constants.STRUMLINE_Y_OFFSET : Constants.STRUMLINE_Y_OFFSET;
    playerStrumline.zIndex = 1001;
    playerStrumline.cameras = [camHUD];

    // Position the opponent strumline on the left half of the screen
    opponentStrumline.x = Constants.STRUMLINE_X_OFFSET;
    opponentStrumline.y = Preferences.downscroll ? FlxG.height - opponentStrumline.height - Constants.STRUMLINE_Y_OFFSET : Constants.STRUMLINE_Y_OFFSET;
    opponentStrumline.zIndex = 1000;
    opponentStrumline.cameras = [camHUD];

    if (!PlayStatePlaylist.isStoryMode)
    {
      playerStrumline.fadeInArrows();
      opponentStrumline.fadeInArrows();
    }

    this.refresh();
  }

  /**
   * Initializes the Discord Rich Presence.
   */
  function initDiscord():Void
  {
    #if discord_rpc
    storyDifficultyText = difficultyString();
    iconRPC = currentSong.player2;

    // To avoid having duplicate images in Discord assets
    switch (iconRPC)
    {
      case 'senpai-angry':
        iconRPC = 'senpai';
      case 'monster-christmas':
        iconRPC = 'monster';
      case 'mom-car':
        iconRPC = 'mom';
    }

    // String that contains the mode defined here so it isn't necessary to call changePresence for each mode
    detailsText = isStoryMode ? 'Story Mode: Week $storyWeek' : 'Freeplay';
    detailsPausedText = 'Paused - $detailsText';

    // Updating Discord Rich Presence.
    DiscordClient.changePresence(detailsText, '${currentChart.songName} ($storyDifficultyText)', iconRPC);
    #end
  }

  function initPreciseInputs():Void
  {
    FlxG.keys.preventDefaultKeys = [];
    PreciseInputManager.instance.onInputPressed.add(onKeyPress);
    PreciseInputManager.instance.onInputReleased.add(onKeyRelease);
  }

  /**
   * Initializes the song (applying the chart, generating the notes, etc.)
   * Should be done before the countdown starts.
   */
  function generateSong():Void
  {
    if (currentChart == null)
    {
      trace('Song difficulty could not be loaded.');
    }

    // Conductor.instance.forceBPM(currentChart.getStartingBPM());

    if (!overrideMusic)
    {
      // Stop the vocals if they already exist.
      if (vocals != null) vocals.stop();
      vocals = currentChart.buildVocals();

      if (vocals.members.length == 0)
      {
        trace('WARNING: No vocals found for this song.');
      }
    }

    regenNoteData();

    var event:ScriptEvent = new ScriptEvent(CREATE, false);
    ScriptEventDispatcher.callEvent(currentSong, event);

    generatedMusic = true;
  }

  /**
   * Read note data from the chart and generate the notes.
   */
  function regenNoteData(startTime:Float = 0):Void
  {
    Highscore.tallies.combo = 0;
    Highscore.tallies = new Tallies();

    // Reset song events.
    songEvents = currentChart.getEvents();
    SongEventRegistry.resetEvents(songEvents);

    // Reset the notes on each strumline.
    var playerNoteData:Array<SongNoteData> = [];
    var opponentNoteData:Array<SongNoteData> = [];

    for (songNote in currentChart.notes)
    {
      var strumTime:Float = songNote.time;
      if (strumTime < startTime) continue; // Skip notes that are before the start time.

      var noteData:Int = songNote.getDirection();

      var playerNote:Bool = true;

      if (noteData > 3) playerNote = false;

      switch (songNote.getStrumlineIndex())
      {
        case 0:
          playerNoteData.push(songNote);
        case 1:
          opponentNoteData.push(songNote);
      }
    }

    playerStrumline.applyNoteData(playerNoteData);
    opponentStrumline.applyNoteData(opponentNoteData);
  }

  /**
   * Prepares to start the countdown.
   * Ends any running cutscenes, creates the strumlines, and starts the countdown.
   * This is public so that scripts can call it.
   */
  public function startCountdown():Void
  {
    // If Countdown.performCountdown returns false, then the countdown was canceled by a script.
    var result:Bool = Countdown.performCountdown(currentStageId.startsWith('school'));
    if (!result) return;

    isInCutscene = false;
    camCutscene.visible = false;
    camHUD.visible = true;
  }

  /**
   * Displays a dialogue cutscene with the given ID.
   * This is used by song scripts to display dialogue.
   */
  public function startConversation(conversationId:String):Void
  {
    isInCutscene = true;

    currentConversation = ConversationRegistry.instance.fetchEntry(conversationId);
    if (currentConversation == null) return;
    if (!currentConversation.alive) currentConversation.revive();

    currentConversation.completeCallback = onConversationComplete;
    currentConversation.cameras = [camCutscene];
    currentConversation.zIndex = 1000;
    add(currentConversation);
    refresh();

    var event:ScriptEvent = new ScriptEvent(CREATE, false);
    ScriptEventDispatcher.callEvent(currentConversation, event);
  }

  /**
   * Handler function called when a conversation ends.
   */
  function onConversationComplete():Void
  {
    isInCutscene = false;

    if (currentConversation != null)
    {
      currentConversation.kill();
      remove(currentConversation);
      currentConversation = null;
    }

    if (startingSong && !isInCountdown)
    {
      startCountdown();
    }
  }

  /**
   * Starts playing the song after the countdown has completed.
   */
  function startSong():Void
  {
    dispatchEvent(new ScriptEvent(SONG_START));

    startingSong = false;

    if (!overrideMusic && !isGamePaused && currentChart != null)
    {
      currentChart.playInst(1.0, false);
    }

    FlxG.sound.music.onComplete = endSong.bind(false);
    // A negative instrumental offset means the song skips the first few milliseconds of the track.
    // This just gets added into the startTimestamp behavior so we don't need to do anything extra.
    FlxG.sound.music.play(true, startTimestamp - Conductor.instance.instrumentalOffset);
    FlxG.sound.music.pitch = playbackRate;

    // I am going insane.
    FlxG.sound.music.volume = 1.0;
<<<<<<< HEAD
    if (FlxG.sound.music.fadeTween != null) FlxG.sound.music.fadeTween.cancel();
=======
    FlxG.sound.music.fadeTween?.cancel();
>>>>>>> 39fcf457

    trace('Playing vocals...');
    add(vocals);
    vocals.play();
    vocals.pitch = playbackRate;
    resyncVocals();

    #if discord_rpc
    // Updating Discord Rich Presence (with Time Left)
    DiscordClient.changePresence(detailsText, '${currentChart.songName} ($storyDifficultyText)', iconRPC, true, currentSongLengthMs);
    #end

    if (startTimestamp > 0)
    {
      // FlxG.sound.music.time = startTimestamp - Conductor.instance.instrumentalOffset;
      handleSkippedNotes();
    }
  }

  /**
   * Resyncronize the vocal tracks if they have become offset from the instrumental.
   */
  function resyncVocals():Void
  {
    if (vocals == null) return;

    // Skip this if the music is paused (GameOver, Pause menu, start-of-song offset, etc.)
    if (!FlxG.sound.music.playing) return;

    vocals.pause();

    FlxG.sound.music.play(FlxG.sound.music.time);

    vocals.time = FlxG.sound.music.time;
    vocals.play(false, FlxG.sound.music.time);
  }

  /**
   * Updates the position and contents of the score display.
   */
  function updateScoreText():Void
  {
    // TODO: Add functionality for modules to update the score text.
    scoreText.text = 'Score:' + songScore;
  }

  /**
   * Updates the values of the health bar.
   */
  function updateHealthBar():Void
  {
    healthLerp = FlxMath.lerp(healthLerp, health, 0.15);
  }

  /**
   * Callback executed when one of the note keys is pressed.
   */
  function onKeyPress(event:PreciseInputEvent):Void
  {
    if (isGamePaused) return;

    // Do the minimal possible work here.
    inputPressQueue.push(event);
  }

  /**
   * Callback executed when one of the note keys is released.
   */
  function onKeyRelease(event:PreciseInputEvent):Void
  {
    if (isGamePaused) return;

    // Do the minimal possible work here.
    inputReleaseQueue.push(event);
  }

  /**
   * Handles opponent note hits and player note misses.
   */
  function processNotes(elapsed:Float):Void
  {
    if (playerStrumline?.notes?.members == null || opponentStrumline?.notes?.members == null) return;

    // Process notes on the opponent's side.
    for (note in opponentStrumline.notes.members)
    {
      if (note == null) continue;

      // TODO: Does this properly account for offsets?
      var hitWindowStart = note.strumTime - Constants.HIT_WINDOW_MS;
      var hitWindowCenter = note.strumTime;
      var hitWindowEnd = note.strumTime + Constants.HIT_WINDOW_MS;

      if (Conductor.instance.songPosition > hitWindowEnd)
      {
        if (note.hasMissed) continue;

        note.tooEarly = false;
        note.mayHit = false;
        note.hasMissed = true;

        if (note.holdNoteSprite != null) note.holdNoteSprite.missedNote = true;
      }
      else if (Conductor.instance.songPosition > hitWindowCenter)
      {
        if (note.hasBeenHit) continue;

        // Call an event to allow canceling the note hit.
        // NOTE: This is what handles the character animations!
        var event:NoteScriptEvent = new NoteScriptEvent(NOTE_HIT, note, 0, true);
        dispatchEvent(event);

        // Calling event.cancelEvent() skips all the other logic! Neat!
        if (event.eventCanceled) continue;

        // Command the opponent to hit the note on time.
        // NOTE: This is what handles the strumline and cleaning up the note itself!
        opponentStrumline.hitNote(note);

        if (note.holdNoteSprite != null)
        {
          opponentStrumline.playNoteHoldCover(note.holdNoteSprite);
        }
      }
      else if (Conductor.instance.songPosition > hitWindowStart)
      {
        if (note.hasBeenHit || note.hasMissed) continue;

        note.tooEarly = false;
        note.mayHit = true;
        note.hasMissed = false;
        if (note.holdNoteSprite != null) note.holdNoteSprite.missedNote = false;
      }
      else
      {
        note.tooEarly = true;
        note.mayHit = false;
        note.hasMissed = false;
        if (note.holdNoteSprite != null) note.holdNoteSprite.missedNote = false;
      }
    }

    // Process hold notes on the opponent's side.
    for (holdNote in opponentStrumline.holdNotes.members)
    {
      if (holdNote == null || !holdNote.alive) continue;

      // While the hold note is being hit, and there is length on the hold note...
      if (holdNote.hitNote && !holdNote.missedNote && holdNote.sustainLength > 0)
      {
        // Make sure the opponent keeps singing while the note is held.
        if (currentStage != null && currentStage.getDad() != null && currentStage.getDad().isSinging())
        {
          currentStage.getDad().holdTimer = 0;
        }
      }

      if (holdNote.missedNote && !holdNote.handledMiss)
      {
        // When the opponent drops a hold note.
        holdNote.handledMiss = true;

        // We dropped a hold note.
        // Mute vocals and play miss animation, but don't penalize.
        vocals.opponentVolume = 0;
        currentStage.getOpponent().playSingAnimation(holdNote.noteData.getDirection(), true);
      }
    }

    // Process notes on the player's side.
    for (note in playerStrumline.notes.members)
    {
      if (note == null) continue;

      if (note.hasBeenHit)
      {
        note.tooEarly = false;
        note.mayHit = false;
        note.hasMissed = false;
        continue;
      }

      var hitWindowStart = note.strumTime - Constants.HIT_WINDOW_MS;
      var hitWindowCenter = note.strumTime;
      var hitWindowEnd = note.strumTime + Constants.HIT_WINDOW_MS;

      if (Conductor.instance.songPosition > hitWindowEnd)
      {
        note.tooEarly = false;
        note.mayHit = false;
        note.hasMissed = true;
        if (note.holdNoteSprite != null) note.holdNoteSprite.missedNote = true;
      }
      else if (Conductor.instance.songPosition > hitWindowStart)
      {
        note.tooEarly = false;
        note.mayHit = true;
        note.hasMissed = false;
        if (note.holdNoteSprite != null) note.holdNoteSprite.missedNote = false;
      }
      else
      {
        note.tooEarly = true;
        note.mayHit = false;
        note.hasMissed = false;
        if (note.holdNoteSprite != null) note.holdNoteSprite.missedNote = false;
      }

      // This becomes true when the note leaves the hit window.
      // It might still be on screen.
      if (note.hasMissed && !note.handledMiss)
      {
        // Call an event to allow canceling the note miss.
        // NOTE: This is what handles the character animations!
        var event:NoteScriptEvent = new NoteScriptEvent(NOTE_MISS, note, -Constants.HEALTH_MISS_PENALTY, 0, true);
        dispatchEvent(event);

        // Calling event.cancelEvent() skips all the other logic! Neat!
        if (event.eventCanceled) continue;

        // Judge the miss.
        // NOTE: This is what handles the scoring.
        trace('Missed note! ${note.noteData}');
        onNoteMiss(note, event.playSound, event.healthChange);

        note.handledMiss = true;
      }
    }

    // Process hold notes on the player's side.
    // This handles scoring so we don't need it on the opponent's side.
    for (holdNote in playerStrumline.holdNotes.members)
    {
      if (holdNote == null || !holdNote.alive) continue;

      // While the hold note is being hit, and there is length on the hold note...
      if (holdNote.hitNote && !holdNote.missedNote && holdNote.sustainLength > 0)
      {
        // Grant the player health.
        health += Constants.HEALTH_HOLD_BONUS_PER_SECOND * elapsed;
        songScore += Std.int(Constants.SCORE_HOLD_BONUS_PER_SECOND * elapsed);
      }

      if (holdNote.missedNote && !holdNote.handledMiss)
      {
        // The player dropped a hold note.
        holdNote.handledMiss = true;

        // Mute vocals and play miss animation, but don't penalize.
        vocals.playerVolume = 0;
        if (currentStage != null && currentStage.getBoyfriend() != null) currentStage.getBoyfriend().playSingAnimation(holdNote.noteData.getDirection(), true);
      }
    }
  }

  /**
   * Spitting out the input for ravy 🙇‍♂️!!
   */
  var inputSpitter:Array<ScoreInput> = [];

  function handleSkippedNotes():Void
  {
    for (note in playerStrumline.notes.members)
    {
      if (note == null || note.hasBeenHit) continue;
      var hitWindowEnd = note.strumTime + Constants.HIT_WINDOW_MS;

      if (Conductor.instance.songPosition > hitWindowEnd)
      {
        // We have passed this note.
        // Flag the note for deletion without actually penalizing the player.
        note.handledMiss = true;
      }
    }

    // Respawns notes that were b
    playerStrumline.handleSkippedNotes();
    opponentStrumline.handleSkippedNotes();
  }

  /**
   * PreciseInputEvents are put into a queue between update() calls,
   * and then processed here.
   */
  function processInputQueue():Void
  {
    if (inputPressQueue.length + inputReleaseQueue.length == 0) return;

    // Ignore inputs during cutscenes.
    if (isInCutscene || disableKeys)
    {
      inputPressQueue = [];
      inputReleaseQueue = [];
      return;
    }

    // Generate a list of notes within range.
    var notesInRange:Array<NoteSprite> = playerStrumline.getNotesMayHit();
    var holdNotesInRange:Array<SustainTrail> = playerStrumline.getHoldNotesHitOrMissed();

    // If there are notes in range, pressing a key will cause a ghost miss.

    var notesByDirection:Array<Array<NoteSprite>> = [[], [], [], []];

    for (note in notesInRange)
      notesByDirection[note.direction].push(note);

    while (inputPressQueue.length > 0)
    {
      var input:PreciseInputEvent = inputPressQueue.shift();

      playerStrumline.pressKey(input.noteDirection);

      var notesInDirection:Array<NoteSprite> = notesByDirection[input.noteDirection];

      if (!Constants.GHOST_TAPPING && notesInDirection.length == 0)
      {
        // Pressed a wrong key with no notes nearby.
        // Perform a ghost miss (anti-spam).
        ghostNoteMiss(input.noteDirection, notesInRange.length > 0);

        // Play the strumline animation.
        playerStrumline.playPress(input.noteDirection);
      }
      else if (Constants.GHOST_TAPPING && (holdNotesInRange.length + notesInRange.length > 0) && notesInDirection.length == 0)
      {
        // Pressed a wrong key with no notes nearby AND with notes in a different direction available.
        // Perform a ghost miss (anti-spam).
        ghostNoteMiss(input.noteDirection, notesInRange.length > 0);

        // Play the strumline animation.
        playerStrumline.playPress(input.noteDirection);
      }
      else if (notesInDirection.length > 0)
      {
        // Choose the first note, deprioritizing low priority notes.
        var targetNote:Null<NoteSprite> = notesInDirection.find((note) -> !note.lowPriority);
        if (targetNote == null) targetNote = notesInDirection[0];
        if (targetNote == null) continue;

        // Judge and hit the note.
        trace('Hit note! ${targetNote.noteData}');
        goodNoteHit(targetNote, input);

        notesInDirection.remove(targetNote);

        // Play the strumline animation.
        playerStrumline.playConfirm(input.noteDirection);
      }
      else
      {
        // Play the strumline animation.
        playerStrumline.playPress(input.noteDirection);
      }
    }

    while (inputReleaseQueue.length > 0)
    {
      var input:PreciseInputEvent = inputReleaseQueue.shift();

      // Play the strumline animation.
      playerStrumline.playStatic(input.noteDirection);

      playerStrumline.releaseKey(input.noteDirection);
    }
  }

  function goodNoteHit(note:NoteSprite, input:PreciseInputEvent):Void
  {
    // Calculate the input latency (do this as late as possible).
    // trace('Compare: ${PreciseInputManager.getCurrentTimestamp()} - ${input.timestamp}');
    var inputLatencyNs:Int64 = PreciseInputManager.getCurrentTimestamp() - input.timestamp;
    var inputLatencyMs:Float = inputLatencyNs.toFloat() / Constants.NS_PER_MS;
    // trace('Input: ${daNote.noteData.getDirectionName()} pressed ${inputLatencyMs}ms ago!');

    // Get the offset and compensate for input latency.
    // Round inward (trim remainder) for consistency.
    var noteDiff:Int = Std.int(Conductor.instance.songPosition - note.noteData.time - inputLatencyMs);

    var score = Scoring.scoreNote(noteDiff, PBOT1);
    var daRating = Scoring.judgeNote(noteDiff, PBOT1);

    var healthChange = 0.0;
    switch (daRating)
    {
      case 'sick':
        healthChange = Constants.HEALTH_SICK_BONUS;
      case 'good':
        healthChange = Constants.HEALTH_GOOD_BONUS;
      case 'bad':
        healthChange = Constants.HEALTH_BAD_BONUS;
      case 'shit':
        healthChange = Constants.HEALTH_SHIT_BONUS;
    }

    // Send the note hit event.
    var event:HitNoteScriptEvent = new HitNoteScriptEvent(note, healthChange, score, daRating, Highscore.tallies.combo + 1);
    dispatchEvent(event);

    // Calling event.cancelEvent() skips all the other logic! Neat!
    if (event.eventCanceled) return;

    // Display the combo meter and add the calculation to the score.
    popUpScore(note, event.score, event.judgement, event.healthChange);

    if (note.isHoldNote && note.holdNoteSprite != null)
    {
      playerStrumline.playNoteHoldCover(note.holdNoteSprite);
    }

    vocals.playerVolume = 1;
  }

  /**
   * Called when a note leaves the screen and is considered missed by the player.
   * @param note
   */
  function onNoteMiss(note:NoteSprite, playSound:Bool = false, healthChange:Float):Void
  {
    // If we are here, we already CALLED the onNoteMiss script hook!

    health += healthChange;
    songScore -= 10;

    if (!isPracticeMode)
    {
      // messy copy paste rn lol
      var pressArray:Array<Bool> = [
        controls.NOTE_LEFT_P,
        controls.NOTE_DOWN_P,
        controls.NOTE_UP_P,
        controls.NOTE_RIGHT_P
      ];

      var indices:Array<Int> = [];
      for (i in 0...pressArray.length)
      {
        if (pressArray[i]) indices.push(i);
      }
      if (indices.length > 0)
      {
        for (i in 0...indices.length)
        {
          inputSpitter.push(
            {
              t: Std.int(Conductor.instance.songPosition),
              d: indices[i],
              l: 20
            });
        }
      }
      else
      {
        inputSpitter.push(
          {
            t: Std.int(Conductor.instance.songPosition),
            d: -1,
            l: 20
          });
      }
    }
    vocals.playerVolume = 0;

    Highscore.tallies.missed++;

    if (Highscore.tallies.combo != 0)
    {
      // Break the combo.
      Highscore.tallies.combo = comboPopUps.displayCombo(0);
    }

    if (playSound)
    {
      vocals.playerVolume = 0;
      FlxG.sound.play(Paths.soundRandom('missnote', 1, 3), FlxG.random.float(0.1, 0.2));
    }
  }

  /**
   * Called when a player presses a key with no note present.
   * Scripts can modify the amount of health/score lost, whether player animations or sounds are used,
   * or even cancel the event entirely.
   *
   * @param direction
   * @param hasPossibleNotes
   */
  function ghostNoteMiss(direction:NoteDirection, hasPossibleNotes:Bool = true):Void
  {
    var event:GhostMissNoteScriptEvent = new GhostMissNoteScriptEvent(direction, // Direction missed in.
      hasPossibleNotes, // Whether there was a note you could have hit.
      - 1 * Constants.HEALTH_MISS_PENALTY, // How much health to add (negative).
      - 10 // Amount of score to add (negative).
    );
    dispatchEvent(event);

    // Calling event.cancelEvent() skips animations and penalties. Neat!
    if (event.eventCanceled) return;

    health += event.healthChange;
    songScore += event.scoreChange;

    if (!isPracticeMode)
    {
      var pressArray:Array<Bool> = [
        controls.NOTE_LEFT_P,
        controls.NOTE_DOWN_P,
        controls.NOTE_UP_P,
        controls.NOTE_RIGHT_P
      ];

      var indices:Array<Int> = [];
      for (i in 0...pressArray.length)
      {
        if (pressArray[i]) indices.push(i);
      }
      for (i in 0...indices.length)
      {
        inputSpitter.push(
          {
            t: Std.int(Conductor.instance.songPosition),
            d: indices[i],
            l: 20
          });
      }
    }

    if (event.playSound)
    {
      vocals.playerVolume = 0;
      FlxG.sound.play(Paths.soundRandom('missnote', 1, 3), FlxG.random.float(0.1, 0.2));
    }
  }

  /**
   * Debug keys. Disabled while in cutscenes.
   */
  function debugKeyShit():Void
  {
    #if !debug
    perfectMode = false;
    #else
    if (FlxG.keys.justPressed.H) camHUD.visible = !camHUD.visible;
    #end

    // Open the stage editor overlaying the current state.
    if (controls.DEBUG_STAGE)
    {
      // hack for HaxeUI generation, doesn't work unless persistentUpdate is false at state creation!!
      disableKeys = true;
      persistentUpdate = false;
      openSubState(new StageOffsetSubState());
    }

    // Redirect to the chart editor playing the current song.
    if (controls.DEBUG_CHART)
    {
      disableKeys = true;
      persistentUpdate = false;
      FlxG.switchState(() -> new ChartEditorState(
        {
          targetSongId: currentSong.id,
        }));
    }

    #if (debug || FORCE_DEBUG_VERSION)
    // 1: End the song immediately.
    if (FlxG.keys.justPressed.ONE) endSong(true);

    // 2: Gain 10% health.
    if (FlxG.keys.justPressed.TWO) health += 0.1 * Constants.HEALTH_MAX;

    // 3: Lose 5% health.
    if (FlxG.keys.justPressed.THREE) health -= 0.05 * Constants.HEALTH_MAX;
    #end

    // 9: Toggle the old icon.
    if (FlxG.keys.justPressed.NINE) iconP1.toggleOldIcon();

    #if (debug || FORCE_DEBUG_VERSION)
    // PAGEUP: Skip forward two sections.
    // SHIFT+PAGEUP: Skip forward twenty sections.
    if (FlxG.keys.justPressed.PAGEUP) changeSection(FlxG.keys.pressed.SHIFT ? 20 : 2);
    // PAGEDOWN: Skip backward two section. Doesn't replace notes.
    // SHIFT+PAGEDOWN: Skip backward twenty sections.
    if (FlxG.keys.justPressed.PAGEDOWN) changeSection(FlxG.keys.pressed.SHIFT ? -20 : -2);
    #end

    if (FlxG.keys.justPressed.B) trace(inputSpitter.join('\n'));
  }

  /**
   * Handles health, score, and rating popups when a note is hit.
   */
  function popUpScore(daNote:NoteSprite, score:Int, daRating:String, healthChange:Float):Void
  {
    vocals.playerVolume = 1;

    if (daRating == 'miss')
    {
      // If daRating is 'miss', that means we made a mistake and should not continue.
      trace('[WARNING] popUpScore judged a note as a miss!');
      // TODO: Remove this.
      comboPopUps.displayRating('miss');
      return;
    }

    var isComboBreak = false;
    switch (daRating)
    {
      case 'sick':
        Highscore.tallies.sick += 1;
        isComboBreak = Constants.JUDGEMENT_SICK_COMBO_BREAK;
      case 'good':
        Highscore.tallies.good += 1;
        isComboBreak = Constants.JUDGEMENT_GOOD_COMBO_BREAK;
      case 'bad':
        Highscore.tallies.bad += 1;
        isComboBreak = Constants.JUDGEMENT_BAD_COMBO_BREAK;
      case 'shit':
        Highscore.tallies.shit += 1;
        isComboBreak = Constants.JUDGEMENT_SHIT_COMBO_BREAK;
    }

    health += healthChange;

    if (isComboBreak)
    {
      // Break the combo, but don't increment tallies.misses.
      Highscore.tallies.combo = comboPopUps.displayCombo(0);
    }
    else
    {
      Highscore.tallies.combo++;
      Highscore.tallies.totalNotesHit++;
      if (Highscore.tallies.combo > Highscore.tallies.maxCombo) Highscore.tallies.maxCombo = Highscore.tallies.combo;
    }

    playerStrumline.hitNote(daNote, !isComboBreak);

    if (daRating == "sick")
    {
      playerStrumline.playNoteSplash(daNote.noteData.getDirection());
    }

    songScore += score;

    if (!isPracticeMode)
    {
      // TODO: Input splitter uses old input system, make it pull from the precise input queue directly.
      var pressArray:Array<Bool> = [
        controls.NOTE_LEFT_P,
        controls.NOTE_DOWN_P,
        controls.NOTE_UP_P,
        controls.NOTE_RIGHT_P
      ];

      var indices:Array<Int> = [];
      for (i in 0...pressArray.length)
      {
        if (pressArray[i]) indices.push(i);
      }
      if (indices.length > 0)
      {
        for (i in 0...indices.length)
        {
          inputSpitter.push(
            {
              t: Std.int(Conductor.instance.songPosition),
              d: indices[i],
              l: 20
            });
        }
      }
      else
      {
        inputSpitter.push(
          {
            t: Std.int(Conductor.instance.songPosition),
            d: -1,
            l: 20
          });
      }
    }
    comboPopUps.displayRating(daRating);
    if (Highscore.tallies.combo >= 10 || Highscore.tallies.combo == 0) comboPopUps.displayCombo(Highscore.tallies.combo);
  }

  /**
   * Handle keyboard inputs during cutscenes.
   * This includes advancing conversations and skipping videos.
   * @param elapsed Time elapsed since last game update.
   */
  function handleCutsceneKeys(elapsed:Float):Void
  {
    if (isGamePaused) return;

    if (currentConversation != null)
    {
      // Pause/unpause may conflict with advancing the conversation!
      if (controls.CUTSCENE_ADVANCE && !justUnpaused)
      {
        currentConversation.advanceConversation();
      }
      else if (controls.PAUSE && !justUnpaused)
      {
        currentConversation.pauseMusic();

        var pauseSubState:FlxSubState = new PauseSubState({mode: Conversation});

        persistentUpdate = false;
        FlxTransitionableSubState.skipNextTransIn = true;
        FlxTransitionableSubState.skipNextTransOut = true;
        pauseSubState.camera = camCutscene;
        openSubState(pauseSubState);
      }
    }
    else if (VideoCutscene.isPlaying())
    {
      // This is a video cutscene.
      if (controls.PAUSE && !justUnpaused)
      {
        VideoCutscene.pauseVideo();

        var pauseSubState:FlxSubState = new PauseSubState({mode: Cutscene});

        persistentUpdate = false;
        FlxTransitionableSubState.skipNextTransIn = true;
        FlxTransitionableSubState.skipNextTransOut = true;
        pauseSubState.camera = camCutscene;
        openSubState(pauseSubState);
      }
    }
  }

  /**
   * Handle logic for actually skipping a video cutscene after it has been held.
   */
  function skipVideoCutscene():Void
  {
    VideoCutscene.finishVideo();
  }

  /**
   * End the song. Handle saving high scores and transitioning to the results screen.
   *
   * Broadcasts an `onSongEnd` event, which can be cancelled to prevent the song from ending (for a cutscene or something).
   * Remember to call `endSong` again when the song should actually end!
   * @param rightGoddamnNow If true, don't play the fancy animation where you zoom onto Girlfriend. Used after a cutscene.
   */
  public function endSong(rightGoddamnNow:Bool = false):Void
  {
    FlxG.sound.music.volume = 0;
    vocals.volume = 0;
    mayPauseGame = false;

    // Check if any events want to prevent the song from ending.
    var event = new ScriptEvent(SONG_END, true);
    dispatchEvent(event);
    if (event.eventCanceled) return;

    #if sys
    // spitter for ravy, teehee!!
    var writer = new json2object.JsonWriter<Array<ScoreInput>>();
    var output = writer.write(inputSpitter, '  ');
    sys.io.File.saveContent("./scores.json", output);
    #end

    deathCounter = 0;

    if (currentSong != null && currentSong.validScore)
    {
      // crackhead double thingie, sets whether was new highscore, AND saves the song!
      var data =
        {
          score: songScore,
          tallies:
            {
              sick: Highscore.tallies.sick,
              good: Highscore.tallies.good,
              bad: Highscore.tallies.bad,
              shit: Highscore.tallies.shit,
              missed: Highscore.tallies.missed,
              combo: Highscore.tallies.combo,
              maxCombo: Highscore.tallies.maxCombo,
              totalNotesHit: Highscore.tallies.totalNotesHit,
              totalNotes: Highscore.tallies.totalNotes,
            },
          accuracy: Highscore.tallies.totalNotesHit / Highscore.tallies.totalNotes,
        };

      if (Save.instance.isSongHighScore(currentSong.id, currentDifficulty, data))
      {
        Save.instance.setSongScore(currentSong.id, currentDifficulty, data);
        #if newgrounds
        NGio.postScore(score, currentSong.id);
        #end
      }
    }

    if (PlayStatePlaylist.isStoryMode)
    {
      PlayStatePlaylist.campaignScore += songScore;

      // Pop the next song ID from the list.
      // Returns null if the list is empty.
      var targetSongId:String = PlayStatePlaylist.playlistSongIds.shift();

      if (targetSongId == null)
      {
        FlxG.sound.playMusic(Paths.music('freakyMenu/freakyMenu'));

        // transIn = FlxTransitionableState.defaultTransIn;
        // transOut = FlxTransitionableState.defaultTransOut;

        // TODO: Rework week unlock logic.
        // StoryMenuState.weekUnlocked[Std.int(Math.min(storyWeek + 1, StoryMenuState.weekUnlocked.length - 1))] = true;

        if (currentSong.validScore)
        {
          NGio.unlockMedal(60961);

          var data =
            {
              score: PlayStatePlaylist.campaignScore,
              tallies:
                {
                  // TODO: Sum up the values for the whole level!
                  sick: 0,
                  good: 0,
                  bad: 0,
                  shit: 0,
                  missed: 0,
                  combo: 0,
                  maxCombo: 0,
                  totalNotesHit: 0,
                  totalNotes: 0,
                },
              accuracy: Highscore.tallies.totalNotesHit / Highscore.tallies.totalNotes,
            };

          if (Save.instance.isLevelHighScore(PlayStatePlaylist.campaignId, PlayStatePlaylist.campaignDifficulty, data))
          {
            Save.instance.setLevelScore(PlayStatePlaylist.campaignId, PlayStatePlaylist.campaignDifficulty, data);
            #if newgrounds
            NGio.postScore(score, 'Level ${PlayStatePlaylist.campaignId}');
            #end
          }
        }

        if (isSubState)
        {
          this.close();
        }
        else
        {
          if (rightGoddamnNow)
          {
            moveToResultsScreen();
          }
          else
          {
            zoomIntoResultsScreen();
          }
        }
      }
      else
      {
        var difficulty:String = '';

        trace('Loading next song ($targetSongId : $difficulty)');

        FlxTransitionableState.skipNextTransIn = true;
        FlxTransitionableState.skipNextTransOut = true;

        FlxG.sound.music.stop();
        vocals.stop();

        // TODO: Softcode this cutscene.
        if (currentSong.id == 'eggnog')
        {
          var blackBG:FunkinSprite = new FunkinSprite(-FlxG.width * FlxG.camera.zoom, -FlxG.height * FlxG.camera.zoom);
          blackBG.makeSolidColor(FlxG.width * 3, FlxG.height * 3, FlxColor.BLACK);
          blackBG.scrollFactor.set();
          add(blackBG);
          camHUD.visible = false;
          isInCutscene = true;

          FlxG.sound.play(Paths.sound('Lights_Shut_off'), function() {
            // no camFollow so it centers on horror tree
            var targetSong:Song = SongRegistry.instance.fetchEntry(targetSongId);
            LoadingState.loadPlayState(
              {
                targetSong: targetSong,
                targetDifficulty: PlayStatePlaylist.campaignDifficulty,
                targetVariation: currentVariation,
                cameraFollowPoint: cameraFollowPoint.getPosition(),
              });
          });
        }
        else
        {
          var targetSong:Song = SongRegistry.instance.fetchEntry(targetSongId);
          LoadingState.loadPlayState(
            {
              targetSong: targetSong,
              targetDifficulty: PlayStatePlaylist.campaignDifficulty,
              targetVariation: currentVariation,
              cameraFollowPoint: cameraFollowPoint.getPosition(),
            });
        }
      }
    }
    else
    {
      if (isSubState)
      {
        this.close();
      }
      else
      {
        if (rightGoddamnNow)
        {
          moveToResultsScreen();
        }
        else
        {
          zoomIntoResultsScreen();
        }
      }
    }
  }

  public override function close():Void
  {
    criticalFailure = true; // Stop game updates.
    performCleanup();
    super.close();
  }

  /**
   * Perform necessary cleanup before leaving the PlayState.
   */
  function performCleanup():Void
  {
    if (currentConversation != null)
    {
      remove(currentConversation);
      currentConversation.kill();
    }

    if (currentChart != null)
    {
      // TODO: Uncache the song.
    }

    if (!overrideMusic)
    {
      // Stop the music.
      FlxG.sound.music.pause();
      if (vocals != null) vocals.stop();
    }
    else
    {
      FlxG.sound.music.pause();
      if (vocals != null)
      {
        vocals.destroy();
        remove(vocals);
      }
    }

    // Remove reference to stage and remove sprites from it to save memory.
    if (currentStage != null)
    {
      remove(currentStage);
      currentStage.kill();
      dispatchEvent(new ScriptEvent(DESTROY, false));
      currentStage = null;
    }

    GameOverSubState.reset();
    PauseSubState.reset();

    // Clear the static reference to this state.
    instance = null;
  }

  /**
   * Play the camera zoom animation and then move to the results screen once it's done.
   */
  function zoomIntoResultsScreen():Void
  {
    trace('WENT TO RESULTS SCREEN!');

    // Stop camera zooming on beat.
    cameraZoomRate = 0;

    // If the opponent is GF, zoom in on the opponent.
    // Else, if there is no GF, zoom in on BF.
    // Else, zoom in on GF.
    var targetDad:Bool = currentStage.getDad() != null && currentStage.getDad().characterId == 'gf';
    var targetBF:Bool = currentStage.getGirlfriend() == null && !targetDad;

    if (targetBF)
    {
      FlxG.camera.follow(currentStage.getBoyfriend(), null, 0.05);
      FlxG.camera.targetOffset.y -= 350;
      FlxG.camera.targetOffset.x += 20;
    }
    else if (targetDad)
    {
      FlxG.camera.follow(currentStage.getDad(), null, 0.05);
      FlxG.camera.targetOffset.y -= 350;
      FlxG.camera.targetOffset.x += 20;
    }
    else
    {
      FlxG.camera.follow(currentStage.getGirlfriend(), null, 0.05);
      FlxG.camera.targetOffset.y -= 350;
      FlxG.camera.targetOffset.x += 20;
    }

    FlxTween.tween(camHUD, {alpha: 0}, 0.6);

    // Zoom in on Girlfriend (or BF if no GF)
    new FlxTimer().start(0.8, function(_) {
      if (targetBF)
      {
        currentStage.getBoyfriend().animation.play('hey');
      }
      else if (targetDad)
      {
        currentStage.getDad().animation.play('cheer');
      }
      else
      {
        currentStage.getGirlfriend().animation.play('cheer');
      }

      // Zoom over to the Results screen.
      FlxTween.tween(FlxG.camera, {zoom: 1200}, 1.1,
        {
          ease: FlxEase.expoIn,
          onComplete: function(_) {
            moveToResultsScreen();
          }
        });
    });
  }

  /**
   * Move to the results screen right goddamn now.
   */
  function moveToResultsScreen():Void
  {
    persistentUpdate = false;
    vocals.stop();
    camHUD.alpha = 1;
    var res:ResultState = new ResultState(
      {
        storyMode: PlayStatePlaylist.isStoryMode,
        title: PlayStatePlaylist.isStoryMode ? ('${PlayStatePlaylist.campaignTitle}') : ('${currentChart.songName} by ${currentChart.songArtist}'),
        tallies: Highscore.tallies,
      });
    res.camera = camHUD;
    openSubState(res);
  }

  /**
   * Pauses music and vocals easily.
   */
  public function pauseMusic():Void
  {
    FlxG.sound.music.pause();
    vocals.pause();
  }

  /**
   * Resets the camera's zoom level and focus point.
   */
  public function resetCamera():Void
  {
    FlxG.camera.follow(cameraFollowPoint, LOCKON, 0.04);
    FlxG.camera.targetOffset.set();
    FlxG.camera.zoom = defaultCameraZoom;
    // Snap the camera to the follow point immediately.
    FlxG.camera.focusOn(cameraFollowPoint.getPosition());
  }

  #if (debug || FORCE_DEBUG_VERSION)
  /**
   * Jumps forward or backward a number of sections in the song.
   * Accounts for BPM changes, does not prevent death from skipped notes.
   * @param sections The number of sections to jump, negative to go backwards.
   */
  function changeSection(sections:Int):Void
  {
    // FlxG.sound.music.pause();

    var targetTimeSteps:Float = Conductor.instance.currentStepTime + (Conductor.instance.stepsPerMeasure * sections);
    var targetTimeMs:Float = Conductor.instance.getStepTimeInMs(targetTimeSteps);

    // Don't go back in time to before the song started.
    targetTimeMs = Math.max(0, targetTimeMs);

    FlxG.sound.music.time = targetTimeMs;

    handleSkippedNotes();
    SongEventRegistry.handleSkippedEvents(songEvents, Conductor.instance.songPosition);
    // regenNoteData(FlxG.sound.music.time);

    Conductor.instance.update(FlxG.sound.music.time);

    resyncVocals();
  }
  #end
}<|MERGE_RESOLUTION|>--- conflicted
+++ resolved
@@ -1830,11 +1830,8 @@
 
     // I am going insane.
     FlxG.sound.music.volume = 1.0;
-<<<<<<< HEAD
-    if (FlxG.sound.music.fadeTween != null) FlxG.sound.music.fadeTween.cancel();
-=======
+
     FlxG.sound.music.fadeTween?.cancel();
->>>>>>> 39fcf457
 
     trace('Playing vocals...');
     add(vocals);

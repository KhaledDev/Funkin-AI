--- conflicted
+++ resolved
@@ -2606,11 +2606,7 @@
       }
       else
       {
-<<<<<<< HEAD
         this.remove(currentStage);
-=======
-        // Move to the chart editor.
->>>>>>> 8d02a3f9
         FlxG.switchState(() -> new ChartEditorState(
           {
             targetSongId: currentSong.id,

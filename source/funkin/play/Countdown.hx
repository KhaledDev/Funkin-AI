--- conflicted
+++ resolved
@@ -27,8 +27,6 @@
    * This is set via the current notestyle.
    * For example, in Week 6 it is `pixel`.
    */
-<<<<<<< HEAD
-=======
   public static var soundSuffix:String = '';
 
   /**
@@ -38,16 +36,10 @@
    */
   public static var graphicSuffix:String = '';
 
->>>>>>> 35b59577
   static var noteStyle:NoteStyle;
 
   static var fallbackNoteStyle:Null<NoteStyle>;
 
-<<<<<<< HEAD
-  static var isPixel:Bool = false;
-
-=======
->>>>>>> 35b59577
   /**
    * The currently running countdown. This will be null if there is no countdown running.
    */
@@ -210,42 +202,6 @@
    */
   public static function reset()
   {
-<<<<<<< HEAD
-    noteStyle = NoteStyleRegistry.instance.fetchDefault();
-    isPixel = false;
-  }
-
-  static function fetchNoteStyle():Void
-  {
-    var fetchedNoteStyle:NoteStyle = NoteStyleRegistry.instance.fetchEntry(PlayState.instance.currentChart.noteStyle);
-    if (fetchedNoteStyle == null) noteStyle = NoteStyleRegistry.instance.fetchDefault();
-    else noteStyle = fetchedNoteStyle;
-    fallbackNoteStyle = NoteStyleRegistry.instance.fetchEntry(noteStyle.getFallbackID());
-    isPixel = false;
-  }
-
-  /**
-   * Retrieves the graphic to use for this step of the countdown.
-   */
-  public static function showCountdownGraphic(index:CountdownStep):Void
-  {
-    var indexString:String = null;
-    switch (index)
-    {
-      case TWO:
-        indexString = 'ready';
-      case ONE:
-        indexString = 'set';
-      case GO:
-        indexString = 'go';
-      default:
-        // null
-    }
-    if (indexString == null) return;
-
-    var spritePath:String = null;
-    spritePath = resolveGraphicPath(indexString);
-=======
     noteStyle = null;
   }
 
@@ -257,7 +213,6 @@
   static function fetchNoteStyle(?noteStyleId:String, force:Bool = false):Void
   {
     if (noteStyle != null && !force) return;
->>>>>>> 35b59577
 
     if (noteStyleId == null) noteStyleId = PlayState.instance?.currentChart?.noteStyle;
 
@@ -265,16 +220,6 @@
     if (noteStyle == null) noteStyle = NoteStyleRegistry.instance.fetchDefault();
   }
 
-<<<<<<< HEAD
-    if (isPixel) countdownSprite.setGraphicSize(Std.int(countdownSprite.width * Constants.PIXEL_ART_SCALE));
-    else countdownSprite.setGraphicSize(Std.int(countdownSprite.width * 0.7));
-
-    countdownSprite.antialiasing = !isPixel;
-
-    countdownSprite.cameras = [PlayState.instance.camHUD];
-
-    countdownSprite.updateHitbox();
-=======
   /**
    * Retrieves the graphic to use for this step of the countdown.
    */
@@ -287,7 +232,6 @@
 
     var fadeEase = FlxEase.cubeInOut;
     if (noteStyle.isCountdownSpritePixel(index)) fadeEase = EaseUtil.stepped(8);
->>>>>>> 35b59577
 
     // Fade sprite in, then out, then destroy it.
     FlxTween.tween(countdownSprite, {alpha: 0}, Conductor.instance.beatLengthMs / 1000,
@@ -301,73 +245,15 @@
     countdownSprite.cameras = [PlayState.instance.camHUD];
     PlayState.instance.add(countdownSprite);
     countdownSprite.screenCenter();
-<<<<<<< HEAD
-  }
-
-  static function resolveGraphicPath(index:String):Null<String>
-  {
-    fetchNoteStyle();
-    var basePath:String = 'ui/countdown/';
-    var spritePath:String = basePath + noteStyle.id + '/$index';
-
-    while (!Assets.exists(Paths.image(spritePath)) && fallbackNoteStyle != null) {
-      noteStyle = fallbackNoteStyle;
-      fallbackNoteStyle = NoteStyleRegistry.instance.fetchEntry(noteStyle.getFallbackID());
-      spritePath = basePath + noteStyle.id + '/$index';
-    }
-    if (noteStyle.isHoldNotePixel()) isPixel = true;
-
-    // If ABSOLUTELY nothing is found, revert it to default notestyle skin
-    if (!Assets.exists(Paths.image(spritePath)))
-    {
-      if (!isPixel) spritePath = basePath + Constants.DEFAULT_NOTE_STYLE + '/$index';
-      else spritePath = basePath + Constants.DEFAULT_PIXEL_NOTE_STYLE + '/$index';
-    }
-
-    trace('Resolved sprite path: ' + Paths.image(spritePath));
-    return spritePath;
-=======
 
     var offsets = noteStyle.getCountdownSpriteOffsets(index);
     countdownSprite.x += offsets[0];
     countdownSprite.y += offsets[1];
->>>>>>> 35b59577
   }
 
   /**
    * Retrieves the sound file to use for this step of the countdown.
    */
-<<<<<<< HEAD
-  public static function playCountdownSound(step:CountdownStep):Void
-  {
-    return FunkinSound.playOnce(Paths.sound(resolveSoundPath(step)), Constants.COUNTDOWN_VOLUME);
-  }
-
-  static function resolveSoundPath(step:CountdownStep):Null<String>
-  {
-    if (step == CountdownStep.BEFORE || step == CountdownStep.AFTER) return null;
-    fetchNoteStyle();
-    var basePath:String = 'gameplay/countdown/';
-    var soundPath:String = basePath + noteStyle.id + '/intro$step';
-
-    while (!Assets.exists(Paths.sound(soundPath)) && fallbackNoteStyle != null)
-    {
-      noteStyle = fallbackNoteStyle;
-      fallbackNoteStyle = NoteStyleRegistry.instance.fetchEntry(noteStyle.getFallbackID());
-      soundPath = basePath + noteStyle.id + '/intro$step';
-    }
-    if (noteStyle.isHoldNotePixel()) isPixel = true;
-
-    // If ABSOLUTELY nothing is found, revert it to default notestyle sound
-    if (!Assets.exists(Paths.sound(soundPath)))
-    {
-      if (!isPixel) soundPath = basePath + Constants.DEFAULT_NOTE_STYLE + '/intro$step';
-      else soundPath = basePath + Constants.DEFAULT_PIXEL_NOTE_STYLE + '/intro$step';
-    }
-
-    trace('Resolved sound path: ' + soundPath);
-    return soundPath;
-=======
   public static function playCountdownSound(step:CountdownStep):FunkinSound
   {
     fetchNoteStyle();
@@ -375,7 +261,6 @@
     if (path == null) return null;
 
     return FunkinSound.playOnce(path, Constants.COUNTDOWN_VOLUME);
->>>>>>> 35b59577
   }
 
   public static function decrement(step:CountdownStep):CountdownStep

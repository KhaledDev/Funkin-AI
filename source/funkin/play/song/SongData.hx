package funkin.play.song;

import funkin.modding.events.ScriptEventDispatcher;
import funkin.modding.events.ScriptEvent;
import flixel.util.typeLimit.OneOfTwo;
import funkin.modding.events.ScriptEvent;
import funkin.modding.events.ScriptEventDispatcher;
import funkin.play.song.ScriptedSong;
import funkin.util.assets.DataAssets;
import haxe.DynamicAccess;
import haxe.Json;
import openfl.utils.Assets;
import thx.semver.Version;

/**
 * Contains utilities for loading and parsing stage data.
 */
class SongDataParser
{
  /**
   * A list containing all the songs available to the game.
   */
  static final songCache:Map<String, Song> = new Map<String, Song>();

  static final DEFAULT_SONG_ID:String = 'UNKNOWN';
  static final SONG_DATA_PATH:String = 'songs/';
  static final MUSIC_DATA_PATH:String = 'music/';
  static final SONG_DATA_SUFFIX:String = '-metadata.json';

  /**
   * Parses and preloads the game's song metadata and scripts when the game starts.
   *
   * If you want to force song metadata to be reloaded, you can just call this function again.
   */
  public static function loadSongCache():Void
  {
    clearSongCache();
    trace('Loading song cache...');

    //
    // SCRIPTED SONGS
    //
    var scriptedSongClassNames:Array<String> = ScriptedSong.listScriptClasses();
    trace('  Instantiating ${scriptedSongClassNames.length} scripted songs...');
    for (songCls in scriptedSongClassNames)
    {
      var song:Song = ScriptedSong.init(songCls, DEFAULT_SONG_ID);
      if (song != null)
      {
        trace('    Loaded scripted song: ${song.songId}');
        songCache.set(song.songId, song);
      }
      else
      {
        trace('    Failed to instantiate scripted song class: ${songCls}');
      }
    }

    //
    // UNSCRIPTED SONGS
    //
    var songIdList:Array<String> = DataAssets.listDataFilesInPath(SONG_DATA_PATH, SONG_DATA_SUFFIX).map(function(songDataPath:String):String {
      return songDataPath.split('/')[0];
    });
    var unscriptedSongIds:Array<String> = songIdList.filter(function(songId:String):Bool {
      return !songCache.exists(songId);
    });
    trace('  Instantiating ${unscriptedSongIds.length} non-scripted songs...');
    for (songId in unscriptedSongIds)
    {
      try
      {
        var song:Song = new Song(songId);
        if (song != null)
        {
          trace('    Loaded song data: ${song.songId}');
          songCache.set(song.songId, song);
        }
      }
      catch (e)
      {
        trace('    An error occurred while loading song data: ${songId}');
        trace(e);
        // Assume error was already logged.
        continue;
      }
    }

    trace('  Successfully loaded ${Lambda.count(songCache)} stages.');
  }

  /**
   * Retrieves a particular song from the cache.
   * @param songId The ID of the song to retrieve.
   * @return The song, or null if it was not found.
   */
  public static function fetchSong(songId:String):Null<Song>
  {
    if (songCache.exists(songId))
    {
      var song:Song = songCache.get(songId);
      trace('Successfully fetch song: ${songId}');

      var event:ScriptEvent = new ScriptEvent(ScriptEvent.CREATE, false);
      ScriptEventDispatcher.callEvent(song, event);
      return song;
    }
    else
    {
      trace('Failed to fetch song, not found in cache: ${songId}');
      return null;
    }
  }

  static function clearSongCache():Void
  {
    if (songCache != null)
    {
      songCache.clear();
    }
  }

  /**
   * A list of all the song IDs available to the game.
   * @return The list of song IDs.
   */
  public static function listSongIds():Array<String>
  {
    return songCache.keys().array();
  }

  /**
   * Loads the song metadata for a particular song.
   * @param songId The ID of the song to load.
   * @return The song metadata for each variation, or an empty array if the song was not found.
   */
  public static function loadSongMetadata(songId:String):Array<SongMetadata>
  {
    var result:Array<SongMetadata> = [];

    var rawJson:String = loadSongMetadataFile(songId);
    var jsonData:Dynamic = null;
    try
    {
      jsonData = Json.parse(rawJson);
    }
    catch (e) {}

    var songMetadata:SongMetadata = SongMigrator.migrateSongMetadata(jsonData, songId);
    songMetadata = SongValidator.validateSongMetadata(songMetadata, songId);

    if (songMetadata == null)
    {
      return result;
    }

    result.push(songMetadata);

    var variations:Array<String> = songMetadata.playData.songVariations;

    for (variation in variations)
    {
      var variationRawJson:String = loadSongMetadataFile(songId, variation);
      var variationSongMetadata:SongMetadata = SongMigrator.migrateSongMetadata(variationRawJson, '${songId}_${variation}');
      variationSongMetadata = SongValidator.validateSongMetadata(variationSongMetadata, '${songId}_${variation}');
      if (variationSongMetadata != null)
      {
        variationSongMetadata.variation = variation;
        result.push(variationSongMetadata);
      }
    }

    return result;
  }

  static function loadSongMetadataFile(songPath:String, variation:String = ''):String
  {
    var songMetadataFilePath:String = (variation != '') ? Paths.json('$SONG_DATA_PATH$songPath/$songPath-metadata-$variation') : Paths.json('$SONG_DATA_PATH$songPath/$songPath-metadata');

    var rawJson:String = Assets.getText(songMetadataFilePath).trim();

    while (!rawJson.endsWith('}') && rawJson.length > 0)
    {
      rawJson = rawJson.substr(0, rawJson.length - 1);
    }

    return rawJson;
  }

  public static function parseMusicMetadata(musicId:String):SongMetadata
  {
    var rawJson:String = loadMusicMetadataFile(musicId);
    var jsonData:Dynamic = null;
    try
    {
      jsonData = Json.parse(rawJson);
    }
    catch (e) {}

    var musicMetadata:SongMetadata = SongMigrator.migrateSongMetadata(jsonData, musicId);
    musicMetadata = SongValidator.validateSongMetadata(musicMetadata, musicId);

    return musicMetadata;
  }

  static function loadMusicMetadataFile(musicPath:String, variation:String = ''):String
  {
    var musicMetadataFilePath:String = (variation != '') ? Paths.file('$MUSIC_DATA_PATH$musicPath/$musicPath-metadata-$variation.json') : Paths.file('$MUSIC_DATA_PATH$musicPath/$musicPath-metadata.json');

    var rawJson:String = Assets.getText(musicMetadataFilePath).trim();

    while (!rawJson.endsWith("}"))
    {
      rawJson = rawJson.substr(0, rawJson.length - 1);
    }

    return rawJson;
  }

<<<<<<< HEAD
  public static function parseMusicMetadata(musicId:String):SongMetadata
  {
    var rawJson:String = loadMusicMetadataFile(musicId);
    var jsonData:Dynamic = null;
    try
    {
      jsonData = Json.parse(rawJson);
    }
    catch (e) {}

    var musicMetadata:SongMetadata = SongMigrator.migrateSongMetadata(jsonData, musicId);
    musicMetadata = SongValidator.validateSongMetadata(musicMetadata, musicId);

    return musicMetadata;
  }

  static function loadMusicMetadataFile(musicPath:String, variation:String = ''):String
  {
    var musicMetadataFilePath:String = (variation != '') ? Paths.file('$MUSIC_DATA_PATH$musicPath/$musicPath-metadata-$variation.json') : Paths.file('$MUSIC_DATA_PATH$musicPath/$musicPath-metadata.json');

    var rawJson:String = Assets.getText(musicMetadataFilePath).trim();

    while (!rawJson.endsWith("}"))
    {
      rawJson = rawJson.substr(0, rawJson.length - 1);
    }

    return rawJson;
  }

  public static function parseSongChartData(songId:String, variation:String = ""):SongChartData
=======
  public static function parseSongChartData(songId:String, variation:String = ''):SongChartData
>>>>>>> 7bd472e7
  {
    var rawJson:String = loadSongChartDataFile(songId, variation);
    var jsonData:Dynamic = null;
    try
    {
      jsonData = Json.parse(rawJson);
    }
    catch (e)
    {
      trace('Failed to parse song chart data: ${songId} (${variation})');
      trace(e);
    }

    var songChartData:SongChartData = SongMigrator.migrateSongChartData(jsonData, songId);
    songChartData = SongValidator.validateSongChartData(songChartData, songId);

    if (songChartData == null)
    {
      trace('Failed to validate song chart data: ${songId}');
      return null;
    }

    return songChartData;
  }

  static function loadSongChartDataFile(songPath:String, variation:String = ''):String
  {
    var songChartDataFilePath:String = (variation != '') ? Paths.json('$SONG_DATA_PATH$songPath/$songPath-chart-$variation') : Paths.json('$SONG_DATA_PATH$songPath/$songPath-chart');

    var rawJson:String = Assets.getText(songChartDataFilePath).trim();

    while (!rawJson.endsWith('}') && rawJson.length > 0)
    {
      rawJson = rawJson.substr(0, rawJson.length - 1);
    }

    return rawJson;
  }
}

typedef RawSongMetadata =
{
  /**
   * A semantic versioning string for the song data format.
   *
   */
  var version:Version;

  var songName:String;
  var artist:String;
  var timeFormat:SongTimeFormat;
  var divisions:Int;
  var timeChanges:Array<SongTimeChange>;
  var looped:Bool;
  var playData:SongPlayData;
  var generatedBy:String;

  /**
   * Defaults to `default` or `''`. Populated later.
   */
  var variation:String;
};

@:forward
abstract SongMetadata(RawSongMetadata)
{
  public function new(songName:String, artist:String, variation:String = 'default')
  {
    this =
      {
        version: SongMigrator.CHART_VERSION,
        songName: songName,
        artist: artist,
        timeFormat: 'ms',
        divisions: 96,
        timeChanges: [new SongTimeChange(-1, 0, 100, 4, 4, [4, 4, 4, 4])],
        looped: false,
        playData:
          {
            songVariations: [],
            difficulties: ['normal'],

            playableChars:
              {
                bf: new SongPlayableChar('gf', 'dad'),
              },

            stage: 'mainStage',
            noteSkin: 'Normal'
          },
        generatedBy: SongValidator.DEFAULT_GENERATEDBY,

        // Variation ID.
        variation: variation
      };
  }

  public function clone(?newVariation:String = null):SongMetadata
  {
    var result:SongMetadata = new SongMetadata(this.songName, this.artist, newVariation == null ? this.variation : newVariation);
    result.version = this.version;
    result.timeFormat = this.timeFormat;
    result.divisions = this.divisions;
    result.timeChanges = this.timeChanges;
    result.looped = this.looped;
    result.playData = this.playData;
    result.generatedBy = this.generatedBy;

    return result;
  }
}

typedef SongPlayData =
{
  var songVariations:Array<String>;
  var difficulties:Array<String>;

  /**
   * Keys are the player characters and the values give info on what opponent/GF/inst to use.
   */
  var playableChars:DynamicAccess<SongPlayableChar>;

  var stage:String;
  var noteSkin:String;
}

typedef RawSongPlayableChar =
{
  var g:String;
  var o:String;
  var i:String;
}

typedef RawSongNoteData =
{
  /**
   * The timestamp of the note. The timestamp is in the format of the song's time format.
   */
  var t:Float;

  /**
   * Data for the note. Represents the index on the strumline.
   * 0 = left, 1 = down, 2 = up, 3 = right
   * `floor(direction / strumlineSize)` specifies which strumline the note is on.
   * 0 = player, 1 = opponent, etc.
   */
  var d:Int;

  /**
   * Length of the note, if applicable.
   * Defaults to 0 for single notes.
   */
  var l:Float;

  /**
   * The kind of the note.
   * This can allow the note to include information used for custom behavior.
   * Defaults to blank or `"normal"`.
   */
  var k:String;
}

abstract SongNoteData(RawSongNoteData)
{
  public function new(time:Float, data:Int, length:Float = 0, kind:String = '')
  {
    this =
      {
        t: time,
        d: data,
        l: length,
        k: kind
      };
  }

  /**
   * The timestamp of the note, in milliseconds.
   */
  public var time(get, set):Float;

  function get_time():Float
  {
    return this.t;
  }

  function set_time(value:Float):Float
  {
    return this.t = value;
  }

  /**
   * The timestamp of the note, in steps.
   */
  public var stepTime(get, never):Float;

  function get_stepTime():Float
  {
<<<<<<< HEAD
    return Conductor.getTimeInSteps(abstract.time);
=======
    return Conductor.getTimeInSteps(this.t);
>>>>>>> 7bd472e7
  }

  /**
   * The raw data for the note.
   */
  public var data(get, set):Int;

  function get_data():Int
  {
    return this.d;
  }

  function set_data(value:Int):Int
  {
    return this.d = value;
  }

  /**
   * The direction of the note, if applicable.
   * Strips the strumline index from the data.
   *
   * 0 = left, 1 = down, 2 = up, 3 = right
   */
  public inline function getDirection(strumlineSize:Int = 4):Int
  {
    return abstract.data % strumlineSize;
  }

  public function getDirectionName(strumlineSize:Int = 4):String
  {
    switch (abstract.data % strumlineSize)
    {
      case 0:
        return 'Left';
      case 1:
        return 'Down';
      case 2:
        return 'Up';
      case 3:
        return 'Right';
      default:
        return 'Unknown';
    }
  }

  /**
   * The strumline index of the note, if applicable.
   * Strips the direction from the data.
   *
   * 0 = player, 1 = opponent, etc.
   */
  public inline function getStrumlineIndex(strumlineSize:Int = 4):Int
  {
    return Math.floor(abstract.data / strumlineSize);
  }

  /**
   * Returns true if the note is one that Boyfriend should try to hit (i.e. it's on his side).
   * TODO: The name of this function is a little misleading; what about mines?
   * @param strumlineSize Defaults to 4.
   * @return True if it's Boyfriend's note.
   */
  public inline function getMustHitNote(strumlineSize:Int = 4):Bool
  {
    return getStrumlineIndex(strumlineSize) == 0;
  }

  /**
   * If this is a hold note, this is the length of the hold note in milliseconds.
   * @default 0 (not a hold note)
   */
  public var length(get, set):Float;

  function get_length():Float
  {
    return this.l;
  }

  function set_length(value:Float):Float
  {
    return this.l = value;
  }

  /**
   * If this is a hold note, this is the length of the hold note in steps.
   * @default 0 (not a hold note)
   */
  public var stepLength(get, set):Float;

  function get_stepLength():Float
  {
    return Conductor.getTimeInSteps(abstract.time + abstract.length) - abstract.stepTime;
  }

  function set_stepLength(value:Float):Float
  {
    return abstract.length = Conductor.getStepTimeInMs(value) - abstract.time;
  }

  public var isHoldNote(get, never):Bool;

  public function get_isHoldNote():Bool
  {
    return this.l > 0;
  }

  public var kind(get, set):String;

  function get_kind():String
  {
    if (this.k == null || this.k == '') return 'normal';

    return this.k;
  }

  function set_kind(value:String):String
  {
    if (value == 'normal' || value == '') value = null;
    return this.k = value;
  }

  @:op(A == B)
  public function op_equals(other:SongNoteData):Bool
  {
    if (abstract.kind == '')
    {
      if (other.kind != '' && other.kind != 'normal') return false;
    }
    else
    {
      if (other.kind == '' || other.kind != abstract.kind) return false;
    }

    return abstract.time == other.time && abstract.data == other.data && abstract.length == other.length;
  }

  @:op(A != B)
  public function op_notEquals(other:SongNoteData):Bool
  {
    if (abstract.kind == '')
    {
      if (other.kind != '' && other.kind != 'normal') return true;
    }
    else
    {
      if (other.kind == '' || other.kind != abstract.kind) return true;
    }

    return abstract.time != other.time || abstract.data != other.data || abstract.length != other.length;
  }

  @:op(A > B)
  public function op_greaterThan(other:SongNoteData):Bool
  {
    return abstract.time > other.time;
  }

  @:op(A < B)
  public function op_lessThan(other:SongNoteData):Bool
  {
    return this.t < other.time;
  }

  @:op(A >= B)
  public function op_greaterThanOrEquals(other:SongNoteData):Bool
  {
    return this.t >= other.time;
  }

  @:op(A <= B)
  public function op_lessThanOrEquals(other:SongNoteData):Bool
  {
    return this.t <= other.time;
  }
}

typedef RawSongEventData =
{
  /**
   * The timestamp of the event. The timestamp is in the format of the song's time format.
   */
  var t:Float;

  /**
   * The kind of the event.
   * Examples include "FocusCamera" and "PlayAnimation"
   * Custom events can be added by scripts with the `ScriptedSongEvent` class.
   */
  var e:String;

  /**
   * The data for the event.
   * This can allow the event to include information used for custom behavior.
   * Data type depends on the event kind. It can be anything that's JSON serializable.
   */
  var v:DynamicAccess<Dynamic>;

  /**
   * Whether this event has been activated.
   * This is only used internally by the game. It should not be serialized.
   */
  @:optional var a:Bool;
}

abstract SongEventData(RawSongEventData)
{
  public function new(time:Float, event:String, value:Dynamic = null)
  {
    this =
      {
        t: time,
        e: event,
        v: value,
        a: false
      };
  }

  public var time(get, set):Float;

  function get_time():Float
  {
    return this.t;
  }

  function set_time(value:Float):Float
  {
    return this.t = value;
  }

  public var stepTime(get, never):Float;

  function get_stepTime():Float
  {
<<<<<<< HEAD
    return Conductor.getTimeInSteps(abstract.time);
=======
    return Conductor.getTimeInSteps(this.t);
>>>>>>> 7bd472e7
  }

  public var event(get, set):String;

  function get_event():String
  {
    return this.e;
  }

  function set_event(value:String):String
  {
    return this.e = value;
  }

  public var value(get, set):Dynamic;

  function get_value():Dynamic
  {
    return this.v;
  }

  function set_value(value:Dynamic):Dynamic
  {
    return this.v = value;
  }

  public var activated(get, set):Bool;

  function get_activated():Bool
  {
    return this.a;
  }

  function set_activated(value:Bool):Bool
  {
    return this.a = value;
  }

  public inline function getDynamic(key:String):Null<Dynamic>
  {
    return this.v.get(key);
  }

  public inline function getBool(key:String):Null<Bool>
  {
    return cast this.v.get(key);
  }

  public inline function getInt(key:String):Null<Int>
  {
    return cast this.v.get(key);
  }

  public inline function getFloat(key:String):Null<Float>
  {
    return cast this.v.get(key);
  }

  public inline function getString(key:String):String
  {
    return cast this.v.get(key);
  }

  public inline function getArray(key:String):Array<Dynamic>
  {
    return cast this.v.get(key);
  }

  public inline function getBoolArray(key:String):Array<Bool>
  {
    return cast this.v.get(key);
  }

  @:op(A == B)
  public function op_equals(other:SongEventData):Bool
  {
    return this.t == other.time && this.e == other.event && this.v == other.value;
  }

  @:op(A != B)
  public function op_notEquals(other:SongEventData):Bool
  {
    return this.t != other.time || this.e != other.event || this.v != other.value;
  }

  @:op(A > B)
  public function op_greaterThan(other:SongEventData):Bool
  {
    return this.t > other.time;
  }

  @:op(A < B)
  public function op_lessThan(other:SongEventData):Bool
  {
    return this.t < other.time;
  }

  @:op(A >= B)
  public function op_greaterThanOrEquals(other:SongEventData):Bool
  {
    return this.t >= other.time;
  }

  @:op(A <= B)
  public function op_lessThanOrEquals(other:SongEventData):Bool
  {
    return this.t <= other.time;
  }
}

abstract SongPlayableChar(RawSongPlayableChar)
{
  public function new(girlfriend:String, opponent:String, inst:String = '')
  {
    this =
      {
        g: girlfriend,
        o: opponent,
        i: inst
      };
  }

  public var girlfriend(get, set):String;

  function get_girlfriend():String
  {
    return this.g;
  }

  function set_girlfriend(value:String):String
  {
    return this.g = value;
  }

  public var opponent(get, set):String;

  function get_opponent():String
  {
    return this.o;
  }

  function set_opponent(value:String):String
  {
    return this.o = value;
  }

  public var inst(get, set):String;

  function get_inst():String
  {
    return this.i;
  }

  function set_inst(value:String):String
  {
    return this.i = value;
  }
}

typedef RawSongChartData =
{
  var version:Version;

  var scrollSpeed:DynamicAccess<Float>;
  var events:Array<SongEventData>;
  var notes:DynamicAccess<Array<SongNoteData>>;
  var generatedBy:String;
};

@:forward
abstract SongChartData(RawSongChartData)
{
  public function new(scrollSpeed:Float, events:Array<SongEventData>, notes:Array<SongNoteData>)
  {
    this =
      {
        version: SongMigrator.CHART_VERSION,

        events: events,
        notes:
          {
            normal: notes
          },
        scrollSpeed:
          {
            normal: scrollSpeed
          },
        generatedBy: SongValidator.DEFAULT_GENERATEDBY
      }
  }

  public function getScrollSpeed(diff:String = 'default'):Float
  {
    var result:Float = this.scrollSpeed.get(diff);

    if (result == 0.0 && diff != 'default') return getScrollSpeed('default');

    return (result == 0.0) ? 1.0 : result;
  }

  public function setScrollSpeed(value:Float, diff:String = 'default'):Float
  {
    return this.scrollSpeed.set(diff, value);
  }

  public function getNotes(diff:String):Array<SongNoteData>
  {
    var result:Array<SongNoteData> = this.notes.get(diff);

    if (result == null && diff != 'normal') return getNotes('normal');

    return (result == null) ? [] : result;
  }

  public function setNotes(value:Array<SongNoteData>, diff:String):Array<SongNoteData>
  {
    return this.notes.set(diff, value);
  }

  public function getEvents():Array<SongEventData>
  {
    return this.events;
  }

  public function setEvents(value:Array<SongEventData>):Array<SongEventData>
  {
    return this.events = value;
  }
}

typedef RawSongTimeChange =
{
  /**
   * Timestamp in specified `timeFormat`.
   */
  var t:Float;

  /**
   * Time in beats (int). The game will calculate further beat values based on this one,
   * so it can do it in a simple linear fashion.
   */
  var b:Null<Float>;

  /**
   * Quarter notes per minute (float). Cannot be empty in the first element of the list,
   * but otherwise it's optional, and defaults to the value of the previous element.
   */
  var bpm:Float;

  /**
   * Time signature numerator (int). Optional, defaults to 4.
   */
  var n:Int;

  /**
   * Time signature denominator (int). Optional, defaults to 4. Should only ever be a power of two.
   */
  var d:Int;

  /**
   * Beat tuplets (Array<int> or int). This defines how many steps each beat is divided into.
   * It can either be an array of length `n` (see above) or a single integer number.
   * Optional, defaults to `[4]`.
   */
  var bt:OneOfTwo<Int, Array<Int>>;
}

/**
 * Add aliases to the minimalized property names of the typedef,
 * to improve readability.
 */
abstract SongTimeChange(RawSongTimeChange) from RawSongTimeChange
{
  public function new(timeStamp:Float, beatTime:Null<Float>, bpm:Float, timeSignatureNum:Int = 4, timeSignatureDen:Int = 4, beatTuplets:Array<Int>)
  {
    this =
      {
        t: timeStamp,
        b: beatTime,
        bpm: bpm,
        n: timeSignatureNum,
        d: timeSignatureDen,
        bt: beatTuplets,
      }
  }

  public var timeStamp(get, set):Float;

  function get_timeStamp():Float
  {
    return this.t;
  }

  function set_timeStamp(value:Float):Float
  {
    return this.t = value;
  }

  public var beatTime(get, set):Null<Float>;

  public function get_beatTime():Null<Float>
  {
    return this.b;
  }

  public function set_beatTime(value:Null<Float>):Null<Float>
  {
    return this.b = value;
  }

  public var bpm(get, set):Float;

  function get_bpm():Float
  {
    return this.bpm;
  }

  function set_bpm(value:Float):Float
  {
    return this.bpm = value;
  }

  public var timeSignatureNum(get, set):Int;

  function get_timeSignatureNum():Int
  {
    return this.n;
  }

  function set_timeSignatureNum(value:Int):Int
  {
    return this.n = value;
  }

  public var timeSignatureDen(get, set):Int;

  function get_timeSignatureDen():Int
  {
    return this.d;
  }

  function set_timeSignatureDen(value:Int):Int
  {
    return this.d = value;
  }

  public var beatTuplets(get, set):Array<Int>;

  function get_beatTuplets():Array<Int>
  {
    if (Std.isOfType(this.bt, Int))
    {
      return [this.bt];
    }
    else
    {
      return this.bt;
    }
  }

  function set_beatTuplets(value:Array<Int>):Array<Int>
  {
    return this.bt = value;
  }
}

enum abstract SongTimeFormat(String) from String to String
{
  var TICKS = 'ticks';
  var FLOAT = 'float';
  var MILLISECONDS = 'ms';
}<|MERGE_RESOLUTION|>--- conflicted
+++ resolved
@@ -217,41 +217,7 @@
     return rawJson;
   }
 
-<<<<<<< HEAD
-  public static function parseMusicMetadata(musicId:String):SongMetadata
-  {
-    var rawJson:String = loadMusicMetadataFile(musicId);
-    var jsonData:Dynamic = null;
-    try
-    {
-      jsonData = Json.parse(rawJson);
-    }
-    catch (e) {}
-
-    var musicMetadata:SongMetadata = SongMigrator.migrateSongMetadata(jsonData, musicId);
-    musicMetadata = SongValidator.validateSongMetadata(musicMetadata, musicId);
-
-    return musicMetadata;
-  }
-
-  static function loadMusicMetadataFile(musicPath:String, variation:String = ''):String
-  {
-    var musicMetadataFilePath:String = (variation != '') ? Paths.file('$MUSIC_DATA_PATH$musicPath/$musicPath-metadata-$variation.json') : Paths.file('$MUSIC_DATA_PATH$musicPath/$musicPath-metadata.json');
-
-    var rawJson:String = Assets.getText(musicMetadataFilePath).trim();
-
-    while (!rawJson.endsWith("}"))
-    {
-      rawJson = rawJson.substr(0, rawJson.length - 1);
-    }
-
-    return rawJson;
-  }
-
-  public static function parseSongChartData(songId:String, variation:String = ""):SongChartData
-=======
   public static function parseSongChartData(songId:String, variation:String = ''):SongChartData
->>>>>>> 7bd472e7
   {
     var rawJson:String = loadSongChartDataFile(songId, variation);
     var jsonData:Dynamic = null;
@@ -449,11 +415,7 @@
 
   function get_stepTime():Float
   {
-<<<<<<< HEAD
     return Conductor.getTimeInSteps(abstract.time);
-=======
-    return Conductor.getTimeInSteps(this.t);
->>>>>>> 7bd472e7
   }
 
   /**
@@ -687,11 +649,7 @@
 
   function get_stepTime():Float
   {
-<<<<<<< HEAD
     return Conductor.getTimeInSteps(abstract.time);
-=======
-    return Conductor.getTimeInSteps(this.t);
->>>>>>> 7bd472e7
   }
 
   public var event(get, set):String;

package funkin.play.song;

<<<<<<< HEAD
import funkin.modding.events.ScriptEventDispatcher;
import funkin.modding.events.ScriptEvent;
=======
import funkin.modding.events.ScriptEvent;
import funkin.modding.events.ScriptEventDispatcher;
>>>>>>> 9e40ed90
import flixel.util.typeLimit.OneOfTwo;
import funkin.modding.events.ScriptEvent;
import funkin.modding.events.ScriptEventDispatcher;
import funkin.play.song.ScriptedSong;
import funkin.util.assets.DataAssets;
import haxe.DynamicAccess;
import haxe.Json;
import openfl.utils.Assets;
import thx.semver.Version;

/**
 * Contains utilities for loading and parsing stage data.
 */
class SongDataParser
{
  /**
   * A list containing all the songs available to the game.
   */
  static final songCache:Map<String, Song> = new Map<String, Song>();

  static final DEFAULT_SONG_ID:String = 'UNKNOWN';
  static final SONG_DATA_PATH:String = 'songs/';
  static final MUSIC_DATA_PATH:String = 'music/';
  static final SONG_DATA_SUFFIX:String = '-metadata.json';

  /**
   * Parses and preloads the game's song metadata and scripts when the game starts.
   *
   * If you want to force song metadata to be reloaded, you can just call this function again.
   */
  public static function loadSongCache():Void
  {
    clearSongCache();
    trace('Loading song cache...');

    //
    // SCRIPTED SONGS
    //
    var scriptedSongClassNames:Array<String> = ScriptedSong.listScriptClasses();
    trace('  Instantiating ${scriptedSongClassNames.length} scripted songs...');
    for (songCls in scriptedSongClassNames)
    {
      var song:Song = ScriptedSong.init(songCls, DEFAULT_SONG_ID);
      if (song != null)
      {
        trace('    Loaded scripted song: ${song.songId}');
        songCache.set(song.songId, song);
      }
      else
      {
        trace('    Failed to instantiate scripted song class: ${songCls}');
      }
    }

    //
    // UNSCRIPTED SONGS
    //
    var songIdList:Array<String> = DataAssets.listDataFilesInPath(SONG_DATA_PATH, SONG_DATA_SUFFIX).map(function(songDataPath:String):String {
      return songDataPath.split('/')[0];
    });
    var unscriptedSongIds:Array<String> = songIdList.filter(function(songId:String):Bool {
      return !songCache.exists(songId);
    });
    trace('  Instantiating ${unscriptedSongIds.length} non-scripted songs...');
    for (songId in unscriptedSongIds)
    {
      try
      {
        var song:Song = new Song(songId);
        if (song != null)
        {
          trace('    Loaded song data: ${song.songId}');
          songCache.set(song.songId, song);
        }
      }
      catch (e)
      {
        trace('    An error occurred while loading song data: ${songId}');
        trace(e);
        // Assume error was already logged.
        continue;
      }
    }

    trace('  Successfully loaded ${Lambda.count(songCache)} stages.');
  }

  /**
   * Retrieves a particular song from the cache.
   * @param songId The ID of the song to retrieve.
   * @return The song, or null if it was not found.
   */
  public static function fetchSong(songId:String):Null<Song>
  {
    if (songCache.exists(songId))
    {
      var song:Song = songCache.get(songId);
      trace('Successfully fetch song: ${songId}');

      var event:ScriptEvent = new ScriptEvent(ScriptEvent.CREATE, false);
      ScriptEventDispatcher.callEvent(song, event);
      return song;
    }
    else
    {
      trace('Failed to fetch song, not found in cache: ${songId}');
      return null;
    }
  }

  static function clearSongCache():Void
  {
    if (songCache != null)
    {
      songCache.clear();
    }
  }

  /**
   * A list of all the song IDs available to the game.
   * @return The list of song IDs.
   */
  public static function listSongIds():Array<String>
  {
    return songCache.keys().array();
  }

  /**
   * Loads the song metadata for a particular song.
   * @param songId The ID of the song to load.
   * @return The song metadata for each variation, or an empty array if the song was not found.
   */
  public static function loadSongMetadata(songId:String):Array<SongMetadata>
  {
    var result:Array<SongMetadata> = [];

    var rawJson:String = loadSongMetadataFile(songId);
    var jsonData:Dynamic = null;
    try
    {
      jsonData = Json.parse(rawJson);
    }
    catch (e) {}

    var songMetadata:SongMetadata = SongMigrator.migrateSongMetadata(jsonData, songId);
    songMetadata = SongValidator.validateSongMetadata(songMetadata, songId);

    if (songMetadata == null)
    {
      return result;
    }

    result.push(songMetadata);

    var variations:Array<String> = songMetadata.playData.songVariations;

    for (variation in variations)
    {
      var variationRawJson:String = loadSongMetadataFile(songId, variation);
      var variationSongMetadata:SongMetadata = SongMigrator.migrateSongMetadata(variationRawJson, '${songId}_${variation}');
      variationSongMetadata = SongValidator.validateSongMetadata(variationSongMetadata, '${songId}_${variation}');
      if (variationSongMetadata != null)
      {
        variationSongMetadata.variation = variation;
        result.push(variationSongMetadata);
      }
    }

    return result;
  }

  static function loadSongMetadataFile(songPath:String, variation:String = ''):String
  {
    var songMetadataFilePath:String = (variation != '') ? Paths.json('$SONG_DATA_PATH$songPath/$songPath-metadata-$variation') : Paths.json('$SONG_DATA_PATH$songPath/$songPath-metadata');

    var rawJson:String = Assets.getText(songMetadataFilePath).trim();

    while (!rawJson.endsWith('}') && rawJson.length > 0)
    {
      rawJson = rawJson.substr(0, rawJson.length - 1);
    }

    return rawJson;
  }

<<<<<<< HEAD
  public static function parseSongChartData(songId:String, variation:String = ''):SongChartData
=======
  public static function parseMusicMetadata(musicId:String):SongMetadata
  {
    var rawJson:String = loadMusicMetadataFile(musicId);
    var jsonData:Dynamic = null;
    try
    {
      jsonData = Json.parse(rawJson);
    }
    catch (e) {}

    var musicMetadata:SongMetadata = SongMigrator.migrateSongMetadata(jsonData, musicId);
    musicMetadata = SongValidator.validateSongMetadata(musicMetadata, musicId);

    return musicMetadata;
  }

  static function loadMusicMetadataFile(musicPath:String, variation:String = ''):String
  {
    var musicMetadataFilePath:String = (variation != '') ? Paths.file('$MUSIC_DATA_PATH$musicPath/$musicPath-metadata-$variation.json') : Paths.file('$MUSIC_DATA_PATH$musicPath/$musicPath-metadata.json');

    var rawJson:String = Assets.getText(musicMetadataFilePath).trim();

    while (!rawJson.endsWith("}"))
    {
      rawJson = rawJson.substr(0, rawJson.length - 1);
    }

    return rawJson;
  }

  public static function parseSongChartData(songId:String, variation:String = ""):SongChartData
>>>>>>> 9e40ed90
  {
    var rawJson:String = loadSongChartDataFile(songId, variation);
    var jsonData:Dynamic = null;
    try
    {
      jsonData = Json.parse(rawJson);
    }
    catch (e)
    {
      trace('Failed to parse song chart data: ${songId} (${variation})');
      trace(e);
    }

    var songChartData:SongChartData = SongMigrator.migrateSongChartData(jsonData, songId);
    songChartData = SongValidator.validateSongChartData(songChartData, songId);

    if (songChartData == null)
    {
      trace('Failed to validate song chart data: ${songId}');
      return null;
    }

    return songChartData;
  }

  static function loadSongChartDataFile(songPath:String, variation:String = ''):String
  {
    var songChartDataFilePath:String = (variation != '') ? Paths.json('$SONG_DATA_PATH$songPath/$songPath-chart-$variation') : Paths.json('$SONG_DATA_PATH$songPath/$songPath-chart');

    var rawJson:String = Assets.getText(songChartDataFilePath).trim();

    while (!rawJson.endsWith('}') && rawJson.length > 0)
    {
      rawJson = rawJson.substr(0, rawJson.length - 1);
    }

    return rawJson;
  }
}

typedef RawSongMetadata =
{
  /**
   * A semantic versioning string for the song data format.
   *
   */
  var version:Version;

  var songName:String;
  var artist:String;
  var timeFormat:SongTimeFormat;
  var divisions:Int;
  var timeChanges:Array<SongTimeChange>;
  var looped:Bool;
  var playData:SongPlayData;
  var generatedBy:String;

  /**
   * Defaults to `default` or `''`. Populated later.
   */
  var variation:String;
};

@:forward
abstract SongMetadata(RawSongMetadata)
{
  public function new(songName:String, artist:String, variation:String = 'default')
  {
    this =
      {
        version: SongMigrator.CHART_VERSION,
        songName: songName,
        artist: artist,
        timeFormat: 'ms',
        divisions: 96,
        timeChanges: [new SongTimeChange(-1, 0, 100, 4, 4, [4, 4, 4, 4])],
        looped: false,
        playData:
          {
            songVariations: [],
            difficulties: ['normal'],

            playableChars:
              {
                bf: new SongPlayableChar('gf', 'dad'),
              },

            stage: 'mainStage',
            noteSkin: 'Normal'
          },
        generatedBy: SongValidator.DEFAULT_GENERATEDBY,

        // Variation ID.
        variation: variation
      };
  }

  public function clone(?newVariation:String = null):SongMetadata
  {
    var result:SongMetadata = new SongMetadata(this.songName, this.artist, newVariation == null ? this.variation : newVariation);
    result.version = this.version;
    result.timeFormat = this.timeFormat;
    result.divisions = this.divisions;
    result.timeChanges = this.timeChanges;
    result.looped = this.looped;
    result.playData = this.playData;
    result.generatedBy = this.generatedBy;

    return result;
  }
}

typedef SongPlayData =
{
  var songVariations:Array<String>;
  var difficulties:Array<String>;

  /**
   * Keys are the player characters and the values give info on what opponent/GF/inst to use.
   */
  var playableChars:DynamicAccess<SongPlayableChar>;

  var stage:String;
  var noteSkin:String;
}

typedef RawSongPlayableChar =
{
  var g:String;
  var o:String;
  var i:String;
}

typedef RawSongNoteData =
{
  /**
   * The timestamp of the note. The timestamp is in the format of the song's time format.
   */
  var t:Float;

  /**
   * Data for the note. Represents the index on the strumline.
   * 0 = left, 1 = down, 2 = up, 3 = right
   * `floor(direction / strumlineSize)` specifies which strumline the note is on.
   * 0 = player, 1 = opponent, etc.
   */
  var d:Int;

  /**
   * Length of the note, if applicable.
   * Defaults to 0 for single notes.
   */
  var l:Float;

  /**
   * The kind of the note.
   * This can allow the note to include information used for custom behavior.
   * Defaults to blank or `"normal"`.
   */
  var k:String;
}

abstract SongNoteData(RawSongNoteData)
{
  public function new(time:Float, data:Int, length:Float = 0, kind:String = '')
  {
    this =
      {
        t: time,
        d: data,
        l: length,
        k: kind
      };
  }

  public var time(get, set):Float;

  function get_time():Float
  {
    return this.t;
  }

  function set_time(value:Float):Float
  {
    return this.t = value;
  }

  public var stepTime(get, never):Float;

  function get_stepTime():Float
  {
    return Conductor.getTimeInSteps(this.t);
  }

  /**
   * The raw data for the note.
   */
  public var data(get, set):Int;

  function get_data():Int
  {
    return this.d;
  }

  function set_data(value:Int):Int
  {
    return this.d = value;
  }

  /**
   * The direction of the note, if applicable.
   * Strips the strumline index from the data.
   *
   * 0 = left, 1 = down, 2 = up, 3 = right
   */
  public inline function getDirection(strumlineSize:Int = 4):Int
  {
    return this.d % strumlineSize;
  }

  public function getDirectionName(strumlineSize:Int = 4):String
  {
    switch (this.d % strumlineSize)
    {
      case 0:
        return 'Left';
      case 1:
        return 'Down';
      case 2:
        return 'Up';
      case 3:
        return 'Right';
      default:
        return 'Unknown';
    }
  }

  /**
   * The strumline index of the note, if applicable.
   * Strips the direction from the data.
   *
   * 0 = player, 1 = opponent, etc.
   */
  public inline function getStrumlineIndex(strumlineSize:Int = 4):Int
  {
    return Math.floor(this.d / strumlineSize);
  }

  public inline function getMustHitNote(strumlineSize:Int = 4):Bool
  {
    return getStrumlineIndex(strumlineSize) == 0;
  }

  public var length(get, set):Float;

  function get_length():Float
  {
    return this.l;
  }

  function set_length(value:Float):Float
  {
    return this.l = value;
  }

  public var kind(get, set):String;

  function get_kind():String
  {
    if (this.k == null || this.k == '') return 'normal';

    return this.k;
  }

  function set_kind(value:String):String
  {
    if (value == 'normal' || value == '') value = null;
    return this.k = value;
  }

  @:op(A == B)
  public function op_equals(other:SongNoteData):Bool
  {
    if (this.k == '') if (other.kind != '' && other.kind != 'normal') return false;

    return this.t == other.time && this.d == other.data && this.l == other.length;
  }

  @:op(A != B)
  public function op_notEquals(other:SongNoteData):Bool
  {
    return this.t != other.time || this.d != other.data || this.l != other.length || this.k != other.kind;
  }

  @:op(A > B)
  public function op_greaterThan(other:SongNoteData):Bool
  {
    return this.t > other.time;
  }

  @:op(A < B)
  public function op_lessThan(other:SongNoteData):Bool
  {
    return this.t < other.time;
  }

  @:op(A >= B)
  public function op_greaterThanOrEquals(other:SongNoteData):Bool
  {
    return this.t >= other.time;
  }

  @:op(A <= B)
  public function op_lessThanOrEquals(other:SongNoteData):Bool
  {
    return this.t <= other.time;
  }
}

typedef RawSongEventData =
{
  /**
   * The timestamp of the event. The timestamp is in the format of the song's time format.
   */
  var t:Float;

  /**
   * The kind of the event.
   * Examples include "FocusCamera" and "PlayAnimation"
   * Custom events can be added by scripts with the `ScriptedSongEvent` class.
   */
  var e:String;

  /**
   * The data for the event.
   * This can allow the event to include information used for custom behavior.
   * Data type depends on the event kind. It can be anything that's JSON serializable.
   */
  var v:DynamicAccess<Dynamic>;

  /**
   * Whether this event has been activated.
   * This is only used internally by the game. It should not be serialized.
   */
  @:optional var a:Bool;
}

abstract SongEventData(RawSongEventData)
{
  public function new(time:Float, event:String, value:Dynamic = null)
  {
    this =
      {
        t: time,
        e: event,
        v: value,
        a: false
      };
  }

  public var time(get, set):Float;

  function get_time():Float
  {
    return this.t;
  }

  function set_time(value:Float):Float
  {
    return this.t = value;
  }

  public var stepTime(get, never):Float;

  function get_stepTime():Float
  {
    return Conductor.getTimeInSteps(this.t);
  }

  public var event(get, set):String;

  function get_event():String
  {
    return this.e;
  }

  function set_event(value:String):String
  {
    return this.e = value;
  }

  public var value(get, set):Dynamic;

  function get_value():Dynamic
  {
    return this.v;
  }

  function set_value(value:Dynamic):Dynamic
  {
    return this.v = value;
  }

  public var activated(get, set):Bool;

  function get_activated():Bool
  {
    return this.a;
  }

  function set_activated(value:Bool):Bool
  {
    return this.a = value;
  }

  public inline function getDynamic(key:String):Null<Dynamic>
  {
    return this.v.get(key);
  }

  public inline function getBool(key:String):Null<Bool>
  {
    return cast this.v.get(key);
  }

  public inline function getInt(key:String):Null<Int>
  {
    return cast this.v.get(key);
  }

  public inline function getFloat(key:String):Null<Float>
  {
    return cast this.v.get(key);
  }

  public inline function getString(key:String):String
  {
    return cast this.v.get(key);
  }

  public inline function getArray(key:String):Array<Dynamic>
  {
    return cast this.v.get(key);
  }

  public inline function getBoolArray(key:String):Array<Bool>
  {
    return cast this.v.get(key);
  }

  @:op(A == B)
  public function op_equals(other:SongEventData):Bool
  {
    return this.t == other.time && this.e == other.event && this.v == other.value;
  }

  @:op(A != B)
  public function op_notEquals(other:SongEventData):Bool
  {
    return this.t != other.time || this.e != other.event || this.v != other.value;
  }

  @:op(A > B)
  public function op_greaterThan(other:SongEventData):Bool
  {
    return this.t > other.time;
  }

  @:op(A < B)
  public function op_lessThan(other:SongEventData):Bool
  {
    return this.t < other.time;
  }

  @:op(A >= B)
  public function op_greaterThanOrEquals(other:SongEventData):Bool
  {
    return this.t >= other.time;
  }

  @:op(A <= B)
  public function op_lessThanOrEquals(other:SongEventData):Bool
  {
    return this.t <= other.time;
  }
}

abstract SongPlayableChar(RawSongPlayableChar)
{
  public function new(girlfriend:String, opponent:String, inst:String = '')
  {
    this =
      {
        g: girlfriend,
        o: opponent,
        i: inst
      };
  }

  public var girlfriend(get, set):String;

  function get_girlfriend():String
  {
    return this.g;
  }

  function set_girlfriend(value:String):String
  {
    return this.g = value;
  }

  public var opponent(get, set):String;

  function get_opponent():String
  {
    return this.o;
  }

  function set_opponent(value:String):String
  {
    return this.o = value;
  }

  public var inst(get, set):String;

  function get_inst():String
  {
    return this.i;
  }

  function set_inst(value:String):String
  {
    return this.i = value;
  }
}

typedef RawSongChartData =
{
  var version:Version;

  var scrollSpeed:DynamicAccess<Float>;
  var events:Array<SongEventData>;
  var notes:DynamicAccess<Array<SongNoteData>>;
  var generatedBy:String;
};

@:forward
abstract SongChartData(RawSongChartData)
{
  public function new(scrollSpeed:Float, events:Array<SongEventData>, notes:Array<SongNoteData>)
  {
    this =
      {
        version: SongMigrator.CHART_VERSION,

        events: events,
        notes:
          {
            normal: notes
          },
        scrollSpeed:
          {
            normal: scrollSpeed
          },
        generatedBy: SongValidator.DEFAULT_GENERATEDBY
      }
  }

  public function getScrollSpeed(diff:String = 'default'):Float
  {
    var result:Float = this.scrollSpeed.get(diff);

    if (result == 0.0 && diff != 'default') return getScrollSpeed('default');

    return (result == 0.0) ? 1.0 : result;
  }

  public function setScrollSpeed(value:Float, diff:String = 'default'):Float
  {
    return this.scrollSpeed.set(diff, value);
  }

  public function getNotes(diff:String):Array<SongNoteData>
  {
    var result:Array<SongNoteData> = this.notes.get(diff);

    if (result == null && diff != 'normal') return getNotes('normal');

    return (result == null) ? [] : result;
  }

  public function setNotes(value:Array<SongNoteData>, diff:String):Array<SongNoteData>
  {
    return this.notes.set(diff, value);
  }

  public function getEvents():Array<SongEventData>
  {
    return this.events;
  }

  public function setEvents(value:Array<SongEventData>):Array<SongEventData>
  {
    return this.events = value;
  }
}

typedef RawSongTimeChange =
{
  /**
   * Timestamp in specified `timeFormat`.
   */
  var t:Float;

  /**
   * Time in beats (int). The game will calculate further beat values based on this one,
   * so it can do it in a simple linear fashion.
   */
  var b:Null<Float>;

  /**
   * Quarter notes per minute (float). Cannot be empty in the first element of the list,
   * but otherwise it's optional, and defaults to the value of the previous element.
   */
  var bpm:Float;

  /**
   * Time signature numerator (int). Optional, defaults to 4.
   */
  var n:Int;

  /**
   * Time signature denominator (int). Optional, defaults to 4. Should only ever be a power of two.
   */
  var d:Int;

  /**
   * Beat tuplets (Array<int> or int). This defines how many steps each beat is divided into.
   * It can either be an array of length `n` (see above) or a single integer number.
   * Optional, defaults to `[4]`.
   */
  var bt:OneOfTwo<Int, Array<Int>>;
}

/**
 * Add aliases to the minimalized property names of the typedef,
 * to improve readability.
 */
abstract SongTimeChange(RawSongTimeChange) from RawSongTimeChange
{
  public function new(timeStamp:Float, beatTime:Null<Float>, bpm:Float, timeSignatureNum:Int = 4, timeSignatureDen:Int = 4, beatTuplets:Array<Int>)
  {
    this =
      {
        t: timeStamp,
        b: beatTime,
        bpm: bpm,
        n: timeSignatureNum,
        d: timeSignatureDen,
        bt: beatTuplets,
      }
  }

  public var timeStamp(get, set):Float;

  function get_timeStamp():Float
  {
    return this.t;
  }

  function set_timeStamp(value:Float):Float
  {
    return this.t = value;
  }

  public var beatTime(get, set):Null<Float>;

<<<<<<< HEAD
  function get_beatTime():Int
=======
  public function get_beatTime():Null<Float>
>>>>>>> 9e40ed90
  {
    return this.b;
  }

<<<<<<< HEAD
  function set_beatTime(value:Int):Int
=======
  public function set_beatTime(value:Null<Float>):Null<Float>
>>>>>>> 9e40ed90
  {
    return this.b = value;
  }

  public var bpm(get, set):Float;

  function get_bpm():Float
  {
    return this.bpm;
  }

  function set_bpm(value:Float):Float
  {
    return this.bpm = value;
  }

  public var timeSignatureNum(get, set):Int;

  function get_timeSignatureNum():Int
  {
    return this.n;
  }

  function set_timeSignatureNum(value:Int):Int
  {
    return this.n = value;
  }

  public var timeSignatureDen(get, set):Int;

  function get_timeSignatureDen():Int
  {
    return this.d;
  }

  function set_timeSignatureDen(value:Int):Int
  {
    return this.d = value;
  }

  public var beatTuplets(get, set):Array<Int>;

  function get_beatTuplets():Array<Int>
  {
    if (Std.isOfType(this.bt, Int))
    {
      return [this.bt];
    }
    else
    {
      return this.bt;
    }
  }

  function set_beatTuplets(value:Array<Int>):Array<Int>
  {
    return this.bt = value;
  }
}

enum abstract SongTimeFormat(String) from String to String
{
  var TICKS = 'ticks';
  var FLOAT = 'float';
  var MILLISECONDS = 'ms';
}<|MERGE_RESOLUTION|>--- conflicted
+++ resolved
@@ -1,12 +1,7 @@
 package funkin.play.song;
 
-<<<<<<< HEAD
 import funkin.modding.events.ScriptEventDispatcher;
 import funkin.modding.events.ScriptEvent;
-=======
-import funkin.modding.events.ScriptEvent;
-import funkin.modding.events.ScriptEventDispatcher;
->>>>>>> 9e40ed90
 import flixel.util.typeLimit.OneOfTwo;
 import funkin.modding.events.ScriptEvent;
 import funkin.modding.events.ScriptEventDispatcher;
@@ -192,9 +187,6 @@
     return rawJson;
   }
 
-<<<<<<< HEAD
-  public static function parseSongChartData(songId:String, variation:String = ''):SongChartData
-=======
   public static function parseMusicMetadata(musicId:String):SongMetadata
   {
     var rawJson:String = loadMusicMetadataFile(musicId);
@@ -225,8 +217,7 @@
     return rawJson;
   }
 
-  public static function parseSongChartData(songId:String, variation:String = ""):SongChartData
->>>>>>> 9e40ed90
+  public static function parseSongChartData(songId:String, variation:String = ''):SongChartData
   {
     var rawJson:String = loadSongChartDataFile(songId, variation);
     var jsonData:Dynamic = null;
@@ -904,20 +895,12 @@
 
   public var beatTime(get, set):Null<Float>;
 
-<<<<<<< HEAD
   function get_beatTime():Int
-=======
-  public function get_beatTime():Null<Float>
->>>>>>> 9e40ed90
   {
     return this.b;
   }
 
-<<<<<<< HEAD
   function set_beatTime(value:Int):Int
-=======
-  public function set_beatTime(value:Null<Float>):Null<Float>
->>>>>>> 9e40ed90
   {
     return this.b = value;
   }

package funkin.play.song;

import funkin.modding.events.ScriptEvent;
import funkin.modding.events.ScriptEventDispatcher;
import flixel.util.typeLimit.OneOfTwo;
import funkin.modding.events.ScriptEvent;
import funkin.modding.events.ScriptEventDispatcher;
import funkin.play.song.ScriptedSong;
import funkin.util.assets.DataAssets;
import haxe.DynamicAccess;
import haxe.Json;
import openfl.utils.Assets;
import thx.semver.Version;

/**
 * Contains utilities for loading and parsing stage data.
 */
class SongDataParser
{
  /**
   * A list containing all the songs available to the game.
   */
  static final songCache:Map<String, Song> = new Map<String, Song>();

  static final DEFAULT_SONG_ID:String = 'UNKNOWN';
  static final SONG_DATA_PATH:String = 'songs/';
  static final MUSIC_DATA_PATH:String = 'music/';
  static final SONG_DATA_SUFFIX:String = '-metadata.json';

  /**
   * Parses and preloads the game's song metadata and scripts when the game starts.
   *
   * If you want to force song metadata to be reloaded, you can just call this function again.
   */
  public static function loadSongCache():Void
  {
    clearSongCache();
    trace('Loading song cache...');

    //
    // SCRIPTED SONGS
    //
    var scriptedSongClassNames:Array<String> = ScriptedSong.listScriptClasses();
    trace('  Instantiating ${scriptedSongClassNames.length} scripted songs...');
    for (songCls in scriptedSongClassNames)
    {
      var song:Song = ScriptedSong.init(songCls, DEFAULT_SONG_ID);
      if (song != null)
      {
        trace('    Loaded scripted song: ${song.songId}');
        songCache.set(song.songId, song);
      }
      else
      {
        trace('    Failed to instantiate scripted song class: ${songCls}');
      }
    }

    //
    // UNSCRIPTED SONGS
    //
    var songIdList:Array<String> = DataAssets.listDataFilesInPath(SONG_DATA_PATH, SONG_DATA_SUFFIX).map(function(songDataPath:String):String {
      return songDataPath.split('/')[0];
    });
    var unscriptedSongIds:Array<String> = songIdList.filter(function(songId:String):Bool {
      return !songCache.exists(songId);
    });
    trace('  Instantiating ${unscriptedSongIds.length} non-scripted songs...');
    for (songId in unscriptedSongIds)
    {
      try
      {
        var song:Song = new Song(songId);
        if (song != null)
        {
          trace('    Loaded song data: ${song.songId}');
          songCache.set(song.songId, song);
        }
      }
      catch (e)
      {
        trace('    An error occurred while loading song data: ${songId}');
        trace(e);
        // Assume error was already logged.
        continue;
      }
    }

    trace('  Successfully loaded ${Lambda.count(songCache)} stages.');
  }

  /**
   * Retrieves a particular song from the cache.
   * @param songId The ID of the song to retrieve.
   * @return The song, or null if it was not found.
   */
  public static function fetchSong(songId:String):Null<Song>
  {
    if (songCache.exists(songId))
    {
      var song:Song = songCache.get(songId);
      trace('Successfully fetch song: ${songId}');

      var event:ScriptEvent = new ScriptEvent(ScriptEvent.CREATE, false);
      ScriptEventDispatcher.callEvent(song, event);
      return song;
    }
    else
    {
      trace('Failed to fetch song, not found in cache: ${songId}');
      return null;
    }
  }

  static function clearSongCache():Void
  {
    if (songCache != null)
    {
      songCache.clear();
    }
  }

  public static function listSongIds():Array<String>
  {
    return songCache.keys().array();
  }

  public static function parseSongMetadata(songId:String):Array<SongMetadata>
  {
    var result:Array<SongMetadata> = [];

    var rawJson:String = loadSongMetadataFile(songId);
    var jsonData:Dynamic = null;
    try
    {
      jsonData = Json.parse(rawJson);
    }
    catch (e) {}

    var songMetadata:SongMetadata = SongMigrator.migrateSongMetadata(jsonData, songId);
    songMetadata = SongValidator.validateSongMetadata(songMetadata, songId);

    if (songMetadata == null)
    {
      return result;
    }

    result.push(songMetadata);

    var variations = songMetadata.playData.songVariations;

    for (variation in variations)
    {
      var variationJsonStr:String = loadSongMetadataFile(songId, variation);
      var variationJsonData:Dynamic = null;
      try
      {
        variationJsonData = Json.parse(variationJsonStr);
      }
      catch (e) {}
      var variationSongMetadata:SongMetadata = SongMigrator.migrateSongMetadata(variationJsonData, '${songId}-${variation}');
      variationSongMetadata = SongValidator.validateSongMetadata(variationSongMetadata, '${songId}-${variation}');
      if (variationSongMetadata != null)
      {
        variationSongMetadata.variation = variation;
        result.push(variationSongMetadata);
      }
    }

    return result;
  }

  static function loadSongMetadataFile(songPath:String, variation:String = ''):String
  {
    var songMetadataFilePath:String = (variation != '') ? Paths.json('$SONG_DATA_PATH$songPath/$songPath-metadata-$variation') : Paths.json('$SONG_DATA_PATH$songPath/$songPath-metadata');

    var rawJson:String = Assets.getText(songMetadataFilePath).trim();

    while (!rawJson.endsWith("}"))
    {
      rawJson = rawJson.substr(0, rawJson.length - 1);
    }

    return rawJson;
  }

  public static function parseMusicMetadata(musicId:String):SongMetadata
  {
    var rawJson:String = loadMusicMetadataFile(musicId);
    var jsonData:Dynamic = null;
    try
    {
      jsonData = Json.parse(rawJson);
    }
    catch (e) {}

    var musicMetadata:SongMetadata = SongMigrator.migrateSongMetadata(jsonData, musicId);
    musicMetadata = SongValidator.validateSongMetadata(musicMetadata, musicId);

    return musicMetadata;
  }

  static function loadMusicMetadataFile(musicPath:String, variation:String = ''):String
  {
    var musicMetadataFilePath:String = (variation != '') ? Paths.file('$MUSIC_DATA_PATH$musicPath/$musicPath-metadata-$variation.json') : Paths.file('$MUSIC_DATA_PATH$musicPath/$musicPath-metadata.json');

    var rawJson:String = Assets.getText(musicMetadataFilePath).trim();

    while (!rawJson.endsWith("}"))
    {
      rawJson = rawJson.substr(0, rawJson.length - 1);
    }

    return rawJson;
  }

  public static function parseSongChartData(songId:String, variation:String = ""):SongChartData
  {
    var rawJson:String = loadSongChartDataFile(songId, variation);
    var jsonData:Dynamic = null;
    try
    {
      jsonData = Json.parse(rawJson);
    }
    catch (e) {}

    var songChartData:SongChartData = SongMigrator.migrateSongChartData(jsonData, songId);
    songChartData = SongValidator.validateSongChartData(songChartData, songId);

    if (songChartData == null)
    {
      trace('Failed to validate song chart data: ${songId}');
      return null;
    }

    return songChartData;
  }

  static function loadSongChartDataFile(songPath:String, variation:String = ''):String
  {
    var songChartDataFilePath:String = (variation != '') ? Paths.json('$SONG_DATA_PATH$songPath/$songPath-chart-$variation') : Paths.json('$SONG_DATA_PATH$songPath/$songPath-chart');

    var rawJson:String = Assets.getText(songChartDataFilePath).trim();

    while (!rawJson.endsWith("}"))
    {
      rawJson = rawJson.substr(0, rawJson.length - 1);
    }

    return rawJson;
  }
}

typedef RawSongMetadata =
{
  /**
   * A semantic versioning string for the song data format.
   *
   */
  var version:Version;

  var songName:String;
  var artist:String;
  var timeFormat:SongTimeFormat;
  var divisions:Int;
  var timeChanges:Array<SongTimeChange>;
  var looped:Bool;
  var playData:SongPlayData;
  var generatedBy:String;

  /**
   * Defaults to `default` or `''`. Populated later.
   */
  var variation:String;
};

@:forward
abstract SongMetadata(RawSongMetadata)
{
  public function new(songName:String, artist:String, variation:String = 'default')
  {
    this =
      {
        version: SongMigrator.CHART_VERSION,
        songName: songName,
        artist: artist,
        timeFormat: 'ms',
        divisions: 96,
        timeChanges: [new SongTimeChange(-1, 0, 100, 4, 4, [4, 4, 4, 4])],
        looped: false,
        playData:
          {
            songVariations: [],
            difficulties: ['normal'],

            playableChars:
              {
                bf: new SongPlayableChar('gf', 'dad'),
              },

            stage: 'mainStage',
            noteSkin: 'Normal'
          },
        generatedBy: SongValidator.DEFAULT_GENERATEDBY,

        // Variation ID.
        variation: variation
      };
  }

  public function clone(?newVariation:String = null):SongMetadata
  {
    var result = new SongMetadata(this.songName, this.artist, newVariation == null ? this.variation : newVariation);
    result.version = this.version;
    result.timeFormat = this.timeFormat;
    result.divisions = this.divisions;
    result.timeChanges = this.timeChanges;
    result.looped = this.looped;
    result.playData = this.playData;
    result.generatedBy = this.generatedBy;

    return result;
  }
}

typedef SongPlayData =
{
  var songVariations:Array<String>;
  var difficulties:Array<String>;

  /**
   * Keys are the player characters and the values give info on what opponent/GF/inst to use.
   */
  var playableChars:DynamicAccess<SongPlayableChar>;

  var stage:String;
  var noteSkin:String;
}

typedef RawSongPlayableChar =
{
  var g:String;
  var o:String;
  var i:String;
}

typedef RawSongNoteData =
{
  /**
   * The timestamp of the note. The timestamp is in the format of the song's time format.
   */
  var t:Float;

  /**
   * Data for the note. Represents the index on the strumline.
   * 0 = left, 1 = down, 2 = up, 3 = right
   * `floor(direction / strumlineSize)` specifies which strumline the note is on.
   * 0 = player, 1 = opponent, etc.
   */
  var d:Int;

  /**
   * Length of the note, if applicable.
   * Defaults to 0 for single notes.
   */
  var l:Float;

  /**
   * The kind of the note.
   * This can allow the note to include information used for custom behavior.
   * Defaults to blank or `"normal"`.
   */
  var k:String;
}

abstract SongNoteData(RawSongNoteData)
{
  public function new(time:Float, data:Int, length:Float = 0, kind:String = '')
  {
    this =
      {
        t: time,
        d: data,
        l: length,
        k: kind
      };
  }

  public var time(get, set):Float;

  public function get_time():Float
  {
    return this.t;
  }

  public function set_time(value:Float):Float
  {
    return this.t = value;
  }

  public var stepTime(get, never):Float;

  public function get_stepTime():Float
  {
    return Conductor.getTimeInSteps(abstract.time);
  }

  /**
   * The raw data for the note.
   */
  public var data(get, set):Int;

  public function get_data():Int
  {
    return this.d;
  }

  public function set_data(value:Int):Int
  {
    return this.d = value;
  }

  /**
   * The direction of the note, if applicable.
   * Strips the strumline index from the data.
   *
   * 0 = left, 1 = down, 2 = up, 3 = right
   */
  public inline function getDirection(strumlineSize:Int = 4):Int
  {
    return abstract.data % strumlineSize;
  }

  public function getDirectionName(strumlineSize:Int = 4):String
  {
    switch (abstract.data % strumlineSize)
    {
      case 0:
        return 'Left';
      case 1:
        return 'Down';
      case 2:
        return 'Up';
      case 3:
        return 'Right';
      default:
        return 'Unknown';
    }
  }

  /**
   * The strumline index of the note, if applicable.
   * Strips the direction from the data.
   *
   * 0 = player, 1 = opponent, etc.
   */
  public inline function getStrumlineIndex(strumlineSize:Int = 4):Int
  {
    return Math.floor(abstract.data / strumlineSize);
  }

  /**
   * Returns true if the note is one that Boyfriend should try to hit (i.e. it's on his side).
   * TODO: The name of this function is a little misleading; what about mines?
   * @param strumlineSize Defaults to 4.
   * @return True if it's Boyfriend's note.
   */
  public inline function getMustHitNote(strumlineSize:Int = 4):Bool
  {
    return getStrumlineIndex(strumlineSize) == 0;
  }

  public var length(get, set):Float;

  function get_length():Float
  {
    return this.l;
  }

  function set_length(value:Float):Float
  {
    return this.l = value;
  }

<<<<<<< HEAD
  public var stepLength(get, set):Float;

  function get_stepLength():Float
  {
    return Conductor.getTimeInSteps(abstract.time + abstract.length) - abstract.stepTime;
  }

  function set_stepLength(value:Float):Float
  {
    return abstract.length = Conductor.getStepTimeInMs(value) - abstract.time;
=======
  public var isHoldNote(get, never):Bool;

  public function get_isHoldNote():Bool
  {
    return this.l > 0;
>>>>>>> 3d8459fe
  }

  public var kind(get, set):String;

  function get_kind():String
  {
    if (this.k == null || this.k == '') return 'normal';

    return this.k;
  }

  public function set_kind(value:String):String
  {
    if (value == 'normal' || value == '') value = null;
    return this.k = value;
  }

  @:op(A == B)
  public function op_equals(other:SongNoteData):Bool
  {
    if (abstract.kind == '')
    {
      if (other.kind != '' && other.kind != 'normal') return false;
    }
    else
    {
      if (other.kind == '' || other.kind != abstract.kind) return false;
    }

    return abstract.time == other.time && abstract.data == other.data && abstract.length == other.length;
  }

  @:op(A != B)
  public function op_notEquals(other:SongNoteData):Bool
  {
    if (abstract.kind == '')
    {
      if (other.kind != '' && other.kind != 'normal') return true;
    }
    else
    {
      if (other.kind == '' || other.kind != abstract.kind) return true;
    }

    return abstract.time != other.time || abstract.data != other.data || abstract.length != other.length;
  }

  @:op(A > B)
  public function op_greaterThan(other:SongNoteData):Bool
  {
    return abstract.time > other.time;
  }

  @:op(A < B)
  public function op_lessThan(other:SongNoteData):Bool
  {
    return this.t < other.time;
  }

  @:op(A >= B)
  public function op_greaterThanOrEquals(other:SongNoteData):Bool
  {
    return this.t >= other.time;
  }

  @:op(A <= B)
  public function op_lessThanOrEquals(other:SongNoteData):Bool
  {
    return this.t <= other.time;
  }
}

typedef RawSongEventData =
{
  /**
   * The timestamp of the event. The timestamp is in the format of the song's time format.
   */
  var t:Float;

  /**
   * The kind of the event.
   * Examples include "FocusCamera" and "PlayAnimation"
   * Custom events can be added by scripts with the `ScriptedSongEvent` class.
   */
  var e:String;

  /**
   * The data for the event.
   * This can allow the event to include information used for custom behavior.
   * Data type depends on the event kind. It can be anything that's JSON serializable.
   */
  var v:DynamicAccess<Dynamic>;

  /**
   * Whether this event has been activated.
   * This is only used internally by the game. It should not be serialized.
   */
  @:optional var a:Bool;
}

abstract SongEventData(RawSongEventData)
{
  public function new(time:Float, event:String, value:Dynamic = null)
  {
    this =
      {
        t: time,
        e: event,
        v: value,
        a: false
      };
  }

  public var time(get, set):Float;

  public function get_time():Float
  {
    return this.t;
  }

  public function set_time(value:Float):Float
  {
    return this.t = value;
  }

  public var stepTime(get, never):Float;

  public function get_stepTime():Float
  {
    return Conductor.getTimeInSteps(abstract.time);
  }

  public var event(get, set):String;

  public function get_event():String
  {
    return this.e;
  }

  public function set_event(value:String):String
  {
    return this.e = value;
  }

  public var value(get, set):Dynamic;

  public function get_value():Dynamic
  {
    return this.v;
  }

  public function set_value(value:Dynamic):Dynamic
  {
    return this.v = value;
  }

  public var activated(get, set):Bool;

  public function get_activated():Bool
  {
    return this.a;
  }

  public function set_activated(value:Bool):Bool
  {
    return this.a = value;
  }

  public inline function getDynamic(key:String):Null<Dynamic>
  {
    return this.v.get(key);
  }

  public inline function getBool(key:String):Null<Bool>
  {
    return cast this.v.get(key);
  }

  public inline function getInt(key:String):Null<Int>
  {
    return cast this.v.get(key);
  }

  public inline function getFloat(key:String):Null<Float>
  {
    return cast this.v.get(key);
  }

  public inline function getString(key:String):String
  {
    return cast this.v.get(key);
  }

  public inline function getArray(key:String):Array<Dynamic>
  {
    return cast this.v.get(key);
  }

  public inline function getBoolArray(key:String):Array<Bool>
  {
    return cast this.v.get(key);
  }

  @:op(A == B)
  public function op_equals(other:SongEventData):Bool
  {
    return this.t == other.time && this.e == other.event && this.v == other.value;
  }

  @:op(A != B)
  public function op_notEquals(other:SongEventData):Bool
  {
    return this.t != other.time || this.e != other.event || this.v != other.value;
  }

  @:op(A > B)
  public function op_greaterThan(other:SongEventData):Bool
  {
    return this.t > other.time;
  }

  @:op(A < B)
  public function op_lessThan(other:SongEventData):Bool
  {
    return this.t < other.time;
  }

  @:op(A >= B)
  public function op_greaterThanOrEquals(other:SongEventData):Bool
  {
    return this.t >= other.time;
  }

  @:op(A <= B)
  public function op_lessThanOrEquals(other:SongEventData):Bool
  {
    return this.t <= other.time;
  }
}

abstract SongPlayableChar(RawSongPlayableChar)
{
  public function new(girlfriend:String, opponent:String, inst:String = "")
  {
    this =
      {
        g: girlfriend,
        o: opponent,
        i: inst
      };
  }

  public var girlfriend(get, set):String;

  public function get_girlfriend():String
  {
    return this.g;
  }

  public function set_girlfriend(value:String):String
  {
    return this.g = value;
  }

  public var opponent(get, set):String;

  public function get_opponent():String
  {
    return this.o;
  }

  public function set_opponent(value:String):String
  {
    return this.o = value;
  }

  public var inst(get, set):String;

  public function get_inst():String
  {
    return this.i;
  }

  public function set_inst(value:String):String
  {
    return this.i = value;
  }
}

typedef RawSongChartData =
{
  var version:Version;

  var scrollSpeed:DynamicAccess<Float>;
  var events:Array<SongEventData>;
  var notes:DynamicAccess<Array<SongNoteData>>;
  var generatedBy:String;
};

@:forward
abstract SongChartData(RawSongChartData)
{
  public function new(scrollSpeed:Float, events:Array<SongEventData>, notes:Array<SongNoteData>)
  {
    this =
      {
        version: SongMigrator.CHART_VERSION,

        events: events,
        notes:
          {
            normal: notes
          },
        scrollSpeed:
          {
            normal: scrollSpeed
          },
        generatedBy: SongValidator.DEFAULT_GENERATEDBY
      }
  }

  public function getScrollSpeed(diff:String = 'default'):Float
  {
    var result:Float = this.scrollSpeed.get(diff);

    if (result == 0.0 && diff != 'default') return getScrollSpeed('default');

    return (result == 0.0) ? 1.0 : result;
  }
}

typedef RawSongTimeChange =
{
  /**
   * Timestamp in specified `timeFormat`.
   */
  var t:Float;

  /**
   * Time in beats (int). The game will calculate further beat values based on this one,
   * so it can do it in a simple linear fashion.
   */
  var b:Null<Float>;

  /**
   * Quarter notes per minute (float). Cannot be empty in the first element of the list,
   * but otherwise it's optional, and defaults to the value of the previous element.
   */
  var bpm:Float;

  /**
   * Time signature numerator (int). Optional, defaults to 4.
   */
  var n:Int;

  /**
   * Time signature denominator (int). Optional, defaults to 4. Should only ever be a power of two.
   */
  var d:Int;

  /**
   * Beat tuplets (Array<int> or int). This defines how many steps each beat is divided into.
   * It can either be an array of length `n` (see above) or a single integer number.
   * Optional, defaults to `[4]`.
   */
  var bt:OneOfTwo<Int, Array<Int>>;
}

/**
 * Add aliases to the minimalized property names of the typedef,
 * to improve readability.
 */
abstract SongTimeChange(RawSongTimeChange) from RawSongTimeChange
{
  public function new(timeStamp:Float, beatTime:Null<Float>, bpm:Float, timeSignatureNum:Int = 4, timeSignatureDen:Int = 4, beatTuplets:Array<Int>)
  {
    this =
      {
        t: timeStamp,
        b: beatTime,
        bpm: bpm,
        n: timeSignatureNum,
        d: timeSignatureDen,
        bt: beatTuplets,
      }
  }

  public var timeStamp(get, set):Float;

  public function get_timeStamp():Float
  {
    return this.t;
  }

  public function set_timeStamp(value:Float):Float
  {
    return this.t = value;
  }

  public var beatTime(get, set):Null<Float>;

  public function get_beatTime():Null<Float>
  {
    return this.b;
  }

  public function set_beatTime(value:Null<Float>):Null<Float>
  {
    return this.b = value;
  }

  public var bpm(get, set):Float;

  public function get_bpm():Float
  {
    return this.bpm;
  }

  public function set_bpm(value:Float):Float
  {
    return this.bpm = value;
  }

  public var timeSignatureNum(get, set):Int;

  public function get_timeSignatureNum():Int
  {
    return this.n;
  }

  public function set_timeSignatureNum(value:Int):Int
  {
    return this.n = value;
  }

  public var timeSignatureDen(get, set):Int;

  public function get_timeSignatureDen():Int
  {
    return this.d;
  }

  public function set_timeSignatureDen(value:Int):Int
  {
    return this.d = value;
  }

  public var beatTuplets(get, set):Array<Int>;

  public function get_beatTuplets():Array<Int>
  {
    if (Std.isOfType(this.bt, Int))
    {
      return [this.bt];
    }
    else
    {
      return this.bt;
    }
  }

  public function set_beatTuplets(value:Array<Int>):Array<Int>
  {
    return this.bt = value;
  }
}

enum abstract SongTimeFormat(String) from String to String
{
  var TICKS = "ticks";
  var FLOAT = "float";
  var MILLISECONDS = "ms";
}<|MERGE_RESOLUTION|>--- conflicted
+++ resolved
@@ -482,7 +482,6 @@
     return this.l = value;
   }
 
-<<<<<<< HEAD
   public var stepLength(get, set):Float;
 
   function get_stepLength():Float
@@ -493,13 +492,13 @@
   function set_stepLength(value:Float):Float
   {
     return abstract.length = Conductor.getStepTimeInMs(value) - abstract.time;
-=======
+  }
+
   public var isHoldNote(get, never):Bool;
 
   public function get_isHoldNote():Bool
   {
     return this.l > 0;
->>>>>>> 3d8459fe
   }
 
   public var kind(get, set):String;

--- conflicted
+++ resolved
@@ -21,7 +21,6 @@
   public static final DEFAULT_STAGE:String = "mainStage";
   public static final DEFAULT_SCROLLSPEED:Float = 1.0;
 
-<<<<<<< HEAD
   public static var DEFAULT_GENERATEDBY(get, never):String;
 
   static function get_DEFAULT_GENERATEDBY():String
@@ -29,8 +28,6 @@
     return '${Constants.TITLE} - ${Constants.VERSION}';
   }
 
-=======
->>>>>>> f4bc682e
   /**
    * Validates the fields of a SongMetadata object (excluding the version field).
    *

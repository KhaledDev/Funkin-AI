--- conflicted
+++ resolved
@@ -98,16 +98,11 @@
       for (vari in _data.playData.songVariations)
       {
         variations.push(vari);
-
-<<<<<<< HEAD
-        var variMeta = fetchVariationMetadata(id, vari);
-        if (variMeta != null) _metadata.push(variMeta);
-      }
-    }
-=======
-    for (meta in fetchVariationMetadata(id))
-      _metadata.set(meta.variation, meta);
->>>>>>> c3d772cc
+      }
+
+      for (meta in fetchVariationMetadata(id))
+        _metadata.set(meta.variation, meta);
+    }
 
     if (_metadata.size() == 0)
     {

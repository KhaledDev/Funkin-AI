package funkin.play.song;

import funkin.audio.VoicesGroup;
import funkin.audio.FunkinSound;
import funkin.data.IRegistryEntry;
import funkin.data.song.SongData.SongCharacterData;
import funkin.data.song.SongData.SongChartData;
import funkin.data.song.SongData.SongEventData;
import funkin.data.song.SongData.SongMetadata;
import funkin.data.song.SongData.SongNoteData;
import funkin.data.song.SongData.SongOffsets;
import funkin.data.song.SongData.SongTimeChange;
import funkin.data.song.SongData.SongTimeFormat;
import funkin.data.song.SongRegistry;
import funkin.modding.IScriptedClass.IPlayStateScriptedClass;
import funkin.modding.events.ScriptEvent;
import funkin.ui.freeplay.charselect.PlayableCharacter;
import funkin.util.SortUtil;
import openfl.utils.Assets;

/**
 * This is a data structure managing information about the current song.
 * This structure is created when the game starts, and includes all the data
 * from the `metadata.json` file.
 * It also includes the chart data, but only when this is the currently loaded song.
 *
 * It also receives script events; scripted classes which extend this class
 * can be used to perform custom gameplay behaviors only on specific songs.
 */
@:nullSafety
class Song implements IPlayStateScriptedClass implements IRegistryEntry<SongMetadata>
{
  /**
   * The default value for the song's name
   */
  public static final DEFAULT_SONGNAME:String = 'Unknown';

  /**
   * The default value for the song's artist
   */
  public static final DEFAULT_ARTIST:String = 'Unknown';

  /**
   * The default value for the song's time format
   */
  public static final DEFAULT_TIMEFORMAT:SongTimeFormat = SongTimeFormat.MILLISECONDS;

  /**
   * The default value for the song's divisions
   */
  public static final DEFAULT_DIVISIONS:Null<Int> = null;

  /**
   * The default value for whether the song loops.
   */
  public static final DEFAULT_LOOPED:Bool = false;

  /**
   * The default value for the song's playable stage.
   */
  public static final DEFAULT_STAGE:String = 'mainStage';

  /**
   * The default value for the song's scroll speed.
   */
  public static final DEFAULT_SCROLLSPEED:Float = 1.0;

  /**
   * The internal ID of the song.
   */
  public final id:String;

  /**
   * Song metadata as parsed from the JSON file.
   * This is the data for the `default` variation specifically,
   * and is needed for the IRegistryEntry interface.
   * Will only be null if the song data could not be loaded.
   */
  public final _data:Null<SongMetadata>;

  // key = variation id, value = metadata
  final _metadata:Map<String, SongMetadata>;
  final difficulties:Map<String, SongDifficulty>;

  /**
   * The list of variations a song has.
   */
  public var variations(get, never):Array<String>;

  function get_variations():Array<String>
  {
    return _metadata.keys().array();
  }

  // this returns false so that any new song can override this and return true when needed
  public function isSongNew(currentDifficulty:String):Bool
  {
    return false;
  }

  /**
   * Set to false if the song was edited in the charter and should not be saved as a high score.
   */
  public var validScore:Bool = true;

  /**
   * The readable name of the song.
   */
  public var songName(get, never):String;

  function get_songName():String
  {
    if (_data != null) return _data?.songName ?? DEFAULT_SONGNAME;
    if (_metadata.size() > 0) return _metadata.get(Constants.DEFAULT_VARIATION)?.songName ?? DEFAULT_SONGNAME;
    return DEFAULT_SONGNAME;
  }

  /**
   * The artist of the song.
   */
  public var songArtist(get, never):String;

  function get_songArtist():String
  {
    if (_data != null) return _data?.artist ?? DEFAULT_ARTIST;
    if (_metadata.size() > 0) return _metadata.get(Constants.DEFAULT_VARIATION)?.artist ?? DEFAULT_ARTIST;
    return DEFAULT_ARTIST;
  }

  /**
   * The artist of the song.
   */
  public var charter(get, never):String;

  function get_charter():String
  {
    if (_data != null) return _data?.charter ?? 'Unknown';
    if (_metadata.size() > 0) return _metadata.get(Constants.DEFAULT_VARIATION)?.charter ?? 'Unknown';
    return Constants.DEFAULT_CHARTER;
  }

  /**
   * @param id The ID of the song to load.
   * @param ignoreErrors If false, an exception will be thrown if the song data could not be loaded.
   */
  public function new(id:String)
  {
    this.id = id;

    difficulties = new Map<String, SongDifficulty>();

    _data = _fetchData(id);

    _metadata = _data == null ? [] : [Constants.DEFAULT_VARIATION => _data];

    if (_data != null && _data.playData != null)
    {
      for (vari in _data.playData.songVariations)
      {
        var variMeta:Null<SongMetadata> = fetchVariationMetadata(id, vari);
        if (variMeta != null)
        {
          _metadata.set(variMeta.variation, variMeta);
          trace('  Loaded variation: $vari');
        }
        else
        {
          FlxG.log.warn('[SONG] Failed to load variation metadata (${id}:${vari}), is the path correct?');
          trace('  FAILED to load variation: $vari');
        }
      }
    }

    if (_metadata.size() == 0)
    {
      trace('[WARN] Could not find song data for songId: $id');
      return;
    }

    populateDifficulties();
  }

  /**
   * Build a song from existing metadata rather than loading it from the `assets` folder.
   * Used by the Chart Editor.
   *
   * @param songId The ID of the song.
   * @param metadata The metadata of the song.
   * @param variations The list of variations this song has.
   * @param charts The chart data for each variation.
   * @param includeScript Whether to initialize the scripted class tied to the song, if it exists.
   * @param validScore Whether the song is elegible for highscores.
   * @return The constructed song object.
   */
  public static function buildRaw(songId:String, metadata:Array<SongMetadata>, variations:Array<String>, charts:Map<String, SongChartData>,
      includeScript:Bool = true, validScore:Bool = false):Song
  {
    @:privateAccess
    var result:Null<Song>;

    if (includeScript && SongRegistry.instance.isScriptedEntry(songId))
    {
      var songClassName:String = SongRegistry.instance.getScriptedEntryClassName(songId);

      @:privateAccess
      result = SongRegistry.instance.createScriptedEntry(songClassName);
    }
    else
    {
      @:privateAccess
      result = SongRegistry.instance.createEntry(songId);
    }

    if (result == null) throw 'ERROR: Could not build Song instance ($songId), is the attached script bad?';

    result._metadata.clear();
    for (meta in metadata)
    {
      result._metadata.set(meta.variation, meta);
    }

    result.difficulties.clear();
    result.populateDifficulties();

    for (variation => chartData in charts)
    {
      result.applyChartData(chartData, variation);
    }

    result.validScore = validScore;

    return result;
  }

  /**
   * Retrieve a list of the raw metadata for the song.
   * @return The metadata JSON objects for the song's variations.
   */
  public function getRawMetadata():Array<SongMetadata>
  {
    return _metadata.values();
  }

  /**
   * List the album IDs for each variation of the song.
   * @return A map of variation IDs to album IDs.
   */
  public function listAlbums():Map<String, String>
  {
    var result:Map<String, String> = new Map<String, String>();

    for (difficultyId in difficulties.keys())
    {
      var meta:Null<SongDifficulty> = difficulties.get(difficultyId);
      if (meta != null && meta.album != null)
      {
        result.set(difficultyId, meta.album);
      }
    }

    return result;
  }

  /**
   * Populate the difficulty data from the provided metadata.
   * Does not load chart data (that is triggered later when we want to play the song).
   */
  function populateDifficulties():Void
  {
    if (_metadata == null || _metadata.size() == 0) return;

    // Variations may have different artist, time format, generatedBy, etc.
    for (metadata in _metadata.values())
    {
      if (metadata == null || metadata.playData == null) continue;

      // If there are no difficulties in the metadata, there's a problem.
      if (metadata.playData.difficulties.length == 0)
      {
<<<<<<< HEAD
        trace('[SONG] Warning: Song $id (variation ${metadata.variation}) has no difficulties listed in metadata!');
        continue;
=======
        trace('[WARN] Song $id has no difficulties listed in metadata!');
>>>>>>> f1af005c
      }

      // There may be more difficulties in the chart file than in the metadata,
      // (i.e. non-playable charts like the one used for Pico on the speaker in Stress)
      // but all the difficulties in the metadata must be in the chart file.
      for (diffId in metadata.playData.difficulties)
      {
        var difficulty:SongDifficulty = new SongDifficulty(this, diffId, metadata.variation);

        difficulty.songName = metadata.songName;
        difficulty.songArtist = metadata.artist;
        difficulty.charter = metadata.charter ?? Constants.DEFAULT_CHARTER;
        difficulty.timeFormat = metadata.timeFormat;
        difficulty.divisions = metadata.divisions;
        difficulty.timeChanges = metadata.timeChanges;
        difficulty.looped = metadata.looped;
        difficulty.generatedBy = metadata.generatedBy;
        difficulty.offsets = metadata?.offsets ?? new SongOffsets();

        difficulty.difficultyRating = metadata.playData.ratings.get(diffId) ?? 0;
        difficulty.album = metadata.playData.album;

        difficulty.stage = metadata.playData.stage;
        difficulty.noteStyle = metadata.playData.noteStyle;

        difficulty.characters = metadata.playData.characters;

        var variationSuffix = (metadata.variation != Constants.DEFAULT_VARIATION) ? '-${metadata.variation}' : '';
        difficulties.set('$diffId$variationSuffix', difficulty);
      }
    }
  }

  /**
   * Parse and cache the chart for all difficulties of this song.
   * @param force Whether to forcibly clear the list of charts first.
   */
  public function cacheCharts(force:Bool = false):Void
  {
    if (force)
    {
      clearCharts();
    }

    trace('Caching ${variations.length} chart files for song $id');
    for (variation in variations)
    {
      var version:Null<thx.semver.Version> = SongRegistry.instance.fetchEntryChartVersion(id, variation);
      if (version == null) continue;
      var chart:Null<SongChartData> = SongRegistry.instance.parseEntryChartDataWithMigration(id, variation, version);
      if (chart == null) continue;
      applyChartData(chart, variation);
    }
    trace('Done caching charts.');
  }

  function applyChartData(chartData:SongChartData, variation:String):Void
  {
    var chartNotes = chartData.notes;

    for (diffId in chartNotes.keys())
    {
      // Retrieve the cached difficulty data.
      var variationSuffix = (variation != Constants.DEFAULT_VARIATION) ? '-$variation' : '';
      var difficulty:Null<SongDifficulty> = difficulties.get('$diffId$variationSuffix');
      if (difficulty == null)
      {
        trace('Fabricated new difficulty for $diffId.');
        difficulty = new SongDifficulty(this, diffId, variation);
        var metadata = _metadata.get(variation);
        difficulties.set('$diffId$variationSuffix', difficulty);

        if (metadata != null)
        {
          difficulty.songName = metadata.songName;
          difficulty.songArtist = metadata.artist;
          difficulty.charter = metadata.charter ?? Constants.DEFAULT_CHARTER;
          difficulty.timeFormat = metadata.timeFormat;
          difficulty.divisions = metadata.divisions;
          difficulty.timeChanges = metadata.timeChanges;
          difficulty.looped = metadata.looped;
          difficulty.generatedBy = metadata.generatedBy;
          difficulty.offsets = metadata?.offsets ?? new SongOffsets();

          difficulty.stage = metadata.playData.stage;
          difficulty.noteStyle = metadata.playData.noteStyle;

          difficulty.characters = metadata.playData.characters;
        }
      }
      // Add the chart data to the difficulty.
      difficulty.notes = chartNotes.get(diffId) ?? [];
      difficulty.scrollSpeed = chartData.getScrollSpeed(diffId) ?? 1.0;

      difficulty.events = chartData.events;
    }
  }

  /**
   * Retrieve the metadata for a specific difficulty, including the chart if it is loaded.
   * @param diffId The difficulty ID, such as `easy` or `hard`.
   * @param variation The variation ID to fetch the difficulty for. Or you can use `variations`.
   * @param variations A list of variations to fetch the difficulty for. Looks for the first variation that exists.
   * @return The difficulty data.
   */
  public function getDifficulty(?diffId:String, ?variation:String, ?variations:Array<String>):Null<SongDifficulty>
  {
    if (diffId == null) diffId = listDifficulties(variation, variations)[0];
    if (variation == null) variation = Constants.DEFAULT_VARIATION;
    if (variations == null) variations = [variation];

    for (currentVariation in variations)
    {
      var variationSuffix = (currentVariation != Constants.DEFAULT_VARIATION) ? '-$currentVariation' : '';

      if (difficulties.exists('$diffId$variationSuffix'))
      {
        return difficulties.get('$diffId$variationSuffix');
      }
    }

    return null;
  }

  public function getFirstValidVariation(?diffId:String, ?currentCharacter:PlayableCharacter, ?possibleVariations:Array<String>):Null<String>
  {
    if (possibleVariations == null)
    {
      possibleVariations = getVariationsByCharacter(currentCharacter);
      possibleVariations.sort(SortUtil.defaultsThenAlphabetically.bind(Constants.DEFAULT_VARIATION_LIST));
    }
    if (diffId == null) diffId = listDifficulties(null, possibleVariations)[0];

    for (variationId in possibleVariations)
    {
      var variationSuffix = (variationId != Constants.DEFAULT_VARIATION) ? '-$variationId' : '';
      if (difficulties.exists('$diffId$variationSuffix')) return variationId;
    }

    return null;
  }

  /**
   * Given that this character is selected in the Freeplay menu,
   * which variations should be available?
   * @param char The playable character to query.
   * @return An array of available variations.
   */
  public function getVariationsByCharacter(?char:PlayableCharacter):Array<String>
  {
    if (char == null) return variations;

    var result = [];
    trace('Evaluating variations for ${this.id} ${char.id}: ${this.variations}');
    for (variation in variations)
    {
      var metadata = _metadata.get(variation);

      var playerCharId = metadata?.playData?.characters?.player;
      if (playerCharId == null) continue;

      if (char.shouldShowCharacter(playerCharId))
      {
        result.push(variation);
      }
    }

    return result;
  }

  /**
   * List all the difficulties in this song.
   *
   * @param variationId Optionally filter by a single variation.
   * @param variationIds Optionally filter by multiple variations.
   * @param showLocked Include charts which are not unlocked
   * @param showHidden Include charts which are not accessible to the player.
   *
   * @return The list of difficulties.
   */
  public function listDifficulties(?variationId:String, ?variationIds:Array<String>, showLocked:Bool = false, showHidden:Bool = false):Array<String>
  {
    if (variationIds == null) variationIds = [];
    if (variationId != null) variationIds.push(variationId);

    if (variationIds.length == 0) return [];

    // The difficulties array contains entries like 'normal', 'nightmare-erect', and 'normal-pico',
    // so we have to map it to the actual difficulty names.
    // We also filter out difficulties that don't match the variation or that don't exist.

    var diffFiltered:Array<String> = difficulties.keys()
      .array()
      .map(function(diffId:String):Null<String> {
        var difficulty:Null<SongDifficulty> = difficulties.get(diffId);
        if (difficulty == null) return null;
        if (variationIds.length > 0 && !variationIds.contains(difficulty.variation)) return null;
        return difficulty.difficulty;
      })
      .filterNull()
      .distinct();

    diffFiltered = diffFiltered.filter(function(diffId:String):Bool {
      if (showHidden) return true;
      for (targetVariation in variationIds)
      {
        if (isDifficultyVisible(diffId, targetVariation)) return true;
      }
      return false;
    });

    diffFiltered.sort(SortUtil.defaultsThenAlphabetically.bind(Constants.DEFAULT_DIFFICULTY_LIST));

    return diffFiltered;
  }

  public function listSuffixedDifficulties(variationIds:Array<String>, ?showLocked:Bool, ?showHidden:Bool):Array<String>
  {
    var result = [];

    for (variation in variationIds)
    {
      var difficulties = listDifficulties(variation, null, showLocked, showHidden);
      for (difficulty in difficulties)
      {
        var suffixedDifficulty = (variation != Constants.DEFAULT_VARIATION
          && variation != 'erect') ? '$difficulty-${variation}' : difficulty;
        result.push(suffixedDifficulty);
      }
    }

    return result;
  }

  public function hasDifficulty(diffId:String, ?variationId:String, ?variationIds:Array<String>):Bool
  {
    if (variationIds == null) variationIds = [];
    if (variationId != null) variationIds.push(variationId);

    for (targetVariation in variationIds)
    {
      var variationSuffix = (targetVariation != Constants.DEFAULT_VARIATION) ? '-$targetVariation' : '';
      if (difficulties.exists('$diffId$variationSuffix')) return true;
    }
    return false;
  }

  public function isDifficultyVisible(diffId:String, variationId:String):Bool
  {
    var variation = _metadata.get(variationId);
    if (variation == null) return false;
    return variation.playData.difficulties.contains(diffId);
  }

  /**
   * Purge the cached chart data for each difficulty of this song.
   */
  public function clearCharts():Void
  {
    for (diff in difficulties)
    {
      diff.clearChart();
    }
  }

  public function toString():String
  {
    return 'Song($id)';
  }

  public function destroy():Void {}

  public function onPause(event:PauseScriptEvent):Void {};

  public function onResume(event:ScriptEvent):Void {};

  public function onSongLoaded(event:SongLoadScriptEvent):Void {};

  public function onSongStart(event:ScriptEvent):Void {};

  public function onSongEnd(event:ScriptEvent):Void {};

  public function onGameOver(event:ScriptEvent):Void {};

  public function onSongRetry(event:ScriptEvent):Void {};

  public function onNoteIncoming(event:NoteScriptEvent) {}

  public function onNoteHit(event:HitNoteScriptEvent) {}

  public function onNoteMiss(event:NoteScriptEvent):Void {};

  public function onNoteGhostMiss(event:GhostMissNoteScriptEvent):Void {};

  public function onSongEvent(event:SongEventScriptEvent):Void {};

  public function onStepHit(event:SongTimeScriptEvent):Void {};

  public function onBeatHit(event:SongTimeScriptEvent):Void {};

  public function onCountdownStart(event:CountdownScriptEvent):Void {};

  public function onCountdownStep(event:CountdownScriptEvent):Void {};

  public function onCountdownEnd(event:CountdownScriptEvent):Void {};

  public function onScriptEvent(event:ScriptEvent):Void {};

  public function onCreate(event:ScriptEvent):Void {};

  public function onDestroy(event:ScriptEvent):Void {};

  public function onUpdate(event:UpdateScriptEvent):Void {};

  static function _fetchData(id:String):Null<SongMetadata>
  {
    trace('Fetching song metadata for $id');
    var version:Null<thx.semver.Version> = SongRegistry.instance.fetchEntryMetadataVersion(id);
    if (version == null) return null;
    return SongRegistry.instance.parseEntryMetadataWithMigration(id, Constants.DEFAULT_VARIATION, version);
  }

  function fetchVariationMetadata(id:String, vari:String):Null<SongMetadata>
  {
    var version:Null<thx.semver.Version> = SongRegistry.instance.fetchEntryMetadataVersion(id, vari);
    if (version == null) return null;
    var meta:Null<SongMetadata> = SongRegistry.instance.parseEntryMetadataWithMigration(id, vari, version);
    return meta;
  }
}

class SongDifficulty
{
  /**
   * The parent song for this difficulty.
   */
  public final song:Song;

  /**
   * The difficulty ID, such as `easy` or `hard`.
   */
  public final difficulty:String;

  /**
   * The metadata file that contains this difficulty.
   */
  public final variation:String;

  /**
   * The note chart for this difficulty.
   */
  public var notes:Array<SongNoteData>;

  /**
   * The event chart for this difficulty.
   */
  public var events:Array<SongEventData>;

  public var songName:String = Constants.DEFAULT_SONGNAME;
  public var songArtist:String = Constants.DEFAULT_ARTIST;
  public var charter:String = Constants.DEFAULT_CHARTER;
  public var timeFormat:SongTimeFormat = Constants.DEFAULT_TIMEFORMAT;
  public var divisions:Null<Int> = null;
  public var looped:Bool = false;
  public var offsets:SongOffsets = new SongOffsets();
  public var generatedBy:String = SongRegistry.DEFAULT_GENERATEDBY;

  public var timeChanges:Array<SongTimeChange> = [];

  public var stage:String = Constants.DEFAULT_STAGE;
  public var noteStyle:String = Constants.DEFAULT_NOTE_STYLE;
  public var characters:SongCharacterData = null;

  public var scrollSpeed:Float = Constants.DEFAULT_SCROLLSPEED;

  public var difficultyRating:Int = 0;
  public var album:Null<String> = null;

  public function new(song:Song, diffId:String, variation:String)
  {
    this.song = song;
    this.difficulty = diffId;
    this.variation = variation;
  }

  public function clearChart():Void
  {
    notes = null;
  }

  public function getStartingBPM():Float
  {
    if (timeChanges.length == 0)
    {
      return 0;
    }

    return timeChanges[0].bpm;
  }

  public function getEvents():Array<SongEventData>
  {
    return cast events;
  }

  public function getInstPath(instrumental = ''):String
  {
    if (characters != null)
    {
      if (instrumental != '' && characters.altInstrumentals.contains(instrumental))
      {
        var instId = '-$instrumental';
        return Paths.inst(this.song.id, instId);
      }
      else
      {
        // Fallback to default instrumental.
        var instId = (characters.instrumental ?? '') != '' ? '-${characters.instrumental}' : '';
        return Paths.inst(this.song.id, instId);
      }
    }
    else
    {
      return Paths.inst(this.song.id);
    }
  }

  public function cacheInst(instrumental = ''):Void
  {
    FlxG.sound.cache(getInstPath(instrumental));
  }

  public function playInst(volume:Float = 1.0, instId:String = '', looped:Bool = false):Void
  {
    var suffix:String = (instId != '') ? '-$instId' : '';

    FlxG.sound.music = FunkinSound.load(Paths.inst(this.song.id, suffix), volume, looped, false, true);

    // Workaround for a bug where FlxG.sound.music.update() was being called twice.
    FlxG.sound.list.remove(FlxG.sound.music);
  }

  /**
   * Cache the vocals for a given character.
   * @param id The character we are about to play.
   */
  public function cacheVocals():Void
  {
    for (voice in buildVoiceList())
    {
      trace('Caching vocal track: $voice');
      FlxG.sound.cache(voice);
    }
  }

  /**
   * Build a list of vocal files for the given character.
   * Automatically resolves suffixed character IDs (so bf-car will resolve to bf if needed).
   *
   * @param id The character we are about to play.
   */
  public function buildVoiceList():Array<String>
  {
    var result:Array<String> = [];
    result = result.concat(buildPlayerVoiceList());
    result = result.concat(buildOpponentVoiceList());
    if (result.length == 0)
    {
      var suffix:String = (variation != null && variation != '' && variation != 'default') ? '-$variation' : '';
      // Try to use `Voices.ogg` if no other voices are found.
      if (Assets.exists(Paths.voices(this.song.id, ''))) result.push(Paths.voices(this.song.id, '$suffix'));
    }
    return result;
  }

  public function buildPlayerVoiceList():Array<String>
  {
    var suffix:String = (variation != null && variation != '' && variation != 'default') ? '-$variation' : '';

    // Automatically resolve voices by removing suffixes.
    // For example, if `Voices-bf-car-erect.ogg` does not exist, check for `Voices-bf-erect.ogg`.
    // Then, check for  `Voices-bf-car.ogg`, then `Voices-bf.ogg`.

    if (characters.playerVocals == null)
    {
      var playerId:String = characters.player;
      var playerVoice:String = Paths.voices(this.song.id, '-${playerId}$suffix');

      while (playerVoice != null && !Assets.exists(playerVoice))
      {
        // Remove the last suffix.
        // For example, bf-car becomes bf.
        playerId = playerId.split('-').slice(0, -1).join('-');
        // Try again.
        playerVoice = playerId == '' ? null : Paths.voices(this.song.id, '-${playerId}$suffix');
      }
      if (playerVoice == null)
      {
        // Try again without $suffix.
        playerId = characters.player;
        playerVoice = Paths.voices(this.song.id, '-${playerId}');
        while (playerVoice != null && !Assets.exists(playerVoice))
        {
          // Remove the last suffix.
          playerId = playerId.split('-').slice(0, -1).join('-');
          // Try again.
          playerVoice = playerId == '' ? null : Paths.voices(this.song.id, '-${playerId}$suffix');
        }
      }

      return playerVoice != null ? [playerVoice] : [];
    }
    else
    {
      // The metadata explicitly defines the list of voices.
      var playerIds:Array<String> = characters?.playerVocals ?? [characters.player];
      var playerVoices:Array<String> = playerIds.map((id) -> Paths.voices(this.song.id, '-$id$suffix'));

      return playerVoices;
    }
  }

  public function buildOpponentVoiceList():Array<String>
  {
    var suffix:String = (variation != null && variation != '' && variation != 'default') ? '-$variation' : '';

    // Automatically resolve voices by removing suffixes.
    // For example, if `Voices-bf-car-erect.ogg` does not exist, check for `Voices-bf-erect.ogg`.
    // Then, check for  `Voices-bf-car.ogg`, then `Voices-bf.ogg`.

    if (characters.opponentVocals == null)
    {
      var opponentId:String = characters.opponent;
      var opponentVoice:String = Paths.voices(this.song.id, '-${opponentId}$suffix');
      while (opponentVoice != null && !Assets.exists(opponentVoice))
      {
        // Remove the last suffix.
        opponentId = opponentId.split('-').slice(0, -1).join('-');
        // Try again.
        opponentVoice = opponentId == '' ? null : Paths.voices(this.song.id, '-${opponentId}$suffix');
      }
      if (opponentVoice == null)
      {
        // Try again without $suffix.
        opponentId = characters.opponent;
        opponentVoice = Paths.voices(this.song.id, '-${opponentId}');
        while (opponentVoice != null && !Assets.exists(opponentVoice))
        {
          // Remove the last suffix.
          opponentId = opponentId.split('-').slice(0, -1).join('-');
          // Try again.
          opponentVoice = opponentId == '' ? null : Paths.voices(this.song.id, '-${opponentId}$suffix');
        }
      }

      return opponentVoice != null ? [opponentVoice] : [];
    }
    else
    {
      // The metadata explicitly defines the list of voices.
      var opponentIds:Array<String> = characters?.opponentVocals ?? [characters.opponent];
      var opponentVoices:Array<String> = opponentIds.map((id) -> Paths.voices(this.song.id, '-$id$suffix'));

      return opponentVoices;
    }
  }

  /**
   * Create a VoicesGroup, an audio object that can play the vocals for all characters.
   * @param charId The player ID.
   * @return The generated vocal group.
   */
  public function buildVocals():VoicesGroup
  {
    var result:VoicesGroup = new VoicesGroup();

    var playerVoiceList:Array<String> = this.buildPlayerVoiceList();
    var opponentVoiceList:Array<String> = this.buildOpponentVoiceList();

    // Add player vocals.
    for (playerVoice in playerVoiceList)
    {
      result.addPlayerVoice(FunkinSound.load(playerVoice));
    }

    // Add opponent vocals.
    for (opponentVoice in opponentVoiceList)
    {
      result.addOpponentVoice(FunkinSound.load(opponentVoice));
    }

    result.playerVoicesOffset = offsets.getVocalOffset(characters.player);
    result.opponentVoicesOffset = offsets.getVocalOffset(characters.opponent);

    return result;
  }
}<|MERGE_RESOLUTION|>--- conflicted
+++ resolved
@@ -277,12 +277,8 @@
       // If there are no difficulties in the metadata, there's a problem.
       if (metadata.playData.difficulties.length == 0)
       {
-<<<<<<< HEAD
         trace('[SONG] Warning: Song $id (variation ${metadata.variation}) has no difficulties listed in metadata!');
         continue;
-=======
-        trace('[WARN] Song $id has no difficulties listed in metadata!');
->>>>>>> f1af005c
       }
 
       // There may be more difficulties in the chart file than in the metadata,

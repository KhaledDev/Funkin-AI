package funkin.play.song;

import funkin.audio.VoicesGroup;
import funkin.audio.FunkinSound;
import funkin.data.IRegistryEntry;
import funkin.data.song.SongData.SongCharacterData;
import funkin.data.song.SongData.SongChartData;
import funkin.data.song.SongData.SongEventData;
import funkin.data.song.SongData.SongMetadata;
import funkin.data.song.SongData.SongNoteData;
import funkin.data.song.SongData.SongOffsets;
import funkin.data.song.SongData.SongTimeChange;
import funkin.data.song.SongData.SongTimeFormat;
import funkin.data.song.SongRegistry;
import funkin.modding.IScriptedClass.IPlayStateScriptedClass;
import funkin.modding.events.ScriptEvent;
import funkin.util.SortUtil;
import openfl.utils.Assets;

/**
 * This is a data structure managing information about the current song.
 * This structure is created when the game starts, and includes all the data
 * from the `metadata.json` file.
 * It also includes the chart data, but only when this is the currently loaded song.
 *
 * It also receives script events; scripted classes which extend this class
 * can be used to perform custom gameplay behaviors only on specific songs.
 */
@:nullSafety
class Song implements IPlayStateScriptedClass implements IRegistryEntry<SongMetadata>
{
  /**
   * The default value for the song's name
   */
  public static final DEFAULT_SONGNAME:String = 'Unknown';

  /**
   * The default value for the song's artist
   */
  public static final DEFAULT_ARTIST:String = 'Unknown';

  /**
   * The default value for the song's time format
   */
  public static final DEFAULT_TIMEFORMAT:SongTimeFormat = SongTimeFormat.MILLISECONDS;

  /**
   * The default value for the song's divisions
   */
  public static final DEFAULT_DIVISIONS:Null<Int> = null;

  /**
   * The default value for whether the song loops.
   */
  public static final DEFAULT_LOOPED:Bool = false;

  /**
   * The default value for the song's playable stage.
   */
  public static final DEFAULT_STAGE:String = 'mainStage';

  /**
   * The default value for the song's scroll speed.
   */
  public static final DEFAULT_SCROLLSPEED:Float = 1.0;

  /**
   * The internal ID of the song.
   */
  public final id:String;

  /**
   * Song metadata as parsed from the JSON file.
   * This is the data for the `default` variation specifically,
   * and is needed for the IRegistryEntry interface.
   * Will only be null if the song data could not be loaded.
   */
  public final _data:Null<SongMetadata>;

  // key = variation id, value = metadata
  final _metadata:Map<String, SongMetadata>;
  final difficulties:Map<String, SongDifficulty>;

  /**
   * The list of variations a song has.
   */
  public var variations(get, never):Array<String>;

  function get_variations():Array<String>
  {
    return _metadata.keys().array();
  }

  /**
   * Set to false if the song was edited in the charter and should not be saved as a high score.
   */
  public var validScore:Bool = true;

  /**
   * The readable name of the song.
   */
  public var songName(get, never):String;

  function get_songName():String
  {
    if (_data != null) return _data?.songName ?? DEFAULT_SONGNAME;
    if (_metadata.size() > 0) return _metadata.get(Constants.DEFAULT_VARIATION)?.songName ?? DEFAULT_SONGNAME;
    return DEFAULT_SONGNAME;
  }

  /**
   * The artist of the song.
   */
  public var songArtist(get, never):String;

  function get_songArtist():String
  {
    if (_data != null) return _data?.artist ?? DEFAULT_ARTIST;
    if (_metadata.size() > 0) return _metadata.get(Constants.DEFAULT_VARIATION)?.artist ?? DEFAULT_ARTIST;
    return DEFAULT_ARTIST;
  }

  /**
   * @param id The ID of the song to load.
   * @param ignoreErrors If false, an exception will be thrown if the song data could not be loaded.
   */
  public function new(id:String)
  {
    this.id = id;

    difficulties = new Map<String, SongDifficulty>();

    _data = _fetchData(id);

    _metadata = _data == null ? [] : [Constants.DEFAULT_VARIATION => _data];

    if (_data != null && _data.playData != null)
    {
      for (vari in _data.playData.songVariations)
      {
        var variMeta:Null<SongMetadata> = fetchVariationMetadata(id, vari);
        if (variMeta != null)
        {
          _metadata.set(variMeta.variation, variMeta);
          trace('  Loaded variation: $vari');
        }
        else
        {
          FlxG.log.warn('[SONG] Failed to load variation metadata (${id}:${vari}), is the path correct?');
          trace('  FAILED to load variation: $vari');
        }
      }
    }

    if (_metadata.size() == 0)
    {
      trace('[WARN] Could not find song data for songId: $id');
      return;
    }

    populateDifficulties();
  }

  /**
   * Build a song from existing metadata rather than loading it from the `assets` folder.
   * Used by the Chart Editor.
   *
   * @param songId The ID of the song.
   * @param metadata The metadata of the song.
   * @param variations The list of variations this song has.
   * @param charts The chart data for each variation.
   * @param includeScript Whether to initialize the scripted class tied to the song, if it exists.
   * @param validScore Whether the song is elegible for highscores.
   * @return The constructed song object.
   */
  public static function buildRaw(songId:String, metadata:Array<SongMetadata>, variations:Array<String>, charts:Map<String, SongChartData>,
      includeScript:Bool = true, validScore:Bool = false):Song
  {
    @:privateAccess
    var result:Null<Song>;

    if (includeScript && SongRegistry.instance.isScriptedEntry(songId))
    {
      var songClassName:String = SongRegistry.instance.getScriptedEntryClassName(songId);

      @:privateAccess
      result = SongRegistry.instance.createScriptedEntry(songClassName);
    }
    else
    {
      @:privateAccess
      result = SongRegistry.instance.createEntry(songId);
    }

    if (result == null) throw 'ERROR: Could not build Song instance ($songId), is the attached script bad?';

    result._metadata.clear();
    for (meta in metadata)
    {
      result._metadata.set(meta.variation, meta);
    }

    result.difficulties.clear();
    result.populateDifficulties();

    for (variation => chartData in charts)
    {
      result.applyChartData(chartData, variation);
    }

    result.validScore = validScore;

    return result;
  }

  /**
   * Retrieve a list of the raw metadata for the song.
   * @return The metadata JSON objects for the song's variations.
   */
  public function getRawMetadata():Array<SongMetadata>
  {
    return _metadata.values();
  }

  /**
   * List the album IDs for each variation of the song.
   * @return A map of variation IDs to album IDs.
   */
  public function listAlbums():Map<String, String>
  {
    var result:Map<String, String> = new Map<String, String>();

    for (difficultyId in difficulties.keys())
    {
      var meta:Null<SongDifficulty> = difficulties.get(difficultyId);
      if (meta != null && meta.album != null)
      {
        result.set(difficultyId, meta.album);
      }
    }

    return result;
  }

  /**
   * Populate the difficulty data from the provided metadata.
   * Does not load chart data (that is triggered later when we want to play the song).
   */
  function populateDifficulties():Void
  {
    if (_metadata == null || _metadata.size() == 0) return;

    // Variations may have different artist, time format, generatedBy, etc.
    for (metadata in _metadata.values())
    {
      if (metadata == null || metadata.playData == null) continue;

      // If there are no difficulties in the metadata, there's a problem.
      if (metadata.playData.difficulties.length == 0)
      {
        throw 'Song $id has no difficulties listed in metadata!';
      }

      // There may be more difficulties in the chart file than in the metadata,
      // (i.e. non-playable charts like the one used for Pico on the speaker in Stress)
      // but all the difficulties in the metadata must be in the chart file.
      for (diffId in metadata.playData.difficulties)
      {
        var difficulty:SongDifficulty = new SongDifficulty(this, diffId, metadata.variation);

        difficulty.songName = metadata.songName;
        difficulty.songArtist = metadata.artist;
        difficulty.timeFormat = metadata.timeFormat;
        difficulty.divisions = metadata.divisions;
        difficulty.timeChanges = metadata.timeChanges;
        difficulty.looped = metadata.looped;
        difficulty.generatedBy = metadata.generatedBy;
        difficulty.offsets = metadata?.offsets ?? new SongOffsets();

        difficulty.difficultyRating = metadata.playData.ratings.get(diffId) ?? 0;
        difficulty.album = metadata.playData.album;

        difficulty.stage = metadata.playData.stage;
        difficulty.noteStyle = metadata.playData.noteStyle;

        difficulty.characters = metadata.playData.characters;

        var variationSuffix = (metadata.variation != Constants.DEFAULT_VARIATION) ? '-${metadata.variation}' : '';
        difficulties.set('$diffId$variationSuffix', difficulty);
      }
    }
  }

  /**
   * Parse and cache the chart for all difficulties of this song.
   * @param force Whether to forcibly clear the list of charts first.
   */
  public function cacheCharts(force:Bool = false):Void
  {
    if (force)
    {
      clearCharts();
    }

    trace('Caching ${variations.length} chart files for song $id');
    for (variation in variations)
    {
      var version:Null<thx.semver.Version> = SongRegistry.instance.fetchEntryChartVersion(id, variation);
      if (version == null) continue;
      var chart:Null<SongChartData> = SongRegistry.instance.parseEntryChartDataWithMigration(id, variation, version);
      if (chart == null) continue;
      applyChartData(chart, variation);
    }
    trace('Done caching charts.');
  }

  function applyChartData(chartData:SongChartData, variation:String):Void
  {
    var chartNotes = chartData.notes;

    for (diffId in chartNotes.keys())
    {
      // Retrieve the cached difficulty data.
      var variationSuffix = (variation != Constants.DEFAULT_VARIATION) ? '-$variation' : '';
      var difficulty:Null<SongDifficulty> = difficulties.get('$diffId$variationSuffix');
      if (difficulty == null)
      {
        trace('Fabricated new difficulty for $diffId.');
        difficulty = new SongDifficulty(this, diffId, variation);
        var metadata = _metadata.get(variation);
        difficulties.set('$diffId$variationSuffix', difficulty);

        if (metadata != null)
        {
          difficulty.songName = metadata.songName;
          difficulty.songArtist = metadata.artist;
          difficulty.timeFormat = metadata.timeFormat;
          difficulty.divisions = metadata.divisions;
          difficulty.timeChanges = metadata.timeChanges;
          difficulty.looped = metadata.looped;
          difficulty.generatedBy = metadata.generatedBy;
          difficulty.offsets = metadata?.offsets ?? new SongOffsets();

          difficulty.stage = metadata.playData.stage;
          difficulty.noteStyle = metadata.playData.noteStyle;

          difficulty.characters = metadata.playData.characters;
        }
      }
      // Add the chart data to the difficulty.
      difficulty.notes = chartNotes.get(diffId) ?? [];
      difficulty.scrollSpeed = chartData.getScrollSpeed(diffId) ?? 1.0;

      difficulty.events = chartData.events;
    }
  }

  /**
   * Retrieve the metadata for a specific difficulty, including the chart if it is loaded.
   * @param diffId The difficulty ID, such as `easy` or `hard`.
   * @param variation The variation ID to fetch the difficulty for. Or you can use `variations`.
   * @param variations A list of variations to fetch the difficulty for. Looks for the first variation that exists.
   * @return The difficulty data.
   */
  public function getDifficulty(?diffId:String, ?variation:String, ?variations:Array<String>):Null<SongDifficulty>
  {
    if (diffId == null) diffId = listDifficulties(variation)[0];
    if (variation == null) variation = Constants.DEFAULT_VARIATION;
    if (variations == null) variations = [variation];

    for (currentVariation in variations)
    {
      var variationSuffix = (currentVariation != Constants.DEFAULT_VARIATION) ? '-$currentVariation' : '';

      if (difficulties.exists('$diffId$variationSuffix'))
      {
        return difficulties.get('$diffId$variationSuffix');
      }
    }

    return null;
  }

  public function getFirstValidVariation(?diffId:String, ?possibleVariations:Array<String>):Null<String>
  {
    if (possibleVariations == null)
    {
      possibleVariations = variations;
      possibleVariations.sort(SortUtil.defaultsThenAlphabetically.bind(Constants.DEFAULT_VARIATION_LIST));
    }
    if (diffId == null) diffId = listDifficulties(null, possibleVariations)[0];

    for (variationId in possibleVariations)
    {
<<<<<<< HEAD
      if (difficulties.exists('$diffId-$variationId')) return variationId;
=======
      var variationSuffix = (variationId != Constants.DEFAULT_VARIATION) ? '-$variationId' : '';
      if (difficulties.exists('$diffId$variationSuffix')) return variationId;
>>>>>>> 31827f30
    }

    return null;
  }

  /**
   * List all the difficulties in this song.
   *
   * @param variationId Optionally filter by a single variation.
   * @param variationIds Optionally filter by multiple variations.
   * @param showHidden Include charts which are not accessible to the player.
   *
   * @return The list of difficulties.
   */
  public function listDifficulties(?variationId:String, ?variationIds:Array<String>, showHidden:Bool = false):Array<String>
  {
    if (variationIds == null) variationIds = [];
    if (variationId != null) variationIds.push(variationId);

    // The difficulties array contains entries like 'normal', 'nightmare-erect', and 'normal-pico',
    // so we have to map it to the actual difficulty names.
    // We also filter out difficulties that don't match the variation or that don't exist.

    var diffFiltered:Array<String> = difficulties.keys().array().map(function(diffId:String):Null<String> {
      var difficulty:Null<SongDifficulty> = difficulties.get(diffId);
      if (difficulty == null) return null;
      if (variationIds.length > 0 && !variationIds.contains(difficulty.variation)) return null;
      return difficulty.difficulty;
    }).nonNull().unique();

    diffFiltered = diffFiltered.filter(function(diffId:String):Bool {
      if (showHidden) return true;
      for (targetVariation in variationIds)
      {
        if (isDifficultyVisible(diffId, targetVariation)) return true;
      }
      return false;
    });

    diffFiltered.sort(SortUtil.defaultsThenAlphabetically.bind(Constants.DEFAULT_DIFFICULTY_LIST));

    return diffFiltered;
  }

  public function hasDifficulty(diffId:String, ?variationId:String, ?variationIds:Array<String>):Bool
  {
    if (variationIds == null) variationIds = [];
    if (variationId != null) variationIds.push(variationId);

    for (targetVariation in variationIds)
    {
      var variationSuffix = (targetVariation != Constants.DEFAULT_VARIATION) ? '-$targetVariation' : '';
      if (difficulties.exists('$diffId$variationSuffix')) return true;
    }
    return false;
  }

  public function isDifficultyVisible(diffId:String, variationId:String):Bool
  {
    var variation = _metadata.get(variationId);
    if (variation == null) return false;
    return variation.playData.difficulties.contains(diffId);
  }

  /**
   * Purge the cached chart data for each difficulty of this song.
   */
  public function clearCharts():Void
  {
    for (diff in difficulties)
    {
      diff.clearChart();
    }
  }

  public function toString():String
  {
    return 'Song($id)';
  }

  public function destroy():Void {}

  public function onPause(event:PauseScriptEvent):Void {};

  public function onResume(event:ScriptEvent):Void {};

  public function onSongLoaded(event:SongLoadScriptEvent):Void {};

  public function onSongStart(event:ScriptEvent):Void {};

  public function onSongEnd(event:ScriptEvent):Void {};

  public function onGameOver(event:ScriptEvent):Void {};

  public function onSongRetry(event:ScriptEvent):Void {};

  public function onNoteIncoming(event:NoteScriptEvent) {}

  public function onNoteHit(event:HitNoteScriptEvent) {}

  public function onNoteMiss(event:NoteScriptEvent):Void {};

  public function onNoteGhostMiss(event:GhostMissNoteScriptEvent):Void {};

  public function onSongEvent(event:SongEventScriptEvent):Void {};

  public function onStepHit(event:SongTimeScriptEvent):Void {};

  public function onBeatHit(event:SongTimeScriptEvent):Void {};

  public function onCountdownStart(event:CountdownScriptEvent):Void {};

  public function onCountdownStep(event:CountdownScriptEvent):Void {};

  public function onCountdownEnd(event:CountdownScriptEvent):Void {};

  public function onScriptEvent(event:ScriptEvent):Void {};

  public function onCreate(event:ScriptEvent):Void {};

  public function onDestroy(event:ScriptEvent):Void {};

  public function onUpdate(event:UpdateScriptEvent):Void {};

  static function _fetchData(id:String):Null<SongMetadata>
  {
    trace('Fetching song metadata for $id');
    var version:Null<thx.semver.Version> = SongRegistry.instance.fetchEntryMetadataVersion(id);
    if (version == null) return null;
    return SongRegistry.instance.parseEntryMetadataWithMigration(id, Constants.DEFAULT_VARIATION, version);
  }

  function fetchVariationMetadata(id:String, vari:String):Null<SongMetadata>
  {
    var version:Null<thx.semver.Version> = SongRegistry.instance.fetchEntryMetadataVersion(id, vari);
    if (version == null) return null;
    var meta:Null<SongMetadata> = SongRegistry.instance.parseEntryMetadataWithMigration(id, vari, version);
    return meta;
  }
}

class SongDifficulty
{
  /**
   * The parent song for this difficulty.
   */
  public final song:Song;

  /**
   * The difficulty ID, such as `easy` or `hard`.
   */
  public final difficulty:String;

  /**
   * The metadata file that contains this difficulty.
   */
  public final variation:String;

  /**
   * The note chart for this difficulty.
   */
  public var notes:Array<SongNoteData>;

  /**
   * The event chart for this difficulty.
   */
  public var events:Array<SongEventData>;

  public var songName:String = Constants.DEFAULT_SONGNAME;
  public var songArtist:String = Constants.DEFAULT_ARTIST;
  public var timeFormat:SongTimeFormat = Constants.DEFAULT_TIMEFORMAT;
  public var divisions:Null<Int> = null;
  public var looped:Bool = false;
  public var offsets:SongOffsets = new SongOffsets();
  public var generatedBy:String = SongRegistry.DEFAULT_GENERATEDBY;

  public var timeChanges:Array<SongTimeChange> = [];

  public var stage:String = Constants.DEFAULT_STAGE;
  public var noteStyle:String = Constants.DEFAULT_NOTE_STYLE;
  public var characters:SongCharacterData = null;

  public var scrollSpeed:Float = Constants.DEFAULT_SCROLLSPEED;

  public var difficultyRating:Int = 0;
  public var album:Null<String> = null;

  public function new(song:Song, diffId:String, variation:String)
  {
    this.song = song;
    this.difficulty = diffId;
    this.variation = variation;
  }

  public function clearChart():Void
  {
    notes = null;
  }

  public function getStartingBPM():Float
  {
    if (timeChanges.length == 0)
    {
      return 0;
    }

    return timeChanges[0].bpm;
  }

  public function getEvents():Array<SongEventData>
  {
    return cast events;
  }

  public function cacheInst(instrumental = ''):Void
  {
    if (characters != null)
    {
      if (instrumental != '' && characters.altInstrumentals.contains(instrumental))
      {
        var instId = '-$instrumental';
        FlxG.sound.cache(Paths.inst(this.song.id, instId));
      }
      else
      {
        // Fallback to default instrumental.
        var instId = (characters.instrumental ?? '') != '' ? '-${characters.instrumental}' : '';
        FlxG.sound.cache(Paths.inst(this.song.id, instId));
      }
    }
    else
    {
      FlxG.sound.cache(Paths.inst(this.song.id));
    }
  }

  public function playInst(volume:Float = 1.0, looped:Bool = false):Void
  {
    var suffix:String = (variation != null && variation != '' && variation != 'default') ? '-$variation' : '';

    FlxG.sound.music = FunkinSound.load(Paths.inst(this.song.id, suffix), volume, looped, false, true);

    // Workaround for a bug where FlxG.sound.music.update() was being called twice.
    FlxG.sound.list.remove(FlxG.sound.music);
  }

  /**
   * Cache the vocals for a given character.
   * @param id The character we are about to play.
   */
  public inline function cacheVocals():Void
  {
    for (voice in buildVoiceList())
    {
      FlxG.sound.cache(voice);
    }
  }

  /**
   * Build a list of vocal files for the given character.
   * Automatically resolves suffixed character IDs (so bf-car will resolve to bf if needed).
   *
   * @param id The character we are about to play.
   */
  public function buildVoiceList():Array<String>
  {
    var suffix:String = (variation != null && variation != '' && variation != 'default') ? '-$variation' : '';

    // Automatically resolve voices by removing suffixes.
    // For example, if `Voices-bf-car-erect.ogg` does not exist, check for `Voices-bf-erect.ogg`.
    // Then, check for  `Voices-bf-car.ogg`, then `Voices-bf.ogg`.

    var playerId:String = characters.player;
    var voicePlayer:String = Paths.voices(this.song.id, '-$playerId$suffix');
    while (voicePlayer != null && !Assets.exists(voicePlayer))
    {
      // Remove the last suffix.
      // For example, bf-car becomes bf.
      playerId = playerId.split('-').slice(0, -1).join('-');
      // Try again.
      voicePlayer = playerId == '' ? null : Paths.voices(this.song.id, '-${playerId}$suffix');
    }
    if (voicePlayer == null)
    {
      // Try again without $suffix.
      playerId = characters.player;
      voicePlayer = Paths.voices(this.song.id, '-${playerId}');
      while (voicePlayer != null && !Assets.exists(voicePlayer))
      {
        // Remove the last suffix.
        playerId = playerId.split('-').slice(0, -1).join('-');
        // Try again.
        voicePlayer = playerId == '' ? null : Paths.voices(this.song.id, '-${playerId}$suffix');
      }
    }

    var opponentId:String = characters.opponent;
    var voiceOpponent:String = Paths.voices(this.song.id, '-${opponentId}$suffix');
    while (voiceOpponent != null && !Assets.exists(voiceOpponent))
    {
      // Remove the last suffix.
      opponentId = opponentId.split('-').slice(0, -1).join('-');
      // Try again.
      voiceOpponent = opponentId == '' ? null : Paths.voices(this.song.id, '-${opponentId}$suffix');
    }
    if (voiceOpponent == null)
    {
      // Try again without $suffix.
      opponentId = characters.opponent;
      voiceOpponent = Paths.voices(this.song.id, '-${opponentId}');
      while (voiceOpponent != null && !Assets.exists(voiceOpponent))
      {
        // Remove the last suffix.
        opponentId = opponentId.split('-').slice(0, -1).join('-');
        // Try again.
        voiceOpponent = opponentId == '' ? null : Paths.voices(this.song.id, '-${opponentId}$suffix');
      }
    }

    var result:Array<String> = [];
    if (voicePlayer != null) result.push(voicePlayer);
    if (voiceOpponent != null) result.push(voiceOpponent);
    if (voicePlayer == null && voiceOpponent == null)
    {
      // Try to use `Voices.ogg` if no other voices are found.
      if (Assets.exists(Paths.voices(this.song.id, ''))) result.push(Paths.voices(this.song.id, '$suffix'));
    }
    return result;
  }

  /**
   * Create a VoicesGroup, an audio object that can play the vocals for all characters.
   * @param charId The player ID.
   * @return The generated vocal group.
   */
  public function buildVocals():VoicesGroup
  {
    var result:VoicesGroup = new VoicesGroup();

    var voiceList:Array<String> = buildVoiceList();

    if (voiceList.length == 0)
    {
      trace('Could not find any voices for song ${this.song.id}');
      return result;
    }

    // Add player vocals.
    if (voiceList[0] != null) result.addPlayerVoice(FunkinSound.load(voiceList[0]));
    // Add opponent vocals.
    if (voiceList[1] != null) result.addOpponentVoice(FunkinSound.load(voiceList[1]));

    // Add additional vocals.
    if (voiceList.length > 2)
    {
      for (i in 2...voiceList.length)
      {
        result.add(FunkinSound.load(Assets.getSound(voiceList[i])));
      }
    }

    result.playerVoicesOffset = offsets.getVocalOffset(characters.player);
    result.opponentVoicesOffset = offsets.getVocalOffset(characters.opponent);

    return result;
  }
}<|MERGE_RESOLUTION|>--- conflicted
+++ resolved
@@ -392,12 +392,8 @@
 
     for (variationId in possibleVariations)
     {
-<<<<<<< HEAD
-      if (difficulties.exists('$diffId-$variationId')) return variationId;
-=======
       var variationSuffix = (variationId != Constants.DEFAULT_VARIATION) ? '-$variationId' : '';
       if (difficulties.exists('$diffId$variationSuffix')) return variationId;
->>>>>>> 31827f30
     }
 
     return null;

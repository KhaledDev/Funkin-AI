--- conflicted
+++ resolved
@@ -207,11 +207,7 @@
     {
       var version:Null<thx.semver.Version> = SongRegistry.instance.fetchEntryChartVersion(id, variation);
       if (version == null) continue;
-<<<<<<< HEAD
-      var chart:Null<SongChartData> = SongRegistry.instance.parseEntryChartDataWithMigration(id, version, variation);
-=======
       var chart:Null<SongChartData> = SongRegistry.instance.parseEntryChartDataWithMigration(id, variation, version);
->>>>>>> cbbdba03
       if (chart == null) continue;
       applyChartData(chart, variation);
     }

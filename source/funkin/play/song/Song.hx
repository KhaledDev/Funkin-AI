package funkin.play.song;

import flixel.sound.FlxSound;
import openfl.utils.Assets;
import funkin.modding.events.ScriptEvent;
import funkin.modding.IScriptedClass;
import funkin.audio.VoicesGroup;
import funkin.data.song.SongRegistry;
import funkin.data.song.SongData.SongChartData;
import funkin.data.song.SongData.SongEventData;
import funkin.data.song.SongData.SongNoteData;
import funkin.data.song.SongRegistry;
import funkin.data.song.SongData.SongMetadata;
import funkin.data.song.SongData.SongCharacterData;
import funkin.data.song.SongData.SongTimeChange;
import funkin.data.song.SongData.SongTimeFormat;
import funkin.data.IRegistryEntry;

/**
 * This is a data structure managing information about the current song.
 * This structure is created when the game starts, and includes all the data
 * from the `metadata.json` file.
 * It also includes the chart data, but only when this is the currently loaded song.
 *
 * It also receives script events; scripted classes which extend this class
 * can be used to perform custom gameplay behaviors only on specific songs.
 */
@:nullSafety
class Song implements IPlayStateScriptedClass implements IRegistryEntry<SongMetadata>
{
  public static final DEFAULT_SONGNAME:String = "Unknown";
  public static final DEFAULT_ARTIST:String = "Unknown";
  public static final DEFAULT_TIMEFORMAT:SongTimeFormat = SongTimeFormat.MILLISECONDS;
  public static final DEFAULT_DIVISIONS:Null<Int> = null;
  public static final DEFAULT_LOOPED:Bool = false;
  public static final DEFAULT_STAGE:String = "mainStage";
  public static final DEFAULT_SCROLLSPEED:Float = 1.0;

  public final id:String;

  /**
   * Song metadata as parsed from the JSON file.
   * This is the data for the `default` variation specifically,
   * and is needed for the IRegistryEntry interface.
   * Will only be null if the song data could not be loaded.
   */
  public final _data:Null<SongMetadata>;

  final _metadata:Array<SongMetadata>;

  final variations:Array<String>;
  final difficulties:Map<String, SongDifficulty>;

  /**
   * Set to false if the song was edited in the charter and should not be saved as a high score.
   */
  public var validScore:Bool = true;

  public var songName(get, never):String;

  function get_songName():String
  {
    if (_data != null) return _data?.songName ?? DEFAULT_SONGNAME;
    if (_metadata.length > 0) return _metadata[0]?.songName ?? DEFAULT_SONGNAME;
    return DEFAULT_SONGNAME;
  }

  public var songArtist(get, never):String;

  function get_songArtist():String
  {
    if (_data != null) return _data?.artist ?? DEFAULT_ARTIST;
    if (_metadata.length > 0) return _metadata[0]?.artist ?? DEFAULT_ARTIST;
    return DEFAULT_ARTIST;
  }

  /**
   * @param id The ID of the song to load.
   * @param ignoreErrors If false, an exception will be thrown if the song data could not be loaded.
   */
  public function new(id:String)
  {
    this.id = id;

    variations = [];
    difficulties = new Map<String, SongDifficulty>();

    _data = _fetchData(id);

    _metadata = _data == null ? [] : [_data];

    variations.clear();
    variations.push(Constants.DEFAULT_VARIATION);

    if (_data != null && _data.playData != null)
    {
      for (vari in _data.playData.songVariations)
        variations.push(vari);
    }

    for (meta in fetchVariationMetadata(id))
      _metadata.push(meta);

    if (_metadata.length == 0)
    {
      trace('[WARN] Could not find song data for songId: $id');
      return;
    }

    populateDifficulties();
  }

  @:allow(funkin.play.song.Song)
  public static function buildRaw(songId:String, metadata:Array<SongMetadata>, variations:Array<String>, charts:Map<String, SongChartData>,
      validScore:Bool = false):Song
  {
    var result:Song = new Song(songId);

    result._metadata.clear();
    for (meta in metadata)
      result._metadata.push(meta);

    result.variations.clear();
    for (vari in variations)
      result.variations.push(vari);

    result.difficulties.clear();
    result.populateDifficulties();

    for (variation => chartData in charts)
      result.applyChartData(chartData, variation);

    result.validScore = validScore;

    return result;
  }

  public function getRawMetadata():Array<SongMetadata>
  {
    return _metadata;
  }

  /**
   * Populate the difficulty data from the provided metadata.
   * Does not load chart data (that is triggered later when we want to play the song).
   */
  function populateDifficulties():Void
  {
    if (_metadata == null || _metadata.length == 0) return;

    // Variations may have different artist, time format, generatedBy, etc.
    for (metadata in _metadata)
    {
      if (metadata == null || metadata.playData == null) continue;

      // There may be more difficulties in the chart file than in the metadata,
      // (i.e. non-playable charts like the one used for Pico on the speaker in Stress)
      // but all the difficulties in the metadata must be in the chart file.
      for (diffId in metadata.playData.difficulties)
      {
<<<<<<< HEAD
        difficultyIds.pushUnique(diffId);

=======
>>>>>>> a129e621
        var difficulty:SongDifficulty = new SongDifficulty(this, diffId, metadata.variation);

        variations.push(metadata.variation);

        difficulty.songName = metadata.songName;
        difficulty.songArtist = metadata.artist;
        difficulty.timeFormat = metadata.timeFormat;
        difficulty.divisions = metadata.divisions;
        difficulty.timeChanges = metadata.timeChanges;
        difficulty.looped = metadata.looped;
        difficulty.generatedBy = metadata.generatedBy;

        difficulty.stage = metadata.playData.stage;
        difficulty.noteStyle = metadata.playData.noteSkin;

        difficulties.set(diffId, difficulty);

        difficulty.characters = metadata.playData.characters;
      }
    }
  }

  /**
   * Parse and cache the chart for all difficulties of this song.
   */
  public function cacheCharts(force:Bool = false):Void
  {
    if (force)
    {
      clearCharts();
    }

    trace('Caching ${variations.length} chart files for song $id');
    for (variation in variations)
    {
      var version:Null<thx.semver.Version> = SongRegistry.instance.fetchEntryChartVersion(id, variation);
      if (version == null) continue;
      var chart:Null<SongChartData> = SongRegistry.instance.parseEntryChartDataWithMigration(id, variation, version);
      if (chart == null) continue;
      applyChartData(chart, variation);
    }
    trace('Done caching charts.');
  }

  function applyChartData(chartData:SongChartData, variation:String):Void
  {
    var chartNotes = chartData.notes;

    for (diffId in chartNotes.keys())
    {
      // Retrieve the cached difficulty data.
      var difficulty:Null<SongDifficulty> = difficulties.get(diffId);
      if (difficulty == null)
      {
        trace('Fabricated new difficulty for $diffId.');
        difficulty = new SongDifficulty(this, diffId, variation);
        difficulties.set(diffId, difficulty);
      }
      // Add the chart data to the difficulty.
      difficulty.notes = chartNotes.get(diffId) ?? [];
      difficulty.scrollSpeed = chartData.getScrollSpeed(diffId) ?? 1.0;

      difficulty.events = chartData.events;
    }
  }

  /**
   * Retrieve the metadata for a specific difficulty, including the chart if it is loaded.
   * @param diffId The difficulty ID, such as `easy` or `hard`.
   * @return The difficulty data.
   */
  public inline function getDifficulty(?diffId:String):Null<SongDifficulty>
  {
    if (diffId == null) diffId = listDifficulties()[0];

    return difficulties.get(diffId);
  }

  /**
   * List all the difficulties in this song.
   * @param variationId Optionally filter by variation.
   * @return The list of difficulties.
   */
  public function listDifficulties(?variationId:String):Array<String>
  {
    if (variationId == '') variationId = null;

    var diffFiltered:Array<String> = difficulties.keys().array().filter(function(diffId:String):Bool {
      if (variationId == null) return true;
      var difficulty:Null<SongDifficulty> = difficulties.get(diffId);
      if (difficulty == null) return false;
      return difficulty.variation == variationId;
    });

    // sort the difficulties, since they may be out of order in the chart JSON
    // maybe be careful of lowercase/uppercase?
    // also used in Level.listDifficulties()!!
    var diffMap:Map<String, Int> = new Map<String, Int>();
    for (difficulty in diffFiltered)
    {
      var num:Int = 0;
      switch (difficulty)
      {
        case 'easy':
          num = 0;
        case 'normal':
          num = 1;
        case 'hard':
          num = 2;
        case 'erect':
          num = 3;
        case 'nightmare':
          num = 4;
      }
      diffMap.set(difficulty, num);
    }

    diffFiltered.sort(function(a:String, b:String) {
      return (diffMap.get(a) ?? 0) - (diffMap.get(b) ?? 0);
    });

    return diffFiltered;
  }

  public function hasDifficulty(diffId:String, ?variationId:String):Bool
  {
    if (variationId == '') variationId = null;
    var difficulty:Null<SongDifficulty> = difficulties.get(diffId);
    return variationId == null ? (difficulty != null) : (difficulty != null && difficulty.variation == variationId);
  }

  /**
   * Purge the cached chart data for each difficulty of this song.
   */
  public function clearCharts():Void
  {
    for (diff in difficulties)
    {
      diff.clearChart();
    }
  }

  public function toString():String
  {
    return 'Song($id)';
  }

  public function destroy():Void {}

  public function onPause(event:PauseScriptEvent):Void {};

  public function onResume(event:ScriptEvent):Void {};

  public function onSongLoaded(event:SongLoadScriptEvent):Void {};

  public function onSongStart(event:ScriptEvent):Void {};

  public function onSongEnd(event:ScriptEvent):Void {};

  public function onGameOver(event:ScriptEvent):Void {};

  public function onSongRetry(event:ScriptEvent):Void {};

  public function onNoteHit(event:NoteScriptEvent):Void {};

  public function onNoteMiss(event:NoteScriptEvent):Void {};

  public function onNoteGhostMiss(event:GhostMissNoteScriptEvent):Void {};

  public function onSongEvent(event:SongEventScriptEvent):Void {};

  public function onStepHit(event:SongTimeScriptEvent):Void {};

  public function onBeatHit(event:SongTimeScriptEvent):Void {};

  public function onCountdownStart(event:CountdownScriptEvent):Void {};

  public function onCountdownStep(event:CountdownScriptEvent):Void {};

  public function onCountdownEnd(event:CountdownScriptEvent):Void {};

  public function onScriptEvent(event:ScriptEvent):Void {};

  public function onCreate(event:ScriptEvent):Void {};

  public function onDestroy(event:ScriptEvent):Void {};

  public function onUpdate(event:UpdateScriptEvent):Void {};

  static function _fetchData(id:String):Null<SongMetadata>
  {
    trace('Fetching song metadata for $id');
    var version:Null<thx.semver.Version> = SongRegistry.instance.fetchEntryMetadataVersion(id);
    if (version == null) return null;
    return SongRegistry.instance.parseEntryMetadataWithMigration(id, Constants.DEFAULT_VARIATION, version);
  }

  function fetchVariationMetadata(id:String):Array<SongMetadata>
  {
    var result:Array<SongMetadata> = [];
    for (vari in variations)
    {
      var version:Null<thx.semver.Version> = SongRegistry.instance.fetchEntryMetadataVersion(id, vari);
      if (version == null) continue;
      var meta:Null<SongMetadata> = SongRegistry.instance.parseEntryMetadataWithMigration(id, vari, version);
      if (meta != null) result.push(meta);
    }
    return result;
  }
}

class SongDifficulty
{
  /**
   * The parent song for this difficulty.
   */
  public final song:Song;

  /**
   * The difficulty ID, such as `easy` or `hard`.
   */
  public final difficulty:String;

  /**
   * The metadata file that contains this difficulty.
   */
  public final variation:String;

  /**
   * The note chart for this difficulty.
   */
  public var notes:Array<SongNoteData>;

  /**
   * The event chart for this difficulty.
   */
  public var events:Array<SongEventData>;

  public var songName:String = Constants.DEFAULT_SONGNAME;
  public var songArtist:String = Constants.DEFAULT_ARTIST;
  public var timeFormat:SongTimeFormat = Constants.DEFAULT_TIMEFORMAT;
  public var divisions:Null<Int> = null;
  public var looped:Bool = false;
  public var generatedBy:String = SongRegistry.DEFAULT_GENERATEDBY;

  public var timeChanges:Array<SongTimeChange> = [];

  public var stage:String = Constants.DEFAULT_STAGE;
  public var noteStyle:String = Constants.DEFAULT_NOTE_STYLE;
  public var characters:SongCharacterData = null;

  public var scrollSpeed:Float = Constants.DEFAULT_SCROLLSPEED;

  public function new(song:Song, diffId:String, variation:String)
  {
    this.song = song;
    this.difficulty = diffId;
    this.variation = variation;
  }

  public function clearChart():Void
  {
    notes = null;
  }

  public function getStartingBPM():Float
  {
    if (timeChanges.length == 0)
    {
      return 0;
    }

    return timeChanges[0].bpm;
  }

  public function getEvents():Array<SongEventData>
  {
    return cast events;
  }

  public function cacheInst(instrumental = ''):Void
  {
    if (characters != null)
    {
      if (instrumental != '' && characters.altInstrumentals.contains(instrumental))
      {
        FlxG.sound.cache(Paths.inst(this.song.id, instrumental));
      }
      else
      {
        // Fallback to default instrumental.
        FlxG.sound.cache(Paths.inst(this.song.id, characters.instrumental));
      }
    }
    else
    {
      FlxG.sound.cache(Paths.inst(this.song.id));
    }
  }

  public inline function playInst(volume:Float = 1.0, looped:Bool = false):Void
  {
    var suffix:String = (variation != null && variation != '' && variation != 'default') ? '-$variation' : '';
    FlxG.sound.playMusic(Paths.inst(this.song.id, suffix), volume, looped);
  }

  /**
   * Cache the vocals for a given character.
   * @param id The character we are about to play.
   */
  public inline function cacheVocals():Void
  {
    for (voice in buildVoiceList())
    {
      FlxG.sound.cache(voice);
    }
  }

  /**
   * Build a list of vocal files for the given character.
   * Automatically resolves suffixed character IDs (so bf-car will resolve to bf if needed).
   *
   * @param id The character we are about to play.
   */
  public function buildVoiceList():Array<String>
  {
    var suffix:String = (variation != null && variation != '' && variation != 'default') ? '-$variation' : '';

    // Automatically resolve voices by removing suffixes.
    // For example, if `Voices-bf-car.ogg` does not exist, check for `Voices-bf.ogg`.

    var playerId:String = characters.player;
    var voicePlayer:String = Paths.voices(this.song.id, '-$playerId$suffix');
    while (voicePlayer != null && !Assets.exists(voicePlayer))
    {
      // Remove the last suffix.
      // For example, bf-car becomes bf.
      playerId = playerId.split('-').slice(0, -1).join('-');
      // Try again.
      voicePlayer = playerId == '' ? null : Paths.voices(this.song.id, '-${playerId}$suffix');
    }

    var opponentId:String = characters.opponent;
    var voiceOpponent:String = Paths.voices(this.song.id, '-${opponentId}$suffix');
    while (voiceOpponent != null && !Assets.exists(voiceOpponent))
    {
      // Remove the last suffix.
      opponentId = opponentId.split('-').slice(0, -1).join('-');
      // Try again.
      voiceOpponent = opponentId == '' ? null : Paths.voices(this.song.id, '-${opponentId}$suffix');
    }

    var result:Array<String> = [];
    if (voicePlayer != null) result.push(voicePlayer);
    if (voiceOpponent != null) result.push(voiceOpponent);
    if (voicePlayer == null && voiceOpponent == null)
    {
      // Try to use `Voices.ogg` if no other voices are found.
      if (Assets.exists(Paths.voices(this.song.id, ''))) result.push(Paths.voices(this.song.id, '$suffix'));
    }
    return result;
  }

  /**
   * Create a VoicesGroup, an audio object that can play the vocals for all characters.
   * @param charId The player ID.
   * @return The generated vocal group.
   */
  public function buildVocals():VoicesGroup
  {
    var result:VoicesGroup = new VoicesGroup();

    var voiceList:Array<String> = buildVoiceList();

    if (voiceList.length == 0)
    {
      trace('Could not find any voices for song ${this.song.id}');
      return result;
    }

    // Add player vocals.
    if (voiceList[0] != null) result.addPlayerVoice(new FlxSound().loadEmbedded(Assets.getSound(voiceList[0])));
    // Add opponent vocals.
    if (voiceList[1] != null) result.addOpponentVoice(new FlxSound().loadEmbedded(Assets.getSound(voiceList[1])));

    // Add additional vocals.
    if (voiceList.length > 2)
    {
      for (i in 2...voiceList.length)
      {
        result.add(new FlxSound().loadEmbedded(Assets.getSound(voiceList[i])));
      }
    }

    return result;
  }
}<|MERGE_RESOLUTION|>--- conflicted
+++ resolved
@@ -158,11 +158,6 @@
       // but all the difficulties in the metadata must be in the chart file.
       for (diffId in metadata.playData.difficulties)
       {
-<<<<<<< HEAD
-        difficultyIds.pushUnique(diffId);
-
-=======
->>>>>>> a129e621
         var difficulty:SongDifficulty = new SongDifficulty(this, diffId, metadata.variation);
 
         variations.push(metadata.variation);

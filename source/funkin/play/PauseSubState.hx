--- conflicted
+++ resolved
@@ -814,19 +814,9 @@
       PlayStatePlaylist.reset();
     }
 
-<<<<<<< HEAD
-    #if FEATURE_ADMOB_ADS
-    AdMobUtil.removeBanner();
-    #end
-
-    var playerCharacterId = PlayerRegistry.instance.getCharacterOwnerId(PlayState.instance.currentChart.characters.player);
-    var stickerSet = (playerCharacterId == "pico") ? "stickers-set-2" : "stickers-set-1";
-    var stickerPack = switch (PlayState.instance.currentChart.song.id)
-=======
     var stickerPackId:Null<String> = PlayState.instance.currentChart.stickerPack;
 
     if (stickerPackId == null)
->>>>>>> 5bf8154e
     {
       var playerCharacterId = PlayerRegistry.instance.getCharacterOwnerId(PlayState.instance.currentChart.characters.player);
       var playerCharacter = PlayerRegistry.instance.fetchEntry(playerCharacterId ?? Constants.DEFAULT_CHARACTER);
@@ -836,6 +826,10 @@
         stickerPackId = playerCharacter.getStickerPackID();
       }
     }
+
+    #if FEATURE_ADMOB_ADS
+    AdMobUtil.removeBanner();
+    #end
 
     state.openSubState(new funkin.ui.transition.stickers.StickerSubState({targetState: targetState, stickerPack: stickerPackId}));
   }

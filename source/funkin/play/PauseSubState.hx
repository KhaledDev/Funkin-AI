--- conflicted
+++ resolved
@@ -630,12 +630,8 @@
       changeSelection(1);
     }
 
-<<<<<<< HEAD
+    #if FEATURE_TOUCH_CONTROLS
     if (!SwipeUtil.justSwipedAny && !justOpened && currentMenuEntries.length > 0)
-=======
-    #if FEATURE_TOUCH_CONTROLS
-    if (!SwipeUtil.justSwipedAny && !justOpened)
->>>>>>> 126da44a
     {
       for (i in 0...menuEntryText.members.length)
       {

--- conflicted
+++ resolved
@@ -235,11 +235,7 @@
             if (PlayStatePlaylist.isStoryMode)
             {
               PlayStatePlaylist.reset();
-<<<<<<< HEAD
               openSubState(new funkin.ui.transition.StickerSubState(null, (sticker) -> new funkin.ui.story.StoryMenuState(sticker)));
-=======
-              openSubState(new funkin.ui.transition.StickerSubState(null, (sticker) -> new funkin.ui.story.StoryMenuState()));
->>>>>>> 48bf486c
             }
             else
             {

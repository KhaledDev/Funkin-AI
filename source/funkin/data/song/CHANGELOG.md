# Song Chart Data Schema Changelog

All notable changes to this project will be documented in this file.

The format is based on [Keep a Changelog](https://keepachangelog.com/en/1.0.0/),
and this project adheres to [Semantic Versioning](https://semver.org/spec/v2.0.0.html).

## [2.2.4]
### Added
<<<<<<< HEAD
- Added `playData.characters.opponentVocals` to specify which vocal track(s) to play for the opponent.
  - If the value isn't present, it will use the `playData.characters.opponent`, but if it is present, it will be used (even if it's empty, in which case no vocals will be used for the opponent)
- Added `playData.characters.playerVocals` to specify which vocal track(s) to play for the player.
  - If the value isn't present, it will use the `playData.characters.player`, but if it is present, it will be used (even if it's empty, in which case no vocals will be used for the player)
=======
- Added `offsets.altVocals` field to apply vocal offsets when alternate instrumentals are used.
>>>>>>> 04c88baf

## [2.2.3]
### Added
- Added `charter` field to denote authorship of a chart.

## [2.2.2]
### Added
- Added `playData.previewStart` and `playData.previewEnd` fields to specify when in the song should the song's audio should be played as a preview in Freeplay.

## [2.2.1]
### Added
- Added `playData.offsets` field to specify instrumental and vocal offsets.

## [2.2.0]
### Added
- Added `playData.album` to specify the album art to display in Freeplay.
- Added `playData.ratings` for difficulty ratings displayed in Freeplay.
### Changed
- Renamed `playData.noteSkin` to `playData.noteStyle`.

## [2.1.0]
### Changed
- Rearranged the `playData` field.
  - Refactored the `playableChars`
### Removed
- Removed the `variation` field.

## [2.0.0]
Full refactor of the chart format for improved structure.
### Added
- Added a semantic version field for migration tracking.

## [1.0.0]
Initial version from 2020.<|MERGE_RESOLUTION|>--- conflicted
+++ resolved
@@ -7,14 +7,12 @@
 
 ## [2.2.4]
 ### Added
-<<<<<<< HEAD
 - Added `playData.characters.opponentVocals` to specify which vocal track(s) to play for the opponent.
   - If the value isn't present, it will use the `playData.characters.opponent`, but if it is present, it will be used (even if it's empty, in which case no vocals will be used for the opponent)
 - Added `playData.characters.playerVocals` to specify which vocal track(s) to play for the player.
   - If the value isn't present, it will use the `playData.characters.player`, but if it is present, it will be used (even if it's empty, in which case no vocals will be used for the player)
-=======
 - Added `offsets.altVocals` field to apply vocal offsets when alternate instrumentals are used.
->>>>>>> 04c88baf
+
 
 ## [2.2.3]
 ### Added

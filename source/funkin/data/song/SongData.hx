--- conflicted
+++ resolved
@@ -272,11 +272,7 @@
   @:default([])
   public var altVocals:Map<String, Map<String, Float>>;
 
-<<<<<<< HEAD
   public function new(instrumental:Float = 0.0, ?altInstrumentals:Map<String, Float>, ?vocals:Map<String, Float>, ?altVocals:Map<String, Map<String, Float>>)
-=======
-  public function new(instrumental:Float = 0.0, ?altInstrumentals:Map<String, Float>, ?vocals:Map<String, Float>)
->>>>>>> 930f5ff5
   {
     this.instrumental = instrumental;
     this.altInstrumentals = altInstrumentals == null ? new Map<String, Float>() : altInstrumentals;

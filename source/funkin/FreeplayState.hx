package funkin;

import flash.text.TextField;
import flixel.addons.display.FlxGridOverlay;
import flixel.addons.transition.FlxTransitionableState;
import flixel.addons.ui.FlxInputText;
import flixel.FlxCamera;
import flixel.FlxGame;
import flixel.FlxSprite;
import flixel.FlxState;
import flixel.group.FlxGroup;
import flixel.group.FlxGroup.FlxTypedGroup;
import flixel.group.FlxSpriteGroup;
import flixel.input.touch.FlxTouch;
import flixel.math.FlxAngle;
import flixel.math.FlxMath;
import flixel.math.FlxPoint;
import flixel.system.debug.watch.Tracker.TrackerProfile;
import flixel.text.FlxText;
import flixel.tweens.FlxEase;
import flixel.tweens.FlxTween;
import flixel.util.FlxColor;
import flixel.util.FlxSpriteUtil;
import flixel.util.FlxTimer;
import funkin.Controls.Control;
import funkin.data.level.LevelRegistry;
import funkin.data.song.SongRegistry;
import funkin.freeplayStuff.BGScrollingText;
import funkin.freeplayStuff.DifficultyStars;
import funkin.freeplayStuff.DJBoyfriend;
import funkin.freeplayStuff.FreeplayScore;
import funkin.freeplayStuff.LetterSort;
import funkin.freeplayStuff.SongMenuItem;
import funkin.graphics.adobeanimate.FlxAtlasSprite;
import funkin.play.HealthIcon;
import funkin.play.PlayState;
import funkin.play.PlayStatePlaylist;
import funkin.play.song.Song;
import funkin.save.Save;
import funkin.save.Save.SaveScoreData;
import funkin.shaderslmfao.AngleMask;
import funkin.shaderslmfao.HSVShader;
import funkin.shaderslmfao.PureColor;
import funkin.shaderslmfao.StrokeShader;
import funkin.ui.StickerSubState;
import lime.app.Future;
import lime.utils.Assets;

class FreeplayState extends MusicBeatSubState
{
  var songs:Array<FreeplaySongData> = [];

  var curSelected:Int = 0;
  var curDifficulty:Int = 1;

  var fp:FreeplayScore;
  var txtCompletion:FlxText;
  var lerpCompletion:Float = 0;
  var intendedCompletion:Float = 0;
  var lerpScore:Float = 0;
  var intendedScore:Int = 0;

  var grpDifficulties:FlxSpriteGroup;

  var coolColors:Array<Int> = [
    0xff9271fd,
    0xff9271fd,
    0xff223344,
    0xFF941653,
    0xFFfc96d7,
    0xFFa0d1ff,
    0xffff78bf,
    0xfff6b604
  ];

  var grpSongs:FlxTypedGroup<Alphabet>;
  var grpCapsules:FlxTypedGroup<SongMenuItem>;
  var curCapsule:SongMenuItem;
  var curPlaying:Bool = false;

  var dj:DJBoyfriend;

  var typing:FlxInputText;
  var exitMovers:Map<Array<FlxSprite>, MoveData> = new Map();

  var stickerSubState:StickerSubState;

  public function new(?stickers:StickerSubState = null)
  {
    if (stickers != null)
    {
      stickerSubState = stickers;
    }

    super();
  }

  override function create():Void
  {
    super.create();

    FlxTransitionableState.skipNextTransIn = true;

    if (stickerSubState != null)
    {
      this.persistentUpdate = true;
      this.persistentDraw = true;

      openSubState(stickerSubState);
      stickerSubState.degenStickers();
    }

    #if discord_rpc
    // Updating Discord Rich Presence
    DiscordClient.changePresence("In the Menus", null);
    #end

    var isDebug:Bool = false;

    #if debug
    isDebug = true;
    #end

    if (FlxG.sound.music != null)
    {
      if (!FlxG.sound.music.playing) FlxG.sound.playMusic(Paths.music('freakyMenu/freakyMenu'));
    }

    // Add a null entry that represents the RANDOM option
    songs.push(null);

    // programmatically adds the songs via LevelRegistry and SongRegistry
    for (coolWeek in LevelRegistry.instance.listBaseGameLevelIds())
    {
      for (songId in LevelRegistry.instance.parseEntryData(coolWeek).songs)
      {
        var metadata = SongRegistry.instance.parseEntryMetadata(songId);
        var char = metadata.playData.characters.opponent;
        var songName = metadata.songName;
        addSong(songId, songName, coolWeek, char);
      }
    }

    // LOAD MUSIC

    // LOAD CHARACTERS

    trace(FlxG.width);
    trace(FlxG.camera.zoom);
    trace(FlxG.camera.initialZoom);
    trace(FlxCamera.defaultZoom);

    var pinkBack:FlxSprite = new FlxSprite().loadGraphic(Paths.image('freeplay/pinkBack'));
    pinkBack.color = 0xFFffd4e9; // sets it to pink!
    pinkBack.x -= pinkBack.width;

    FlxTween.tween(pinkBack, {x: 0}, 0.6, {ease: FlxEase.quartOut});
    add(pinkBack);

    var orangeBackShit:FlxSprite = new FlxSprite(84, 440).makeGraphic(Std.int(pinkBack.width), 75, 0xFFfeda00);
    add(orangeBackShit);

    var alsoOrangeLOL:FlxSprite = new FlxSprite(0, orangeBackShit.y).makeGraphic(100, Std.int(orangeBackShit.height), 0xFFffd400);
    add(alsoOrangeLOL);

    exitMovers.set([pinkBack, orangeBackShit, alsoOrangeLOL],
      {
        x: -pinkBack.width,
        y: pinkBack.y,
        speed: 0.4,
        wait: 0
      });

    FlxSpriteUtil.alphaMaskFlxSprite(orangeBackShit, pinkBack, orangeBackShit);
    orangeBackShit.visible = false;
    alsoOrangeLOL.visible = false;

    var grpTxtScrolls:FlxGroup = new FlxGroup();
    add(grpTxtScrolls);
    grpTxtScrolls.visible = false;

    FlxG.debugger.addTrackerProfile(new TrackerProfile(BGScrollingText, ["x", "y", "speed", "size"]));

    var moreWays:BGScrollingText = new BGScrollingText(0, 160, "HOT BLOODED IN MORE WAYS THAN ONE", FlxG.width, true, 43);
    moreWays.funnyColor = 0xFFfff383;
    moreWays.speed = 6.8;
    grpTxtScrolls.add(moreWays);

    exitMovers.set([moreWays],
      {
        x: FlxG.width * 2,
        speed: 0.4,
      });

    var funnyScroll:BGScrollingText = new BGScrollingText(0, 220, "BOYFRIEND", FlxG.width / 2, false, 60);
    funnyScroll.funnyColor = 0xFFff9963;
    funnyScroll.speed = -3.8;
    grpTxtScrolls.add(funnyScroll);

    exitMovers.set([funnyScroll],
      {
        x: -funnyScroll.width * 2,
        y: funnyScroll.y,
        speed: 0.4,
        wait: 0
      });

    var txtNuts:BGScrollingText = new BGScrollingText(0, 285, "PROTECT YO NUTS", FlxG.width / 2, true, 43);
    txtNuts.speed = 3.5;
    grpTxtScrolls.add(txtNuts);
    exitMovers.set([txtNuts],
      {
        x: FlxG.width * 2,
        speed: 0.4,
      });

    var funnyScroll2:BGScrollingText = new BGScrollingText(0, 335, "BOYFRIEND", FlxG.width / 2, false, 60);
    funnyScroll2.funnyColor = 0xFFff9963;
    funnyScroll2.speed = -3.8;
    grpTxtScrolls.add(funnyScroll2);

    exitMovers.set([funnyScroll2],
      {
        x: -funnyScroll2.width * 2,
        speed: 0.5,
      });

    var moreWays2:BGScrollingText = new BGScrollingText(0, 397, "HOT BLOODED IN MORE WAYS THAN ONE", FlxG.width, true, 43);
    moreWays2.funnyColor = 0xFFfff383;
    moreWays2.speed = 6.8;
    grpTxtScrolls.add(moreWays2);

    exitMovers.set([moreWays2],
      {
        x: FlxG.width * 2,
        speed: 0.4
      });

    var funnyScroll3:BGScrollingText = new BGScrollingText(0, orangeBackShit.y + 10, "BOYFRIEND", FlxG.width / 2, 60);
    funnyScroll3.funnyColor = 0xFFfea400;
    funnyScroll3.speed = -3.8;
    grpTxtScrolls.add(funnyScroll3);

    exitMovers.set([funnyScroll3],
      {
        x: -funnyScroll3.width * 2,
        speed: 0.3
      });

    dj = new DJBoyfriend(640, 366);
    exitMovers.set([dj],
      {
        x: -dj.width * 1.6,
        speed: 0.5
      });
    add(dj);

    var bgDad:FlxSprite = new FlxSprite(pinkBack.width * 0.75, 0).loadGraphic(Paths.image('freeplay/freeplayBGdad'));
    bgDad.setGraphicSize(0, FlxG.height);
    bgDad.updateHitbox();
    bgDad.shader = new AngleMask();
    bgDad.visible = false;

    var blackOverlayBullshitLOLXD:FlxSprite = new FlxSprite(FlxG.width).makeGraphic(Std.int(bgDad.width), Std.int(bgDad.height), FlxColor.BLACK);
    add(blackOverlayBullshitLOLXD); // used to mask the text lol!

    exitMovers.set([blackOverlayBullshitLOLXD, bgDad],
      {
        x: FlxG.width * 1.5,
        y: bgDad.height,
        speed: 0.4,
        wait: 0
      });

    add(bgDad);
    FlxTween.tween(blackOverlayBullshitLOLXD, {x: pinkBack.width * 0.75}, 1, {ease: FlxEase.quintOut});

    blackOverlayBullshitLOLXD.shader = bgDad.shader;

    grpSongs = new FlxTypedGroup<Alphabet>();
    add(grpSongs);

    grpCapsules = new FlxTypedGroup<SongMenuItem>();
    add(grpCapsules);

    grpDifficulties = new FlxSpriteGroup(-300, 80);
    add(grpDifficulties);

    exitMovers.set([grpDifficulties],
      {
        x: -300,
        speed: 0.25,
        wait: 0
      });

    grpDifficulties.add(new FlxSprite().loadGraphic(Paths.image('freeplay/freeplayEasy')));
    grpDifficulties.add(new FlxSprite().loadGraphic(Paths.image('freeplay/freeplayNorm')));
    grpDifficulties.add(new FlxSprite().loadGraphic(Paths.image('freeplay/freeplayHard')));

    grpDifficulties.group.forEach(function(spr) {
      spr.visible = false;
    });

    grpDifficulties.group.members[curDifficulty].visible = true;

    var albumArt:FlxAtlasSprite = new FlxAtlasSprite(640, 360, Paths.animateAtlas("freeplay/albumRoll"));
    albumArt.visible = false;
    add(albumArt);

    exitMovers.set([albumArt],
      {
        x: FlxG.width,
        speed: 0.4,
        wait: 0
      });

    var albumTitle:FlxSprite = new FlxSprite(947, 491).loadGraphic(Paths.image('freeplay/albumTitle-fnfvol1'));
    var albumArtist:FlxSprite = new FlxSprite(1010, 607).loadGraphic(Paths.image('freeplay/albumArtist-kawaisprite'));
    var difficultyStars:DifficultyStars = new DifficultyStars(140, 39);

    difficultyStars.stars.visible = false;
    albumTitle.visible = false;
    albumArtist.visible = false;

    exitMovers.set([albumTitle],
      {
        x: FlxG.width,
        speed: 0.2,
        wait: 0.1
      });

    exitMovers.set([albumArtist],
      {
        x: FlxG.width * 1.1,
        speed: 0.2,
        wait: 0.2
      });
    exitMovers.set([difficultyStars],
      {
        x: FlxG.width * 1.2,
        speed: 0.2,
        wait: 0.3
      });

    add(albumTitle);
    add(albumArtist);
    add(difficultyStars);

    var overhangStuff:FlxSprite = new FlxSprite().makeGraphic(FlxG.width, 64, FlxColor.BLACK);
    overhangStuff.y -= overhangStuff.height;
    add(overhangStuff);
    FlxTween.tween(overhangStuff, {y: 0}, 0.3, {ease: FlxEase.quartOut});

    var fnfFreeplay:FlxText = new FlxText(0, 12, 0, "FREEPLAY", 48);
    fnfFreeplay.font = "VCR OSD Mono";
    fnfFreeplay.visible = false;

    exitMovers.set([overhangStuff, fnfFreeplay],
      {
        y: -overhangStuff.height,
        x: 0,
        speed: 0.2,
        wait: 0
      });

    var sillyStroke = new StrokeShader(0xFFFFFFFF, 2, 2);
    fnfFreeplay.shader = sillyStroke;
    add(fnfFreeplay);

    var fnfHighscoreSpr:FlxSprite = new FlxSprite(890, 70);
    fnfHighscoreSpr.frames = Paths.getSparrowAtlas('freeplay/highscore');
    fnfHighscoreSpr.animation.addByPrefix("highscore", "highscore", 24, false);
    fnfHighscoreSpr.visible = false;
    fnfHighscoreSpr.setGraphicSize(0, Std.int(fnfHighscoreSpr.height * 1));
    fnfHighscoreSpr.updateHitbox();
    add(fnfHighscoreSpr);

    new FlxTimer().start(FlxG.random.float(12, 50), function(tmr) {
      fnfHighscoreSpr.animation.play("highscore");
      tmr.time = FlxG.random.float(20, 60);
    }, 0);

    fp = new FreeplayScore(460, 60, 100);
    fp.visible = false;
    add(fp);

    txtCompletion = new FlxText(1200, 77, 0, "0", 32);
    txtCompletion.font = "VCR OSD Mono";
    txtCompletion.visible = false;
    add(txtCompletion);

    var letterSort:LetterSort = new LetterSort(400, 75);
    add(letterSort);
    letterSort.visible = false;

    exitMovers.set([letterSort],
      {
        y: -100,
        speed: 0.3
      });

    letterSort.changeSelectionCallback = (str) -> {
      switch (str)
      {
        case "fav":
          generateSongList({filterType: FAVORITE}, true);
        case "ALL":
          generateSongList(null, true);
        default:
          generateSongList({filterType: REGEXP, filterData: str}, true);
      }
    };

    exitMovers.set([fp, txtCompletion, fnfHighscoreSpr],
      {
        x: FlxG.width,
        speed: 0.3
      });

    dj.onIntroDone.add(function() {
      // when boyfriend hits dat shiii

      albumArt.visible = true;
      albumArt.anim.play("");
      albumArt.anim.onComplete = function() {
        albumArt.anim.pause();
      };

      new FlxTimer().start(1, function(_) {
        albumTitle.visible = true;
      });

      new FlxTimer().start(35 / 24, function(_) {
        albumArtist.visible = true;
        difficultyStars.stars.visible = true;
      });

      FlxTween.tween(grpDifficulties, {x: 90}, 0.6, {ease: FlxEase.quartOut});

      var diffSelLeft = new DifficultySelector(20, grpDifficulties.y - 10, false, controls);
      var diffSelRight = new DifficultySelector(325, grpDifficulties.y - 10, true, controls);

      add(diffSelLeft);
      add(diffSelRight);

      letterSort.visible = true;

      exitMovers.set([diffSelLeft, diffSelRight],
        {
          x: -diffSelLeft.width * 2,
          speed: 0.26
        });

      new FlxTimer().start(1 / 24, function(handShit) {
        fnfHighscoreSpr.visible = true;
        fnfFreeplay.visible = true;
        fp.visible = true;
        fp.updateScore(0);

        txtCompletion.visible = true;
        intendedCompletion = 0;

        new FlxTimer().start(1.5 / 24, function(bold) {
          sillyStroke.width = 0;
          sillyStroke.height = 0;
          changeSelection();
        });
      });

      pinkBack.color = 0xFFffd863;
      bgDad.visible = true;
      orangeBackShit.visible = true;
      alsoOrangeLOL.visible = true;
      grpTxtScrolls.visible = true;
    });

    generateSongList(null, false);

    var swag:Alphabet = new Alphabet(1, 0, "swag");

    var funnyCam = new FlxCamera(0, 0, FlxG.width, FlxG.height);
    funnyCam.bgColor = FlxColor.TRANSPARENT;
    FlxG.cameras.add(funnyCam);

    typing = new FlxInputText(100, 100);

    typing.callback = function(txt, action) {
      trace(action);
    };

    forEach(function(bs) {
      bs.cameras = [funnyCam];
    });
  }

  public function generateSongList(?filterStuff:SongFilter, force:Bool = false)
  {
    curSelected = 1;

    for (cap in grpCapsules.members)
      cap.kill();

    var tempSongs:Array<FreeplaySongData> = songs;

    if (filterStuff != null)
    {
      switch (filterStuff.filterType)
      {
        case REGEXP:
          // filterStuff.filterData has a string with the first letter of the sorting range, and the second one
          // this creates a filter to return all the songs that start with a letter between those two
          var filterRegexp = new EReg("^[" + filterStuff.filterData + "].*", "i");
          tempSongs = tempSongs.filter(str -> {
            return filterRegexp.match(str.songName);
          });
        case STARTSWITH:
          tempSongs = tempSongs.filter(str -> {
            return str.songName.toLowerCase().startsWith(filterStuff.filterData);
          });
        case ALL:
        // no filter!
        case FAVORITE:
          tempSongs = tempSongs.filter(str -> {
            return str.isFav;
          });
        default:
          // return all on default
      }
    }

    var hsvShader:HSVShader = new HSVShader();

    var randomCapsule:SongMenuItem = grpCapsules.recycle(SongMenuItem);
    randomCapsule.init(FlxG.width, 0, "Random");
    randomCapsule.onConfirm = function() {
      capsuleOnConfirmRandom(randomCapsule);
    };
    randomCapsule.y = randomCapsule.intendedY(0) + 10;
    randomCapsule.targetPos.x = randomCapsule.x;
    randomCapsule.alpha = 0.5;
    randomCapsule.songText.visible = false;
    randomCapsule.favIcon.visible = false;
    randomCapsule.initJumpIn(0, force);
    randomCapsule.hsvShader = hsvShader;
    grpCapsules.add(randomCapsule);

    for (i in 0...tempSongs.length)
    {
      if (tempSongs[i] == null) continue;

      var funnyMenu:SongMenuItem = grpCapsules.recycle(SongMenuItem);

      funnyMenu.init(FlxG.width, 0, tempSongs[i].songName);
      if (tempSongs[i].songCharacter != null) funnyMenu.setCharacter(tempSongs[i].songCharacter);
      funnyMenu.onConfirm = function() {
        capsuleOnConfirmDefault(funnyMenu);
      };
      funnyMenu.y = funnyMenu.intendedY(i + 1) + 10;
      funnyMenu.targetPos.x = funnyMenu.x;
      funnyMenu.ID = i;
      funnyMenu.capsule.alpha = 0.5;
      funnyMenu.songText.visible = false;
      funnyMenu.favIcon.visible = tempSongs[i].isFav;
      funnyMenu.hsvShader = hsvShader;

      if (i < 8) funnyMenu.initJumpIn(Math.min(i, 4), force);
      else
        funnyMenu.forcePosition();

      grpCapsules.add(funnyMenu);
    }

    FlxG.console.registerFunction("changeSelection", changeSelection);

    changeSelection();
    changeDiff();
  }

  public function addSong(songId:String, songName:String, levelId:String, songCharacter:String)
  {
    songs.push(new FreeplaySongData(songId, songName, levelId, songCharacter));
  }

  var touchY:Float = 0;
  var touchX:Float = 0;
  var dxTouch:Float = 0;
  var dyTouch:Float = 0;
  var velTouch:Float = 0;

  var veloctiyLoopShit:Float = 0;
  var touchTimer:Float = 0;

  var initTouchPos:FlxPoint = new FlxPoint();

  var spamTimer:Float = 0;
  var spamming:Bool = false;

  var busy:Bool = false; // Set to true once the user has pressed enter to select a song.

  override function update(elapsed:Float)
  {
    super.update(elapsed);

    if (FlxG.keys.justPressed.F)
    {
      if (songs[curSelected] != null)
      {
        var realShit = curSelected;
        songs[curSelected].isFav = !songs[curSelected].isFav;
        if (songs[curSelected].isFav)
        {
          FlxTween.tween(grpCapsules.members[realShit], {angle: 360}, 0.4,
            {
              ease: FlxEase.elasticOut,
              onComplete: _ -> {
                grpCapsules.members[realShit].favIcon.visible = true;
                grpCapsules.members[realShit].favIcon.animation.play("fav");
              }
            });
        }
        else
        {
          grpCapsules.members[realShit].favIcon.animation.play('fav', false, true);
          new FlxTimer().start((1 / 24) * 14, _ -> {
            grpCapsules.members[realShit].favIcon.visible = false;
          });
          new FlxTimer().start((1 / 24) * 24, _ -> {
            FlxTween.tween(grpCapsules.members[realShit], {angle: 0}, 0.4, {ease: FlxEase.elasticOut});
          });
        }
      }
    }

    if (FlxG.keys.justPressed.T) typing.hasFocus = true;

    if (FlxG.sound.music != null)
    {
      if (FlxG.sound.music.volume < 0.7)
      {
        FlxG.sound.music.volume += 0.5 * elapsed;
      }
    }

    lerpScore = CoolUtil.coolLerp(lerpScore, intendedScore, 0.2);
    lerpCompletion = CoolUtil.coolLerp(lerpCompletion, intendedCompletion, 0.9);

    fp.updateScore(Std.int(lerpScore));

    txtCompletion.text = Math.floor(lerpCompletion * 100) + "%";
<<<<<<< HEAD
=======

    handleInputs(elapsed);
  }

  function handleInputs(elapsed:Float):Void
  {
    if (busy) return;
>>>>>>> 3228b86d

    var upP = controls.UI_UP_P;
    var downP = controls.UI_DOWN_P;
    var accepted = controls.ACCEPT;

    if (FlxG.onMobile)
    {
      for (touch in FlxG.touches.list)
      {
        if (touch.justPressed)
        {
          initTouchPos.set(touch.screenX, touch.screenY);
        }
        if (touch.pressed)
        {
          var dx = initTouchPos.x - touch.screenX;
          var dy = initTouchPos.y - touch.screenY;

          var angle = Math.atan2(dy, dx);
          var length = Math.sqrt(dx * dx + dy * dy);

          FlxG.watch.addQuick("LENGTH", length);
          FlxG.watch.addQuick("ANGLE", Math.round(FlxAngle.asDegrees(angle)));
        }
      }

      if (FlxG.touches.getFirst() != null)
      {
        if (touchTimer >= 1.5) accepted = true;

        touchTimer += elapsed;
        var touch:FlxTouch = FlxG.touches.getFirst();

        velTouch = Math.abs((touch.screenY - dyTouch)) / 50;

        dyTouch = touch.screenY - touchY;
        dxTouch = touch.screenX - touchX;

        if (touch.justPressed)
        {
          touchY = touch.screenY;
          dyTouch = 0;
          velTouch = 0;

          touchX = touch.screenX;
          dxTouch = 0;
        }

        if (Math.abs(dxTouch) >= 100)
        {
          touchX = touch.screenX;
          if (dxTouch != 0) dxTouch < 0 ? changeDiff(1) : changeDiff(-1);
        }

        if (Math.abs(dyTouch) >= 100)
        {
          touchY = touch.screenY;

          if (dyTouch != 0) dyTouch < 0 ? changeSelection(1) : changeSelection(-1);
        }
      }
      else
      {
        touchTimer = 0;
      }
    }

    #if mobile
    for (touch in FlxG.touches.list)
    {
      if (touch.justPressed)
      {
        // accepted = true;
      }
    }
    #end

    if (controls.UI_UP || controls.UI_DOWN)
    {
      spamTimer += elapsed;

      if (spamming)
      {
        if (spamTimer >= 0.07)
        {
          spamTimer = 0;

          if (controls.UI_UP) changeSelection(-1);
          else
            changeSelection(1);
        }
      }
      else if (spamTimer >= 0.9) spamming = true;
    }
    else
    {
      spamming = false;
      spamTimer = 0;
    }

    if (upP)
    {
      dj.resetAFKTimer();
      changeSelection(-1);
    }
    if (downP)
    {
      dj.resetAFKTimer();
      changeSelection(1);
    }

    if (FlxG.mouse.wheel != 0)
    {
      dj.resetAFKTimer();
      changeSelection(-Math.round(FlxG.mouse.wheel / 4));
    }

    if (controls.UI_LEFT_P)
    {
      dj.resetAFKTimer();
      changeDiff(-1);
    }
    if (controls.UI_RIGHT_P)
    {
      dj.resetAFKTimer();
      changeDiff(1);
    }

    if (controls.BACK && !typing.hasFocus)
    {
      FlxTween.globalManager.clear();
      FlxTimer.globalManager.clear();
      dj.onIntroDone.removeAll();

      FlxG.sound.play(Paths.sound('cancelMenu'));

      var longestTimer:Float = 0;

      for (grpSpr in exitMovers.keys())
      {
        var moveData:MoveData = exitMovers.get(grpSpr);

        for (spr in grpSpr)
        {
          var funnyMoveShit:MoveData = moveData;

          if (moveData.x == null) funnyMoveShit.x = spr.x;
          if (moveData.y == null) funnyMoveShit.y = spr.y;
          if (moveData.speed == null) funnyMoveShit.speed = 0.2;
          if (moveData.wait == null) funnyMoveShit.wait = 0;

          FlxTween.tween(spr, {x: funnyMoveShit.x, y: funnyMoveShit.y}, funnyMoveShit.speed, {ease: FlxEase.expoIn});

          longestTimer = Math.max(longestTimer, funnyMoveShit.speed + funnyMoveShit.wait);
        }
      }

      for (caps in grpCapsules.members)
      {
        caps.doJumpIn = false;
        caps.doLerp = false;
        caps.doJumpOut = true;
      }

      if (Type.getClass(FlxG.state) == MainMenuState)
      {
        FlxG.state.persistentUpdate = true;
        FlxG.state.persistentDraw = true;
      }

      new FlxTimer().start(longestTimer, (_) -> {
        FlxTransitionableState.skipNextTransIn = true;
        FlxTransitionableState.skipNextTransOut = true;
        if (Type.getClass(FlxG.state) == MainMenuState)
        {
          close();
        }
        else
        {
          FlxG.switchState(new MainMenuState());
        }
      });
    }

    if (accepted)
    {
      grpCapsules.members[curSelected].onConfirm();
    }
  }

  @:haxe.warning("-WDeprecated")
  override function switchTo(nextState:FlxState):Bool
  {
    var daSong = songs[curSelected];
    if (daSong != null)
    {
      clearDaCache(daSong.songName);
    }
    return super.switchTo(nextState);
  }

  function changeDiff(change:Int = 0)
  {
    touchTimer = 0;

    curDifficulty += change;

    if (curDifficulty < 0) curDifficulty = 2;
    if (curDifficulty > 2) curDifficulty = 0;

    var targetDifficulty:String = switch (curDifficulty)
    {
      case 0:
        'easy';
      case 1:
        'normal';
      case 2:
        'hard';
      default: 'normal';
    };

    var daSong = songs[curSelected];
    if (daSong != null)
    {
      var songScore:SaveScoreData = Save.get().getSongScore(songs[curSelected].songId, targetDifficulty);
      intendedScore = songScore?.score ?? 0;
      intendedCompletion = songScore?.accuracy ?? 0.0;
    }
    else
    {
      intendedScore = 0;
      intendedCompletion = 0.0;
    }

    grpDifficulties.group.forEach(function(spr) {
      spr.visible = false;
    });

    var curShit:FlxSprite = grpDifficulties.group.members[curDifficulty];

    curShit.visible = true;
    curShit.offset.y += 5;
    curShit.alpha = 0.5;
    new FlxTimer().start(1 / 24, function(swag) {
      curShit.alpha = 1;
      curShit.updateHitbox();
    });
  }

  // Clears the cache of songs, frees up memory, they' ll have to be loaded in later tho function clearDaCache(actualSongTho:String)
  function clearDaCache(actualSongTho:String)
  {
    for (song in songs)
    {
      if (song == null) continue;
      if (song.songName != actualSongTho)
      {
        trace('trying to remove: ' + song.songName);
        // openfl.Assets.cache.clear(Paths.inst(song.songName));
      }
    }
  }

  function capsuleOnConfirmRandom(cap:SongMenuItem):Void
  {
    trace("RANDOM SELECTED");

    busy = true;
  }

  function capsuleOnConfirmDefault(cap:SongMenuItem):Void
  {
<<<<<<< HEAD
=======
    // var poop:String = songs[curSelected].songName.toLowerCase();

    // does not work properly, always just accidentally sets it to normal anyways!
    /* if (!Assets.exists(Paths.json(songs[curSelected].songName + '/' + poop)))
      {
        // defaults to normal if HARD / EASY doesn't exist
        // does not account if NORMAL doesn't exist!
        FlxG.log.warn("CURRENT DIFFICULTY IS NOT CHARTED, DEFAULTING TO NORMAL!");
        poop = Highscore.formatSong(songs[curSelected].songName.toLowerCase(), 1);
        curDifficulty = 1;
    }*/

    busy = true;

>>>>>>> 3228b86d
    PlayStatePlaylist.isStoryMode = false;

    var songId:String = cap.songTitle.toLowerCase();
    var targetSong:Song = SongRegistry.instance.fetchEntry(songId);
    var targetDifficulty:String = switch (curDifficulty)
    {
      case 0:
        'easy';
      case 1:
        'normal';
      case 2:
        'hard';
      default: 'normal';
    };

    // TODO: Implement additional difficulties into the interface properly.
    if (FlxG.keys.pressed.E)
    {
      targetDifficulty = 'erect';
    }

    // TODO: Implement Pico into the interface properly.
    var targetCharacter:String = 'bf';
    if (FlxG.keys.pressed.P)
    {
      targetCharacter = 'pico';
    }

    PlayStatePlaylist.campaignId = songs[curSelected].levelId;

    // Visual and audio effects.
    FlxG.sound.play(Paths.sound('confirmMenu'));
    dj.confirm();

    // Load and cache the song's charts.
    // TODO: Do this in the loading state.
    targetSong.cacheCharts(true);

    new FlxTimer().start(1, function(tmr:FlxTimer) {
      Paths.setCurrentLevel(songs[curSelected].levelId);
      LoadingState.loadAndSwitchState(new PlayState(
        {
          targetSong: targetSong,
          targetDifficulty: targetDifficulty,
          targetCharacter: targetCharacter,
        }), true);
    });
  }

  function changeSelection(change:Int = 0)
  {
    // NGio.logEvent('Fresh');
    FlxG.sound.play(Paths.sound('scrollMenu'), 0.4);
    // FlxG.sound.playMusic(Paths.inst(songs[curSelected].songName));

    curSelected += change;

    if (curSelected < 0) curSelected = grpCapsules.countLiving() - 1;
    if (curSelected >= grpCapsules.countLiving()) curSelected = 0;

    var targetDifficulty:String = switch (curDifficulty)
    {
      case 0:
        'easy';
      case 1:
        'normal';
      case 2:
        'hard';
      default: 'normal';
    };

    var daSong = songs[curSelected];
    if (daSong != null)
    {
      var songScore:SaveScoreData = Save.get().getSongScore(daSong.songId, targetDifficulty);
      intendedScore = songScore?.score ?? 0;
      intendedCompletion = songScore?.accuracy ?? 0.0;
    }
    else
    {
      intendedScore = 0;
      intendedCompletion = 0.0;
    }

    for (index => capsule in grpCapsules.members)
    {
      index += 1;

      capsule.selected = index == curSelected + 1;

      capsule.targetPos.y = capsule.intendedY(index - curSelected);
      capsule.targetPos.x = 270 + (60 * (Math.sin(index - curSelected)));

      if (index < curSelected) capsule.targetPos.y -= 100; // another 100 for good measure
    }

    if (grpCapsules.countLiving() > 0)
    {
      if (curSelected == 0)
      {
        FlxG.sound.playMusic(Paths.music('freeplay/freeplayRandom'), 0);
        FlxG.sound.music.fadeIn(2, 0, 0.8);
      }
      grpCapsules.members[curSelected].selected = true;
    }
  }
}

class DifficultySelector extends FlxSprite
{
  var controls:Controls;
  var whiteShader:PureColor;

  public function new(x:Float, y:Float, flipped:Bool, controls:Controls)
  {
    super(x, y);

    this.controls = controls;

    frames = Paths.getSparrowAtlas('freeplay/freeplaySelector');
    animation.addByPrefix('shine', "arrow pointer loop", 24);
    animation.play('shine');

    whiteShader = new PureColor(FlxColor.WHITE);

    shader = whiteShader;

    flipX = flipped;
  }

  override function update(elapsed:Float)
  {
    if (flipX && controls.UI_RIGHT_P) moveShitDown();
    if (!flipX && controls.UI_LEFT_P) moveShitDown();

    super.update(elapsed);
  }

  function moveShitDown()
  {
    offset.y -= 5;

    whiteShader.colorSet = true;

    scale.x = scale.y = 0.5;

    new FlxTimer().start(2 / 24, function(tmr) {
      scale.x = scale.y = 1;
      whiteShader.colorSet = false;
      updateHitbox();
    });
  }
}

typedef SongFilter =
{
  var filterType:FilterType;
  var ?filterData:Dynamic;
}

enum abstract FilterType(String)
{
  var STARTSWITH;
  var REGEXP;
  var FAVORITE;
  var ALL;
}

class FreeplaySongData
{
  public var songId:String = "";
  public var songName:String = "";
  public var levelId:String = "";
  public var songCharacter:String = "";
  public var isFav:Bool = false;

  public function new(songId:String, songName:String, levelId:String, songCharacter:String, isFav:Bool = false)
  {
    this.songId = songId;
    this.songName = songName;
    this.levelId = levelId;
    this.songCharacter = songCharacter;
    this.isFav = isFav;
  }
}

typedef MoveData =
{
  var ?x:Float;
  var ?y:Float;
  var ?speed:Float;
  var ?wait:Float;
}<|MERGE_RESOLUTION|>--- conflicted
+++ resolved
@@ -647,8 +647,6 @@
     fp.updateScore(Std.int(lerpScore));
 
     txtCompletion.text = Math.floor(lerpCompletion * 100) + "%";
-<<<<<<< HEAD
-=======
 
     handleInputs(elapsed);
   }
@@ -656,7 +654,6 @@
   function handleInputs(elapsed:Float):Void
   {
     if (busy) return;
->>>>>>> 3228b86d
 
     var upP = controls.UI_UP_P;
     var downP = controls.UI_DOWN_P;
@@ -929,23 +926,8 @@
 
   function capsuleOnConfirmDefault(cap:SongMenuItem):Void
   {
-<<<<<<< HEAD
-=======
-    // var poop:String = songs[curSelected].songName.toLowerCase();
-
-    // does not work properly, always just accidentally sets it to normal anyways!
-    /* if (!Assets.exists(Paths.json(songs[curSelected].songName + '/' + poop)))
-      {
-        // defaults to normal if HARD / EASY doesn't exist
-        // does not account if NORMAL doesn't exist!
-        FlxG.log.warn("CURRENT DIFFICULTY IS NOT CHARTED, DEFAULTING TO NORMAL!");
-        poop = Highscore.formatSong(songs[curSelected].songName.toLowerCase(), 1);
-        curDifficulty = 1;
-    }*/
-
     busy = true;
 
->>>>>>> 3228b86d
     PlayStatePlaylist.isStoryMode = false;
 
     var songId:String = cap.songTitle.toLowerCase();

--- conflicted
+++ resolved
@@ -979,19 +979,66 @@
 
     PlayStatePlaylist.isStoryMode = false;
 
-<<<<<<< HEAD
-    if (cap.songData == null)
-    {
-      trace('[WARN] Failure while trying to load song!');
-      busy = false;
-      return;
-    }
-
-    var targetSong:Null<Song> = SongRegistry.instance.fetchEntry(cap.songData.songId);
-    if (targetSong == null)
-    {
-      trace('[WARN] Could not retrieve song ${targetSong}.');
-    }
+    var songId:String = cap.songTitle.toLowerCase();
+    var targetSong:Song = SongRegistry.instance.fetchEntry(songId);
+    var targetDifficulty:String = currentDifficulty;
+
+    // TODO: Implement Pico into the interface properly.
+    var targetCharacter:String = 'bf';
+    if (FlxG.keys.pressed.P)
+    {
+      targetCharacter = 'pico';
+    }
+
+    PlayStatePlaylist.campaignId = cap.songData.levelId;
+
+    // Visual and audio effects.
+    FlxG.sound.play(Paths.sound('confirmMenu'));
+    dj.confirm();
+
+    // Load and cache the song's charts.
+    // TODO: Do this in the loading state.
+    targetSong.cacheCharts(true);
+
+    new FlxTimer().start(1, function(tmr:FlxTimer) {
+      Paths.setCurrentLevel(cap.songData.levelId);
+      LoadingState.loadAndSwitchState(new PlayState(
+        {
+          targetSong: targetSong,
+          targetDifficulty: targetDifficulty,
+          targetCharacter: targetCharacter,
+        }), true);
+    });
+  }
+
+  function rememberSelection():Void
+  {
+    if (rememberedSongId != null)
+    {
+      curSelected = songs.findIndex(function(song) {
+        if (song == null) return false;
+        return song.songId == rememberedSongId;
+      });
+    }
+
+    if (rememberedDifficulty != null)
+    {
+      currentDifficulty = rememberedDifficulty;
+    }
+  }
+
+  function changeSelection(change:Int = 0)
+  {
+    // NGio.logEvent('Fresh');
+    FlxG.sound.play(Paths.sound('scrollMenu'), 0.4);
+    // FlxG.sound.playMusic(Paths.inst(songs[curSelected].songName));
+
+    var prevSelected = curSelected;
+
+    curSelected += change;
+
+    if (curSelected < 0) curSelected = grpCapsules.countLiving() - 1;
+    if (curSelected >= grpCapsules.countLiving()) curSelected = 0;
 
     var targetDifficulty:String = switch (curDifficulty)
     {
@@ -1004,100 +1051,15 @@
       default: 'normal';
     };
 
-    // TODO: Implement additional difficulties into the interface properly.
-    if (FlxG.keys.pressed.E)
-    {
-      targetDifficulty = 'erect';
-    }
-=======
-    var songId:String = cap.songTitle.toLowerCase();
-    var targetSong:Song = SongRegistry.instance.fetchEntry(songId);
-    var targetDifficulty:String = currentDifficulty;
->>>>>>> 041b5749
-
-    // TODO: Implement Pico into the interface properly.
-    var targetCharacter:String = 'bf';
-    if (FlxG.keys.pressed.P)
-    {
-      targetCharacter = 'pico';
-    }
-
-    PlayStatePlaylist.campaignId = cap.songData.levelId;
-
-    // Visual and audio effects.
-    FlxG.sound.play(Paths.sound('confirmMenu'));
-    dj.confirm();
-
-    // Load and cache the song's charts.
-    // TODO: Do this in the loading state.
-    targetSong.cacheCharts(true);
-
-    new FlxTimer().start(1, function(tmr:FlxTimer) {
-      Paths.setCurrentLevel(cap.songData.levelId);
-      LoadingState.loadAndSwitchState(new PlayState(
-        {
-          targetSong: targetSong,
-          targetDifficulty: targetDifficulty,
-          targetCharacter: targetCharacter,
-        }), true);
-    });
-  }
-
-  function rememberSelection():Void
-  {
-    if (rememberedSongId != null)
-    {
-      curSelected = songs.findIndex(function(song) {
-        if (song == null) return false;
-        return song.songId == rememberedSongId;
-      });
-    }
-
-    if (rememberedDifficulty != null)
-    {
-      currentDifficulty = rememberedDifficulty;
-    }
-  }
-
-  function changeSelection(change:Int = 0)
-  {
-    // NGio.logEvent('Fresh');
-    FlxG.sound.play(Paths.sound('scrollMenu'), 0.4);
-    // FlxG.sound.playMusic(Paths.inst(songs[curSelected].songName));
-
-    var prevSelected = curSelected;
-
-    curSelected += change;
-
-    if (curSelected < 0) curSelected = grpCapsules.countLiving() - 1;
-    if (curSelected >= grpCapsules.countLiving()) curSelected = 0;
-
-<<<<<<< HEAD
-    var targetDifficulty:String = switch (curDifficulty)
-    {
-      case 0:
-        'easy';
-      case 1:
-        'normal';
-      case 2:
-        'hard';
-      default: 'normal';
-    };
-
     var daSongCapsule = grpCapsules.members[curSelected];
     if (daSongCapsule.songData != null)
     {
       var songScore:SaveScoreData = Save.get().getSongScore(daSongCapsule.songData.songId, targetDifficulty);
       intendedScore = songScore?.score ?? 0;
       intendedCompletion = songScore?.accuracy ?? 0.0;
-=======
-    var daSong = songs[curSelected];
-    if (daSong != null)
-    {
       diffIdsCurrent = daSong.songDifficulties;
       rememberedSongId = daSong.songId;
       changeDiff();
->>>>>>> 041b5749
     }
     else
     {
@@ -1128,16 +1090,12 @@
       }
       else
       {
-<<<<<<< HEAD
         // TODO: Stream the instrumental of the selected song?
         if (prevSelected == 0)
         {
           FlxG.sound.playMusic(Paths.music('freakyMenu/freakyMenu'));
           FlxG.sound.music.fadeIn(2, 0, 0.8);
         }
-=======
-        // TODO: Try to stream the music?
->>>>>>> 041b5749
       }
       grpCapsules.members[curSelected].selected = true;
     }

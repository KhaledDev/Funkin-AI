package funkin;

import funkin.ui.StickerSubState;
import flash.text.TextField;
import flixel.FlxCamera;
import flixel.FlxGame;
import flixel.FlxSprite;
import flixel.FlxState;
import flixel.addons.display.FlxGridOverlay;
import flixel.addons.transition.FlxTransitionableState;
import flixel.addons.ui.FlxInputText;
import flixel.group.FlxGroup.FlxTypedGroup;
import flixel.group.FlxGroup;
import flixel.group.FlxSpriteGroup;
import flixel.input.touch.FlxTouch;
import flixel.math.FlxAngle;
import flixel.math.FlxMath;
import flixel.math.FlxPoint;
import flixel.text.FlxText;
import flixel.tweens.FlxEase;
import flixel.tweens.FlxTween;
import flixel.util.FlxColor;
import flixel.util.FlxSpriteUtil;
import flixel.util.FlxTimer;
import funkin.Controls.Control;
import funkin.freeplayStuff.BGScrollingText;
import funkin.freeplayStuff.DJBoyfriend;
import funkin.freeplayStuff.FreeplayScore;
import funkin.freeplayStuff.LetterSort;
import funkin.freeplayStuff.SongMenuItem;
import funkin.play.HealthIcon;
import funkin.play.PlayState;
import funkin.play.song.SongData.SongDataParser;
import funkin.shaderslmfao.AngleMask;
import funkin.shaderslmfao.PureColor;
import funkin.shaderslmfao.StrokeShader;
import funkin.play.PlayStatePlaylist;
import funkin.play.song.Song;
import lime.app.Future;
import lime.utils.Assets;

class FreeplayState extends MusicBeatSubState
{
  var songs:Array<FreeplaySongData> = [];

  // var selector:FlxText;
  var curSelected:Int = 0;
  var curDifficulty:Int = 1;

  var fp:FreeplayScore;
  var txtCompletion:FlxText;
  var lerpCompletion:Float = 0;
  var intendedCompletion:Float = 0;
  var lerpScore:Float = 0;
  var intendedScore:Int = 0;

  var grpDifficulties:FlxSpriteGroup;

  var coolColors:Array<Int> = [
    0xff9271fd,
    0xff9271fd,
    0xff223344,
    0xFF941653,
    0xFFfc96d7,
    0xFFa0d1ff,
    0xffff78bf,
    0xfff6b604
  ];

  var grpSongs:FlxTypedGroup<Alphabet>;
  var grpCapsules:FlxTypedGroup<SongMenuItem>;
  var curPlaying:Bool = false;

  var dj:DJBoyfriend;

  var typing:FlxInputText;
  var exitMovers:Map<Array<FlxSprite>, MoveData> = new Map();

  var stickerSubState:StickerSubState;

  public function new(?stickers:StickerSubState = null)
  {
    if (stickers != null)
    {
      stickerSubState = stickers;
    }

    super();
  }

  override function create():Void
  {
    super.create();

    FlxTransitionableState.skipNextTransIn = true;

    if (stickerSubState != null)
    {
      this.persistentUpdate = true;
      this.persistentDraw = true;

      openSubState(stickerSubState);
      stickerSubState.degenStickers();

      // resetSubState();
    }

    #if discord_rpc
    // Updating Discord Rich Presence
    DiscordClient.changePresence("In the Menus", null);
    #end

    var isDebug:Bool = false;

    #if debug
    isDebug = true;
    addSong('Test', 'tutorial', 'bf-pixel');
    addSong('Pyro', 'weekend1', 'darnell');
    #end

    var initSonglist = CoolUtil.coolTextFile(Paths.txt('freeplaySonglist'));

    for (i in 0...initSonglist.length)
    {
      songs.push(new FreeplaySongData(initSonglist[i], 'tutorial', 'gf'));
    }

    if (FlxG.sound.music != null)
    {
      if (!FlxG.sound.music.playing) FlxG.sound.playMusic(Paths.music('freakyMenu'));
    }

    // if (StoryMenuState.weekUnlocked[2] || isDebug)
<<<<<<< HEAD
    addWeek(['Bopeebo', 'Fresh', 'Dadbattle'], 1, ['dad']);

    // if (StoryMenuState.weekUnlocked[2] || isDebug)
    addWeek(['Spookeez', 'South', 'Monster'], 2, ['spooky', 'spooky', 'monster']);

    // if (StoryMenuState.weekUnlocked[3] || isDebug)
    addWeek(['Pico', 'Philly-Nice', 'Blammed'], 3, ['pico']);

    // if (StoryMenuState.weekUnlocked[4] || isDebug)
    addWeek(['Satin-Panties', 'High', 'MILF'], 4, ['mom']);

    // if (StoryMenuState.weekUnlocked[5] || isDebug)
    addWeek(['Cocoa', 'Eggnog', 'Winter-Horrorland'], 5, ['parents-christmas', 'parents-christmas', 'monster-christmas']);

    // if (StoryMenuState.weekUnlocked[6] || isDebug)
    addWeek(['Senpai', 'Roses', 'Thorns'], 6, ['senpai', 'senpai', 'spirit']);

    // if (StoryMenuState.weekUnlocked[7] || isDebug)
    addWeek(['Ugh', 'Guns', 'Stress'], 7, ['tankman']);
=======
    addWeek(['Bopeebo', 'Fresh', 'Dadbattle'], 'week1', ['dad']);

    // if (StoryMenuState.weekUnlocked[2] || isDebug)
    addWeek(['Spookeez', 'South', 'Monster'], 'week2', ['spooky', 'spooky', 'monster']);

    // if (StoryMenuState.weekUnlocked[3] || isDebug)
    addWeek(['Pico', 'Philly-Nice', 'Blammed'], 'week3', ['pico']);

    // if (StoryMenuState.weekUnlocked[4] || isDebug)
    addWeek(['Satin-Panties', 'High', 'MILF'], 'week4', ['mom']);

    // if (StoryMenuState.weekUnlocked[5] || isDebug)
    addWeek(['Cocoa', 'Eggnog', 'Winter-Horrorland'], 'week5', ['parents-christmas', 'parents-christmas', 'monster-christmas']);

    // if (StoryMenuState.weekUnlocked[6] || isDebug)
    addWeek(['Senpai', 'Roses', 'Thorns'], 'week6', ['senpai', 'senpai', 'spirit']);

    // if (StoryMenuState.weekUnlocked[7] || isDebug)
    addWeek(['Ugh', 'Guns', 'Stress'], 'week7', ['tankman']);
>>>>>>> 2ce3228b

    addWeek(["Darnell", "lit-up", "2hot", "blazin"], 'weekend1', ['darnell']);

    // LOAD MUSIC

    // LOAD CHARACTERS

    trace(FlxG.width);
    trace(FlxG.camera.zoom);
    trace(FlxG.camera.initialZoom);
    trace(FlxCamera.defaultZoom);

    var pinkBack:FlxSprite = new FlxSprite().loadGraphic(Paths.image('freeplay/pinkBack'));
    pinkBack.color = 0xFFffd4e9; // sets it to pink!
    pinkBack.x -= pinkBack.width;

    FlxTween.tween(pinkBack, {x: 0}, 0.6, {ease: FlxEase.quartOut});
    add(pinkBack);

    var orangeBackShit:FlxSprite = new FlxSprite(84, FlxG.height * 0.68).makeGraphic(Std.int(pinkBack.width), 50, 0xFFffd400);
    add(orangeBackShit);

    var alsoOrangeLOL:FlxSprite = new FlxSprite(0, orangeBackShit.y).makeGraphic(100, Std.int(orangeBackShit.height), 0xFFffd400);
    add(alsoOrangeLOL);

    exitMovers.set([pinkBack, orangeBackShit, alsoOrangeLOL],
      {
        x: -pinkBack.width,
        y: pinkBack.y,
        speed: 0.4,
        wait: 0
      });

    FlxSpriteUtil.alphaMaskFlxSprite(orangeBackShit, pinkBack, orangeBackShit);
    orangeBackShit.visible = false;
    alsoOrangeLOL.visible = false;

    var grpTxtScrolls:FlxGroup = new FlxGroup();
    add(grpTxtScrolls);
    grpTxtScrolls.visible = false;

    var moreWays:BGScrollingText = new BGScrollingText(0, 200, "HOT BLOODED IN MORE WAYS THAN ONE", FlxG.width);
    moreWays.funnyColor = 0xFFfff383;
    moreWays.speed = 4;
    grpTxtScrolls.add(moreWays);

    exitMovers.set([moreWays],
      {
        x: FlxG.width * 2,
        speed: 0.4,
      });

    var funnyScroll:BGScrollingText = new BGScrollingText(0, 250, "BOYFRIEND", FlxG.width / 2);
    funnyScroll.funnyColor = 0xFFff9963;
    funnyScroll.speed = -1;
    grpTxtScrolls.add(funnyScroll);

    exitMovers.set([funnyScroll],
      {
        x: -funnyScroll.width * 2,
        y: funnyScroll.y,
        speed: 0.4,
        wait: 0
      });

    var txtNuts:BGScrollingText = new BGScrollingText(0, 300, "PROTECT YO NUTS", FlxG.width / 2);
    grpTxtScrolls.add(txtNuts);
    exitMovers.set([txtNuts],
      {
        x: FlxG.width * 2,
        speed: 0.4,
      });

    var funnyScroll2:BGScrollingText = new BGScrollingText(0, 340, "BOYFRIEND", FlxG.width / 2);
    funnyScroll2.funnyColor = 0xFFff9963;
    funnyScroll2.speed = -1.2;
    grpTxtScrolls.add(funnyScroll2);

    exitMovers.set([funnyScroll2],
      {
        x: -funnyScroll2.width * 2,
        speed: 0.5,
      });

    var moreWays2:BGScrollingText = new BGScrollingText(0, 400, "HOT BLOODED IN MORE WAYS THAN ONE", FlxG.width);
    moreWays2.funnyColor = 0xFFfff383;
    moreWays2.speed = 4.4;
    grpTxtScrolls.add(moreWays2);

    exitMovers.set([moreWays2],
      {
        x: FlxG.width * 2,
        speed: 0.4
      });

    var funnyScroll3:BGScrollingText = new BGScrollingText(0, orangeBackShit.y, "BOYFRIEND", FlxG.width / 2);
    funnyScroll3.funnyColor = 0xFFff9963;
    funnyScroll3.speed = -0.8;
    grpTxtScrolls.add(funnyScroll3);

    exitMovers.set([funnyScroll3],
      {
        x: -funnyScroll3.width * 2,
        speed: 0.3
      });

    dj = new DJBoyfriend(0, -100);
    exitMovers.set([dj],
      {
        x: -dj.width * 1.6,
        speed: 0.5
      });
    add(dj);

    var bgDad:FlxSprite = new FlxSprite(pinkBack.width * 0.75, 0).loadGraphic(Paths.image('freeplay/freeplayBGdad'));
    bgDad.setGraphicSize(0, FlxG.height);
    bgDad.updateHitbox();
    bgDad.shader = new AngleMask();
    bgDad.visible = false;

    var blackOverlayBullshitLOLXD:FlxSprite = new FlxSprite(FlxG.width).makeGraphic(Std.int(bgDad.width), Std.int(bgDad.height), FlxColor.BLACK);
    add(blackOverlayBullshitLOLXD); // used to mask the text lol!

    exitMovers.set([blackOverlayBullshitLOLXD, bgDad],
      {
        x: FlxG.width * 1.5,
        y: bgDad.height,
        speed: 0.4,
        wait: 0
      });

    add(bgDad);
    FlxTween.tween(blackOverlayBullshitLOLXD, {x: pinkBack.width * 0.75}, 1, {ease: FlxEase.quintOut});

    blackOverlayBullshitLOLXD.shader = bgDad.shader;

    grpSongs = new FlxTypedGroup<Alphabet>();
    add(grpSongs);

    grpCapsules = new FlxTypedGroup<SongMenuItem>();
    add(grpCapsules);

    grpDifficulties = new FlxSpriteGroup(-300, 80);
    add(grpDifficulties);

    exitMovers.set([grpDifficulties],
      {
        x: -300,
        speed: 0.25,
        wait: 0
      });

    grpDifficulties.add(new FlxSprite().loadGraphic(Paths.image('freeplay/freeplayEasy')));
    grpDifficulties.add(new FlxSprite().loadGraphic(Paths.image('freeplay/freeplayNorm')));
    grpDifficulties.add(new FlxSprite().loadGraphic(Paths.image('freeplay/freeplayHard')));

    grpDifficulties.group.forEach(function(spr) {
      spr.visible = false;
    });

    grpDifficulties.group.members[curDifficulty].visible = true;

    var overhangStuff:FlxSprite = new FlxSprite().makeGraphic(FlxG.width, 64, FlxColor.BLACK);
    overhangStuff.y -= overhangStuff.height;
    add(overhangStuff);
    FlxTween.tween(overhangStuff, {y: 0}, 0.3, {ease: FlxEase.quartOut});

    var fnfFreeplay:FlxText = new FlxText(0, 12, 0, "FREEPLAY", 48);
    fnfFreeplay.font = "VCR OSD Mono";
    fnfFreeplay.visible = false;

    exitMovers.set([overhangStuff, fnfFreeplay],
      {
        y: -overhangStuff.height,
        x: 0,
        speed: 0.2,
        wait: 0
      });

    var sillyStroke = new StrokeShader(0xFFFFFFFF, 2, 2);
    fnfFreeplay.shader = sillyStroke;
    add(fnfFreeplay);

    var fnfHighscoreSpr:FlxSprite = new FlxSprite(890, 70);
    fnfHighscoreSpr.frames = Paths.getSparrowAtlas('freeplay/highscore');
    fnfHighscoreSpr.animation.addByPrefix("highscore", "highscore", 24, false);
    fnfHighscoreSpr.visible = false;
    fnfHighscoreSpr.setGraphicSize(0, Std.int(fnfHighscoreSpr.height * 1));
    fnfHighscoreSpr.antialiasing = true;
    fnfHighscoreSpr.updateHitbox();
    add(fnfHighscoreSpr);

    new FlxTimer().start(FlxG.random.float(12, 50), function(tmr) {
      fnfHighscoreSpr.animation.play("highscore");
      tmr.time = FlxG.random.float(20, 60);
    }, 0);

    fp = new FreeplayScore(460, 60, 100);
    fp.visible = false;
    add(fp);

    txtCompletion = new FlxText(1200, 77, 0, "0", 32);
    txtCompletion.font = "VCR OSD Mono";
    txtCompletion.visible = false;
    add(txtCompletion);

    exitMovers.set([fp, txtCompletion, fnfHighscoreSpr],
      {
        x: FlxG.width,
        speed: 0.3
      });

    dj.onIntroDone.add(function() {
      FlxTween.tween(grpDifficulties, {x: 90}, 0.6, {ease: FlxEase.quartOut});

      var diffSelLeft = new DifficultySelector(20, grpDifficulties.y - 10, false, controls);
      var diffSelRight = new DifficultySelector(325, grpDifficulties.y - 10, true, controls);

      add(diffSelLeft);
      add(diffSelRight);

      exitMovers.set([diffSelLeft, diffSelRight],
        {
          x: -diffSelLeft.width * 2,
          speed: 0.26
        });

      var letterSort:LetterSort = new LetterSort(300, 100);
      add(letterSort);

      exitMovers.set([letterSort],
        {
          y: -100,
          speed: 0.3
        });

      letterSort.changeSelectionCallback = (str) -> {
        switch (str)
        {
          case "fav":
            generateSongList({filterType: FAVORITE}, true);
          case "ALL":
            generateSongList(null, true);
          default:
            generateSongList({filterType: STARTSWITH, filterData: str}, true);
        }
      };

      new FlxTimer().start(1 / 24, function(handShit) {
        fnfHighscoreSpr.visible = true;
        fnfFreeplay.visible = true;
        fp.visible = true;
        fp.updateScore(0);

        txtCompletion.visible = true;
        intendedCompletion = 0;

        new FlxTimer().start(1.5 / 24, function(bold) {
          sillyStroke.width = 0;
          sillyStroke.height = 0;
        });
      });

      pinkBack.color = 0xFFffd863;
      // fnfFreeplay.visible = true;
      bgDad.visible = true;
      orangeBackShit.visible = true;
      alsoOrangeLOL.visible = true;
      grpTxtScrolls.visible = true;
    });

    generateSongList();

    // FlxG.sound.playMusic(Paths.music('title'), 0);
    // FlxG.sound.music.fadeIn(2, 0, 0.8);
    // selector = new FlxText();

    // selector.size = 40;
    // selector.text = ">";
    // add(selector);

    var swag:Alphabet = new Alphabet(1, 0, "swag");

    // JUST DOIN THIS SHIT FOR TESTING!!!
    /*
      var md:String = Markdown.markdownToHtml(Assets.getText('CHANGELOG.md'));

      var texFel:TextField = new TextField();
      texFel.width = FlxG.width;
      texFel.height = FlxG.height;
      // texFel.
      texFel.htmlText = md;

      FlxG.stage.addChild(texFel);

      trace(md);
     */

    var funnyCam = new FlxCamera(0, 0, FlxG.width, FlxG.height);
    funnyCam.bgColor = FlxColor.TRANSPARENT;
    FlxG.cameras.add(funnyCam);

    typing = new FlxInputText(100, 100);
    // add(typing);

    typing.callback = function(txt, action) {
      // generateSongList(new EReg(txt.trim(), "ig"));
      trace(action);
    };

    forEach(function(bs) {
      bs.cameras = [funnyCam];
    });
  }

  public function generateSongList(?filterStuff:SongFilter, ?force:Bool = false)
  {
    curSelected = 0;

    grpCapsules.clear();

    // var regexp:EReg = regexp;
    var tempSongs:Array<FreeplaySongData> = songs;

    if (filterStuff != null)
    {
      switch (filterStuff.filterType)
      {
        case STARTSWITH:
          tempSongs = tempSongs.filter(str -> {
            return str.songName.toLowerCase().startsWith(filterStuff.filterData);
          });
        case ALL:
        // no filter!
        case FAVORITE:
          tempSongs = tempSongs.filter(str -> {
            return str.isFav;
          });
        default:
          // return all on default
      }
    }

    // if (regexp != null)
    // 	tempSongs = songs.filter(item -> regexp.match(item.songName));

    // tempSongs.sort(function(a, b):Int
    // {
    // 	var tempA = a.songName.toUpperCase();
    // 	var tempB = b.songName.toUpperCase();

    // 	if (tempA < tempB)
    // 		return -1;
    // 	else if (tempA > tempB)
    // 		return 1;
    // 	else
    // 		return 0;
    // });

    for (i in 0...tempSongs.length)
    {
      var funnyMenu:SongMenuItem = new SongMenuItem(FlxG.width, (i * 150) + 160, tempSongs[i].songName);
      funnyMenu.targetPos.x = funnyMenu.x;
      funnyMenu.ID = i;
      funnyMenu.alpha = 0.5;
      funnyMenu.songText.visible = false;
      funnyMenu.favIcon.visible = tempSongs[i].isFav;

      // fp.updateScore(0);

      var maxTimer:Float = Math.min(i, 4);

      new FlxTimer().start((1 / 24) * maxTimer, function(doShit) {
        funnyMenu.doJumpIn = true;
      });

      new FlxTimer().start((0.09 * maxTimer) + 0.85, function(lerpTmr) {
        funnyMenu.doLerp = true;
      });

      if (!force)
      {
        new FlxTimer().start(((0.20 * maxTimer) / (1 + maxTimer)) + 0.75, function(swagShi) {
          funnyMenu.songText.visible = true;
          funnyMenu.alpha = 1;
        });
      }
      else
      {
        funnyMenu.songText.visible = true;
        funnyMenu.alpha = 1;
      }

      grpCapsules.add(funnyMenu);

      var songText:Alphabet = new Alphabet(0, (70 * i) + 30, tempSongs[i].songName, true, false);
      songText.x += 100;
      songText.isMenuItem = true;
      songText.targetY = i;

      // grpSongs.add(songText);

      // songText.x += 40;
      // DONT PUT X IN THE FIRST PARAMETER OF new ALPHABET() !!
      // songText.screenCenter(X);
    }

    changeSelection();
    changeDiff();
  }

  public function addSong(songName:String, levelId:String, songCharacter:String)
  {
    songs.push(new FreeplaySongData(songName, levelId, songCharacter));
  }

  public function addWeek(songs:Array<String>, levelId:String, ?songCharacters:Array<String>)
  {
    if (songCharacters == null) songCharacters = ['bf'];

    var num:Int = 0;
    for (song in songs)
    {
      addSong(song, levelId, songCharacters[num]);

      if (songCharacters.length != 1) num++;
    }
  }

  var touchY:Float = 0;
  var touchX:Float = 0;
  var dxTouch:Float = 0;
  var dyTouch:Float = 0;
  var velTouch:Float = 0;

  var veloctiyLoopShit:Float = 0;
  var touchTimer:Float = 0;

  var initTouchPos:FlxPoint = new FlxPoint();

  var spamTimer:Float = 0;
  var spamming:Bool = false;

  override function update(elapsed:Float)
  {
    super.update(elapsed);

    if (FlxG.keys.justPressed.F)
    {
      var realShit = curSelected;
      songs[curSelected].isFav = !songs[curSelected].isFav;
      if (songs[curSelected].isFav)
      {
        FlxTween.tween(grpCapsules.members[realShit], {angle: 360}, 0.4,
          {
            ease: FlxEase.elasticOut,
            onComplete: _ -> {
              grpCapsules.members[realShit].favIcon.visible = true;
              grpCapsules.members[realShit].favIcon.animation.play("fav");
            }
          });
      }
      else
      {
        grpCapsules.members[realShit].favIcon.animation.play('fav', false, true);
        new FlxTimer().start((1 / 24) * 14, _ -> {
          grpCapsules.members[realShit].favIcon.visible = false;
        });
        new FlxTimer().start((1 / 24) * 24, _ -> {
          FlxTween.tween(grpCapsules.members[realShit], {angle: 0}, 0.4, {ease: FlxEase.elasticOut});
        });
      }
    }

    if (FlxG.keys.justPressed.T) typing.hasFocus = true;

    if (FlxG.sound.music != null)
    {
      if (FlxG.sound.music.volume < 0.7)
      {
        FlxG.sound.music.volume += 0.5 * elapsed;
      }
    }

    lerpScore = CoolUtil.coolLerp(lerpScore, intendedScore, 0.2);
    lerpCompletion = CoolUtil.coolLerp(lerpCompletion, intendedCompletion, 0.9);

    fp.updateScore(Std.int(lerpScore));

    txtCompletion.text = Math.floor(lerpCompletion * 100) + "%";
    // trace(Highscore.getCompletion(songs[curSelected].songName, curDifficulty));

    // trace(intendedScore);
    // trace(lerpScore);
    // Highscore.getAllScores();

    var upP = controls.UI_UP_P;
    var downP = controls.UI_DOWN_P;
    var accepted = controls.ACCEPT;

    if (FlxG.onMobile)
    {
      for (touch in FlxG.touches.list)
      {
        if (touch.justPressed)
        {
          initTouchPos.set(touch.screenX, touch.screenY);
        }
        if (touch.pressed)
        {
          var dx = initTouchPos.x - touch.screenX;
          var dy = initTouchPos.y - touch.screenY;

          var angle = Math.atan2(dy, dx);
          var length = Math.sqrt(dx * dx + dy * dy);

          FlxG.watch.addQuick("LENGTH", length);
          FlxG.watch.addQuick("ANGLE", Math.round(FlxAngle.asDegrees(angle)));
          // trace("ANGLE", Math.round(FlxAngle.asDegrees(angle)));
        }

        /* switch (inputID)
          {
            case FlxObject.UP:
              return
            case FlxObject.DOWN:
          }
         */
      }

      if (FlxG.touches.getFirst() != null)
      {
        if (touchTimer >= 1.5) accepted = true;

        touchTimer += elapsed;
        var touch:FlxTouch = FlxG.touches.getFirst();

        velTouch = Math.abs((touch.screenY - dyTouch)) / 50;

        dyTouch = touch.screenY - touchY;
        dxTouch = touch.screenX - touchX;

        if (touch.justPressed)
        {
          touchY = touch.screenY;
          dyTouch = 0;
          velTouch = 0;

          touchX = touch.screenX;
          dxTouch = 0;
        }

        if (Math.abs(dxTouch) >= 100)
        {
          touchX = touch.screenX;
          if (dxTouch != 0) dxTouch < 0 ? changeDiff(1) : changeDiff(-1);
        }

        if (Math.abs(dyTouch) >= 100)
        {
          touchY = touch.screenY;

          if (dyTouch != 0) dyTouch < 0 ? changeSelection(1) : changeSelection(-1);
          // changeSelection(1);
        }
      }
      else
      {
        touchTimer = 0;
      }
    }

    #if mobile
    for (touch in FlxG.touches.list)
    {
      if (touch.justPressed)
      {
        // accepted = true;
      }
    }
    #end

    if (controls.UI_UP || controls.UI_DOWN)
    {
      spamTimer += elapsed;

      if (spamming)
      {
        if (spamTimer >= 0.07)
        {
          spamTimer = 0;

          if (controls.UI_UP) changeSelection(-1);
          else
            changeSelection(1);
        }
      }
      else if (spamTimer >= 0.9) spamming = true;
    }
    else
    {
      spamming = false;
      spamTimer = 0;
    }

    if (upP)
    {
      dj.resetAFKTimer();
      changeSelection(-1);
    }
    if (downP)
    {
      dj.resetAFKTimer();
      changeSelection(1);
    }

    if (FlxG.mouse.wheel != 0)
    {
      dj.resetAFKTimer();
      changeSelection(-Math.round(FlxG.mouse.wheel / 4));
    }

    if (controls.UI_LEFT_P)
    {
      dj.resetAFKTimer();
      changeDiff(-1);
    }
    if (controls.UI_RIGHT_P)
    {
      dj.resetAFKTimer();
      changeDiff(1);
    }

    if (controls.BACK && !typing.hasFocus)
    {
      FlxTween.globalManager.clear();
      FlxTimer.globalManager.clear();
      dj.onIntroDone.removeAll();

      FlxG.sound.play(Paths.sound('cancelMenu'));

      // FlxTween.tween(dj, {x: -dj.width}, 0.2, {ease: FlxEase.quartOut});

      var longestTimer:Float = 0;

      for (grpSpr in exitMovers.keys())
      {
        var moveData:MoveData = exitMovers.get(grpSpr);

        for (spr in grpSpr)
        {
          var funnyMoveShit:MoveData = moveData;

          if (moveData.x == null) funnyMoveShit.x = spr.x;
          if (moveData.y == null) funnyMoveShit.y = spr.y;
          if (moveData.speed == null) funnyMoveShit.speed = 0.2;
          if (moveData.wait == null) funnyMoveShit.wait = 0;

          FlxTween.tween(spr, {x: funnyMoveShit.x, y: funnyMoveShit.y}, funnyMoveShit.speed, {ease: FlxEase.expoIn});

          longestTimer = Math.max(longestTimer, funnyMoveShit.speed + funnyMoveShit.wait);
        }
      }

      for (caps in grpCapsules.members)
      {
        caps.doJumpIn = false;
        caps.doLerp = false;
        caps.doJumpOut = true;
      }

      if (Type.getClass(FlxG.state) == MainMenuState)
      {
        FlxG.state.persistentUpdate = true;
        FlxG.state.persistentDraw = true;
      }

      new FlxTimer().start(longestTimer, (_) -> {
        FlxTransitionableState.skipNextTransIn = true;
        FlxTransitionableState.skipNextTransOut = true;
        if (Type.getClass(FlxG.state) == MainMenuState)
        {
          close();
        }
        else
        {
          FlxG.switchState(new MainMenuState());
        }
        //
        // close();
      });
    }

    if (accepted)
    {
      // if (Assets.exists())

      var poop:String = songs[curSelected].songName.toLowerCase();

      // does not work properly, always just accidentally sets it to normal anyways!
      /* if (!Assets.exists(Paths.json(songs[curSelected].songName + '/' + poop)))
        {
          // defaults to normal if HARD / EASY doesn't exist
          // does not account if NORMAL doesn't exist!
          FlxG.log.warn("CURRENT DIFFICULTY IS NOT CHARTED, DEFAULTING TO NORMAL!");
          poop = Highscore.formatSong(songs[curSelected].songName.toLowerCase(), 1);
          curDifficulty = 1;
      }*/

      PlayStatePlaylist.isStoryMode = false;
      var targetSong:Song = SongDataParser.fetchSong(songs[curSelected].songName.toLowerCase());
      var targetDifficulty:String = switch (curDifficulty)
      {
        case 0:
          'easy';
        case 1:
          'normal';
        case 2:
          'hard';
        default: 'normal';
      };

      // TODO: Implement additional difficulties into the interface properly.
      if (FlxG.keys.pressed.E)
      {
        targetDifficulty = 'erect';
      }

      // TODO: Implement Pico into the interface properly.
      var targetCharacter:String = 'bf';
      if (FlxG.keys.pressed.P)
      {
        targetCharacter = 'pico';
      }

<<<<<<< HEAD
      // PlayState.storyWeek = songs[curSelected].week;
=======
      PlayStatePlaylist.campaignId = songs[curSelected].levelId;
>>>>>>> 2ce3228b

      // Visual and audio effects.
      FlxG.sound.play(Paths.sound('confirmMenu'));
      dj.confirm();

      new FlxTimer().start(1, function(tmr:FlxTimer) {
        LoadingState.loadAndSwitchState(new PlayState(
          {
            targetSong: targetSong,
            targetDifficulty: targetDifficulty,
            targetCharacter: targetCharacter,
          }), true);
      });
    }
  }

  override function switchTo(nextState:FlxState):Bool
  {
    clearDaCache(songs[curSelected].songName);
    return super.switchTo(nextState);
  }

  function changeDiff(change:Int = 0)
  {
    touchTimer = 0;

    curDifficulty += change;

    if (curDifficulty < 0) curDifficulty = 2;
    if (curDifficulty > 2) curDifficulty = 0;

    // intendedScore = Highscore.getScore(songs[curSelected].songName, curDifficulty);
    intendedScore = Highscore.getScore(songs[curSelected].songName, curDifficulty);
    intendedCompletion = Highscore.getCompletion(songs[curSelected].songName, curDifficulty);

    grpDifficulties.group.forEach(function(spr) {
      spr.visible = false;
    });

    var curShit:FlxSprite = grpDifficulties.group.members[curDifficulty];

    curShit.visible = true;
    curShit.offset.y += 5;
    curShit.alpha = 0.5;
    new FlxTimer().start(1 / 24, function(swag) {
      curShit.alpha = 1;
      curShit.updateHitbox();
    });
  }

  // Clears the cache of songs, frees up memory, they' ll have to be loaded in later tho function clearDaCache(actualSongTho:String)
  function clearDaCache(actualSongTho:String)
  {
    for (song in songs)
    {
      if (song.songName != actualSongTho)
      {
        trace('trying to remove: ' + song.songName);
        // openfl.Assets.cache.clear(Paths.inst(song.songName));
      }
    }
  }

  function changeSelection(change:Int = 0)
  {
    // fp.updateScore(12345);

    NGio.logEvent('Fresh');

    // NGio.logEvent('Fresh');
    FlxG.sound.play(Paths.sound('scrollMenu'), 0.4);

    curSelected += change;

    if (curSelected < 0) curSelected = grpCapsules.members.length - 1;
    if (curSelected >= grpCapsules.members.length) curSelected = 0;

    // selector.y = (70 * curSelected) + 30;

    // intendedScore = Highscore.getScore(songs[curSelected].songName, curDifficulty);
    intendedScore = Highscore.getScore(songs[curSelected].songName, curDifficulty);
    intendedCompletion = Highscore.getCompletion(songs[curSelected].songName, curDifficulty);
    // lerpScore = 0;

    #if PRELOAD_ALL
    // FlxG.sound.playMusic(Paths.inst(songs[curSelected].songName), 0);
    #end

    var bullShit:Int = 0;

    for (index => capsule in grpCapsules.members)
    {
      capsule.selected = false;

      capsule.targetPos.y = ((index - curSelected) * 150) + 160;
      capsule.targetPos.x = 270 + (60 * (Math.sin(index - curSelected)));
      // capsule.targetPos.x = 320 + (40 * (index - curSelected));

      if (index < curSelected) capsule.targetPos.y -= 100; // another 100 for good measure
    }

    if (grpCapsules.members.length > 0) grpCapsules.members[curSelected].selected = true;
  }
}

class DifficultySelector extends FlxSprite
{
  var controls:Controls;
  var whiteShader:PureColor;

  public function new(x:Float, y:Float, flipped:Bool, controls:Controls)
  {
    super(x, y);

    this.controls = controls;

    frames = Paths.getSparrowAtlas('freeplay/freeplaySelector');
    animation.addByPrefix('shine', "arrow pointer loop", 24);
    animation.play('shine');

    whiteShader = new PureColor(FlxColor.WHITE);

    shader = whiteShader;

    flipX = flipped;
  }

  override function update(elapsed:Float)
  {
    if (flipX && controls.UI_RIGHT_P) moveShitDown();
    if (!flipX && controls.UI_LEFT_P) moveShitDown();

    super.update(elapsed);
  }

  function moveShitDown()
  {
    offset.y -= 5;

    whiteShader.colorSet = true;

    new FlxTimer().start(2 / 24, function(tmr) {
      whiteShader.colorSet = false;
      updateHitbox();
    });
  }
}

typedef SongFilter =
{
  var filterType:FilterType;
  var ?filterData:Dynamic;
}

enum abstract FilterType(String)
{
  var STARTSWITH;
  var FAVORITE;
  var ALL;
}

class FreeplaySongData
{
  public var songName:String = "";
  public var levelId:String = "";
  public var songCharacter:String = "";
  public var isFav:Bool = false;

  public function new(song:String, levelId:String, songCharacter:String, ?isFav:Bool = false)
  {
    this.songName = song;
    this.levelId = levelId;
    this.songCharacter = songCharacter;
    this.isFav = isFav;
  }
}

typedef MoveData =
{
  var ?x:Float;
  var ?y:Float;
  var ?speed:Float;
  var ?wait:Float;
}<|MERGE_RESOLUTION|>--- conflicted
+++ resolved
@@ -131,27 +131,6 @@
     }
 
     // if (StoryMenuState.weekUnlocked[2] || isDebug)
-<<<<<<< HEAD
-    addWeek(['Bopeebo', 'Fresh', 'Dadbattle'], 1, ['dad']);
-
-    // if (StoryMenuState.weekUnlocked[2] || isDebug)
-    addWeek(['Spookeez', 'South', 'Monster'], 2, ['spooky', 'spooky', 'monster']);
-
-    // if (StoryMenuState.weekUnlocked[3] || isDebug)
-    addWeek(['Pico', 'Philly-Nice', 'Blammed'], 3, ['pico']);
-
-    // if (StoryMenuState.weekUnlocked[4] || isDebug)
-    addWeek(['Satin-Panties', 'High', 'MILF'], 4, ['mom']);
-
-    // if (StoryMenuState.weekUnlocked[5] || isDebug)
-    addWeek(['Cocoa', 'Eggnog', 'Winter-Horrorland'], 5, ['parents-christmas', 'parents-christmas', 'monster-christmas']);
-
-    // if (StoryMenuState.weekUnlocked[6] || isDebug)
-    addWeek(['Senpai', 'Roses', 'Thorns'], 6, ['senpai', 'senpai', 'spirit']);
-
-    // if (StoryMenuState.weekUnlocked[7] || isDebug)
-    addWeek(['Ugh', 'Guns', 'Stress'], 7, ['tankman']);
-=======
     addWeek(['Bopeebo', 'Fresh', 'Dadbattle'], 'week1', ['dad']);
 
     // if (StoryMenuState.weekUnlocked[2] || isDebug)
@@ -171,7 +150,6 @@
 
     // if (StoryMenuState.weekUnlocked[7] || isDebug)
     addWeek(['Ugh', 'Guns', 'Stress'], 'week7', ['tankman']);
->>>>>>> 2ce3228b
 
     addWeek(["Darnell", "lit-up", "2hot", "blazin"], 'weekend1', ['darnell']);
 
@@ -907,11 +885,7 @@
         targetCharacter = 'pico';
       }
 
-<<<<<<< HEAD
-      // PlayState.storyWeek = songs[curSelected].week;
-=======
       PlayStatePlaylist.campaignId = songs[curSelected].levelId;
->>>>>>> 2ce3228b
 
       // Visual and audio effects.
       FlxG.sound.play(Paths.sound('confirmMenu'));

package funkin;

import flash.text.TextField;
import flixel.FlxCamera;
import flixel.FlxGame;
import flixel.FlxSprite;
import flixel.FlxState;
import flixel.addons.display.FlxGridOverlay;
import flixel.addons.transition.FlxTransitionableState;
import flixel.addons.ui.FlxInputText;
import flixel.group.FlxGroup.FlxTypedGroup;
import flixel.group.FlxGroup;
import flixel.group.FlxSpriteGroup;
import flixel.input.touch.FlxTouch;
import flixel.math.FlxAngle;
import flixel.math.FlxMath;
import flixel.math.FlxPoint;
import flixel.text.FlxText;
import flixel.tweens.FlxEase;
import flixel.tweens.FlxTween;
import flixel.util.FlxColor;
import flixel.util.FlxSpriteUtil;
import flixel.util.FlxTimer;
import funkin.Controls.Control;
import funkin.freeplayStuff.BGScrollingText;
import funkin.freeplayStuff.DJBoyfriend;
import funkin.freeplayStuff.FreeplayScore;
import funkin.freeplayStuff.LetterSort;
import funkin.freeplayStuff.SongMenuItem;
import funkin.play.HealthIcon;
import funkin.play.PlayState;
import funkin.play.song.SongData.SongDataParser;
import funkin.shaderslmfao.AngleMask;
import funkin.shaderslmfao.PureColor;
import funkin.shaderslmfao.StrokeShader;
import lime.app.Future;
import lime.utils.Assets;

class FreeplayState extends MusicBeatSubstate
{
  var songs:Array<SongMetadata> = [];

  // var selector:FlxText;
  var curSelected:Int = 0;
  var curDifficulty:Int = 1;

  var fp:FreeplayScore;
  var txtCompletion:FlxText;
  var lerpCompletion:Float = 0;
  var intendedCompletion:Float = 0;
  var lerpScore:Float = 0;
  var intendedScore:Int = 0;

  var grpDifficulties:FlxSpriteGroup;

  var coolColors:Array<Int> = [
    0xff9271fd,
    0xff9271fd,
    0xff223344,
    0xFF941653,
    0xFFfc96d7,
    0xFFa0d1ff,
    0xffff78bf,
    0xfff6b604
  ];

  private var grpSongs:FlxTypedGroup<Alphabet>;
  private var grpCapsules:FlxTypedGroup<SongMenuItem>;
  private var curPlaying:Bool = false;

  private var dj:DJBoyfriend;

  private var iconArray:Array<HealthIcon> = [];

  var typing:FlxInputText;

  override function create()
  {
    FlxTransitionableState.skipNextTransIn = true;

    #if discord_rpc
    // Updating Discord Rich Presence
    DiscordClient.changePresence("In the Menus", null);
    #end

    var isDebug:Bool = false;

    #if debug
    isDebug = true;
    addSong('Test', 1, 'bf-pixel');
    addSong('Pyro', 8, 'darnell');
    #end

    var initSonglist = CoolUtil.coolTextFile(Paths.txt('freeplaySonglist'));

    for (i in 0...initSonglist.length)
    {
      songs.push(new SongMetadata(initSonglist[i], 1, 'gf'));
    }

    if (FlxG.sound.music != null)
    {
      if (!FlxG.sound.music.playing)
        FlxG.sound.playMusic(Paths.music('freakyMenu'));
    }

    if (StoryMenuState.weekUnlocked[2] || isDebug)
      addWeek(['Bopeebo', 'Fresh', 'Dadbattle'], 1, ['dad']);

    if (StoryMenuState.weekUnlocked[2] || isDebug)
      addWeek(['Spookeez', 'South', 'Monster'], 2, ['spooky', 'spooky', 'monster']);

    if (StoryMenuState.weekUnlocked[3] || isDebug)
      addWeek(['Pico', 'Philly', 'Blammed'], 3, ['pico']);

    if (StoryMenuState.weekUnlocked[4] || isDebug)
      addWeek(['Satin-Panties', 'High', 'Milf'], 4, ['mom']);

    if (StoryMenuState.weekUnlocked[5] || isDebug)
      addWeek(['Cocoa', 'Eggnog', 'Winter-Horrorland'], 5, ['parents-christmas', 'parents-christmas', 'monster-christmas']);

    if (StoryMenuState.weekUnlocked[6] || isDebug)
      addWeek(['Senpai', 'Roses', 'Thorns'], 6, ['senpai', 'senpai', 'spirit']);

    if (StoryMenuState.weekUnlocked[7] || isDebug)
      addWeek(['Ugh', 'Guns', 'Stress'], 7, ['tankman']);

    addWeek(["Darnell", "lit-up", "2hot", "blazin"], 8, ['darnell']);

    // LOAD MUSIC

    // LOAD CHARACTERS

    trace(FlxG.width);
    trace(FlxG.camera.zoom);
    trace(FlxG.camera.initialZoom);
    trace(FlxCamera.defaultZoom);

    var pinkBack:FlxSprite = new FlxSprite().loadGraphic(Paths.image('freeplay/pinkBack'));
    pinkBack.color = 0xFFffd4e9; // sets it to pink!
    pinkBack.x -= pinkBack.width;

    FlxTween.tween(pinkBack, {x: 0}, 0.6, {ease: FlxEase.quartOut});
    add(pinkBack);

    var orangeBackShit:FlxSprite = new FlxSprite(84, FlxG.height * 0.68).makeGraphic(Std.int(pinkBack.width), 50, 0xFFffd400);
    add(orangeBackShit);

    var alsoOrangeLOL:FlxSprite = new FlxSprite(0, orangeBackShit.y).makeGraphic(100, Std.int(orangeBackShit.height), 0xFFffd400);
    add(alsoOrangeLOL);

    FlxSpriteUtil.alphaMaskFlxSprite(orangeBackShit, pinkBack, orangeBackShit);
    orangeBackShit.visible = false;
    alsoOrangeLOL.visible = false;

    var grpTxtScrolls:FlxGroup = new FlxGroup();
    add(grpTxtScrolls);
    grpTxtScrolls.visible = false;

    var moreWays:BGScrollingText = new BGScrollingText(0, 200, "HOT BLOODED IN MORE WAYS THAN ONE", FlxG.width);
    moreWays.funnyColor = 0xFFfff383;
    moreWays.speed = 4;
    grpTxtScrolls.add(moreWays);

    var funnyScroll:BGScrollingText = new BGScrollingText(0, 250, "BOYFRIEND", FlxG.width / 2);
    funnyScroll.funnyColor = 0xFFff9963;
    funnyScroll.speed = -1;
    grpTxtScrolls.add(funnyScroll);

    var txtNuts:BGScrollingText = new BGScrollingText(0, 300, "PROTECT YO NUTS", FlxG.width / 2);
    grpTxtScrolls.add(txtNuts);

    var funnyScroll2:BGScrollingText = new BGScrollingText(0, 340, "BOYFRIEND", FlxG.width / 2);
    funnyScroll2.funnyColor = 0xFFff9963;
    funnyScroll2.speed = -1.2;
    grpTxtScrolls.add(funnyScroll2);

<<<<<<< HEAD
		var moreWays2:BGScrollingText = new BGScrollingText(0, 400, "HOT BLOODED IN MORE WAYS THAN ONE", FlxG.width);
		moreWays2.funnyColor = 0xFFfff383;
		moreWays2.speed = 4.4;
		grpTxtScrolls.add(moreWays2);

		var funnyScroll3:BGScrollingText = new BGScrollingText(0, orangeBackShit.y, "BOYFRIEND", FlxG.width / 2);
		funnyScroll3.funnyColor = 0xFFff9963;
		funnyScroll3.speed = -0.8;
		grpTxtScrolls.add(funnyScroll3);

		dj = new DJBoyfriend(0, -100);
		add(dj);

		var bgDad:FlxSprite = new FlxSprite(pinkBack.width * 0.75, 0).loadGraphic(Paths.image('freeplay/freeplayBGdad'));
		bgDad.setGraphicSize(0, FlxG.height);
		bgDad.updateHitbox();
		bgDad.shader = new AngleMask();
		bgDad.visible = false;

		var blackOverlayBullshitLOLXD:FlxSprite = new FlxSprite(FlxG.width).makeGraphic(Std.int(bgDad.width), Std.int(bgDad.height), FlxColor.BLACK);
		add(blackOverlayBullshitLOLXD); // used to mask the text lol!

		add(bgDad);
		FlxTween.tween(blackOverlayBullshitLOLXD, {x: pinkBack.width * 0.75}, 1, {ease: FlxEase.quintOut});

		blackOverlayBullshitLOLXD.shader = bgDad.shader;

		grpSongs = new FlxTypedGroup<Alphabet>();
		add(grpSongs);

		grpCapsules = new FlxTypedGroup<SongMenuItem>();
		add(grpCapsules);

		grpDifficulties = new FlxSpriteGroup(-300, 80);
		add(grpDifficulties);

		grpDifficulties.add(new FlxSprite().loadGraphic(Paths.image('freeplay/freeplayEasy')));
		grpDifficulties.add(new FlxSprite().loadGraphic(Paths.image('freeplay/freeplayNorm')));
		grpDifficulties.add(new FlxSprite().loadGraphic(Paths.image('freeplay/freeplayHard')));

		grpDifficulties.group.forEach(function(spr)
		{
			spr.visible = false;
		});

		grpDifficulties.group.members[curDifficulty].visible = true;

		var overhangStuff:FlxSprite = new FlxSprite().makeGraphic(FlxG.width, 64, FlxColor.BLACK);
		overhangStuff.y -= overhangStuff.height;
		add(overhangStuff);
		FlxTween.tween(overhangStuff, {y: 0}, 0.3, {ease: FlxEase.quartOut});

		var fnfFreeplay:FlxText = new FlxText(0, 12, 0, "FREEPLAY", 48);
		fnfFreeplay.font = "VCR OSD Mono";
		fnfFreeplay.visible = false;
		var sillyStroke = new StrokeShader(0xFFFFFFFF, 2, 2);
		fnfFreeplay.shader = sillyStroke;
		add(fnfFreeplay);

		var fnfHighscoreSpr:FlxSprite = new FlxSprite(890, 70);
		fnfHighscoreSpr.frames = Paths.getSparrowAtlas('freeplay/highscore');
		fnfHighscoreSpr.animation.addByPrefix("highscore", "highscore", 24, false);
		fnfHighscoreSpr.visible = false;
		fnfHighscoreSpr.setGraphicSize(0, Std.int(fnfHighscoreSpr.height * 1));
		fnfHighscoreSpr.antialiasing = true;
		fnfHighscoreSpr.updateHitbox();
		add(fnfHighscoreSpr);

		new FlxTimer().start(FlxG.random.float(12, 50), function(tmr)
		{
			fnfHighscoreSpr.animation.play("highscore");
			tmr.time = FlxG.random.float(20, 60);
		}, 0);

		fp = new FreeplayScore(460, 60, 100);
		fp.visible = false;
		add(fp);

		txtCompletion = new FlxText(1200, 77, 0, "0", 32);
		txtCompletion.font = "VCR OSD Mono";
		txtCompletion.visible = false;
		add(txtCompletion);

		dj.onIntroDone.add(function()
		{
			FlxTween.tween(grpDifficulties, {x: 90}, 0.6, {ease: FlxEase.quartOut});

			add(new DifficultySelector(20, grpDifficulties.y - 10, false, controls));
			add(new DifficultySelector(325, grpDifficulties.y - 10, true, controls));

			var letterSort:LetterSort = new LetterSort(300, 100);
			add(letterSort);

			letterSort.changeSelectionCallback = (str) ->
			{
				switch (str)
				{
					case "fav":
						generateSongList({filterType: FAVORITE}, true);
					case "ALL":
						generateSongList(null, true);
					default:
						generateSongList({filterType: STARTSWITH, filterData: str}, true);
				}
			};

			new FlxTimer().start(1 / 24, function(handShit)
			{
				fnfHighscoreSpr.visible = true;
				fnfFreeplay.visible = true;
				fp.visible = true;
				fp.updateScore(0);

				txtCompletion.visible = true;
				intendedCompletion = 0;

				new FlxTimer().start(1.5 / 24, function(bold)
				{
					sillyStroke.width = 0;
					sillyStroke.height = 0;
				});
			});

			pinkBack.color = 0xFFffd863;
			// fnfFreeplay.visible = true;
			bgDad.visible = true;
			orangeBackShit.visible = true;
			alsoOrangeLOL.visible = true;
			grpTxtScrolls.visible = true;
		});

		generateSongList();

		// FlxG.sound.playMusic(Paths.music('title'), 0);
		// FlxG.sound.music.fadeIn(2, 0, 0.8);
		// selector = new FlxText();

		// selector.size = 40;
		// selector.text = ">";
		// add(selector);

		var swag:Alphabet = new Alphabet(1, 0, "swag");

		// JUST DOIN THIS SHIT FOR TESTING!!!
		/* 
			var md:String = Markdown.markdownToHtml(Assets.getText('CHANGELOG.md'));

			var texFel:TextField = new TextField();
			texFel.width = FlxG.width;
			texFel.height = FlxG.height;
			// texFel.
			texFel.htmlText = md;

			FlxG.stage.addChild(texFel);

			trace(md);
		 */

		var funnyCam = new FlxCamera(0, 0, FlxG.width, FlxG.height);
		funnyCam.bgColor = FlxColor.TRANSPARENT;
		FlxG.cameras.add(funnyCam);

		typing = new FlxInputText(100, 100);
		add(typing);

		typing.callback = function(txt, action)
		{
			// generateSongList(new EReg(txt.trim(), "ig"));
			trace(action);
		};

		forEach(function(bs)
		{
			bs.cameras = [funnyCam];
		});

		super.create();
	}

	public function generateSongList(?filterStuff:SongFilter, ?force:Bool = false)
	{
		curSelected = 0;

		grpCapsules.clear();

		// var regexp:EReg = regexp;
		var tempSongs:Array<SongMetadata> = songs;

		if (filterStuff != null)
		{
			switch (filterStuff.filterType)
			{
				case STARTSWITH:
					tempSongs = tempSongs.filter(str ->
					{
						return str.songName.toLowerCase().startsWith(filterStuff.filterData);
					});
				case ALL:
				// no filter!
				case FAVORITE:
					tempSongs = tempSongs.filter(str ->
					{
						return str.isFav;
					});
				default:
					// return all on default
			}
		}

		// if (regexp != null)
		// 	tempSongs = songs.filter(item -> regexp.match(item.songName));

		// tempSongs.sort(function(a, b):Int
		// {
		// 	var tempA = a.songName.toUpperCase();
		// 	var tempB = b.songName.toUpperCase();

		// 	if (tempA < tempB)
		// 		return -1;
		// 	else if (tempA > tempB)
		// 		return 1;
		// 	else
		// 		return 0;
		// });

		for (i in 0...tempSongs.length)
		{
			var funnyMenu:SongMenuItem = new SongMenuItem(FlxG.width, (i * 150) + 160, tempSongs[i].songName);
			funnyMenu.targetPos.x = funnyMenu.x;
			funnyMenu.ID = i;
			funnyMenu.alpha = 0.5;
			funnyMenu.songText.visible = false;
			funnyMenu.favIcon.visible = tempSongs[i].isFav;

			// fp.updateScore(0);

			var maxTimer:Float = Math.min(i, 4);

			new FlxTimer().start((1 / 24) * maxTimer, function(doShit)
			{
				funnyMenu.doJumpIn = true;
			});

			new FlxTimer().start((0.09 * maxTimer) + 0.85, function(lerpTmr)
			{
				funnyMenu.doLerp = true;
			});

			if (!force)
			{
				new FlxTimer().start(((0.20 * maxTimer) / (1 + maxTimer)) + 0.75, function(swagShi)
				{
					funnyMenu.songText.visible = true;
					funnyMenu.alpha = 1;
				});
			}
			else
			{
				funnyMenu.songText.visible = true;
				funnyMenu.alpha = 1;
			}

			grpCapsules.add(funnyMenu);

			var songText:Alphabet = new Alphabet(0, (70 * i) + 30, tempSongs[i].songName, true, false);
			songText.x += 100;
			songText.isMenuItem = true;
			songText.targetY = i;

			// grpSongs.add(songText);

			var icon:HealthIcon = new HealthIcon(tempSongs[i].songCharacter);
			// icon.sprTracker = songText;

			// using a FlxGroup is too much fuss!
			iconArray.push(icon);
			// add(icon);

			// songText.x += 40;
			// DONT PUT X IN THE FIRST PARAMETER OF new ALPHABET() !!
			// songText.screenCenter(X);
		}

		changeSelection();
		changeDiff();
	}

	public function addSong(songName:String, weekNum:Int, songCharacter:String)
	{
		songs.push(new SongMetadata(songName, weekNum, songCharacter));
	}

	public function addWeek(songs:Array<String>, weekNum:Int, ?songCharacters:Array<String>)
	{
		if (songCharacters == null)
			songCharacters = ['bf'];

		var num:Int = 0;
		for (song in songs)
		{
			addSong(song, weekNum, songCharacters[num]);

			if (songCharacters.length != 1)
				num++;
		}
	}

	var touchY:Float = 0;
	var touchX:Float = 0;
	var dxTouch:Float = 0;
	var dyTouch:Float = 0;
	var velTouch:Float = 0;

	var veloctiyLoopShit:Float = 0;
	var touchTimer:Float = 0;

	var initTouchPos:FlxPoint = new FlxPoint();

	var spamTimer:Float = 0;
	var spamming:Bool = false;

	override function update(elapsed:Float)
	{
		super.update(elapsed);

		if (FlxG.keys.justPressed.F)
		{
			var realShit = curSelected;
			songs[curSelected].isFav = !songs[curSelected].isFav;
			if (songs[curSelected].isFav)
			{
				FlxTween.tween(grpCapsules.members[realShit], {angle: 360}, 0.4, {
					ease: FlxEase.elasticOut,
					onComplete: _ ->
					{
						grpCapsules.members[realShit].favIcon.visible = true;
						grpCapsules.members[realShit].favIcon.animation.play("fav");
					}
				});
			}
			else
			{
				grpCapsules.members[realShit].favIcon.animation.play('fav', false, true);
				new FlxTimer().start((1 / 24) * 14, _ ->
				{
					grpCapsules.members[realShit].favIcon.visible = false;
				});
				new FlxTimer().start((1 / 24) * 24, _ ->
				{
					FlxTween.tween(grpCapsules.members[realShit], {angle: 0}, 0.4, {ease: FlxEase.elasticOut});
				});
			}
		}

		if (FlxG.keys.justPressed.T)
			typing.hasFocus = true;

		if (FlxG.sound.music != null)
		{
			if (FlxG.sound.music.volume < 0.7)
			{
				FlxG.sound.music.volume += 0.5 * elapsed;
			}
		}

		lerpScore = CoolUtil.coolLerp(lerpScore, intendedScore, 0.2);
		lerpCompletion = CoolUtil.coolLerp(lerpCompletion, intendedCompletion, 0.9);

		fp.updateScore(Std.int(lerpScore));

		txtCompletion.text = Math.floor(lerpCompletion * 100) + "%";
		trace(Highscore.getCompletion(songs[curSelected].songName, curDifficulty));

		// trace(intendedScore);
		// trace(lerpScore);
		// Highscore.getAllScores();

		var upP = controls.UI_UP_P;
		var downP = controls.UI_DOWN_P;
		var accepted = controls.ACCEPT;

		if (FlxG.onMobile)
		{
			for (touch in FlxG.touches.list)
			{
				if (touch.justPressed)
				{
					initTouchPos.set(touch.screenX, touch.screenY);
				}
				if (touch.pressed)
				{
					var dx = initTouchPos.x - touch.screenX;
					var dy = initTouchPos.y - touch.screenY;

					var angle = Math.atan2(dy, dx);
					var length = Math.sqrt(dx * dx + dy * dy);

					FlxG.watch.addQuick("LENGTH", length);
					FlxG.watch.addQuick("ANGLE", Math.round(FlxAngle.asDegrees(angle)));
					trace("ANGLE", Math.round(FlxAngle.asDegrees(angle)));
				}

				/* switch (inputID)
					{
						case FlxObject.UP:
							return
						case FlxObject.DOWN:
					}
				 */
			}

			if (FlxG.touches.getFirst() != null)
			{
				if (touchTimer >= 1.5)
					accepted = true;

				touchTimer += elapsed;
				var touch:FlxTouch = FlxG.touches.getFirst();

				velTouch = Math.abs((touch.screenY - dyTouch)) / 50;

				dyTouch = touch.screenY - touchY;
				dxTouch = touch.screenX - touchX;

				if (touch.justPressed)
				{
					touchY = touch.screenY;
					dyTouch = 0;
					velTouch = 0;

					touchX = touch.screenX;
					dxTouch = 0;
				}

				if (Math.abs(dxTouch) >= 100)
				{
					touchX = touch.screenX;
					if (dxTouch != 0)
						dxTouch < 0 ? changeDiff(1) : changeDiff(-1);
				}

				if (Math.abs(dyTouch) >= 100)
				{
					touchY = touch.screenY;

					if (dyTouch != 0)
						dyTouch < 0 ? changeSelection(1) : changeSelection(-1);
					// changeSelection(1);
				}
			}
			else
			{
				touchTimer = 0;
			}
		}

		#if mobile
		for (touch in FlxG.touches.list)
		{
			if (touch.justPressed)
			{
				// accepted = true;
			}
		}
		#end

		if (controls.UI_UP || controls.UI_DOWN)
		{
			spamTimer += elapsed;

			if (spamming)
			{
				if (spamTimer >= 0.07)
				{
					spamTimer = 0;

					if (controls.UI_UP)
						changeSelection(-1);
					else
						changeSelection(1);
				}
			}
			else if (spamTimer >= 0.9)
				spamming = true;
		}
		else
		{
			spamming = false;
			spamTimer = 0;
		}

		if (upP)
		{
			dj.resetAFKTimer();
			changeSelection(-1);
		}
		if (downP)
		{
			dj.resetAFKTimer();
			changeSelection(1);
		}

		if (FlxG.mouse.wheel != 0)
		{
			dj.resetAFKTimer();
			changeSelection(-Math.round(FlxG.mouse.wheel / 4));
		}

		if (controls.UI_LEFT_P)
		{
			dj.resetAFKTimer();
			changeDiff(-1);
		}
		if (controls.UI_RIGHT_P)
		{
			dj.resetAFKTimer();
			changeDiff(1);
		}

		if (controls.BACK && !typing.hasFocus)
		{
			FlxG.sound.play(Paths.sound('cancelMenu'));

			FlxTransitionableState.skipNextTransIn = true;
			FlxTransitionableState.skipNextTransOut = true;
			FlxG.switchState(new MainMenuState());
		}

		if (accepted)
		{
			// if (Assets.exists())

			var poop:String = songs[curSelected].songName.toLowerCase();

			// does not work properly, always just accidentally sets it to normal anyways!
			/* if (!Assets.exists(Paths.json(songs[curSelected].songName + '/' + poop)))
				{
					// defaults to normal if HARD / EASY doesn't exist
					// does not account if NORMAL doesn't exist!
					FlxG.log.warn("CURRENT DIFFICULTY IS NOT CHARTED, DEFAULTING TO NORMAL!");
					poop = Highscore.formatSong(songs[curSelected].songName.toLowerCase(), 1);
					curDifficulty = 1;
			}*/

			PlayState.currentSong = SongLoad.loadFromJson(poop, songs[curSelected].songName.toLowerCase());
			PlayState.currentSong_NEW = SongDataParser.fetchSong(songs[curSelected].songName.toLowerCase());
			PlayState.isStoryMode = false;
			PlayState.storyDifficulty = curDifficulty;
			PlayState.storyDifficulty_NEW = switch (curDifficulty)
			{
				case 0:
					'easy';
				case 1:
					'normal';
				case 2:
					'hard';
				default: 'normal';
			};
			// SongLoad.curDiff = Highscore.formatSong()

			SongLoad.curDiff = PlayState.storyDifficulty_NEW;

			PlayState.storyWeek = songs[curSelected].week;
			trace(' CUR WEEK ' + PlayState.storyWeek);

			// Visual and audio effects.
			FlxG.sound.play(Paths.sound('confirmMenu'));
			dj.confirm();

			new FlxTimer().start(1, function(tmr:FlxTimer)
			{
				LoadingState.loadAndSwitchState(new PlayState(), true);
			});
		}
	}

	override function switchTo(nextState:FlxState):Bool
	{
		clearDaCache(songs[curSelected].songName);
		return super.switchTo(nextState);
	}

	function changeDiff(change:Int = 0)
	{
		touchTimer = 0;

		curDifficulty += change;

		if (curDifficulty < 0)
			curDifficulty = 2;
		if (curDifficulty > 2)
			curDifficulty = 0;

		// intendedScore = Highscore.getScore(songs[curSelected].songName, curDifficulty);
		intendedScore = Highscore.getScore(songs[curSelected].songName, curDifficulty);
		intendedCompletion = Highscore.getCompletion(songs[curSelected].songName, curDifficulty);

		PlayState.storyDifficulty = curDifficulty;
		PlayState.storyDifficulty_NEW = switch (curDifficulty)
		{
			case 0:
				'easy';
			case 1:
				'normal';
			case 2:
				'hard';
			default:
				'normal';
		};

		grpDifficulties.group.forEach(function(spr)
		{
			spr.visible = false;
		});

		var curShit:FlxSprite = grpDifficulties.group.members[curDifficulty];

		curShit.visible = true;
		curShit.offset.y += 5;
		curShit.alpha = 0.5;
		new FlxTimer().start(1 / 24, function(swag)
		{
			curShit.alpha = 1;
			curShit.updateHitbox();
		});
	}

	// Clears the cache of songs, frees up memory, they' ll have to be loaded in later tho function clearDaCache(actualSongTho:String)
	function clearDaCache(actualSongTho:String)
	{
		for (song in songs)
		{
			if (song.songName != actualSongTho)
			{
				trace('trying to remove: ' + song.songName);
				// openfl.Assets.cache.clear(Paths.inst(song.songName));
			}
		}
	}

	function changeSelection(change:Int = 0)
	{
		// fp.updateScore(12345);

		NGio.logEvent('Fresh');

		// NGio.logEvent('Fresh');
		FlxG.sound.play(Paths.sound('scrollMenu'), 0.4);

		curSelected += change;

		if (curSelected < 0)
			curSelected = grpCapsules.members.length - 1;
		if (curSelected >= grpCapsules.members.length)
			curSelected = 0;

		// selector.y = (70 * curSelected) + 30;

		// intendedScore = Highscore.getScore(songs[curSelected].songName, curDifficulty);
		intendedScore = Highscore.getScore(songs[curSelected].songName, curDifficulty);
		intendedCompletion = Highscore.getCompletion(songs[curSelected].songName, curDifficulty);
		// lerpScore = 0;

		#if PRELOAD_ALL
		// FlxG.sound.playMusic(Paths.inst(songs[curSelected].songName), 0);
		#end

		var bullShit:Int = 0;

		for (i in 0...iconArray.length)
		{
			iconArray[i].alpha = 0.6;
		}

		iconArray[curSelected].alpha = 1;

		for (index => capsule in grpCapsules.members)
		{
			capsule.selected = false;

			capsule.targetPos.y = ((index - curSelected) * 150) + 160;
			capsule.targetPos.x = 270 + (60 * (Math.sin(index - curSelected)));
			// capsule.targetPos.x = 320 + (40 * (index - curSelected));

			if (index < curSelected)
				capsule.targetPos.y -= 100; // another 100 for good measure
		}

		if (grpCapsules.members.length > 0)
			grpCapsules.members[curSelected].selected = true;
	}
=======
    var moreWays2:BGScrollingText = new BGScrollingText(0, 400, "HOT BLOODED IN MORE WAYS THAN ONE", FlxG.width);
    moreWays2.funnyColor = 0xFFfff383;
    moreWays2.speed = 4.4;
    grpTxtScrolls.add(moreWays2);

    var funnyScroll3:BGScrollingText = new BGScrollingText(0, orangeBackShit.y, "BOYFRIEND", FlxG.width / 2);
    funnyScroll3.funnyColor = 0xFFff9963;
    funnyScroll3.speed = -0.8;
    grpTxtScrolls.add(funnyScroll3);

    dj = new DJBoyfriend(0, -100);
    add(dj);

    var bgDad:FlxSprite = new FlxSprite(pinkBack.width * 0.75, 0).loadGraphic(Paths.image('freeplay/freeplayBGdad'));
    bgDad.setGraphicSize(0, FlxG.height);
    bgDad.updateHitbox();
    bgDad.shader = new AngleMask();
    bgDad.visible = false;

    var blackOverlayBullshitLOLXD:FlxSprite = new FlxSprite(FlxG.width).makeGraphic(Std.int(bgDad.width), Std.int(bgDad.height), FlxColor.BLACK);
    add(blackOverlayBullshitLOLXD); // used to mask the text lol!

    add(bgDad);
    FlxTween.tween(blackOverlayBullshitLOLXD, {x: pinkBack.width * 0.75}, 1, {ease: FlxEase.quintOut});

    blackOverlayBullshitLOLXD.shader = bgDad.shader;

    grpSongs = new FlxTypedGroup<Alphabet>();
    add(grpSongs);

    grpCapsules = new FlxTypedGroup<SongMenuItem>();
    add(grpCapsules);

    grpDifficulties = new FlxSpriteGroup(-300, 80);
    add(grpDifficulties);

    grpDifficulties.add(new FlxSprite().loadGraphic(Paths.image('freeplay/freeplayEasy')));
    grpDifficulties.add(new FlxSprite().loadGraphic(Paths.image('freeplay/freeplayNorm')));
    grpDifficulties.add(new FlxSprite().loadGraphic(Paths.image('freeplay/freeplayHard')));

    grpDifficulties.group.forEach(function(spr)
    {
      spr.visible = false;
    });

    grpDifficulties.group.members[curDifficulty].visible = true;

    var overhangStuff:FlxSprite = new FlxSprite().makeGraphic(FlxG.width, 64, FlxColor.BLACK);
    overhangStuff.y -= overhangStuff.height;
    add(overhangStuff);
    FlxTween.tween(overhangStuff, {y: 0}, 0.3, {ease: FlxEase.quartOut});

    var fnfFreeplay:FlxText = new FlxText(0, 12, 0, "FREEPLAY", 48);
    fnfFreeplay.font = "VCR OSD Mono";
    fnfFreeplay.visible = false;
    var sillyStroke = new StrokeShader(0xFFFFFFFF, 2, 2);
    fnfFreeplay.shader = sillyStroke;
    add(fnfFreeplay);

    var fnfHighscoreSpr:FlxSprite = new FlxSprite(890, 70);
    fnfHighscoreSpr.frames = Paths.getSparrowAtlas('freeplay/highscore');
    fnfHighscoreSpr.animation.addByPrefix("highscore", "highscore", 24, false);
    fnfHighscoreSpr.visible = false;
    fnfHighscoreSpr.setGraphicSize(0, Std.int(fnfHighscoreSpr.height * 1));
    fnfHighscoreSpr.antialiasing = true;
    fnfHighscoreSpr.updateHitbox();
    add(fnfHighscoreSpr);

    new FlxTimer().start(FlxG.random.float(12, 50), function(tmr)
    {
      fnfHighscoreSpr.animation.play("highscore");
      tmr.time = FlxG.random.float(20, 60);
    }, 0);

    fp = new FreeplayScore(460, 60, 100);
    fp.visible = false;
    add(fp);

    txtCompletion = new FlxText(1200, 77, 0, "0", 32);
    txtCompletion.font = "VCR OSD Mono";
    txtCompletion.visible = false;
    add(txtCompletion);

    dj.onIntroDone.add(function()
    {
      FlxTween.tween(grpDifficulties, {x: 90}, 0.6, {ease: FlxEase.quartOut});

      add(new DifficultySelector(20, grpDifficulties.y - 10, false, controls));
      add(new DifficultySelector(325, grpDifficulties.y - 10, true, controls));

      var letterSort:LetterSort = new LetterSort(300, 100);
      add(letterSort);

      letterSort.changeSelectionCallback = (str) ->
      {
        switch (str)
        {
          case "fav":
            generateSongList({filterType: FAVORITE}, true);
          case "ALL":
            generateSongList(null, true);
          default:
            generateSongList({filterType: STARTSWITH, filterData: str}, true);
        }
      };

      new FlxTimer().start(1 / 24, function(handShit)
      {
        fnfHighscoreSpr.visible = true;
        fnfFreeplay.visible = true;
        fp.visible = true;
        fp.updateScore(0);

        txtCompletion.visible = true;
        intendedCompletion = 0;

        new FlxTimer().start(1.5 / 24, function(bold)
        {
          sillyStroke.width = 0;
          sillyStroke.height = 0;
        });
      });

      pinkBack.color = 0xFFffd863;
      // fnfFreeplay.visible = true;
      bgDad.visible = true;
      orangeBackShit.visible = true;
      alsoOrangeLOL.visible = true;
      grpTxtScrolls.visible = true;
    });

    generateSongList();

    // FlxG.sound.playMusic(Paths.music('title'), 0);
    // FlxG.sound.music.fadeIn(2, 0, 0.8);
    // selector = new FlxText();

    // selector.size = 40;
    // selector.text = ">";
    // add(selector);

    var swag:Alphabet = new Alphabet(1, 0, "swag");

    // JUST DOIN THIS SHIT FOR TESTING!!!
    /* 
      var md:String = Markdown.markdownToHtml(Assets.getText('CHANGELOG.md'));

      var texFel:TextField = new TextField();
      texFel.width = FlxG.width;
      texFel.height = FlxG.height;
      // texFel.
      texFel.htmlText = md;

      FlxG.stage.addChild(texFel);

      trace(md);
     */

    var funnyCam = new FlxCamera(0, 0, FlxG.width, FlxG.height);
    funnyCam.bgColor = FlxColor.TRANSPARENT;
    FlxG.cameras.add(funnyCam);

    typing = new FlxInputText(100, 100);
    add(typing);

    typing.callback = function(txt, action)
    {
      // generateSongList(new EReg(txt.trim(), "ig"));
      trace(action);
    };

    forEach(function(bs)
    {
      bs.cameras = [funnyCam];
    });

    super.create();
  }

  public function generateSongList(?filterStuff:SongFilter, ?force:Bool = false)
  {
    curSelected = 0;

    grpCapsules.clear();

    // var regexp:EReg = regexp;
    var tempSongs:Array<SongMetadata> = songs;

    if (filterStuff != null)
    {
      switch (filterStuff.filterType)
      {
        case STARTSWITH:
          tempSongs = tempSongs.filter(str ->
          {
            return str.songName.toLowerCase().startsWith(filterStuff.filterData);
          });
        case ALL:
        // no filter!
        case FAVORITE:
          tempSongs = tempSongs.filter(str ->
          {
            return str.isFav;
          });
        default:
          // return all on default
      }
    }

    // if (regexp != null)
    // 	tempSongs = songs.filter(item -> regexp.match(item.songName));

    // tempSongs.sort(function(a, b):Int
    // {
    // 	var tempA = a.songName.toUpperCase();
    // 	var tempB = b.songName.toUpperCase();

    // 	if (tempA < tempB)
    // 		return -1;
    // 	else if (tempA > tempB)
    // 		return 1;
    // 	else
    // 		return 0;
    // });

    for (i in 0...tempSongs.length)
    {
      var funnyMenu:SongMenuItem = new SongMenuItem(FlxG.width, (i * 150) + 160, tempSongs[i].songName);
      funnyMenu.targetPos.x = funnyMenu.x;
      funnyMenu.ID = i;
      funnyMenu.alpha = 0.5;
      funnyMenu.songText.visible = false;
      funnyMenu.favIcon.visible = tempSongs[i].isFav;

      // fp.updateScore(0);

      new FlxTimer().start((1 / 24) * i, function(doShit)
      {
        funnyMenu.doJumpIn = true;
      });

      new FlxTimer().start((0.09 * i) + 0.85, function(lerpTmr)
      {
        funnyMenu.doLerp = true;
      });

      if (!force)
      {
        new FlxTimer().start(((0.20 * i) / (1 + i)) + 0.75, function(swagShi)
        {
          funnyMenu.songText.visible = true;
          funnyMenu.alpha = 1;
        });
      }
      else
      {
        funnyMenu.songText.visible = true;
        funnyMenu.alpha = 1;
      }

      grpCapsules.add(funnyMenu);

      var songText:Alphabet = new Alphabet(0, (70 * i) + 30, tempSongs[i].songName, true, false);
      songText.x += 100;
      songText.isMenuItem = true;
      songText.targetY = i;

      // grpSongs.add(songText);

      var icon:HealthIcon = new HealthIcon(tempSongs[i].songCharacter);
      // icon.sprTracker = songText;

      // using a FlxGroup is too much fuss!
      iconArray.push(icon);
      // add(icon);

      // songText.x += 40;
      // DONT PUT X IN THE FIRST PARAMETER OF new ALPHABET() !!
      // songText.screenCenter(X);
    }

    changeSelection();
    changeDiff();
  }

  public function addSong(songName:String, weekNum:Int, songCharacter:String)
  {
    songs.push(new SongMetadata(songName, weekNum, songCharacter));
  }

  public function addWeek(songs:Array<String>, weekNum:Int, ?songCharacters:Array<String>)
  {
    if (songCharacters == null)
      songCharacters = ['bf'];

    var num:Int = 0;
    for (song in songs)
    {
      addSong(song, weekNum, songCharacters[num]);

      if (songCharacters.length != 1)
        num++;
    }
  }

  var touchY:Float = 0;
  var touchX:Float = 0;
  var dxTouch:Float = 0;
  var dyTouch:Float = 0;
  var velTouch:Float = 0;

  var veloctiyLoopShit:Float = 0;
  var touchTimer:Float = 0;

  var initTouchPos:FlxPoint = new FlxPoint();

  var spamTimer:Float = 0;
  var spamming:Bool = false;

  override function update(elapsed:Float)
  {
    super.update(elapsed);

    if (FlxG.keys.justPressed.F)
    {
      var realShit = curSelected;
      songs[curSelected].isFav = !songs[curSelected].isFav;
      if (songs[curSelected].isFav)
      {
        FlxTween.tween(grpCapsules.members[realShit], {angle: 360}, 0.4, {
          ease: FlxEase.elasticOut,
          onComplete: _ ->
          {
            grpCapsules.members[realShit].favIcon.visible = true;
            grpCapsules.members[realShit].favIcon.animation.play("fav");
          }
        });
      }
      else
      {
        grpCapsules.members[realShit].favIcon.animation.play('fav', false, true);
        new FlxTimer().start((1 / 24) * 14, _ ->
        {
          grpCapsules.members[realShit].favIcon.visible = false;
        });
        new FlxTimer().start((1 / 24) * 24, _ ->
        {
          FlxTween.tween(grpCapsules.members[realShit], {angle: 0}, 0.4, {ease: FlxEase.elasticOut});
        });
      }
    }

    if (FlxG.keys.justPressed.T)
      typing.hasFocus = true;

    if (FlxG.sound.music != null)
    {
      if (FlxG.sound.music.volume < 0.7)
      {
        FlxG.sound.music.volume += 0.5 * elapsed;
      }
    }

    lerpScore = CoolUtil.coolLerp(lerpScore, intendedScore, 0.2);
    lerpCompletion = CoolUtil.coolLerp(lerpCompletion, intendedCompletion, 0.9);

    fp.updateScore(Std.int(lerpScore));

    txtCompletion.text = Math.floor(lerpCompletion * 100) + "%";
    // trace(Highscore.getCompletion(songs[curSelected].songName, curDifficulty));

    // trace(intendedScore);
    // trace(lerpScore);
    // Highscore.getAllScores();

    var upP = controls.UI_UP_P;
    var downP = controls.UI_DOWN_P;
    var accepted = controls.ACCEPT;

    if (FlxG.onMobile)
    {
      for (touch in FlxG.touches.list)
      {
        if (touch.justPressed)
        {
          initTouchPos.set(touch.screenX, touch.screenY);
        }
        if (touch.pressed)
        {
          var dx = initTouchPos.x - touch.screenX;
          var dy = initTouchPos.y - touch.screenY;

          var angle = Math.atan2(dy, dx);
          var length = Math.sqrt(dx * dx + dy * dy);

          FlxG.watch.addQuick("LENGTH", length);
          FlxG.watch.addQuick("ANGLE", Math.round(FlxAngle.asDegrees(angle)));
          trace("ANGLE", Math.round(FlxAngle.asDegrees(angle)));
        }

        /* switch (inputID)
          {
            case FlxObject.UP:
              return
            case FlxObject.DOWN:
          }
         */
      }

      if (FlxG.touches.getFirst() != null)
      {
        if (touchTimer >= 1.5)
          accepted = true;

        touchTimer += elapsed;
        var touch:FlxTouch = FlxG.touches.getFirst();

        velTouch = Math.abs((touch.screenY - dyTouch)) / 50;

        dyTouch = touch.screenY - touchY;
        dxTouch = touch.screenX - touchX;

        if (touch.justPressed)
        {
          touchY = touch.screenY;
          dyTouch = 0;
          velTouch = 0;

          touchX = touch.screenX;
          dxTouch = 0;
        }

        if (Math.abs(dxTouch) >= 100)
        {
          touchX = touch.screenX;
          if (dxTouch != 0)
            dxTouch < 0 ? changeDiff(1) : changeDiff(-1);
        }

        if (Math.abs(dyTouch) >= 100)
        {
          touchY = touch.screenY;

          if (dyTouch != 0)
            dyTouch < 0 ? changeSelection(1) : changeSelection(-1);
          // changeSelection(1);
        }
      }
      else
      {
        touchTimer = 0;
      }
    }

    #if mobile
    for (touch in FlxG.touches.list)
    {
      if (touch.justPressed)
      {
        // accepted = true;
      }
    }
    #end

    if (controls.UI_UP || controls.UI_DOWN)
    {
      spamTimer += elapsed;

      if (spamming)
      {
        if (spamTimer >= 0.07)
        {
          spamTimer = 0;

          if (controls.UI_UP)
            changeSelection(-1);
          else
            changeSelection(1);
        }
      }
      else if (spamTimer >= 0.9)
        spamming = true;
    }
    else
    {
      spamming = false;
      spamTimer = 0;
    }

    if (upP)
    {
      dj.resetAFKTimer();
      changeSelection(-1);
    }
    if (downP)
    {
      dj.resetAFKTimer();
      changeSelection(1);
    }

    if (FlxG.mouse.wheel != 0)
    {
      dj.resetAFKTimer();
      changeSelection(-Math.round(FlxG.mouse.wheel / 4));
    }

    if (controls.UI_LEFT_P)
    {
      dj.resetAFKTimer();
      changeDiff(-1);
    }
    if (controls.UI_RIGHT_P)
    {
      dj.resetAFKTimer();
      changeDiff(1);
    }

    if (controls.BACK && !typing.hasFocus)
    {
      FlxG.sound.play(Paths.sound('cancelMenu'));

      FlxTransitionableState.skipNextTransIn = true;
      FlxTransitionableState.skipNextTransOut = true;
      FlxG.switchState(new MainMenuState());
    }

    if (accepted)
    {
      // if (Assets.exists())

      var poop:String = songs[curSelected].songName.toLowerCase();

      // does not work properly, always just accidentally sets it to normal anyways!
      /* if (!Assets.exists(Paths.json(songs[curSelected].songName + '/' + poop)))
        {
          // defaults to normal if HARD / EASY doesn't exist
          // does not account if NORMAL doesn't exist!
          FlxG.log.warn("CURRENT DIFFICULTY IS NOT CHARTED, DEFAULTING TO NORMAL!");
          poop = Highscore.formatSong(songs[curSelected].songName.toLowerCase(), 1);
          curDifficulty = 1;
      }*/

      // TODO: Deprecate and remove this entirely once all songs are converted to the new format
      PlayState.currentSong = SongLoad.loadFromJson(poop, songs[curSelected].songName.toLowerCase());
      PlayState.currentSong_NEW = SongDataParser.fetchSong(songs[curSelected].songName.toLowerCase());
      PlayState.isStoryMode = false;
      PlayState.storyDifficulty = curDifficulty;
      PlayState.storyDifficulty_NEW = switch (curDifficulty)
      {
        case 0:
          'easy';
        case 1:
          'normal';
        case 2:
          'hard';
        default: 'normal';
      };
      // SongLoad.curDiff = Highscore.formatSong()

      SongLoad.curDiff = PlayState.storyDifficulty_NEW;

      PlayState.storyWeek = songs[curSelected].week;
      // trace(' CUR WEEK ' + PlayState.storyWeek);

      // Visual and audio effects.
      FlxG.sound.play(Paths.sound('confirmMenu'));
      dj.confirm();

      new FlxTimer().start(1, function(tmr:FlxTimer)
      {
        LoadingState.loadAndSwitchState(new PlayState(), true);
      });
    }
  }

  override function switchTo(nextState:FlxState):Bool
  {
    clearDaCache(songs[curSelected].songName);
    return super.switchTo(nextState);
  }

  function changeDiff(change:Int = 0)
  {
    touchTimer = 0;

    curDifficulty += change;

    if (curDifficulty < 0)
      curDifficulty = 2;
    if (curDifficulty > 2)
      curDifficulty = 0;

    // intendedScore = Highscore.getScore(songs[curSelected].songName, curDifficulty);
    intendedScore = Highscore.getScore(songs[curSelected].songName, curDifficulty);
    intendedCompletion = Highscore.getCompletion(songs[curSelected].songName, curDifficulty);

    PlayState.storyDifficulty = curDifficulty;
    PlayState.storyDifficulty_NEW = switch (curDifficulty)
    {
      case 0:
        'easy';
      case 1:
        'normal';
      case 2:
        'hard';
      default:
        'normal';
    };

    grpDifficulties.group.forEach(function(spr)
    {
      spr.visible = false;
    });

    var curShit:FlxSprite = grpDifficulties.group.members[curDifficulty];

    curShit.visible = true;
    curShit.offset.y += 5;
    curShit.alpha = 0.5;
    new FlxTimer().start(1 / 24, function(swag)
    {
      curShit.alpha = 1;
      curShit.updateHitbox();
    });
  }

  // Clears the cache of songs, frees up memory, they' ll have to be loaded in later tho function clearDaCache(actualSongTho:String)
  function clearDaCache(actualSongTho:String)
  {
    for (song in songs)
    {
      if (song.songName != actualSongTho)
      {
        trace('trying to remove: ' + song.songName);
        // openfl.Assets.cache.clear(Paths.inst(song.songName));
      }
    }
  }

  function changeSelection(change:Int = 0)
  {
    // fp.updateScore(12345);

    NGio.logEvent('Fresh');

    // NGio.logEvent('Fresh');
    FlxG.sound.play(Paths.sound('scrollMenu'), 0.4);

    curSelected += change;

    if (curSelected < 0)
      curSelected = grpCapsules.members.length - 1;
    if (curSelected >= grpCapsules.members.length)
      curSelected = 0;

    // selector.y = (70 * curSelected) + 30;

    // intendedScore = Highscore.getScore(songs[curSelected].songName, curDifficulty);
    intendedScore = Highscore.getScore(songs[curSelected].songName, curDifficulty);
    intendedCompletion = Highscore.getCompletion(songs[curSelected].songName, curDifficulty);
    // lerpScore = 0;

    #if PRELOAD_ALL
    // FlxG.sound.playMusic(Paths.inst(songs[curSelected].songName), 0);
    #end

    var bullShit:Int = 0;

    for (i in 0...iconArray.length)
    {
      iconArray[i].alpha = 0.6;
    }

    iconArray[curSelected].alpha = 1;

    for (index => capsule in grpCapsules.members)
    {
      capsule.selected = false;

      capsule.targetPos.y = ((index - curSelected) * 150) + 160;
      capsule.targetPos.x = 270 + (60 * (Math.sin(index - curSelected)));
      // capsule.targetPos.x = 320 + (40 * (index - curSelected));

      if (index < curSelected)
        capsule.targetPos.y -= 100; // another 100 for good measure
    }

    if (grpCapsules.members.length > 0)
      grpCapsules.members[curSelected].selected = true;
  }
>>>>>>> 6d791378
}

class DifficultySelector extends FlxSprite
{
  var controls:Controls;
  var whiteShader:PureColor;

  public function new(x:Float, y:Float, flipped:Bool, controls:Controls)
  {
    super(x, y);

    this.controls = controls;

    frames = Paths.getSparrowAtlas('freeplay/freeplaySelector');
    animation.addByPrefix('shine', "arrow pointer loop", 24);
    animation.play('shine');

    whiteShader = new PureColor(FlxColor.WHITE);

    shader = whiteShader;

    flipX = flipped;
  }

  override function update(elapsed:Float)
  {
    if (flipX && controls.UI_RIGHT_P)
      moveShitDown();
    if (!flipX && controls.UI_LEFT_P)
      moveShitDown();

    super.update(elapsed);
  }

  function moveShitDown()
  {
    offset.y -= 5;

    whiteShader.colorSet = true;

    new FlxTimer().start(2 / 24, function(tmr)
    {
      whiteShader.colorSet = false;
      updateHitbox();
    });
  }
}

typedef SongFilter =
{
  var filterType:FilterType;
  var ?filterData:Dynamic;
}

enum abstract FilterType(String)
{
  var STARTSWITH;
  var FAVORITE;
  var ALL;
}

class SongMetadata
{
  public var songName:String = "";
  public var week:Int = 0;
  public var songCharacter:String = "";
  public var isFav:Bool = false;

  public function new(song:String, week:Int, songCharacter:String, ?isFav:Bool = false)
  {
    this.songName = song;
    this.week = week;
    this.songCharacter = songCharacter;
    this.isFav = isFav;
  }
}<|MERGE_RESOLUTION|>--- conflicted
+++ resolved
@@ -175,699 +175,6 @@
     funnyScroll2.speed = -1.2;
     grpTxtScrolls.add(funnyScroll2);
 
-<<<<<<< HEAD
-		var moreWays2:BGScrollingText = new BGScrollingText(0, 400, "HOT BLOODED IN MORE WAYS THAN ONE", FlxG.width);
-		moreWays2.funnyColor = 0xFFfff383;
-		moreWays2.speed = 4.4;
-		grpTxtScrolls.add(moreWays2);
-
-		var funnyScroll3:BGScrollingText = new BGScrollingText(0, orangeBackShit.y, "BOYFRIEND", FlxG.width / 2);
-		funnyScroll3.funnyColor = 0xFFff9963;
-		funnyScroll3.speed = -0.8;
-		grpTxtScrolls.add(funnyScroll3);
-
-		dj = new DJBoyfriend(0, -100);
-		add(dj);
-
-		var bgDad:FlxSprite = new FlxSprite(pinkBack.width * 0.75, 0).loadGraphic(Paths.image('freeplay/freeplayBGdad'));
-		bgDad.setGraphicSize(0, FlxG.height);
-		bgDad.updateHitbox();
-		bgDad.shader = new AngleMask();
-		bgDad.visible = false;
-
-		var blackOverlayBullshitLOLXD:FlxSprite = new FlxSprite(FlxG.width).makeGraphic(Std.int(bgDad.width), Std.int(bgDad.height), FlxColor.BLACK);
-		add(blackOverlayBullshitLOLXD); // used to mask the text lol!
-
-		add(bgDad);
-		FlxTween.tween(blackOverlayBullshitLOLXD, {x: pinkBack.width * 0.75}, 1, {ease: FlxEase.quintOut});
-
-		blackOverlayBullshitLOLXD.shader = bgDad.shader;
-
-		grpSongs = new FlxTypedGroup<Alphabet>();
-		add(grpSongs);
-
-		grpCapsules = new FlxTypedGroup<SongMenuItem>();
-		add(grpCapsules);
-
-		grpDifficulties = new FlxSpriteGroup(-300, 80);
-		add(grpDifficulties);
-
-		grpDifficulties.add(new FlxSprite().loadGraphic(Paths.image('freeplay/freeplayEasy')));
-		grpDifficulties.add(new FlxSprite().loadGraphic(Paths.image('freeplay/freeplayNorm')));
-		grpDifficulties.add(new FlxSprite().loadGraphic(Paths.image('freeplay/freeplayHard')));
-
-		grpDifficulties.group.forEach(function(spr)
-		{
-			spr.visible = false;
-		});
-
-		grpDifficulties.group.members[curDifficulty].visible = true;
-
-		var overhangStuff:FlxSprite = new FlxSprite().makeGraphic(FlxG.width, 64, FlxColor.BLACK);
-		overhangStuff.y -= overhangStuff.height;
-		add(overhangStuff);
-		FlxTween.tween(overhangStuff, {y: 0}, 0.3, {ease: FlxEase.quartOut});
-
-		var fnfFreeplay:FlxText = new FlxText(0, 12, 0, "FREEPLAY", 48);
-		fnfFreeplay.font = "VCR OSD Mono";
-		fnfFreeplay.visible = false;
-		var sillyStroke = new StrokeShader(0xFFFFFFFF, 2, 2);
-		fnfFreeplay.shader = sillyStroke;
-		add(fnfFreeplay);
-
-		var fnfHighscoreSpr:FlxSprite = new FlxSprite(890, 70);
-		fnfHighscoreSpr.frames = Paths.getSparrowAtlas('freeplay/highscore');
-		fnfHighscoreSpr.animation.addByPrefix("highscore", "highscore", 24, false);
-		fnfHighscoreSpr.visible = false;
-		fnfHighscoreSpr.setGraphicSize(0, Std.int(fnfHighscoreSpr.height * 1));
-		fnfHighscoreSpr.antialiasing = true;
-		fnfHighscoreSpr.updateHitbox();
-		add(fnfHighscoreSpr);
-
-		new FlxTimer().start(FlxG.random.float(12, 50), function(tmr)
-		{
-			fnfHighscoreSpr.animation.play("highscore");
-			tmr.time = FlxG.random.float(20, 60);
-		}, 0);
-
-		fp = new FreeplayScore(460, 60, 100);
-		fp.visible = false;
-		add(fp);
-
-		txtCompletion = new FlxText(1200, 77, 0, "0", 32);
-		txtCompletion.font = "VCR OSD Mono";
-		txtCompletion.visible = false;
-		add(txtCompletion);
-
-		dj.onIntroDone.add(function()
-		{
-			FlxTween.tween(grpDifficulties, {x: 90}, 0.6, {ease: FlxEase.quartOut});
-
-			add(new DifficultySelector(20, grpDifficulties.y - 10, false, controls));
-			add(new DifficultySelector(325, grpDifficulties.y - 10, true, controls));
-
-			var letterSort:LetterSort = new LetterSort(300, 100);
-			add(letterSort);
-
-			letterSort.changeSelectionCallback = (str) ->
-			{
-				switch (str)
-				{
-					case "fav":
-						generateSongList({filterType: FAVORITE}, true);
-					case "ALL":
-						generateSongList(null, true);
-					default:
-						generateSongList({filterType: STARTSWITH, filterData: str}, true);
-				}
-			};
-
-			new FlxTimer().start(1 / 24, function(handShit)
-			{
-				fnfHighscoreSpr.visible = true;
-				fnfFreeplay.visible = true;
-				fp.visible = true;
-				fp.updateScore(0);
-
-				txtCompletion.visible = true;
-				intendedCompletion = 0;
-
-				new FlxTimer().start(1.5 / 24, function(bold)
-				{
-					sillyStroke.width = 0;
-					sillyStroke.height = 0;
-				});
-			});
-
-			pinkBack.color = 0xFFffd863;
-			// fnfFreeplay.visible = true;
-			bgDad.visible = true;
-			orangeBackShit.visible = true;
-			alsoOrangeLOL.visible = true;
-			grpTxtScrolls.visible = true;
-		});
-
-		generateSongList();
-
-		// FlxG.sound.playMusic(Paths.music('title'), 0);
-		// FlxG.sound.music.fadeIn(2, 0, 0.8);
-		// selector = new FlxText();
-
-		// selector.size = 40;
-		// selector.text = ">";
-		// add(selector);
-
-		var swag:Alphabet = new Alphabet(1, 0, "swag");
-
-		// JUST DOIN THIS SHIT FOR TESTING!!!
-		/* 
-			var md:String = Markdown.markdownToHtml(Assets.getText('CHANGELOG.md'));
-
-			var texFel:TextField = new TextField();
-			texFel.width = FlxG.width;
-			texFel.height = FlxG.height;
-			// texFel.
-			texFel.htmlText = md;
-
-			FlxG.stage.addChild(texFel);
-
-			trace(md);
-		 */
-
-		var funnyCam = new FlxCamera(0, 0, FlxG.width, FlxG.height);
-		funnyCam.bgColor = FlxColor.TRANSPARENT;
-		FlxG.cameras.add(funnyCam);
-
-		typing = new FlxInputText(100, 100);
-		add(typing);
-
-		typing.callback = function(txt, action)
-		{
-			// generateSongList(new EReg(txt.trim(), "ig"));
-			trace(action);
-		};
-
-		forEach(function(bs)
-		{
-			bs.cameras = [funnyCam];
-		});
-
-		super.create();
-	}
-
-	public function generateSongList(?filterStuff:SongFilter, ?force:Bool = false)
-	{
-		curSelected = 0;
-
-		grpCapsules.clear();
-
-		// var regexp:EReg = regexp;
-		var tempSongs:Array<SongMetadata> = songs;
-
-		if (filterStuff != null)
-		{
-			switch (filterStuff.filterType)
-			{
-				case STARTSWITH:
-					tempSongs = tempSongs.filter(str ->
-					{
-						return str.songName.toLowerCase().startsWith(filterStuff.filterData);
-					});
-				case ALL:
-				// no filter!
-				case FAVORITE:
-					tempSongs = tempSongs.filter(str ->
-					{
-						return str.isFav;
-					});
-				default:
-					// return all on default
-			}
-		}
-
-		// if (regexp != null)
-		// 	tempSongs = songs.filter(item -> regexp.match(item.songName));
-
-		// tempSongs.sort(function(a, b):Int
-		// {
-		// 	var tempA = a.songName.toUpperCase();
-		// 	var tempB = b.songName.toUpperCase();
-
-		// 	if (tempA < tempB)
-		// 		return -1;
-		// 	else if (tempA > tempB)
-		// 		return 1;
-		// 	else
-		// 		return 0;
-		// });
-
-		for (i in 0...tempSongs.length)
-		{
-			var funnyMenu:SongMenuItem = new SongMenuItem(FlxG.width, (i * 150) + 160, tempSongs[i].songName);
-			funnyMenu.targetPos.x = funnyMenu.x;
-			funnyMenu.ID = i;
-			funnyMenu.alpha = 0.5;
-			funnyMenu.songText.visible = false;
-			funnyMenu.favIcon.visible = tempSongs[i].isFav;
-
-			// fp.updateScore(0);
-
-			var maxTimer:Float = Math.min(i, 4);
-
-			new FlxTimer().start((1 / 24) * maxTimer, function(doShit)
-			{
-				funnyMenu.doJumpIn = true;
-			});
-
-			new FlxTimer().start((0.09 * maxTimer) + 0.85, function(lerpTmr)
-			{
-				funnyMenu.doLerp = true;
-			});
-
-			if (!force)
-			{
-				new FlxTimer().start(((0.20 * maxTimer) / (1 + maxTimer)) + 0.75, function(swagShi)
-				{
-					funnyMenu.songText.visible = true;
-					funnyMenu.alpha = 1;
-				});
-			}
-			else
-			{
-				funnyMenu.songText.visible = true;
-				funnyMenu.alpha = 1;
-			}
-
-			grpCapsules.add(funnyMenu);
-
-			var songText:Alphabet = new Alphabet(0, (70 * i) + 30, tempSongs[i].songName, true, false);
-			songText.x += 100;
-			songText.isMenuItem = true;
-			songText.targetY = i;
-
-			// grpSongs.add(songText);
-
-			var icon:HealthIcon = new HealthIcon(tempSongs[i].songCharacter);
-			// icon.sprTracker = songText;
-
-			// using a FlxGroup is too much fuss!
-			iconArray.push(icon);
-			// add(icon);
-
-			// songText.x += 40;
-			// DONT PUT X IN THE FIRST PARAMETER OF new ALPHABET() !!
-			// songText.screenCenter(X);
-		}
-
-		changeSelection();
-		changeDiff();
-	}
-
-	public function addSong(songName:String, weekNum:Int, songCharacter:String)
-	{
-		songs.push(new SongMetadata(songName, weekNum, songCharacter));
-	}
-
-	public function addWeek(songs:Array<String>, weekNum:Int, ?songCharacters:Array<String>)
-	{
-		if (songCharacters == null)
-			songCharacters = ['bf'];
-
-		var num:Int = 0;
-		for (song in songs)
-		{
-			addSong(song, weekNum, songCharacters[num]);
-
-			if (songCharacters.length != 1)
-				num++;
-		}
-	}
-
-	var touchY:Float = 0;
-	var touchX:Float = 0;
-	var dxTouch:Float = 0;
-	var dyTouch:Float = 0;
-	var velTouch:Float = 0;
-
-	var veloctiyLoopShit:Float = 0;
-	var touchTimer:Float = 0;
-
-	var initTouchPos:FlxPoint = new FlxPoint();
-
-	var spamTimer:Float = 0;
-	var spamming:Bool = false;
-
-	override function update(elapsed:Float)
-	{
-		super.update(elapsed);
-
-		if (FlxG.keys.justPressed.F)
-		{
-			var realShit = curSelected;
-			songs[curSelected].isFav = !songs[curSelected].isFav;
-			if (songs[curSelected].isFav)
-			{
-				FlxTween.tween(grpCapsules.members[realShit], {angle: 360}, 0.4, {
-					ease: FlxEase.elasticOut,
-					onComplete: _ ->
-					{
-						grpCapsules.members[realShit].favIcon.visible = true;
-						grpCapsules.members[realShit].favIcon.animation.play("fav");
-					}
-				});
-			}
-			else
-			{
-				grpCapsules.members[realShit].favIcon.animation.play('fav', false, true);
-				new FlxTimer().start((1 / 24) * 14, _ ->
-				{
-					grpCapsules.members[realShit].favIcon.visible = false;
-				});
-				new FlxTimer().start((1 / 24) * 24, _ ->
-				{
-					FlxTween.tween(grpCapsules.members[realShit], {angle: 0}, 0.4, {ease: FlxEase.elasticOut});
-				});
-			}
-		}
-
-		if (FlxG.keys.justPressed.T)
-			typing.hasFocus = true;
-
-		if (FlxG.sound.music != null)
-		{
-			if (FlxG.sound.music.volume < 0.7)
-			{
-				FlxG.sound.music.volume += 0.5 * elapsed;
-			}
-		}
-
-		lerpScore = CoolUtil.coolLerp(lerpScore, intendedScore, 0.2);
-		lerpCompletion = CoolUtil.coolLerp(lerpCompletion, intendedCompletion, 0.9);
-
-		fp.updateScore(Std.int(lerpScore));
-
-		txtCompletion.text = Math.floor(lerpCompletion * 100) + "%";
-		trace(Highscore.getCompletion(songs[curSelected].songName, curDifficulty));
-
-		// trace(intendedScore);
-		// trace(lerpScore);
-		// Highscore.getAllScores();
-
-		var upP = controls.UI_UP_P;
-		var downP = controls.UI_DOWN_P;
-		var accepted = controls.ACCEPT;
-
-		if (FlxG.onMobile)
-		{
-			for (touch in FlxG.touches.list)
-			{
-				if (touch.justPressed)
-				{
-					initTouchPos.set(touch.screenX, touch.screenY);
-				}
-				if (touch.pressed)
-				{
-					var dx = initTouchPos.x - touch.screenX;
-					var dy = initTouchPos.y - touch.screenY;
-
-					var angle = Math.atan2(dy, dx);
-					var length = Math.sqrt(dx * dx + dy * dy);
-
-					FlxG.watch.addQuick("LENGTH", length);
-					FlxG.watch.addQuick("ANGLE", Math.round(FlxAngle.asDegrees(angle)));
-					trace("ANGLE", Math.round(FlxAngle.asDegrees(angle)));
-				}
-
-				/* switch (inputID)
-					{
-						case FlxObject.UP:
-							return
-						case FlxObject.DOWN:
-					}
-				 */
-			}
-
-			if (FlxG.touches.getFirst() != null)
-			{
-				if (touchTimer >= 1.5)
-					accepted = true;
-
-				touchTimer += elapsed;
-				var touch:FlxTouch = FlxG.touches.getFirst();
-
-				velTouch = Math.abs((touch.screenY - dyTouch)) / 50;
-
-				dyTouch = touch.screenY - touchY;
-				dxTouch = touch.screenX - touchX;
-
-				if (touch.justPressed)
-				{
-					touchY = touch.screenY;
-					dyTouch = 0;
-					velTouch = 0;
-
-					touchX = touch.screenX;
-					dxTouch = 0;
-				}
-
-				if (Math.abs(dxTouch) >= 100)
-				{
-					touchX = touch.screenX;
-					if (dxTouch != 0)
-						dxTouch < 0 ? changeDiff(1) : changeDiff(-1);
-				}
-
-				if (Math.abs(dyTouch) >= 100)
-				{
-					touchY = touch.screenY;
-
-					if (dyTouch != 0)
-						dyTouch < 0 ? changeSelection(1) : changeSelection(-1);
-					// changeSelection(1);
-				}
-			}
-			else
-			{
-				touchTimer = 0;
-			}
-		}
-
-		#if mobile
-		for (touch in FlxG.touches.list)
-		{
-			if (touch.justPressed)
-			{
-				// accepted = true;
-			}
-		}
-		#end
-
-		if (controls.UI_UP || controls.UI_DOWN)
-		{
-			spamTimer += elapsed;
-
-			if (spamming)
-			{
-				if (spamTimer >= 0.07)
-				{
-					spamTimer = 0;
-
-					if (controls.UI_UP)
-						changeSelection(-1);
-					else
-						changeSelection(1);
-				}
-			}
-			else if (spamTimer >= 0.9)
-				spamming = true;
-		}
-		else
-		{
-			spamming = false;
-			spamTimer = 0;
-		}
-
-		if (upP)
-		{
-			dj.resetAFKTimer();
-			changeSelection(-1);
-		}
-		if (downP)
-		{
-			dj.resetAFKTimer();
-			changeSelection(1);
-		}
-
-		if (FlxG.mouse.wheel != 0)
-		{
-			dj.resetAFKTimer();
-			changeSelection(-Math.round(FlxG.mouse.wheel / 4));
-		}
-
-		if (controls.UI_LEFT_P)
-		{
-			dj.resetAFKTimer();
-			changeDiff(-1);
-		}
-		if (controls.UI_RIGHT_P)
-		{
-			dj.resetAFKTimer();
-			changeDiff(1);
-		}
-
-		if (controls.BACK && !typing.hasFocus)
-		{
-			FlxG.sound.play(Paths.sound('cancelMenu'));
-
-			FlxTransitionableState.skipNextTransIn = true;
-			FlxTransitionableState.skipNextTransOut = true;
-			FlxG.switchState(new MainMenuState());
-		}
-
-		if (accepted)
-		{
-			// if (Assets.exists())
-
-			var poop:String = songs[curSelected].songName.toLowerCase();
-
-			// does not work properly, always just accidentally sets it to normal anyways!
-			/* if (!Assets.exists(Paths.json(songs[curSelected].songName + '/' + poop)))
-				{
-					// defaults to normal if HARD / EASY doesn't exist
-					// does not account if NORMAL doesn't exist!
-					FlxG.log.warn("CURRENT DIFFICULTY IS NOT CHARTED, DEFAULTING TO NORMAL!");
-					poop = Highscore.formatSong(songs[curSelected].songName.toLowerCase(), 1);
-					curDifficulty = 1;
-			}*/
-
-			PlayState.currentSong = SongLoad.loadFromJson(poop, songs[curSelected].songName.toLowerCase());
-			PlayState.currentSong_NEW = SongDataParser.fetchSong(songs[curSelected].songName.toLowerCase());
-			PlayState.isStoryMode = false;
-			PlayState.storyDifficulty = curDifficulty;
-			PlayState.storyDifficulty_NEW = switch (curDifficulty)
-			{
-				case 0:
-					'easy';
-				case 1:
-					'normal';
-				case 2:
-					'hard';
-				default: 'normal';
-			};
-			// SongLoad.curDiff = Highscore.formatSong()
-
-			SongLoad.curDiff = PlayState.storyDifficulty_NEW;
-
-			PlayState.storyWeek = songs[curSelected].week;
-			trace(' CUR WEEK ' + PlayState.storyWeek);
-
-			// Visual and audio effects.
-			FlxG.sound.play(Paths.sound('confirmMenu'));
-			dj.confirm();
-
-			new FlxTimer().start(1, function(tmr:FlxTimer)
-			{
-				LoadingState.loadAndSwitchState(new PlayState(), true);
-			});
-		}
-	}
-
-	override function switchTo(nextState:FlxState):Bool
-	{
-		clearDaCache(songs[curSelected].songName);
-		return super.switchTo(nextState);
-	}
-
-	function changeDiff(change:Int = 0)
-	{
-		touchTimer = 0;
-
-		curDifficulty += change;
-
-		if (curDifficulty < 0)
-			curDifficulty = 2;
-		if (curDifficulty > 2)
-			curDifficulty = 0;
-
-		// intendedScore = Highscore.getScore(songs[curSelected].songName, curDifficulty);
-		intendedScore = Highscore.getScore(songs[curSelected].songName, curDifficulty);
-		intendedCompletion = Highscore.getCompletion(songs[curSelected].songName, curDifficulty);
-
-		PlayState.storyDifficulty = curDifficulty;
-		PlayState.storyDifficulty_NEW = switch (curDifficulty)
-		{
-			case 0:
-				'easy';
-			case 1:
-				'normal';
-			case 2:
-				'hard';
-			default:
-				'normal';
-		};
-
-		grpDifficulties.group.forEach(function(spr)
-		{
-			spr.visible = false;
-		});
-
-		var curShit:FlxSprite = grpDifficulties.group.members[curDifficulty];
-
-		curShit.visible = true;
-		curShit.offset.y += 5;
-		curShit.alpha = 0.5;
-		new FlxTimer().start(1 / 24, function(swag)
-		{
-			curShit.alpha = 1;
-			curShit.updateHitbox();
-		});
-	}
-
-	// Clears the cache of songs, frees up memory, they' ll have to be loaded in later tho function clearDaCache(actualSongTho:String)
-	function clearDaCache(actualSongTho:String)
-	{
-		for (song in songs)
-		{
-			if (song.songName != actualSongTho)
-			{
-				trace('trying to remove: ' + song.songName);
-				// openfl.Assets.cache.clear(Paths.inst(song.songName));
-			}
-		}
-	}
-
-	function changeSelection(change:Int = 0)
-	{
-		// fp.updateScore(12345);
-
-		NGio.logEvent('Fresh');
-
-		// NGio.logEvent('Fresh');
-		FlxG.sound.play(Paths.sound('scrollMenu'), 0.4);
-
-		curSelected += change;
-
-		if (curSelected < 0)
-			curSelected = grpCapsules.members.length - 1;
-		if (curSelected >= grpCapsules.members.length)
-			curSelected = 0;
-
-		// selector.y = (70 * curSelected) + 30;
-
-		// intendedScore = Highscore.getScore(songs[curSelected].songName, curDifficulty);
-		intendedScore = Highscore.getScore(songs[curSelected].songName, curDifficulty);
-		intendedCompletion = Highscore.getCompletion(songs[curSelected].songName, curDifficulty);
-		// lerpScore = 0;
-
-		#if PRELOAD_ALL
-		// FlxG.sound.playMusic(Paths.inst(songs[curSelected].songName), 0);
-		#end
-
-		var bullShit:Int = 0;
-
-		for (i in 0...iconArray.length)
-		{
-			iconArray[i].alpha = 0.6;
-		}
-
-		iconArray[curSelected].alpha = 1;
-
-		for (index => capsule in grpCapsules.members)
-		{
-			capsule.selected = false;
-
-			capsule.targetPos.y = ((index - curSelected) * 150) + 160;
-			capsule.targetPos.x = 270 + (60 * (Math.sin(index - curSelected)));
-			// capsule.targetPos.x = 320 + (40 * (index - curSelected));
-
-			if (index < curSelected)
-				capsule.targetPos.y -= 100; // another 100 for good measure
-		}
-
-		if (grpCapsules.members.length > 0)
-			grpCapsules.members[curSelected].selected = true;
-	}
-=======
     var moreWays2:BGScrollingText = new BGScrollingText(0, 400, "HOT BLOODED IN MORE WAYS THAN ONE", FlxG.width);
     moreWays2.funnyColor = 0xFFfff383;
     moreWays2.speed = 4.4;
@@ -1104,19 +411,21 @@
 
       // fp.updateScore(0);
 
-      new FlxTimer().start((1 / 24) * i, function(doShit)
+      var maxTimer:Float = Math.min(i, 4);
+
+      new FlxTimer().start((1 / 24) * maxTimer, function(doShit)
       {
         funnyMenu.doJumpIn = true;
       });
 
-      new FlxTimer().start((0.09 * i) + 0.85, function(lerpTmr)
+      new FlxTimer().start((0.09 * maxTimer) + 0.85, function(lerpTmr)
       {
         funnyMenu.doLerp = true;
       });
 
       if (!force)
       {
-        new FlxTimer().start(((0.20 * i) / (1 + i)) + 0.75, function(swagShi)
+        new FlxTimer().start(((0.20 * maxTimer) / (1 + maxTimer)) + 0.75, function(swagShi)
         {
           funnyMenu.songText.visible = true;
           funnyMenu.alpha = 1;
@@ -1237,7 +546,7 @@
     fp.updateScore(Std.int(lerpScore));
 
     txtCompletion.text = Math.floor(lerpCompletion * 100) + "%";
-    // trace(Highscore.getCompletion(songs[curSelected].songName, curDifficulty));
+    trace(Highscore.getCompletion(songs[curSelected].songName, curDifficulty));
 
     // trace(intendedScore);
     // trace(lerpScore);
@@ -1410,7 +719,6 @@
           curDifficulty = 1;
       }*/
 
-      // TODO: Deprecate and remove this entirely once all songs are converted to the new format
       PlayState.currentSong = SongLoad.loadFromJson(poop, songs[curSelected].songName.toLowerCase());
       PlayState.currentSong_NEW = SongDataParser.fetchSong(songs[curSelected].songName.toLowerCase());
       PlayState.isStoryMode = false;
@@ -1430,7 +738,7 @@
       SongLoad.curDiff = PlayState.storyDifficulty_NEW;
 
       PlayState.storyWeek = songs[curSelected].week;
-      // trace(' CUR WEEK ' + PlayState.storyWeek);
+      trace(' CUR WEEK ' + PlayState.storyWeek);
 
       // Visual and audio effects.
       FlxG.sound.play(Paths.sound('confirmMenu'));
@@ -1558,7 +866,6 @@
     if (grpCapsules.members.length > 0)
       grpCapsules.members[curSelected].selected = true;
   }
->>>>>>> 6d791378
 }
 
 class DifficultySelector extends FlxSprite

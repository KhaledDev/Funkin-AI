package funkin;

import funkin.play.song.Song;
import flash.text.TextField;
import flixel.addons.display.FlxGridOverlay;
import flixel.addons.transition.FlxTransitionableState;
import flixel.addons.ui.FlxInputText;
import flixel.FlxCamera;
import flixel.FlxGame;
import flixel.FlxSprite;
import flixel.FlxState;
import flixel.group.FlxGroup;
import flixel.group.FlxGroup.FlxTypedGroup;
import flixel.group.FlxSpriteGroup;
import flixel.input.touch.FlxTouch;
import flixel.math.FlxAngle;
import flixel.math.FlxMath;
import flixel.math.FlxPoint;
import flixel.system.debug.watch.Tracker.TrackerProfile;
import flixel.text.FlxText;
import flixel.tweens.FlxEase;
import flixel.tweens.FlxTween;
import flixel.util.FlxColor;
import flixel.util.FlxSpriteUtil;
import flixel.util.FlxTimer;
import funkin.Controls.Control;
import funkin.data.level.LevelRegistry;
import funkin.data.song.SongRegistry;
import funkin.freeplayStuff.BGScrollingText;
import funkin.freeplayStuff.DifficultyStars;
import funkin.freeplayStuff.DJBoyfriend;
import funkin.freeplayStuff.FreeplayScore;
import funkin.freeplayStuff.LetterSort;
import funkin.freeplayStuff.SongMenuItem;
import funkin.graphics.adobeanimate.FlxAtlasSprite;
import funkin.play.HealthIcon;
import funkin.play.PlayState;
import funkin.play.PlayStatePlaylist;
import funkin.play.song.Song;
import funkin.save.Save;
import funkin.save.Save.SaveScoreData;
import funkin.shaderslmfao.AngleMask;
import funkin.shaderslmfao.HSVShader;
import funkin.shaderslmfao.PureColor;
import funkin.shaderslmfao.StrokeShader;
import funkin.ui.StickerSubState;
import lime.app.Future;
import lime.utils.Assets;

class FreeplayState extends MusicBeatSubState
{
  var songs:Array<Null<FreeplaySongData>> = [];

  var diffIdsCurrent:Array<String> = [];
  var diffIdsTotal:Array<String> = [];

  var curSelected:Int = 0;
  var currentDifficulty:String = Constants.DEFAULT_DIFFICULTY;

  var fp:FreeplayScore;
  var txtCompletion:FlxText;
  var lerpCompletion:Float = 0;
  var intendedCompletion:Float = 0;
  var lerpScore:Float = 0;
  var intendedScore:Int = 0;

  var grpDifficulties:FlxTypedSpriteGroup<DifficultySprite>;

  var coolColors:Array<Int> = [
    0xff9271fd,
    0xff9271fd,
    0xff223344,
    0xFF941653,
    0xFFfc96d7,
    0xFFa0d1ff,
    0xffff78bf,
    0xfff6b604
  ];

  var grpSongs:FlxTypedGroup<Alphabet>;
  var grpCapsules:FlxTypedGroup<SongMenuItem>;
  var curCapsule:SongMenuItem;
  var curPlaying:Bool = false;

  var dj:DJBoyfriend;

  var typing:FlxInputText;
  var exitMovers:Map<Array<FlxSprite>, MoveData> = new Map();

  var stickerSubState:StickerSubState;

  //
  static var rememberedDifficulty:Null<String> = "normal";
  static var rememberedSongId:Null<String> = null;

  public function new(?stickers:StickerSubState = null)
  {
    if (stickers != null)
    {
      stickerSubState = stickers;
    }

    super();
  }

  override function create():Void
  {
    super.create();

    FlxTransitionableState.skipNextTransIn = true;

    if (stickerSubState != null)
    {
      this.persistentUpdate = true;
      this.persistentDraw = true;

      openSubState(stickerSubState);
      stickerSubState.degenStickers();
    }

    #if discord_rpc
    // Updating Discord Rich Presence
    DiscordClient.changePresence("In the Menus", null);
    #end

    var isDebug:Bool = false;

    #if debug
    isDebug = true;
    #end

    if (FlxG.sound.music != null)
    {
      if (!FlxG.sound.music.playing) FlxG.sound.playMusic(Paths.music('freakyMenu/freakyMenu'));
    }

    // Add a null entry that represents the RANDOM option
    songs.push(null);

    // programmatically adds the songs via LevelRegistry and SongRegistry
    for (levelId in LevelRegistry.instance.listBaseGameLevelIds())
    {
      for (songId in LevelRegistry.instance.parseEntryData(levelId).songs)
      {
        var song:Song = SongRegistry.instance.fetchEntry(songId);
        var songBaseDifficulty:SongDifficulty = song.getDifficulty(Constants.DEFAULT_DIFFICULTY);

        var songName = songBaseDifficulty.songName;
        var songOpponent = songBaseDifficulty.characters.opponent;
        var songDifficulties = song.listDifficulties();

        songs.push(new FreeplaySongData(songId, songName, levelId, songOpponent, songDifficulties));

        for (difficulty in songDifficulties)
        {
          diffIdsTotal.pushUnique(difficulty);
        }
      }
    }

    // LOAD MUSIC

    // LOAD CHARACTERS

    trace(FlxG.width);
    trace(FlxG.camera.zoom);
    trace(FlxG.camera.initialZoom);
    trace(FlxCamera.defaultZoom);

    var pinkBack:FlxSprite = new FlxSprite().loadGraphic(Paths.image('freeplay/pinkBack'));
    pinkBack.color = 0xFFffd4e9; // sets it to pink!
    pinkBack.x -= pinkBack.width;

    FlxTween.tween(pinkBack, {x: 0}, 0.6, {ease: FlxEase.quartOut});
    add(pinkBack);

    var orangeBackShit:FlxSprite = new FlxSprite(84, 440).makeGraphic(Std.int(pinkBack.width), 75, 0xFFfeda00);
    add(orangeBackShit);

    var alsoOrangeLOL:FlxSprite = new FlxSprite(0, orangeBackShit.y).makeGraphic(100, Std.int(orangeBackShit.height), 0xFFffd400);
    add(alsoOrangeLOL);

    exitMovers.set([pinkBack, orangeBackShit, alsoOrangeLOL],
      {
        x: -pinkBack.width,
        y: pinkBack.y,
        speed: 0.4,
        wait: 0
      });

    FlxSpriteUtil.alphaMaskFlxSprite(orangeBackShit, pinkBack, orangeBackShit);
    orangeBackShit.visible = false;
    alsoOrangeLOL.visible = false;

    var grpTxtScrolls:FlxGroup = new FlxGroup();
    add(grpTxtScrolls);
    grpTxtScrolls.visible = false;

    FlxG.debugger.addTrackerProfile(new TrackerProfile(BGScrollingText, ["x", "y", "speed", "size"]));

    var moreWays:BGScrollingText = new BGScrollingText(0, 160, "HOT BLOODED IN MORE WAYS THAN ONE", FlxG.width, true, 43);
    moreWays.funnyColor = 0xFFfff383;
    moreWays.speed = 6.8;
    grpTxtScrolls.add(moreWays);

    exitMovers.set([moreWays],
      {
        x: FlxG.width * 2,
        speed: 0.4,
      });

    var funnyScroll:BGScrollingText = new BGScrollingText(0, 220, "BOYFRIEND", FlxG.width / 2, false, 60);
    funnyScroll.funnyColor = 0xFFff9963;
    funnyScroll.speed = -3.8;
    grpTxtScrolls.add(funnyScroll);

    exitMovers.set([funnyScroll],
      {
        x: -funnyScroll.width * 2,
        y: funnyScroll.y,
        speed: 0.4,
        wait: 0
      });

    var txtNuts:BGScrollingText = new BGScrollingText(0, 285, "PROTECT YO NUTS", FlxG.width / 2, true, 43);
    txtNuts.speed = 3.5;
    grpTxtScrolls.add(txtNuts);
    exitMovers.set([txtNuts],
      {
        x: FlxG.width * 2,
        speed: 0.4,
      });

    var funnyScroll2:BGScrollingText = new BGScrollingText(0, 335, "BOYFRIEND", FlxG.width / 2, false, 60);
    funnyScroll2.funnyColor = 0xFFff9963;
    funnyScroll2.speed = -3.8;
    grpTxtScrolls.add(funnyScroll2);

    exitMovers.set([funnyScroll2],
      {
        x: -funnyScroll2.width * 2,
        speed: 0.5,
      });

    var moreWays2:BGScrollingText = new BGScrollingText(0, 397, "HOT BLOODED IN MORE WAYS THAN ONE", FlxG.width, true, 43);
    moreWays2.funnyColor = 0xFFfff383;
    moreWays2.speed = 6.8;
    grpTxtScrolls.add(moreWays2);

    exitMovers.set([moreWays2],
      {
        x: FlxG.width * 2,
        speed: 0.4
      });

    var funnyScroll3:BGScrollingText = new BGScrollingText(0, orangeBackShit.y + 10, "BOYFRIEND", FlxG.width / 2, 60);
    funnyScroll3.funnyColor = 0xFFfea400;
    funnyScroll3.speed = -3.8;
    grpTxtScrolls.add(funnyScroll3);

    exitMovers.set([funnyScroll3],
      {
        x: -funnyScroll3.width * 2,
        speed: 0.3
      });

    dj = new DJBoyfriend(640, 366);
    exitMovers.set([dj],
      {
        x: -dj.width * 1.6,
        speed: 0.5
      });
    add(dj);

    var bgDad:FlxSprite = new FlxSprite(pinkBack.width * 0.75, 0).loadGraphic(Paths.image('freeplay/freeplayBGdad'));
    bgDad.setGraphicSize(0, FlxG.height);
    bgDad.updateHitbox();
    bgDad.shader = new AngleMask();
    bgDad.visible = false;

    var blackOverlayBullshitLOLXD:FlxSprite = new FlxSprite(FlxG.width).makeGraphic(Std.int(bgDad.width), Std.int(bgDad.height), FlxColor.BLACK);
    add(blackOverlayBullshitLOLXD); // used to mask the text lol!

    exitMovers.set([blackOverlayBullshitLOLXD, bgDad],
      {
        x: FlxG.width * 1.5,
        y: bgDad.height,
        speed: 0.4,
        wait: 0
      });

    add(bgDad);
    FlxTween.tween(blackOverlayBullshitLOLXD, {x: pinkBack.width * 0.75}, 1, {ease: FlxEase.quintOut});

    blackOverlayBullshitLOLXD.shader = bgDad.shader;

    grpSongs = new FlxTypedGroup<Alphabet>();
    add(grpSongs);

    grpCapsules = new FlxTypedGroup<SongMenuItem>();
    add(grpCapsules);

    grpDifficulties = new FlxTypedSpriteGroup<DifficultySprite>(-300, 80);
    add(grpDifficulties);

    exitMovers.set([grpDifficulties],
      {
        x: -300,
        speed: 0.25,
        wait: 0
      });

    for (diffId in diffIdsTotal)
    {
      var diffSprite:DifficultySprite = new DifficultySprite(diffId);
      diffSprite.difficultyId = diffId;
      grpDifficulties.add(diffSprite);
    }

    grpDifficulties.group.forEach(function(spr) {
      spr.visible = false;
    });

    for (diffSprite in grpDifficulties.group.members)
    {
      if (diffSprite == null) continue;
      if (diffSprite.difficultyId == currentDifficulty) diffSprite.visible = true;
    }

    var albumArt:FlxAtlasSprite = new FlxAtlasSprite(640, 360, Paths.animateAtlas("freeplay/albumRoll"));
    albumArt.visible = false;
    add(albumArt);

    exitMovers.set([albumArt],
      {
        x: FlxG.width,
        speed: 0.4,
        wait: 0
      });

    var albumTitle:FlxSprite = new FlxSprite(947, 491).loadGraphic(Paths.image('freeplay/albumTitle-fnfvol1'));
    var albumArtist:FlxSprite = new FlxSprite(1010, 607).loadGraphic(Paths.image('freeplay/albumArtist-kawaisprite'));
    var difficultyStars:DifficultyStars = new DifficultyStars(140, 39);

    difficultyStars.stars.visible = false;
    albumTitle.visible = false;
    albumArtist.visible = false;

    exitMovers.set([albumTitle],
      {
        x: FlxG.width,
        speed: 0.2,
        wait: 0.1
      });

    exitMovers.set([albumArtist],
      {
        x: FlxG.width * 1.1,
        speed: 0.2,
        wait: 0.2
      });
    exitMovers.set([difficultyStars],
      {
        x: FlxG.width * 1.2,
        speed: 0.2,
        wait: 0.3
      });

    add(albumTitle);
    add(albumArtist);
    add(difficultyStars);

    var overhangStuff:FlxSprite = new FlxSprite().makeGraphic(FlxG.width, 64, FlxColor.BLACK);
    overhangStuff.y -= overhangStuff.height;
    add(overhangStuff);
    FlxTween.tween(overhangStuff, {y: 0}, 0.3, {ease: FlxEase.quartOut});

    var fnfFreeplay:FlxText = new FlxText(0, 12, 0, "FREEPLAY", 48);
    fnfFreeplay.font = "VCR OSD Mono";
    fnfFreeplay.visible = false;

    exitMovers.set([overhangStuff, fnfFreeplay],
      {
        y: -overhangStuff.height,
        x: 0,
        speed: 0.2,
        wait: 0
      });

    var sillyStroke = new StrokeShader(0xFFFFFFFF, 2, 2);
    fnfFreeplay.shader = sillyStroke;
    add(fnfFreeplay);

    var fnfHighscoreSpr:FlxSprite = new FlxSprite(890, 70);
    fnfHighscoreSpr.frames = Paths.getSparrowAtlas('freeplay/highscore');
    fnfHighscoreSpr.animation.addByPrefix("highscore", "highscore", 24, false);
    fnfHighscoreSpr.visible = false;
    fnfHighscoreSpr.setGraphicSize(0, Std.int(fnfHighscoreSpr.height * 1));
    fnfHighscoreSpr.updateHitbox();
    add(fnfHighscoreSpr);

    new FlxTimer().start(FlxG.random.float(12, 50), function(tmr) {
      fnfHighscoreSpr.animation.play("highscore");
      tmr.time = FlxG.random.float(20, 60);
    }, 0);

    fp = new FreeplayScore(460, 60, 100);
    fp.visible = false;
    add(fp);

    txtCompletion = new FlxText(1200, 77, 0, "0", 32);
    txtCompletion.font = "VCR OSD Mono";
    txtCompletion.visible = false;
    add(txtCompletion);

    var letterSort:LetterSort = new LetterSort(400, 75);
    add(letterSort);
    letterSort.visible = false;

    exitMovers.set([letterSort],
      {
        y: -100,
        speed: 0.3
      });

    letterSort.changeSelectionCallback = (str) -> {
      switch (str)
      {
        case "fav":
          generateSongList({filterType: FAVORITE}, true);
        case "ALL":
          generateSongList(null, true);
        default:
          generateSongList({filterType: REGEXP, filterData: str}, true);
      }
    };

    exitMovers.set([fp, txtCompletion, fnfHighscoreSpr],
      {
        x: FlxG.width,
        speed: 0.3
      });

    dj.onIntroDone.add(function() {
      // when boyfriend hits dat shiii

      albumArt.visible = true;
      albumArt.anim.play("");
      albumArt.anim.onComplete = function() {
        albumArt.anim.pause();
      };

      new FlxTimer().start(1, function(_) {
        albumTitle.visible = true;
      });

      new FlxTimer().start(35 / 24, function(_) {
        albumArtist.visible = true;
        difficultyStars.stars.visible = true;
      });

      FlxTween.tween(grpDifficulties, {x: 90}, 0.6, {ease: FlxEase.quartOut});

      var diffSelLeft = new DifficultySelector(20, grpDifficulties.y - 10, false, controls);
      var diffSelRight = new DifficultySelector(325, grpDifficulties.y - 10, true, controls);

      add(diffSelLeft);
      add(diffSelRight);

      letterSort.visible = true;

      exitMovers.set([diffSelLeft, diffSelRight],
        {
          x: -diffSelLeft.width * 2,
          speed: 0.26
        });

      new FlxTimer().start(1 / 24, function(handShit) {
        fnfHighscoreSpr.visible = true;
        fnfFreeplay.visible = true;
        fp.visible = true;
        fp.updateScore(0);

        txtCompletion.visible = true;
        intendedCompletion = 0;

        new FlxTimer().start(1.5 / 24, function(bold) {
          sillyStroke.width = 0;
          sillyStroke.height = 0;
          changeSelection();
        });
      });

      pinkBack.color = 0xFFffd863;
      bgDad.visible = true;
      orangeBackShit.visible = true;
      alsoOrangeLOL.visible = true;
      grpTxtScrolls.visible = true;
    });

    generateSongList(null, false);

    var swag:Alphabet = new Alphabet(1, 0, "swag");

    var funnyCam = new FlxCamera(0, 0, FlxG.width, FlxG.height);
    funnyCam.bgColor = FlxColor.TRANSPARENT;
    FlxG.cameras.add(funnyCam);

    typing = new FlxInputText(100, 100);

    typing.callback = function(txt, action) {
      trace(action);
    };

    forEach(function(bs) {
      bs.cameras = [funnyCam];
    });
  }

  public function generateSongList(?filterStuff:SongFilter, force:Bool = false)
  {
    curSelected = 1;

    for (cap in grpCapsules.members)
      cap.kill();

    var tempSongs:Array<FreeplaySongData> = songs;

    if (filterStuff != null)
    {
      switch (filterStuff.filterType)
      {
        case REGEXP:
          // filterStuff.filterData has a string with the first letter of the sorting range, and the second one
          // this creates a filter to return all the songs that start with a letter between those two
          var filterRegexp = new EReg("^[" + filterStuff.filterData + "].*", "i");
          tempSongs = tempSongs.filter(str -> {
            return filterRegexp.match(str.songName);
          });
        case STARTSWITH:
          tempSongs = tempSongs.filter(str -> {
            return str.songName.toLowerCase().startsWith(filterStuff.filterData);
          });
        case ALL:
        // no filter!
        case FAVORITE:
          tempSongs = tempSongs.filter(str -> {
            return str.isFav;
          });
        default:
          // return all on default
      }
    }

    var hsvShader:HSVShader = new HSVShader();

    var randomCapsule:SongMenuItem = grpCapsules.recycle(SongMenuItem);
    randomCapsule.init(FlxG.width, 0, "Random");
    randomCapsule.onConfirm = function() {
      capsuleOnConfirmRandom(randomCapsule);
    };
    randomCapsule.y = randomCapsule.intendedY(0) + 10;
    randomCapsule.targetPos.x = randomCapsule.x;
    randomCapsule.alpha = 0.5;
    randomCapsule.songText.visible = false;
    randomCapsule.favIcon.visible = false;
    randomCapsule.initJumpIn(0, force);
    randomCapsule.hsvShader = hsvShader;
    grpCapsules.add(randomCapsule);

    for (i in 0...tempSongs.length)
    {
      if (tempSongs[i] == null) continue;

      var funnyMenu:SongMenuItem = grpCapsules.recycle(SongMenuItem);

      funnyMenu.init(FlxG.width, 0, tempSongs[i].songName);
      if (tempSongs[i].songCharacter != null) funnyMenu.setCharacter(tempSongs[i].songCharacter);
      funnyMenu.onConfirm = function() {
        capsuleOnConfirmDefault(funnyMenu);
      };
      funnyMenu.y = funnyMenu.intendedY(i + 1) + 10;
      funnyMenu.targetPos.x = funnyMenu.x;
      funnyMenu.ID = i;
      funnyMenu.capsule.alpha = 0.5;
      funnyMenu.songText.visible = false;
      funnyMenu.favIcon.visible = tempSongs[i].isFav;
      funnyMenu.hsvShader = hsvShader;

      if (i < 8) funnyMenu.initJumpIn(Math.min(i, 4), force);
      else
        funnyMenu.forcePosition();

      grpCapsules.add(funnyMenu);
    }

    FlxG.console.registerFunction("changeSelection", changeSelection);

    rememberSelection();

    changeSelection();
    changeDiff();
  }

  var touchY:Float = 0;
  var touchX:Float = 0;
  var dxTouch:Float = 0;
  var dyTouch:Float = 0;
  var velTouch:Float = 0;

  var veloctiyLoopShit:Float = 0;
  var touchTimer:Float = 0;

  var initTouchPos:FlxPoint = new FlxPoint();

  var spamTimer:Float = 0;
  var spamming:Bool = false;

  var busy:Bool = false; // Set to true once the user has pressed enter to select a song.

  override function update(elapsed:Float)
  {
    super.update(elapsed);

    if (FlxG.keys.justPressed.F)
    {
      if (songs[curSelected] != null)
      {
        var realShit = curSelected;
        songs[curSelected].isFav = !songs[curSelected].isFav;
        if (songs[curSelected].isFav)
        {
          FlxTween.tween(grpCapsules.members[realShit], {angle: 360}, 0.4,
            {
              ease: FlxEase.elasticOut,
              onComplete: _ -> {
                grpCapsules.members[realShit].favIcon.visible = true;
                grpCapsules.members[realShit].favIcon.animation.play("fav");
              }
            });
        }
        else
        {
          grpCapsules.members[realShit].favIcon.animation.play('fav', false, true);
          new FlxTimer().start((1 / 24) * 14, _ -> {
            grpCapsules.members[realShit].favIcon.visible = false;
          });
          new FlxTimer().start((1 / 24) * 24, _ -> {
            FlxTween.tween(grpCapsules.members[realShit], {angle: 0}, 0.4, {ease: FlxEase.elasticOut});
          });
        }
      }
    }

    if (FlxG.keys.justPressed.T) typing.hasFocus = true;

    if (FlxG.sound.music != null)
    {
      if (FlxG.sound.music.volume < 0.7)
      {
        FlxG.sound.music.volume += 0.5 * elapsed;
      }
    }

    lerpScore = CoolUtil.coolLerp(lerpScore, intendedScore, 0.2);
    lerpCompletion = CoolUtil.coolLerp(lerpCompletion, intendedCompletion, 0.9);

    fp.updateScore(Std.int(lerpScore));

    txtCompletion.text = Math.floor(lerpCompletion * 100) + "%";

    handleInputs(elapsed);
  }

  function handleInputs(elapsed:Float):Void
  {
    if (busy) return;

    var upP = controls.UI_UP_P;
    var downP = controls.UI_DOWN_P;
    var accepted = controls.ACCEPT;

    if (FlxG.onMobile)
    {
      for (touch in FlxG.touches.list)
      {
        if (touch.justPressed)
        {
          initTouchPos.set(touch.screenX, touch.screenY);
        }
        if (touch.pressed)
        {
          var dx = initTouchPos.x - touch.screenX;
          var dy = initTouchPos.y - touch.screenY;

          var angle = Math.atan2(dy, dx);
          var length = Math.sqrt(dx * dx + dy * dy);

          FlxG.watch.addQuick("LENGTH", length);
          FlxG.watch.addQuick("ANGLE", Math.round(FlxAngle.asDegrees(angle)));
        }
      }

      if (FlxG.touches.getFirst() != null)
      {
        if (touchTimer >= 1.5) accepted = true;

        touchTimer += elapsed;
        var touch:FlxTouch = FlxG.touches.getFirst();

        velTouch = Math.abs((touch.screenY - dyTouch)) / 50;

        dyTouch = touch.screenY - touchY;
        dxTouch = touch.screenX - touchX;

        if (touch.justPressed)
        {
          touchY = touch.screenY;
          dyTouch = 0;
          velTouch = 0;

          touchX = touch.screenX;
          dxTouch = 0;
        }

        if (Math.abs(dxTouch) >= 100)
        {
          touchX = touch.screenX;
          if (dxTouch != 0) dxTouch < 0 ? changeDiff(1) : changeDiff(-1);
        }

        if (Math.abs(dyTouch) >= 100)
        {
          touchY = touch.screenY;

          if (dyTouch != 0) dyTouch < 0 ? changeSelection(1) : changeSelection(-1);
        }
      }
      else
      {
        touchTimer = 0;
      }
    }

    #if mobile
    for (touch in FlxG.touches.list)
    {
      if (touch.justPressed)
      {
        // accepted = true;
      }
    }
    #end

    if (controls.UI_UP || controls.UI_DOWN)
    {
      spamTimer += elapsed;

      if (spamming)
      {
        if (spamTimer >= 0.07)
        {
          spamTimer = 0;

          if (controls.UI_UP) changeSelection(-1);
          else
            changeSelection(1);
        }
      }
      else if (spamTimer >= 0.9) spamming = true;
    }
    else
    {
      spamming = false;
      spamTimer = 0;
    }

    if (upP)
    {
      dj.resetAFKTimer();
      changeSelection(-1);
    }
    if (downP)
    {
      dj.resetAFKTimer();
      changeSelection(1);
    }

    if (FlxG.mouse.wheel != 0)
    {
      dj.resetAFKTimer();
      changeSelection(-Math.round(FlxG.mouse.wheel / 4));
    }

    if (controls.UI_LEFT_P)
    {
      dj.resetAFKTimer();
      changeDiff(-1);
    }
    if (controls.UI_RIGHT_P)
    {
      dj.resetAFKTimer();
      changeDiff(1);
    }

    if (controls.BACK && !typing.hasFocus)
    {
      FlxTween.globalManager.clear();
      FlxTimer.globalManager.clear();
      dj.onIntroDone.removeAll();

      FlxG.sound.play(Paths.sound('cancelMenu'));

      var longestTimer:Float = 0;

      for (grpSpr in exitMovers.keys())
      {
        var moveData:MoveData = exitMovers.get(grpSpr);

        for (spr in grpSpr)
        {
          var funnyMoveShit:MoveData = moveData;

          if (moveData.x == null) funnyMoveShit.x = spr.x;
          if (moveData.y == null) funnyMoveShit.y = spr.y;
          if (moveData.speed == null) funnyMoveShit.speed = 0.2;
          if (moveData.wait == null) funnyMoveShit.wait = 0;

          FlxTween.tween(spr, {x: funnyMoveShit.x, y: funnyMoveShit.y}, funnyMoveShit.speed, {ease: FlxEase.expoIn});

          longestTimer = Math.max(longestTimer, funnyMoveShit.speed + funnyMoveShit.wait);
        }
      }

      for (caps in grpCapsules.members)
      {
        caps.doJumpIn = false;
        caps.doLerp = false;
        caps.doJumpOut = true;
      }

      if (Type.getClass(FlxG.state) == MainMenuState)
      {
        FlxG.state.persistentUpdate = true;
        FlxG.state.persistentDraw = true;
      }

      new FlxTimer().start(longestTimer, (_) -> {
        FlxTransitionableState.skipNextTransIn = true;
        FlxTransitionableState.skipNextTransOut = true;
        if (Type.getClass(FlxG.state) == MainMenuState)
        {
          close();
        }
        else
        {
          FlxG.switchState(new MainMenuState());
        }
      });
    }

    if (accepted)
    {
      grpCapsules.members[curSelected].onConfirm();
    }
  }

  @:haxe.warning("-WDeprecated")
  override function switchTo(nextState:FlxState):Bool
  {
    var daSong = songs[curSelected];
    if (daSong != null)
    {
      clearDaCache(daSong.songName);
    }
    return super.switchTo(nextState);
  }

  function changeDiff(change:Int = 0)
  {
    touchTimer = 0;

    var currentDifficultyIndex = diffIdsCurrent.indexOf(currentDifficulty);

    if (currentDifficultyIndex == -1) currentDifficultyIndex = diffIdsCurrent.indexOf(Constants.DEFAULT_DIFFICULTY);

    currentDifficultyIndex += change;

    if (currentDifficultyIndex < 0) currentDifficultyIndex = diffIdsCurrent.length - 1;
    if (currentDifficultyIndex >= diffIdsCurrent.length) currentDifficultyIndex = 0;

    currentDifficulty = diffIdsCurrent[currentDifficultyIndex];

    var daSong = songs[curSelected];
    if (daSong != null)
    {
      var songScore:SaveScoreData = Save.get().getSongScore(songs[curSelected].songId, currentDifficulty);
      intendedScore = songScore?.score ?? 0;
      intendedCompletion = songScore?.accuracy ?? 0.0;
      rememberedDifficulty = currentDifficulty;
    }
    else
    {
      intendedScore = 0;
      intendedCompletion = 0.0;
    }

    grpDifficulties.group.forEach(function(diffSprite) {
      diffSprite.visible = false;
    });

    for (diffSprite in grpDifficulties.group.members)
    {
      if (diffSprite == null) continue;
      if (diffSprite.difficultyId == currentDifficulty)
      {
        if (change != 0)
        {
          diffSprite.visible = true;
          diffSprite.offset.y += 5;
          diffSprite.alpha = 0.5;
          new FlxTimer().start(1 / 24, function(swag) {
            diffSprite.alpha = 1;
            diffSprite.updateHitbox();
          });
        }
        else
        {
          diffSprite.visible = true;
        }
      }
    }
  }

  // Clears the cache of songs, frees up memory, they' ll have to be loaded in later tho function clearDaCache(actualSongTho:String)
  function clearDaCache(actualSongTho:String)
  {
    for (song in songs)
    {
<<<<<<< HEAD
      if (song == null) return;
=======
      if (song == null) continue;
>>>>>>> a129e621
      if (song.songName != actualSongTho)
      {
        trace('trying to remove: ' + song.songName);
        // openfl.Assets.cache.clear(Paths.inst(song.songName));
      }
    }
  }

  function capsuleOnConfirmRandom(cap:SongMenuItem):Void
  {
    trace("RANDOM SELECTED");

    busy = true;
  }

  function capsuleOnConfirmDefault(cap:SongMenuItem):Void
  {
    busy = true;

    PlayStatePlaylist.isStoryMode = false;

    var songId:String = cap.songTitle.toLowerCase();
    var targetSong:Song = SongRegistry.instance.fetchEntry(songId);
    var targetDifficulty:String = currentDifficulty;

    // TODO: Implement Pico into the interface properly.
    var targetCharacter:String = 'bf';
    if (FlxG.keys.pressed.P)
    {
      targetCharacter = 'pico';
    }

    PlayStatePlaylist.campaignId = songs[curSelected].levelId;

    // Visual and audio effects.
    FlxG.sound.play(Paths.sound('confirmMenu'));
    dj.confirm();

    // Load and cache the song's charts.
    // TODO: Do this in the loading state.
    targetSong.cacheCharts(true);

    new FlxTimer().start(1, function(tmr:FlxTimer) {
      Paths.setCurrentLevel(songs[curSelected].levelId);
      LoadingState.loadAndSwitchState(new PlayState(
        {
          targetSong: targetSong,
          targetDifficulty: targetDifficulty,
          targetCharacter: targetCharacter,
        }), true);
    });
  }

  function rememberSelection():Void
  {
    if (rememberedSongId != null)
    {
      curSelected = songs.findIndex(function(song) {
        if (song == null) return false;
        return song.songId == rememberedSongId;
      });
    }

    if (rememberedDifficulty != null)
    {
      currentDifficulty = rememberedDifficulty;
    }
  }

  function changeSelection(change:Int = 0)
  {
    // NGio.logEvent('Fresh');
    FlxG.sound.play(Paths.sound('scrollMenu'), 0.4);
    // FlxG.sound.playMusic(Paths.inst(songs[curSelected].songName));

    curSelected += change;

    if (curSelected < 0) curSelected = grpCapsules.countLiving() - 1;
    if (curSelected >= grpCapsules.countLiving()) curSelected = 0;

    var daSong = songs[curSelected];
    if (daSong != null)
    {
      diffIdsCurrent = daSong.songDifficulties;
      rememberedSongId = daSong.songId;
      changeDiff();
    }
    else
    {
      intendedScore = 0;
      intendedCompletion = 0.0;
      rememberedSongId = null;
      rememberedDifficulty = null;
    }

    for (index => capsule in grpCapsules.members)
    {
      index += 1;

      capsule.selected = index == curSelected + 1;

      capsule.targetPos.y = capsule.intendedY(index - curSelected);
      capsule.targetPos.x = 270 + (60 * (Math.sin(index - curSelected)));

      if (index < curSelected) capsule.targetPos.y -= 100; // another 100 for good measure
    }

    if (grpCapsules.countLiving() > 0)
    {
      if (curSelected == 0)
      {
        FlxG.sound.playMusic(Paths.music('freeplay/freeplayRandom'), 0);
        FlxG.sound.music.fadeIn(2, 0, 0.8);
      }
      else
      {
        // TODO: Try to stream the music?
      }
      grpCapsules.members[curSelected].selected = true;
    }
  }
}

class DifficultySelector extends FlxSprite
{
  var controls:Controls;
  var whiteShader:PureColor;

  public function new(x:Float, y:Float, flipped:Bool, controls:Controls)
  {
    super(x, y);

    this.controls = controls;

    frames = Paths.getSparrowAtlas('freeplay/freeplaySelector');
    animation.addByPrefix('shine', "arrow pointer loop", 24);
    animation.play('shine');

    whiteShader = new PureColor(FlxColor.WHITE);

    shader = whiteShader;

    flipX = flipped;
  }

  override function update(elapsed:Float)
  {
    if (flipX && controls.UI_RIGHT_P) moveShitDown();
    if (!flipX && controls.UI_LEFT_P) moveShitDown();

    super.update(elapsed);
  }

  function moveShitDown()
  {
    offset.y -= 5;

    whiteShader.colorSet = true;

    scale.x = scale.y = 0.5;

    new FlxTimer().start(2 / 24, function(tmr) {
      scale.x = scale.y = 1;
      whiteShader.colorSet = false;
      updateHitbox();
    });
  }
}

typedef SongFilter =
{
  var filterType:FilterType;
  var ?filterData:Dynamic;
}

enum abstract FilterType(String)
{
  var STARTSWITH;
  var REGEXP;
  var FAVORITE;
  var ALL;
}

class FreeplaySongData
{
  public var isFav:Bool = false;

  public var songId:String = "";
  public var songName:String = "";
  public var levelId:String = "";
  public var songCharacter:String = "";
  public var songDifficulties:Array<String> = [];

  public function new(songId:String, songName:String, levelId:String, songCharacter:String, songDifficulties:Array<String>)
  {
    this.songId = songId;
    this.songName = songName;
    this.levelId = levelId;
    this.songCharacter = songCharacter;
    this.songDifficulties = songDifficulties;
  }
}

typedef MoveData =
{
  var ?x:Float;
  var ?y:Float;
  var ?speed:Float;
  var ?wait:Float;
}

class DifficultySprite extends FlxSprite
{
  public var difficultyId:String;

  public function new(diffId:String)
  {
    super();

    difficultyId = diffId;

    loadGraphic(Paths.image('freeplay/freeplay' + diffId));
  }
}<|MERGE_RESOLUTION|>--- conflicted
+++ resolved
@@ -937,11 +937,7 @@
   {
     for (song in songs)
     {
-<<<<<<< HEAD
-      if (song == null) return;
-=======
       if (song == null) continue;
->>>>>>> a129e621
       if (song.songName != actualSongTho)
       {
         trace('trying to remove: ' + song.songName);

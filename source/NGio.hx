package;

import flixel.FlxG;
import flixel.util.FlxSignal;
import flixel.util.FlxTimer;
import io.newgrounds.NG;
import io.newgrounds.components.ScoreBoardComponent.Period;
import io.newgrounds.objects.Medal;
import io.newgrounds.objects.Score;
import io.newgrounds.objects.ScoreBoard;
import io.newgrounds.objects.events.Response;
import io.newgrounds.objects.events.Result.GetCurrentVersionResult;
import io.newgrounds.objects.events.Result.GetVersionResult;
import lime.app.Application;
import openfl.display.Stage;

/**
 * MADE BY GEOKURELI THE LEGENED GOD HERO MVP
 */
class NGio
{
	public static var isLoggedIn:Bool = false;
	public static var scoreboardsLoaded:Bool = false;

	public static var scoreboardArray:Array<Score> = [];

	public static var ngDataLoaded(default, null):FlxSignal = new FlxSignal();
	public static var ngScoresLoaded(default, null):FlxSignal = new FlxSignal();

	public static var GAME_VER:String = "";
	public static var gotOnlineVer:Bool = false;

	public static function noLogin(api:String)
	{
		trace('INIT NOLOGIN');
		GAME_VER = "v" + Application.current.meta.get('version');

		if (api.length != 0)
		{
			NG.create(api);

			new FlxTimer().start(2, function(tmr:FlxTimer)
			{
<<<<<<< HEAD
				GAME_VER = response.result.data.currentVersion;
				trace('CURRENT NG VERSION: ' + GAME_VER);
				gotOnlineVer = true;
			});
=======
				var call = NG.core.calls.app.getCurrentVersion(GAME_VER).addDataHandler(function(response:Response<GetCurrentVersionResult>)
				{
					GAME_VER = response.result.data.current_version;
					trace('CURRENT NG VERSION: ' + GAME_VER);
					gotOnlineVer = true;
				});
>>>>>>> f9b4e22e

				call.send();
			});
		}
	}

	public function new(api:String, encKey:String, ?sessionId:String)
	{
		trace("connecting to newgrounds");

		NG.createAndCheckSession(api, sessionId);

		NG.core.verbose = true;
		// Set the encryption cipher/format to RC4/Base64. AES128 and Hex are not implemented yet
		NG.core.initEncryption(encKey); // Found in you NG project view

		trace(NG.core.attemptingLogin);

		if (NG.core.attemptingLogin)
		{
			/* a session_id was found in the loadervars, this means the user is playing on newgrounds.com
			 * and we should login shortly. lets wait for that to happen
			 */
			trace("attempting login");
			NG.core.onLogin.add(onNGLogin);
		}
		else
		{
			/* They are NOT playing on newgrounds.com, no session id was found. We must start one manually, if we want to.
			 * Note: This will cause a new browser window to pop up where they can log in to newgrounds
			 */
			NG.core.requestLogin(onNGLogin);
		}
	}

	function onNGLogin():Void
	{
		trace('logged in! user:${NG.core.user.name}');
		isLoggedIn = true;
		FlxG.save.data.sessionId = NG.core.sessionId;
		// FlxG.save.flush();
		// Load medals then call onNGMedalFetch()
		NG.core.requestMedals(onNGMedalFetch);

		// Load Scoreboards hten call onNGBoardsFetch()
		NG.core.requestScoreBoards(onNGBoardsFetch);

		ngDataLoaded.dispatch();
	}

	// --- MEDALS
	function onNGMedalFetch():Void
	{
		/*
			// Reading medal info
			for (id in NG.core.medals.keys())
			{
				var medal = NG.core.medals.get(id);
				trace('loaded medal id:$id, name:${medal.name}, description:${medal.description}');
			}

			// Unlocking medals
			var unlockingMedal = NG.core.medals.get(54352);// medal ids are listed in your NG project viewer
			if (!unlockingMedal.unlocked)
				unlockingMedal.sendUnlock();
		 */
	}

	// --- SCOREBOARDS
	function onNGBoardsFetch():Void
	{
		/*
			// Reading medal info
			for (id in NG.core.scoreBoards.keys())
			{
				var board = NG.core.scoreBoards.get(id);
				trace('loaded scoreboard id:$id, name:${board.name}');
			}
		 */
		// var board = NG.core.scoreBoards.get(8004);// ID found in NG project view

		// Posting a score thats OVER 9000!
		// board.postScore(FlxG.random.int(0, 1000));

		// --- To view the scores you first need to select the range of scores you want to see ---

		// add an update listener so we know when we get the new scores
		// board.onUpdate.add(onNGScoresFetch);
		trace("shoulda got score by NOW!");
		// board.requestScores(20);// get the best 10 scores ever logged
		// more info on scores --- http://www.newgrounds.io/help/components/#scoreboard-getscores
	}

	inline static public function postScore(score:Int = 0, song:String)
	{
		if (isLoggedIn)
		{
			for (id in NG.core.scoreBoards.keys())
			{
				var board = NG.core.scoreBoards.get(id);

				if (song == board.name)
				{
					board.postScore(score, "Uhh meow?");
				}

				// trace('loaded scoreboard id:$id, name:${board.name}');
			}
		}
	}

	function onNGScoresFetch():Void
	{
		scoreboardsLoaded = true;

		ngScoresLoaded.dispatch();
		/* 
			for (score in NG.core.scoreBoards.get(8737).scores)
			{
				trace('score loaded user:${score.user.name}, score:${score.formatted_value}');

			}
		 */

		// var board = NG.core.scoreBoards.get(8004);// ID found in NG project view
		// board.postScore(HighScore.score);

		// NGio.scoreboardArray = NG.core.scoreBoards.get(8004).scores;
	}

	inline static public function logEvent(event:String)
	{
		NG.core.calls.event.logEvent(event).send();
		trace('should have logged: ' + event);
	}

	inline static public function unlockMedal(id:Int)
	{
		if (isLoggedIn)
		{
			var medal = NG.core.medals.get(id);
			if (!medal.unlocked)
				medal.sendUnlock();
		}
	}
}<|MERGE_RESOLUTION|>--- conflicted
+++ resolved
@@ -41,19 +41,12 @@
 
 			new FlxTimer().start(2, function(tmr:FlxTimer)
 			{
-<<<<<<< HEAD
-				GAME_VER = response.result.data.currentVersion;
-				trace('CURRENT NG VERSION: ' + GAME_VER);
-				gotOnlineVer = true;
-			});
-=======
 				var call = NG.core.calls.app.getCurrentVersion(GAME_VER).addDataHandler(function(response:Response<GetCurrentVersionResult>)
 				{
 					GAME_VER = response.result.data.current_version;
 					trace('CURRENT NG VERSION: ' + GAME_VER);
 					gotOnlineVer = true;
 				});
->>>>>>> f9b4e22e
 
 				call.send();
 			});

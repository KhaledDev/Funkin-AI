--- conflicted
+++ resolved
@@ -48,10 +48,7 @@
 				var call = NG.core.calls.app.getCurrentVersion(GAME_VER).addDataHandler(function(response:Response<GetCurrentVersionResult>)
 				{
 					GAME_VER = response.result.data.currentVersion;
-<<<<<<< HEAD
-=======
 					GAME_VER_NUMS = GAME_VER.split(" ")[0].trim();
->>>>>>> 7df55291
 					trace('CURRENT NG VERSION: ' + GAME_VER);
 					gotOnlineVer = true;
 				});

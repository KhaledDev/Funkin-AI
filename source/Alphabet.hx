package;

import flixel.FlxG;
import flixel.FlxSprite;
import flixel.graphics.frames.FlxAtlasFrames;
import flixel.group.FlxSpriteGroup;
import flixel.math.FlxMath;
import flixel.util.FlxTimer;

using StringTools;

/**
 * Loosley based on FlxTypeText lolol
 */
class Alphabet extends FlxSpriteGroup
{
	public var delay:Float = 0.05;
	public var paused:Bool = false;

	// for menu shit
	public var targetY:Float = 0;
	public var isMenuItem:Bool = false;

	public var text:String = "";

	var _finalText:String = "";
	var _curText:String = "";

	public var widthOfWords:Float = FlxG.width;

	var yMulti:Float = 1;

	// custom shit
	// amp, backslash, question mark, apostrophy, comma, angry faic, period
	var lastSprite:AlphaCharacter;
	var xPosResetted:Bool = false;
	var lastWasSpace:Bool = false;

	var splitWords:Array<String> = [];

	var isBold:Bool = false;

	public function new(x:Float, y:Float, text:String = "", ?bold:Bool = false, typed:Bool = false)
	{
		super(x, y);

		_finalText = text;
		this.text = text;
		isBold = bold;
<<<<<<< HEAD

		if (text != "")
		{
			if (typed)
			{
				startTypedText();
			}
			else
			{
				addText();
			}
		}
	}

	public function addText()
	{
		doSplitWords();

		var xPos:Float = 0;
		for (character in splitWords)
		{
			// if (character.fastCodeAt() == " ")
			// {
			// }

			if (character == " ")
			{
				lastWasSpace = true;
			}

			if (AlphaCharacter.alphabet.indexOf(character.toLowerCase()) != -1)
			//if (AlphaCharacter.alphabet.contains(character.toLowerCase()))
			{
				if (lastSprite != null)
				{
					xPos = lastSprite.x + lastSprite.width;
				}

				if (lastWasSpace)
				{
					xPos += 40;
					lastWasSpace = false;
				}

				// var letter:AlphaCharacter = new AlphaCharacter(30 * loopNum, 0);
				var letter:AlphaCharacter = new AlphaCharacter(xPos, 0);

				if (isBold)
					letter.createBold(character);
				else
				{
					letter.createLetter(character);
				}

				add(letter);

				lastSprite = letter;
			}

			// loopNum += 1;
		}
	}

	function doSplitWords():Void
	{
		splitWords = _finalText.split("");
	}

	public var personTalking:String = 'gf';

	public function startTypedText():Void
	{
		_finalText = text;
		doSplitWords();

=======

		if (text != "")
		{
			if (typed)
			{
				startTypedText();
			}
			else
			{
				addText();
			}
		}
	}

	public function addText()
	{
		doSplitWords();

		var xPos:Float = 0;
		for (character in splitWords)
		{
			// if (character.fastCodeAt() == " ")
			// {
			// }

			if (character == " ")
			{
				lastWasSpace = true;
			}

			if (AlphaCharacter.alphabet.contains(character.toLowerCase()))
			{
				if (lastSprite != null)
				{
					xPos = lastSprite.x + lastSprite.width;
				}

				if (lastWasSpace)
				{
					xPos += 40;
					lastWasSpace = false;
				}

				// var letter:AlphaCharacter = new AlphaCharacter(30 * loopNum, 0);
				var letter:AlphaCharacter = new AlphaCharacter(xPos, 0);

				if (isBold)
					letter.createBold(character);
				else
				{
					letter.createLetter(character);
				}

				add(letter);

				lastSprite = letter;
			}

			// loopNum += 1;
		}
	}

	function doSplitWords():Void
	{
		splitWords = _finalText.split("");
	}

	public var personTalking:String = 'gf';

	public function startTypedText():Void
	{
		_finalText = text;
		doSplitWords();

>>>>>>> bbba4913
		// trace(arrayShit);

		var loopNum:Int = 0;

		var xPos:Float = 0;
		var curRow:Int = 0;

		new FlxTimer().start(0.05, function(tmr:FlxTimer)
		{
			// trace(_finalText.fastCodeAt(loopNum) + " " + _finalText.charAt(loopNum));
			if (_finalText.fastCodeAt(loopNum) == "\n".code)
			{
				yMulti += 1;
				xPosResetted = true;
				xPos = 0;
				curRow += 1;
<<<<<<< HEAD
			}

			if (splitWords[loopNum] == " ")
			{
				lastWasSpace = true;
			}

			#if (haxe >= "4.0.0")
			var isNumber:Bool = AlphaCharacter.numbers.contains(splitWords[loopNum]);
			var isSymbol:Bool = AlphaCharacter.symbols.contains(splitWords[loopNum]);
			#else
			var isNumber:Bool = AlphaCharacter.numbers.indexOf(splitWords[loopNum]) != -1;
			var isSymbol:Bool = AlphaCharacter.symbols.indexOf(splitWords[loopNum]) != -1;
			#end

			if (AlphaCharacter.alphabet.indexOf(splitWords[loopNum].toLowerCase()) != -1 || isNumber || isSymbol)
			//if (AlphaCharacter.alphabet.contains(splitWords[loopNum].toLowerCase()) || isNumber || isSymbol)
=======
			}

			if (splitWords[loopNum] == " ")
			{
				lastWasSpace = true;
			}

			var isNumber:Bool = AlphaCharacter.numbers.contains(splitWords[loopNum]);
			var isSymbol:Bool = AlphaCharacter.symbols.contains(splitWords[loopNum]);
			if (AlphaCharacter.alphabet.contains(splitWords[loopNum].toLowerCase()) || isNumber || isSymbol)
>>>>>>> bbba4913
			{
				if (lastSprite != null && !xPosResetted)
				{
					lastSprite.updateHitbox();
					xPos += lastSprite.width + 3;
					// if (isBold)
					// xPos -= 80;
				}
				else
				{
					xPosResetted = false;
				}

				if (lastWasSpace)
				{
					xPos += 20;
					lastWasSpace = false;
				}
				// trace(_finalText.fastCodeAt(loopNum) + " " + _finalText.charAt(loopNum));

				// var letter:AlphaCharacter = new AlphaCharacter(30 * loopNum, 0);
				var letter:AlphaCharacter = new AlphaCharacter(xPos, 55 * yMulti);
				letter.row = curRow;
				if (isBold)
				{
					letter.createBold(splitWords[loopNum]);
				}
				else
				{
					if (isNumber)
					{
						letter.createNumber(splitWords[loopNum]);
					}
					else if (isSymbol)
					{
						letter.createSymbol(splitWords[loopNum]);
					}
					else
					{
						letter.createLetter(splitWords[loopNum]);
					}

					letter.x += 90;
				}

				if (FlxG.random.bool(40))
				{
					var daSound:String = "GF_";
					FlxG.sound.play('assets/sounds/' + daSound + FlxG.random.int(1, 4) + TitleState.soundExt, 0.4);
				}

				add(letter);

				lastSprite = letter;
			}

			loopNum += 1;

			tmr.time = FlxG.random.float(0.04, 0.09);
		}, splitWords.length);
	}

	override function update(elapsed:Float)
	{
		if (isMenuItem)
		{
			var scaledY = FlxMath.remapToRange(targetY, 0, 1, 0, 1.3);

			y = FlxMath.lerp(y, (scaledY * 120) + (FlxG.height * 0.48), 0.16);
			x = FlxMath.lerp(x, (targetY * 20) + 90, 0.16);
		}

		super.update(elapsed);
	}
}

class AlphaCharacter extends FlxSprite
{
	public static var alphabet:String = "abcdefghijklmnopqrstuvwxyz";

	public static var numbers:String = "1234567890";

	public static var symbols:String = "|~#$%()*+-:;<=>@[]^_.,'!?";

	public var row:Int = 0;

	public function new(x:Float, y:Float)
	{
		super(x, y);
		var tex = FlxAtlasFrames.fromSparrow(AssetPaths.alphabet__png, AssetPaths.alphabet__xml);
		frames = tex;

		antialiasing = true;
	}

	public function createBold(letter:String)
	{
		animation.addByPrefix(letter, letter.toUpperCase() + " bold", 24);
		animation.play(letter);
		updateHitbox();
	}

	public function createLetter(letter:String):Void
	{
		var letterCase:String = "lowercase";
		if (letter.toLowerCase() != letter)
		{
			letterCase = 'capital';
		}

		animation.addByPrefix(letter, letter + " " + letterCase, 24);
		animation.play(letter);
		updateHitbox();

		FlxG.log.add('the row' + row);

		y = (110 - height);
		y += row * 60;
	}

	public function createNumber(letter:String):Void
	{
		animation.addByPrefix(letter, letter, 24);
		animation.play(letter);

		updateHitbox();
	}

	public function createSymbol(letter:String)
	{
		switch (letter)
		{
			case '.':
				animation.addByPrefix(letter, 'period', 24);
				animation.play(letter);
				y += 50;
			case "'":
				animation.addByPrefix(letter, 'apostraphie', 24);
				animation.play(letter);
				y -= 0;
			case "?":
				animation.addByPrefix(letter, 'question mark', 24);
				animation.play(letter);
			case "!":
				animation.addByPrefix(letter, 'exclamation point', 24);
				animation.play(letter);
		}

		updateHitbox();
	}
}<|MERGE_RESOLUTION|>--- conflicted
+++ resolved
@@ -47,7 +47,7 @@
 		_finalText = text;
 		this.text = text;
 		isBold = bold;
-<<<<<<< HEAD
+
 
 		if (text != "")
 		{
@@ -123,82 +123,7 @@
 		_finalText = text;
 		doSplitWords();
 
-=======
-
-		if (text != "")
-		{
-			if (typed)
-			{
-				startTypedText();
-			}
-			else
-			{
-				addText();
-			}
-		}
-	}
-
-	public function addText()
-	{
-		doSplitWords();
-
-		var xPos:Float = 0;
-		for (character in splitWords)
-		{
-			// if (character.fastCodeAt() == " ")
-			// {
-			// }
-
-			if (character == " ")
-			{
-				lastWasSpace = true;
-			}
-
-			if (AlphaCharacter.alphabet.contains(character.toLowerCase()))
-			{
-				if (lastSprite != null)
-				{
-					xPos = lastSprite.x + lastSprite.width;
-				}
-
-				if (lastWasSpace)
-				{
-					xPos += 40;
-					lastWasSpace = false;
-				}
-
-				// var letter:AlphaCharacter = new AlphaCharacter(30 * loopNum, 0);
-				var letter:AlphaCharacter = new AlphaCharacter(xPos, 0);
-
-				if (isBold)
-					letter.createBold(character);
-				else
-				{
-					letter.createLetter(character);
-				}
-
-				add(letter);
-
-				lastSprite = letter;
-			}
-
-			// loopNum += 1;
-		}
-	}
-
-	function doSplitWords():Void
-	{
-		splitWords = _finalText.split("");
-	}
-
-	public var personTalking:String = 'gf';
-
-	public function startTypedText():Void
-	{
-		_finalText = text;
-		doSplitWords();
-
->>>>>>> bbba4913
+
 		// trace(arrayShit);
 
 		var loopNum:Int = 0;
@@ -215,7 +140,7 @@
 				xPosResetted = true;
 				xPos = 0;
 				curRow += 1;
-<<<<<<< HEAD
+
 			}
 
 			if (splitWords[loopNum] == " ")
@@ -233,18 +158,7 @@
 
 			if (AlphaCharacter.alphabet.indexOf(splitWords[loopNum].toLowerCase()) != -1 || isNumber || isSymbol)
 			//if (AlphaCharacter.alphabet.contains(splitWords[loopNum].toLowerCase()) || isNumber || isSymbol)
-=======
-			}
-
-			if (splitWords[loopNum] == " ")
-			{
-				lastWasSpace = true;
-			}
-
-			var isNumber:Bool = AlphaCharacter.numbers.contains(splitWords[loopNum]);
-			var isSymbol:Bool = AlphaCharacter.symbols.contains(splitWords[loopNum]);
-			if (AlphaCharacter.alphabet.contains(splitWords[loopNum].toLowerCase()) || isNumber || isSymbol)
->>>>>>> bbba4913
+
 			{
 				if (lastSprite != null && !xPosResetted)
 				{

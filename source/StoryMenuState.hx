package;

import flixel.FlxG;
import flixel.FlxSprite;
import flixel.graphics.frames.FlxAtlasFrames;
import flixel.group.FlxGroup.FlxTypedGroup;
import flixel.group.FlxGroup;
import flixel.math.FlxMath;
import flixel.text.FlxText;
import flixel.tweens.FlxTween;
import flixel.util.FlxTimer;
import lime.net.curl.CURLCode;

using StringTools;

class StoryMenuState extends MusicBeatState
{
	var scoreText:FlxText;

	var weekData:Array<Dynamic> = [['Tutorial'], ['Bopeebo', 'Fresh', 'Dadbattle'], ['Spookeez', 'South']];
	var curDifficulty:Int = 1;

	public static var weekUnlocked:Array<Bool> = [true, true, false];

	var weekCharacters:Array<Dynamic> = [['dad', 'bf', 'gf'], ['dad', 'bf', 'gf'], ['spooky', 'bf', 'gf']];
	var curWeek:Int = 0;

	var txtTracklist:FlxText;

	var grpWeekText:FlxTypedGroup<MenuItem>;
	var grpWeekCharacters:FlxTypedGroup<MenuCharacter>;

	var grpLocks:FlxTypedGroup<FlxSprite>;

	var difficultySelectors:FlxGroup;
	var sprDifficulty:FlxSprite;
	var leftArrow:FlxSprite;
	var rightArrow:FlxSprite;

	override function create()
	{
		if (FlxG.sound.music != null)
		{
			if (!FlxG.sound.music.playing)
				FlxG.sound.playMusic('assets/music/freakyMenu' + TitleState.soundExt);
		}

		persistentUpdate = persistentDraw = true;

		scoreText = new FlxText(10, 10, 0, "SCORE: 49324858", 36);
		scoreText.setFormat("VCR OSD Mono", 32);

		var rankText:FlxText = new FlxText(0, 10);
		rankText.text = 'RANK: GREAT';
		rankText.setFormat("assets/fonts/vcr.ttf", 32);
		rankText.size = scoreText.size;
		rankText.screenCenter(X);

		var ui_tex = FlxAtlasFrames.fromSparrow(AssetPaths.campaign_menu_UI_assets__png, AssetPaths.campaign_menu_UI_assets__xml);
		var yellowBG:FlxSprite = new FlxSprite(0, 56).makeGraphic(FlxG.width, 400, 0xFFF9CF51);

		grpWeekText = new FlxTypedGroup<MenuItem>();
		add(grpWeekText);

		grpWeekCharacters = new FlxTypedGroup<MenuCharacter>();

		grpLocks = new FlxTypedGroup<FlxSprite>();
		add(grpLocks);

		trace("Line 70");

		for (i in 0...weekData.length)
		{
			var weekThing:MenuItem = new MenuItem(0, yellowBG.y + yellowBG.height + 10, i);
			weekThing.y += ((weekThing.height + 20) * i);
			weekThing.targetY = i;
			grpWeekText.add(weekThing);

			weekThing.screenCenter(X);
			weekThing.antialiasing = true;
			// weekThing.updateHitbox();

			// Needs an offset thingie
			if (!weekUnlocked[i])
			{
				var lock:FlxSprite = new FlxSprite(weekThing.width + 10 + weekThing.x);
				lock.frames = ui_tex;
				lock.animation.addByPrefix('lock', 'lock');
				lock.animation.play('lock');
				lock.ID = i;
				lock.antialiasing = true;
				grpLocks.add(lock);
			}
		}

		trace("Line 96");

		for (char in 0...3)
		{
			var weekCharacterThing:MenuCharacter = new MenuCharacter((FlxG.width * 0.25) * (1 + char) - 150, weekCharacters[curWeek][char]);
			weekCharacterThing.y += 70;
			weekCharacterThing.antialiasing = true;
			switch (weekCharacterThing.character)
			{
				case 'dad':
					weekCharacterThing.setGraphicSize(Std.int(weekCharacterThing.width * 0.5));
					weekCharacterThing.updateHitbox();

				case 'bf':
					weekCharacterThing.setGraphicSize(Std.int(weekCharacterThing.width * 0.9));
					weekCharacterThing.updateHitbox();
					weekCharacterThing.x -= 80;
				case 'gf':
					weekCharacterThing.setGraphicSize(Std.int(weekCharacterThing.width * 0.5));
					weekCharacterThing.updateHitbox();
			}

			grpWeekCharacters.add(weekCharacterThing);
		}

		difficultySelectors = new FlxGroup();
		add(difficultySelectors);

<<<<<<< HEAD
		trace("Line 124");

=======
>>>>>>> 7d975293
		leftArrow = new FlxSprite(grpWeekText.members[0].x + grpWeekText.members[0].width + 10, grpWeekText.members[0].y + 10);
		leftArrow.frames = ui_tex;
		leftArrow.animation.addByPrefix('idle', "arrow left");
		leftArrow.animation.addByPrefix('press', "arrow push left");
		leftArrow.animation.play('idle');
		difficultySelectors.add(leftArrow);

		sprDifficulty = new FlxSprite(leftArrow.x + 130, leftArrow.y);
		sprDifficulty.frames = ui_tex;
		sprDifficulty.animation.addByPrefix('easy', 'EASY');
		sprDifficulty.animation.addByPrefix('normal', 'NORMAL');
		sprDifficulty.animation.addByPrefix('hard', 'HARD');
		sprDifficulty.animation.play('easy');
		changeDifficulty();

		difficultySelectors.add(sprDifficulty);

		rightArrow = new FlxSprite(sprDifficulty.x + sprDifficulty.width + 50, leftArrow.y);
		rightArrow.frames = ui_tex;
		rightArrow.animation.addByPrefix('idle', 'arrow right');
		rightArrow.animation.addByPrefix('press', "arrow push right", 24, false);
		rightArrow.animation.play('idle');
		difficultySelectors.add(rightArrow);

		trace("Line 150");

		add(yellowBG);
		add(grpWeekCharacters);

		txtTracklist = new FlxText(FlxG.width * 0.05, yellowBG.x + yellowBG.height + 100, 0, "Tracks", 32);
		txtTracklist.alignment = CENTER;
		txtTracklist.font = rankText.font;
		txtTracklist.color = 0xFFe55777;
		add(txtTracklist);
		// add(rankText);
		add(scoreText);

		updateText();

		trace("Line 165");

		super.create();
	}

	override function update(elapsed:Float)
	{
		// scoreText.setFormat('VCR OSD Mono', 32);
		lerpScore = Math.floor(FlxMath.lerp(lerpScore, intendedScore, 0.5));

		scoreText.text = "WEEK SCORE:" + lerpScore;
		// FlxG.watch.addQuick('font', scoreText.font);

		difficultySelectors.visible = weekUnlocked[curWeek];

		grpLocks.forEach(function(lock:FlxSprite)
		{
			lock.y = grpWeekText.members[lock.ID].y;
		});

		if (!movedBack)
		{
			if (!selectedWeek)
			{
				if (controls.UP_P)
				{
					changeWeek(-1);
				}

				if (controls.DOWN_P)
				{
					changeWeek(1);
				}

				if (controls.RIGHT)
					rightArrow.animation.play('press')
				else
					rightArrow.animation.play('idle');

				if (controls.LEFT)
					leftArrow.animation.play('press');
				else
					leftArrow.animation.play('idle');

				if (controls.RIGHT_P)
					changeDifficulty(1);
				if (controls.LEFT_P)
					changeDifficulty(-1);
			}

			if (controls.ACCEPT)
			{
				selectWeek();
			}
		}

		if (controls.BACK && !movedBack && !selectedWeek)
		{
			FlxG.sound.play('assets/sounds/cancelMenu' + TitleState.soundExt);
			movedBack = true;
			FlxG.switchState(new MainMenuState());
		}

		super.update(elapsed);
	}

	var movedBack:Bool = false;
	var selectedWeek:Bool = false;

	function selectWeek()
	{
		if (weekUnlocked[curWeek])
		{
			FlxG.sound.play('assets/sounds/confirmMenu' + TitleState.soundExt);

			grpWeekText.members[curWeek].week.animation.resume();
			grpWeekCharacters.members[1].animation.play('bfConfirm');

			PlayState.storyPlaylist = weekData[curWeek];
			PlayState.isStoryMode = true;
			selectedWeek = true;

			var diffic = "";

			switch (curDifficulty)
			{
				case 0:
					diffic = '-easy';
				case 2:
					diffic = '-hard';
			}

			PlayState.storyDifficulty = curDifficulty;

			PlayState.SONG = Song.loadFromJson(PlayState.storyPlaylist[0].toLowerCase() + diffic, PlayState.storyPlaylist[0].toLowerCase());
			PlayState.storyWeek = curWeek;
			PlayState.campaignScore = 0;
			new FlxTimer().start(1, function(tmr:FlxTimer)
			{
				if (FlxG.sound.music != null)
					FlxG.sound.music.stop();
				FlxG.switchState(new PlayState());
			});
		}
	}

	function changeDifficulty(change:Int = 0):Void
	{
		curDifficulty += change;

		if (curDifficulty < 0)
			curDifficulty = 2;
		if (curDifficulty > 2)
			curDifficulty = 0;

		sprDifficulty.offset.x = 0;

		switch (curDifficulty)
		{
			case 0:
				sprDifficulty.animation.play('easy');
				sprDifficulty.offset.x = 20;
			case 1:
				sprDifficulty.animation.play('normal');
				sprDifficulty.offset.x = 70;
			case 2:
				sprDifficulty.animation.play('hard');
				sprDifficulty.offset.x = 20;
		}

		sprDifficulty.alpha = 0;

		// USING THESE WEIRD VALUES SO THAT IT DOESNT FLOAT UP
		sprDifficulty.y = leftArrow.y - 15;
		intendedScore = Highscore.getWeekScore(curWeek, curDifficulty);

		#if !switch
		intendedScore = Highscore.getWeekScore(curWeek, curDifficulty);
		#end

		FlxTween.tween(sprDifficulty, {y: leftArrow.y + 15, alpha: 1}, 0.07);
	}

	var lerpScore:Int = 0;
	var intendedScore:Int = 0;

	function changeWeek(change:Int = 0):Void
	{
		curWeek += change;

		if (curWeek >= weekData.length)
			curWeek = 0;
		if (curWeek < 0)
			curWeek = weekData.length - 1;

		var bullShit:Int = 0;

		for (item in grpWeekText.members)
		{
			item.targetY = bullShit - curWeek;
			if (item.targetY == Std.int(0) && weekUnlocked[curWeek])
				item.alpha = 1;
			else
				item.alpha = 0.6;
			bullShit++;
		}

		FlxG.sound.play('assets/sounds/scrollMenu' + TitleState.soundExt);

		updateText();
	}

	function updateText()
	{
		grpWeekCharacters.members[0].animation.play(weekCharacters[curWeek][0]);
		grpWeekCharacters.members[1].animation.play(weekCharacters[curWeek][1]);
		grpWeekCharacters.members[2].animation.play(weekCharacters[curWeek][2]);
		txtTracklist.text = "Tracks\n";

		var stringThing:Array<String> = weekData[curWeek];

		for (i in stringThing)
		{
			txtTracklist.text += "\n" + i;
		}

		txtTracklist.text = txtTracklist.text.toUpperCase();

		txtTracklist.screenCenter(X);
		txtTracklist.x -= FlxG.width * 0.35;

<<<<<<< HEAD
		#if !switch
		intendedScore = Highscore.getWeekScore(curWeek, curDifficulty);
		#end
=======
		intendedScore = Highscore.getWeekScore(curWeek, curDifficulty);
>>>>>>> 7d975293
	}
}<|MERGE_RESOLUTION|>--- conflicted
+++ resolved
@@ -121,11 +121,8 @@
 		difficultySelectors = new FlxGroup();
 		add(difficultySelectors);
 
-<<<<<<< HEAD
 		trace("Line 124");
 
-=======
->>>>>>> 7d975293
 		leftArrow = new FlxSprite(grpWeekText.members[0].x + grpWeekText.members[0].width + 10, grpWeekText.members[0].y + 10);
 		leftArrow.frames = ui_tex;
 		leftArrow.animation.addByPrefix('idle', "arrow left");
@@ -355,13 +352,10 @@
 
 		txtTracklist.screenCenter(X);
 		txtTracklist.x -= FlxG.width * 0.35;
-
-<<<<<<< HEAD
+    
 		#if !switch
 		intendedScore = Highscore.getWeekScore(curWeek, curDifficulty);
 		#end
-=======
-		intendedScore = Highscore.getWeekScore(curWeek, curDifficulty);
->>>>>>> 7d975293
+
 	}
 }
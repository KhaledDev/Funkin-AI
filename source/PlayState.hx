package;

import Section.SwagSection;
import Song.SwagSong;
import flixel.FlxBasic;
import flixel.FlxCamera;
import flixel.FlxG;
import flixel.FlxGame;
import flixel.FlxObject;
import flixel.FlxSprite;
import flixel.FlxState;
import flixel.FlxSubState;
import flixel.addons.display.FlxGridOverlay;
import flixel.addons.transition.FlxTransitionableState;
import flixel.graphics.atlas.FlxAtlas;
import flixel.graphics.frames.FlxAtlasFrames;
import flixel.group.FlxGroup.FlxTypedGroup;
import flixel.math.FlxMath;
import flixel.math.FlxPoint;
import flixel.system.FlxSound;
import flixel.text.FlxText;
import flixel.tweens.FlxEase;
import flixel.tweens.FlxTween;
import flixel.ui.FlxBar;
import flixel.util.FlxCollision;
import flixel.util.FlxColor;
import flixel.util.FlxSort;
import flixel.util.FlxStringUtil;
import flixel.util.FlxTimer;
import haxe.Json;
import lime.utils.Assets;

using StringTools;

class PlayState extends MusicBeatState
{
	public static var curLevel:String = 'Tutorial';
	public static var SONG:SwagSong;
	public static var isStoryMode:Bool = false;
	public static var storyPlaylist:Array<String> = [];
	public static var storyDifficulty:Int = 1;

	var halloweenLevel:Bool = false;

	private var vocals:FlxSound;

	private var dad:Character;
	private var gf:Character;
	private var boyfriend:Boyfriend;

	private var notes:FlxTypedGroup<Note>;
	private var unspawnNotes:Array<Note> = [];

	private var strumLine:FlxSprite;
	private var curSection:Int = 0;

	private var camFollow:FlxObject;
	private var strumLineNotes:FlxTypedGroup<FlxSprite>;
	private var playerStrums:FlxTypedGroup<FlxSprite>;

	private var camZooming:Bool = false;
	private var curSong:String = "";

	private var gfSpeed:Int = 1;
	private var health:Float = 1;
	private var combo:Int = 0;

	private var healthBarBG:FlxSprite;
	private var healthBar:FlxBar;

	private var generatedMusic:Bool = false;
	private var startingSong:Bool = false;

	private var healthHeads:FlxSprite;
	private var camHUD:FlxCamera;
	private var camGame:FlxCamera;

	var dialogue:Array<String> = ['blah blah blah', 'coolswag'];

	var halloweenBG:FlxSprite;
	var isHalloween:Bool = false;

	var talking:Bool = true;
	var songScore:Int = 0;

	override public function create()
	{
		// var gameCam:FlxCamera = FlxG.camera;
		camGame = new FlxCamera();
		camHUD = new FlxCamera();
		camHUD.bgColor.alpha = 0;

		FlxG.cameras.reset(camGame);
		FlxG.cameras.add(camHUD);

		FlxCamera.defaultCameras = [camGame];

		persistentUpdate = true;
		persistentDraw = true;

		if (SONG == null)
			SONG = Song.loadFromJson(curLevel);

		Conductor.changeBPM(SONG.bpm);

		switch (SONG.song.toLowerCase())
		{
			case 'tutorial':
				dialogue = ["Hey you're pretty cute.", 'Use the arrow keys to keep up \nwith me singing.'];
			case 'bopeebo':
				dialogue = [
					'HEY!',
					"You think you can just sing\nwith my daughter like that?",
					"If you want to date her...",
					"You're going to have to go \nthrough ME first!"
				];
			case 'fresh':
				dialogue = ["Not too shabby boy.", ""];
			case 'dadbattle':
				dialogue = [
					"gah you think you're hot stuff?",
					"If you can beat me here...",
					"Only then I will even CONSIDER letting you\ndate my daughter!"
				];
		}

		if (SONG.song.toLowerCase() == 'spookeez' || SONG.song.toLowerCase() == 'monster' || SONG.song.toLowerCase() == 'south')
		{
			halloweenLevel = true;

			var hallowTex = FlxAtlasFrames.fromSparrow(AssetPaths.halloween_bg__png, AssetPaths.halloween_bg__xml);

			halloweenBG = new FlxSprite(-200, -100);
			halloweenBG.frames = hallowTex;
			halloweenBG.animation.addByPrefix('idle', 'halloweem bg0');
			halloweenBG.animation.addByPrefix('lightning', 'halloweem bg lightning strike', 24, false);
			halloweenBG.animation.play('idle');
			halloweenBG.antialiasing = true;
			add(halloweenBG);

			isHalloween = true;
		}
		else
		{
			var bg:FlxSprite = new FlxSprite(-600, -200).loadGraphic(AssetPaths.stageback__png);
			// bg.setGraphicSize(Std.int(bg.width * 2.5));
			// bg.updateHitbox();
			bg.antialiasing = true;
			bg.scrollFactor.set(0.9, 0.9);
			bg.active = false;
			add(bg);

			var stageFront:FlxSprite = new FlxSprite(-650, 600).loadGraphic(AssetPaths.stagefront__png);
			stageFront.setGraphicSize(Std.int(stageFront.width * 1.1));
			stageFront.updateHitbox();
			stageFront.antialiasing = true;
			stageFront.scrollFactor.set(0.9, 0.9);
			stageFront.active = false;
			add(stageFront);

			var stageCurtains:FlxSprite = new FlxSprite(-500, -300).loadGraphic(AssetPaths.stagecurtains__png);
			stageCurtains.setGraphicSize(Std.int(stageCurtains.width * 0.9));
			stageCurtains.updateHitbox();
			stageCurtains.antialiasing = true;
			stageCurtains.scrollFactor.set(1.3, 1.3);
			stageCurtains.active = false;

			add(stageCurtains);
		}

		gf = new Character(400, 130, 'gf');
		gf.scrollFactor.set(0.95, 0.95);
		gf.antialiasing = true;
		add(gf);

		dad = new Character(100, 100, SONG.player2);
		add(dad);

		var camPos:FlxPoint = new FlxPoint(dad.getGraphicMidpoint().x, dad.getGraphicMidpoint().y);

		switch (SONG.player2)
		{
			case 'gf':
				dad.setPosition(gf.x, gf.y);
				gf.visible = false;
				if (isStoryMode)
				{
					camPos.x += 600;
					tweenCamIn();
				}

			case "spooky":
				dad.y += 200;
			case "monster":
				dad.y += 100;
			case 'dad':
				camPos.x += 400;
		}

		boyfriend = new Boyfriend(770, 450);
		add(boyfriend);

		var doof:DialogueBox = new DialogueBox(false, dialogue);
		// doof.x += 70;
		doof.y = FlxG.height * 0.5;
		doof.scrollFactor.set();
		doof.finishThing = startCountdown;

		Conductor.songPosition = -5000;

		strumLine = new FlxSprite(0, 50).makeGraphic(FlxG.width, 10);
		strumLine.scrollFactor.set();

		strumLineNotes = new FlxTypedGroup<FlxSprite>();
		add(strumLineNotes);

		playerStrums = new FlxTypedGroup<FlxSprite>();

		startingSong = true;

		// startCountdown();

		generateSong(SONG.song);

		// add(strumLine);

		camFollow = new FlxObject(0, 0, 1, 1);

		camFollow.setPosition(camPos.x, camPos.y);
		add(camFollow);

		FlxG.camera.follow(camFollow, LOCKON, 0.04);
		// FlxG.camera.setScrollBounds(0, FlxG.width, 0, FlxG.height);
		FlxG.camera.zoom = 1.05;

		FlxG.worldBounds.set(0, 0, FlxG.width, FlxG.height);

		FlxG.fixedTimestep = false;

		healthBarBG = new FlxSprite(0, FlxG.height * 0.9).loadGraphic(AssetPaths.healthBar__png);
		healthBarBG.screenCenter(X);
		healthBarBG.scrollFactor.set();
		add(healthBarBG);

		healthBar = new FlxBar(healthBarBG.x + 4, healthBarBG.y + 4, RIGHT_TO_LEFT, Std.int(healthBarBG.width - 8), Std.int(healthBarBG.height - 8), this,
			'health', 0, 2);
		healthBar.scrollFactor.set();
		healthBar.createFilledBar(0xFFFF0000, 0xFF66FF33);
		// healthBar
		add(healthBar);

		healthHeads = new FlxSprite();
		var headTex = FlxAtlasFrames.fromSparrow(AssetPaths.healthHeads__png, AssetPaths.healthHeads__xml);
		healthHeads.frames = headTex;
		healthHeads.animation.add('healthy', [0]);
		healthHeads.animation.add('unhealthy', [1]);
		healthHeads.y = healthBar.y - (healthHeads.height / 2);
		healthHeads.scrollFactor.set();
		healthHeads.antialiasing = true;
		add(healthHeads);

		// healthBar.visible = healthHeads.visible = healthBarBG.visible = false;
		if (isStoryMode)
		{
			// TEMP for now, later get rid of startCountdown()
			// add(doof);
			startCountdown();
		}
		else
			startCountdown();

		strumLineNotes.cameras = [camHUD];
		notes.cameras = [camHUD];
		healthBar.cameras = [camHUD];
		healthBarBG.cameras = [camHUD];
		healthHeads.cameras = [camHUD];
		doof.cameras = [camHUD];

		// if (SONG.song == 'South')
		// FlxG.camera.alpha = 0.7;
		// UI_camera.zoom = 1;

		// cameras = [FlxG.cameras.list[1]];

		super.create();
	}

	var startTimer:FlxTimer;

	function startCountdown():Void
	{
		generateStaticArrows(0);
		generateStaticArrows(1);

		talking = false;
		startedCountdown = true;
		Conductor.songPosition = 0;
		Conductor.songPosition -= Conductor.crochet * 5;

		var swagCounter:Int = 0;

		startTimer = new FlxTimer().start(Conductor.crochet / 1000, function(tmr:FlxTimer)
		{
			dad.dance();
			gf.dance();
			boyfriend.playAnim('idle');

			switch (swagCounter)
			{
				case 0:
					FlxG.sound.play('assets/sounds/intro3' + TitleState.soundExt, 0.6);
				case 1:
					var ready:FlxSprite = new FlxSprite().loadGraphic('assets/images/ready.png');
					ready.scrollFactor.set();
					ready.screenCenter();
					add(ready);
					FlxTween.tween(ready, {y: ready.y += 100, alpha: 0}, Conductor.crochet / 1000, {
						ease: FlxEase.cubeInOut,
						onComplete: function(twn:FlxTween)
						{
							ready.destroy();
						}
					});
					FlxG.sound.play('assets/sounds/intro2' + TitleState.soundExt, 0.6);
				case 2:
					var set:FlxSprite = new FlxSprite().loadGraphic('assets/images/set.png');
					set.scrollFactor.set();
					set.screenCenter();
					add(set);
					FlxTween.tween(set, {y: set.y += 100, alpha: 0}, Conductor.crochet / 1000, {
						ease: FlxEase.cubeInOut,
						onComplete: function(twn:FlxTween)
						{
							set.destroy();
						}
					});
					FlxG.sound.play('assets/sounds/intro1' + TitleState.soundExt, 0.6);
				case 3:
					var go:FlxSprite = new FlxSprite().loadGraphic('assets/images/go.png');
					go.scrollFactor.set();
					go.screenCenter();
					add(go);
					FlxTween.tween(go, {y: go.y += 100, alpha: 0}, Conductor.crochet / 1000, {
						ease: FlxEase.cubeInOut,
						onComplete: function(twn:FlxTween)
						{
							go.destroy();
						}
					});
					FlxG.sound.play('assets/sounds/introGo' + TitleState.soundExt, 0.6);
				case 4:
			}

			swagCounter += 1;
			// generateSong('fresh');
		}, 5);
	}

	var previousFrameTime:Int = 0;
	var lastReportedPlayheadPosition:Int = 0;
	var songTime:Float = 0;

	function startSong():Void
	{
		previousFrameTime = FlxG.game.ticks;
		lastReportedPlayheadPosition = 0;

		startingSong = false;
		FlxG.sound.playMusic("assets/music/" + SONG.song + "_Inst" + TitleState.soundExt, 1, false);
		FlxG.sound.music.onComplete = endSong;
		vocals.play();
	}

	var debugNum:Int = 0;

	private function generateSong(dataPath:String):Void
	{
		// FlxG.log.add(ChartParser.parse());

		var songData = SONG;
		Conductor.changeBPM(songData.bpm);

		curSong = songData.song;

		if (SONG.needsVoices)
			vocals = new FlxSound().loadEmbedded("assets/music/" + curSong + "_Voices" + TitleState.soundExt);
		else
			vocals = new FlxSound();

		FlxG.sound.list.add(vocals);

		notes = new FlxTypedGroup<Note>();
		add(notes);

		var noteData:Array<SwagSection>;

		// NEW SHIT
		noteData = songData.notes;

		var playerCounter:Int = 0;

		var daBeats:Int = 0; // Not exactly representative of 'daBeats' lol, just how much it has looped
		for (section in noteData)
		{
			var coolSection:Int = Std.int(section.lengthInSteps / 4);

			for (songNotes in section.sectionNotes)
			{
				var daStrumTime:Float = songNotes[0];
				var daNoteData:Int = Std.int(songNotes[1] % 4);

				var gottaHitNote:Bool = section.mustHitSection;

				if (songNotes[1] > 3)
				{
					gottaHitNote = !section.mustHitSection;
				}

				var oldNote:Note;
				if (unspawnNotes.length > 0)
					oldNote = unspawnNotes[Std.int(unspawnNotes.length - 1)];
				else
					oldNote = null;

				var swagNote:Note = new Note(daStrumTime, daNoteData, oldNote);
				swagNote.sustainLength = songNotes[2];
				swagNote.scrollFactor.set(0, 0);

				var susLength:Float = swagNote.sustainLength;

				susLength = susLength / Conductor.stepCrochet;
				unspawnNotes.push(swagNote);

				for (susNote in 0...Math.floor(susLength))
				{
					oldNote = unspawnNotes[Std.int(unspawnNotes.length - 1)];

					var sustainNote:Note = new Note(daStrumTime + (Conductor.stepCrochet * susNote) + Conductor.stepCrochet, daNoteData, oldNote, true);
					sustainNote.scrollFactor.set();
					unspawnNotes.push(sustainNote);

					sustainNote.mustPress = gottaHitNote;

					if (sustainNote.mustPress)
					{
						sustainNote.x += FlxG.width / 2; // general offset
					}
				}

				swagNote.mustPress = gottaHitNote;

				if (swagNote.mustPress)
				{
					swagNote.x += FlxG.width / 2; // general offset
				}
				else
				{
				}
			}
			daBeats += 1;
		}

		trace(unspawnNotes.length);
		// playerCounter += 1;

		unspawnNotes.sort(sortByShit);

		generatedMusic = true;
	}

	function sortByShit(Obj1:Note, Obj2:Note):Int
	{
		return FlxSort.byValues(FlxSort.ASCENDING, Obj1.strumTime, Obj2.strumTime);
	}

	private function generateStaticArrows(player:Int):Void
	{
		for (i in 0...4)
		{
			FlxG.log.add(i);
			var babyArrow:FlxSprite = new FlxSprite(0, strumLine.y);
			var arrTex = FlxAtlasFrames.fromSparrow(AssetPaths.NOTE_assets__png, AssetPaths.NOTE_assets__xml);
			babyArrow.frames = arrTex;
			babyArrow.animation.addByPrefix('green', 'arrowUP');
			babyArrow.animation.addByPrefix('blue', 'arrowDOWN');
			babyArrow.animation.addByPrefix('purple', 'arrowLEFT');
			babyArrow.animation.addByPrefix('red', 'arrowRIGHT');

			babyArrow.scrollFactor.set();
			babyArrow.setGraphicSize(Std.int(babyArrow.width * 0.7));
			babyArrow.updateHitbox();
			babyArrow.antialiasing = true;

			babyArrow.y -= 10;
			babyArrow.alpha = 0;
			FlxTween.tween(babyArrow, {y: babyArrow.y + 10, alpha: 1}, 1, {ease: FlxEase.circOut, startDelay: 0.5 + (0.2 * i)});

			babyArrow.ID = i;

			if (player == 1)
			{
				playerStrums.add(babyArrow);
			}

			switch (Math.abs(i))
			{
				case 2:
					babyArrow.x += Note.swagWidth * 2;
					babyArrow.animation.addByPrefix('static', 'arrowUP');
					babyArrow.animation.addByPrefix('pressed', 'up press', 24, false);
					babyArrow.animation.addByPrefix('confirm', 'up confirm', 24, false);
				case 3:
					babyArrow.x += Note.swagWidth * 3;
					babyArrow.animation.addByPrefix('static', 'arrowRIGHT');
					babyArrow.animation.addByPrefix('pressed', 'right press', 24, false);
					babyArrow.animation.addByPrefix('confirm', 'right confirm', 24, false);
				case 1:
					babyArrow.x += Note.swagWidth * 1;
					babyArrow.animation.addByPrefix('static', 'arrowDOWN');
					babyArrow.animation.addByPrefix('pressed', 'down press', 24, false);
					babyArrow.animation.addByPrefix('confirm', 'down confirm', 24, false);
				case 0:
					babyArrow.x += Note.swagWidth * 0;
					babyArrow.animation.addByPrefix('static', 'arrowLEFT');
					babyArrow.animation.addByPrefix('pressed', 'left press', 24, false);
					babyArrow.animation.addByPrefix('confirm', 'left confirm', 24, false);
			}

			babyArrow.animation.play('static');
			babyArrow.x += 50;
			babyArrow.x += ((FlxG.width / 2) * player);

			strumLineNotes.add(babyArrow);
		}
	}

	function tweenCamIn():Void
	{
		FlxTween.tween(FlxG.camera, {zoom: 1.3}, (Conductor.stepCrochet * 4 / 1000), {ease: FlxEase.elasticInOut});
	}

	override function openSubState(SubState:FlxSubState)
	{
		if (paused)
		{
			if (FlxG.sound.music != null)
			{
				FlxG.sound.music.pause();
				vocals.pause();
			}

			if (!startTimer.finished)
				startTimer.active = false;
		}

		super.openSubState(SubState);
	}

	override function closeSubState()
	{
		if (paused)
		{
			if (FlxG.sound.music != null)
			{
				vocals.time = FlxG.sound.music.time;

				FlxG.sound.music.play();
				vocals.play();
			}

			if (!startTimer.finished)
				startTimer.active = true;
			paused = false;
		}

		super.closeSubState();
	}

	private var paused:Bool = false;
	var startedCountdown:Bool = false;

	override public function update(elapsed:Float)
	{
		super.update(elapsed);

		// trace("SONG POS: " + Conductor.songPosition);
		// FlxG.sound.music.pitch = 2;

		if (FlxG.keys.justPressed.ENTER && startedCountdown)
		{
			persistentUpdate = false;
			persistentDraw = true;
			paused = true;

			openSubState(new PauseSubState(boyfriend.getScreenPosition().x, boyfriend.getScreenPosition().y));
		}

		if (FlxG.keys.justPressed.ESCAPE)
		{
			// FlxG.switchState(new ChartingState());
		}

		// FlxG.watch.addQuick('VOL', vocals.amplitudeLeft);
		// FlxG.watch.addQuick('VOLRight', vocals.amplitudeRight);

		healthHeads.setGraphicSize(Std.int(FlxMath.lerp(150, healthHeads.width, 0.50)));
		healthHeads.updateHitbox();
		healthHeads.x = healthBar.x + (healthBar.width * (FlxMath.remapToRange(healthBar.percent, 0, 100, 100, 0) * 0.01)) - (healthHeads.width / 2);

		if (health > 2)
			health = 2;

		if (healthBar.percent < 20)
			healthHeads.animation.play('unhealthy');
		else
			healthHeads.animation.play('healthy');

		/* if (FlxG.keys.justPressed.NINE)
			FlxG.switchState(new Charting()); */

		#if debug
		if (FlxG.keys.justPressed.EIGHT)
			FlxG.switchState(new AnimationDebug(SONG.player1));
		#end

		if (startingSong)
		{
			if (startedCountdown)
			{
				Conductor.songPosition += FlxG.elapsed * 1000;
				if (Conductor.songPosition >= 0)
					startSong();
			}
		}
		else
		{
			Conductor.songPosition = FlxG.sound.music.time;

			if (!paused)
			{
				songTime += FlxG.game.ticks - previousFrameTime;
				previousFrameTime = FlxG.game.ticks;

				// Interpolation type beat
				if (Conductor.lastSongPos != Conductor.songPosition)
				{
					songTime = (songTime + Conductor.songPosition) / 2;
					Conductor.lastSongPos = Conductor.songPosition;
					// Conductor.songPosition += FlxG.elapsed * 1000;
					// trace('MISSED FRAME');
				}
			}

			// Conductor.lastSongPos = FlxG.sound.music.time;
		}

		if (generatedMusic && PlayState.SONG.notes[Std.int(curStep / 16)] != null)
		{
			if (curBeat % 4 == 0)
			{
				// trace(PlayState.SONG.notes[Std.int(curStep / 16)].mustHitSection);
			}

			if (camFollow.x != dad.getMidpoint().x + 150 && !PlayState.SONG.notes[Std.int(curStep / 16)].mustHitSection)
			{
				camFollow.setPosition(dad.getMidpoint().x + 150, dad.getMidpoint().y - 100);
				vocals.volume = 1;

				if (SONG.song.toLowerCase() == 'tutorial')
				{
					tweenCamIn();
				}
			}

			if (PlayState.SONG.notes[Std.int(curStep / 16)].mustHitSection && camFollow.x != boyfriend.getMidpoint().x - 100)
			{
				camFollow.setPosition(boyfriend.getMidpoint().x - 100, boyfriend.getMidpoint().y - 100);

				if (SONG.song.toLowerCase() == 'tutorial')
				{
					FlxTween.tween(FlxG.camera, {zoom: 1}, (Conductor.stepCrochet * 4 / 1000), {ease: FlxEase.elasticInOut});
				}
			}
		}

		if (camZooming)
		{
			FlxG.camera.zoom = FlxMath.lerp(1.05, FlxG.camera.zoom, 0.95);
			camHUD.zoom = FlxMath.lerp(1, camHUD.zoom, 0.95);
		}

		FlxG.watch.addQuick("beatShit", totalBeats);

		if (curSong == 'Fresh')
		{
			switch (totalBeats)
			{
				case 16:
					camZooming = true;
					gfSpeed = 2;
				case 48:
					gfSpeed = 1;
				case 80:
					gfSpeed = 2;
				case 112:
					gfSpeed = 1;
				case 163:
					// FlxG.sound.music.stop();
					// curLevel = 'Bopeebo';
					// FlxG.switchState(new TitleState());
			}
		}

		if (curSong == 'Bopeebo')
		{
			switch (totalBeats)
			{
				case 127:
					// FlxG.sound.music.stop();
					// curLevel = 'Fresh';
					// FlxG.switchState(new PlayState());
			}
		}
		// better streaming of shit

		if (health <= 0)
		{
			boyfriend.stunned = true;

			persistentUpdate = false;
			persistentDraw = false;
			paused = true;

			vocals.stop();
			FlxG.sound.music.stop();

			openSubState(new GameOverSubstate(boyfriend.getScreenPosition().x, boyfriend.getScreenPosition().y));

			// FlxG.switchState(new GameOverState(boyfriend.getScreenPosition().x, boyfriend.getScreenPosition().y));
		}

		if (unspawnNotes[0] != null)
		{
			if (unspawnNotes[0].strumTime - Conductor.songPosition < 1500)
			{
				var dunceNote:Note = unspawnNotes[0];
				notes.add(dunceNote);

				var index:Int = unspawnNotes.indexOf(dunceNote);
				unspawnNotes.splice(index, 1);
			}
		}

		if (generatedMusic)
		{
			notes.forEachAlive(function(daNote:Note)
			{
				if (daNote.y > FlxG.height)
				{
					daNote.active = false;
					daNote.visible = false;
				}
				else
				{
					daNote.visible = true;
					daNote.active = true;
				}

				if (!daNote.mustPress && daNote.wasGoodHit)
				{
					if (SONG.song != 'Tutorial')
						camZooming = true;

					switch (Math.abs(daNote.noteData))
					{
						case 2:
							dad.playAnim('singUP', true);
						case 3:
							dad.playAnim('singRIGHT', true);
						case 1:
							dad.playAnim('singDOWN', true);
						case 0:
							dad.playAnim('singLEFT', true);
					}

					if (SONG.needsVoices)
						vocals.volume = 1;

					daNote.kill();
					notes.remove(daNote, true);
					daNote.destroy();
				}

				daNote.y = (strumLine.y - (Conductor.songPosition - daNote.strumTime) * (0.45 * PlayState.SONG.speed));
				// WIP interpolation shit? Need to fix the pause issue
				// daNote.y = (strumLine.y - (songTime - daNote.strumTime) * (0.45 * PlayState.SONG.speed));

				if (daNote.y < -daNote.height)
				{
					if (daNote.tooLate)
					{
						health -= 0.04;
						vocals.volume = 0;
					}

					daNote.active = false;
					daNote.visible = false;

					daNote.kill();
					notes.remove(daNote, true);
					daNote.destroy();
				}
			});
		}

		keyShit();
	}

	function endSong():Void
	{
		trace('SONG DONE' + isStoryMode);

<<<<<<< HEAD
		#if !switch
		NGio.postScore(songScore, SONG.song);
		#end
=======
		NGio.postScore(songScore, SONG.song);
>>>>>>> bbba4913

		if (isStoryMode)
		{
			storyPlaylist.remove(storyPlaylist[0]);

			if (storyPlaylist.length <= 0)
			{
				FlxG.sound.playMusic('assets/music/freakyMenu' + TitleState.soundExt);

				FlxG.switchState(new StoryMenuState());

				StoryMenuState.weekUnlocked[1] = true;

<<<<<<< HEAD
				#if !switch
				NGio.unlockMedal(60961);
				#end
=======
				NGio.unlockMedal(60961);
>>>>>>> bbba4913

				FlxG.save.data.weekUnlocked = StoryMenuState.weekUnlocked;
				FlxG.save.flush();
			}
			else
			{
				var difficulty:String = "";

				if (storyDifficulty == 0)
					difficulty = '-easy';

				if (storyDifficulty == 2)
					difficulty == '-hard';

				PlayState.SONG = Song.loadFromJson(PlayState.storyPlaylist[0].toLowerCase() + difficulty, PlayState.storyPlaylist[0]);
				FlxG.switchState(new PlayState());
			}
		}
		else
		{
			FlxG.switchState(new FreeplayState());
		}
	}

	var endingSong:Bool = false;

	private function popUpScore(strumtime:Float):Void
	{
		var noteDiff:Float = Math.abs(strumtime - Conductor.songPosition);
		// boyfriend.playAnim('hey');
		vocals.volume = 1;

		var placement:String = Std.string(combo);

		var coolText:FlxText = new FlxText(0, 0, 0, placement, 32);
		coolText.screenCenter();
		coolText.x = FlxG.width * 0.55;
		//

		var rating:FlxSprite = new FlxSprite();
		var score:Int = 350;

		var daRating:String = "sick";

		if (noteDiff > Conductor.safeZoneOffset * 0.9)
		{
			daRating = 'shit';
			score = 50;
		}
		else if (noteDiff > Conductor.safeZoneOffset * 0.75)
		{
			daRating = 'bad';
			score = 100;
		}
		else if (noteDiff > Conductor.safeZoneOffset * 0.2)
		{
			daRating = 'good';
			score = 200;
		}

		songScore += score;

		/* if (combo > 60)
				daRating = 'sick';
			else if (combo > 12)
				daRating = 'good'
			else if (combo > 4)
				daRating = 'bad';
		 */
		rating.loadGraphic('assets/images/' + daRating + ".png");
		rating.screenCenter();
		rating.x = coolText.x - 40;
		rating.y -= 60;
		rating.acceleration.y = 550;
		rating.velocity.y -= FlxG.random.int(140, 175);
		rating.setGraphicSize(Std.int(rating.width * 0.7));
		rating.updateHitbox();
		rating.antialiasing = true;
		rating.velocity.x -= FlxG.random.int(0, 10);

		var comboSpr:FlxSprite = new FlxSprite().loadGraphic(AssetPaths.combo__png);
		comboSpr.screenCenter();
		comboSpr.x = coolText.x;
		comboSpr.acceleration.y = 600;
		comboSpr.antialiasing = true;
		comboSpr.velocity.y -= 150;
		comboSpr.setGraphicSize(Std.int(comboSpr.width * 0.7));
		comboSpr.updateHitbox();
		comboSpr.velocity.x += FlxG.random.int(1, 10);
		// add(comboSpr);
		add(rating);

		var seperatedScore:Array<Int> = [];

		seperatedScore.push(Math.floor(combo / 100));
		seperatedScore.push(Math.floor((combo - (seperatedScore[0] * 100)) / 10));
		seperatedScore.push(combo % 10);

		var daLoop:Int = 0;
		for (i in seperatedScore)
		{
			var numScore:FlxSprite = new FlxSprite().loadGraphic('assets/images/num' + Std.int(i) + '.png');
			numScore.screenCenter();
			numScore.x = coolText.x + (43 * daLoop) - 90;
			numScore.y += 80;
			numScore.antialiasing = true;
			numScore.setGraphicSize(Std.int(numScore.width * 0.5));
			numScore.updateHitbox();
			numScore.acceleration.y = FlxG.random.int(200, 300);
			numScore.velocity.y -= FlxG.random.int(140, 160);
			numScore.velocity.x = FlxG.random.float(-5, 5);

			if (combo >= 10 || combo == 0)
				add(numScore);

			FlxTween.tween(numScore, {alpha: 0}, 0.2, {
				onComplete: function(tween:FlxTween)
				{
					numScore.destroy();
				},
				startDelay: Conductor.crochet * 0.002
			});

			daLoop++;
		}
		/* 
			trace(combo);
			trace(seperatedScore);
		 */

		coolText.text = Std.string(seperatedScore);
		// add(coolText);

		FlxTween.tween(rating, {alpha: 0}, 0.2, {
			startDelay: Conductor.crochet * 0.001
		});

		FlxTween.tween(comboSpr, {alpha: 0}, 0.2, {
			onComplete: function(tween:FlxTween)
			{
				coolText.destroy();
				comboSpr.destroy();

				rating.destroy();
			},
			startDelay: Conductor.crochet * 0.001
		});

		curSection += 1;
	}

	private function keyShit():Void
	{
		// HOLDING
		var up = controls.UP;
		var right = controls.RIGHT;
		var down = controls.DOWN;
		var left = controls.LEFT;

		var upP = controls.UP_P;
		var rightP = controls.RIGHT_P;
		var downP = controls.DOWN_P;
		var leftP = controls.LEFT_P;

		var upR = controls.UP_R;
		var rightR = controls.RIGHT_R;
		var downR = controls.DOWN_R;
		var leftR = controls.LEFT_R;

		// FlxG.watch.addQuick('asdfa', upP);
		if ((upP || rightP || downP || leftP) && !boyfriend.stunned && generatedMusic)
		{
			var possibleNotes:Array<Note> = [];

			notes.forEachAlive(function(daNote:Note)
			{
				if (daNote.canBeHit && daNote.mustPress && !daNote.tooLate)
				{
					possibleNotes.push(daNote);
					trace('NOTE-' + daNote.strumTime + ' ADDED');
				}
			});

			if (possibleNotes.length > 0)
			{
				for (daNote in possibleNotes)
				{
					switch (daNote.noteData)
					{
						case 2: // NOTES YOU JUST PRESSED
							if (upP || rightP || downP || leftP)
								noteCheck(upP, daNote);
						case 3:
							if (upP || rightP || downP || leftP)
								noteCheck(rightP, daNote);
						case 1:
							if (upP || rightP || downP || leftP)
								noteCheck(downP, daNote);
						case 0:
							if (upP || rightP || downP || leftP)
								noteCheck(leftP, daNote);
					}

					if (daNote.wasGoodHit)
					{
						daNote.kill();
						notes.remove(daNote, true);
						daNote.destroy();
					}
				}
			}
			else
			{
				badNoteCheck();
			}
		}

		if ((up || right || down || left) && !boyfriend.stunned && generatedMusic)
		{
			notes.forEachAlive(function(daNote:Note)
			{
				if (daNote.canBeHit && daNote.mustPress && daNote.isSustainNote)
				{
					switch (daNote.noteData)
					{
						// NOTES YOU ARE HOLDING
						case 2:
							if (up && daNote.prevNote.wasGoodHit)
								goodNoteHit(daNote);
						case 3:
							if (right && daNote.prevNote.wasGoodHit)
								goodNoteHit(daNote);
						case 1:
							if (down && daNote.prevNote.wasGoodHit)
								goodNoteHit(daNote);
						case 0:
							if (left && daNote.prevNote.wasGoodHit)
								goodNoteHit(daNote);
					}
				}
			});
		}

		if (upR || leftR || rightR || downR)
		{
			if (boyfriend.animation.curAnim.name.startsWith('sing'))
			{
				boyfriend.playAnim('idle');
			}
		}

		playerStrums.forEach(function(spr:FlxSprite)
		{
			switch (spr.ID)
			{
				case 2:
					if (upP && spr.animation.curAnim.name != 'confirm')
						spr.animation.play('pressed');
					if (upR)
						spr.animation.play('static');
				case 3:
					if (rightP && spr.animation.curAnim.name != 'confirm')
						spr.animation.play('pressed');
					if (rightR)
						spr.animation.play('static');
				case 1:
					if (downP && spr.animation.curAnim.name != 'confirm')
						spr.animation.play('pressed');
					if (downR)
						spr.animation.play('static');
				case 0:
					if (leftP && spr.animation.curAnim.name != 'confirm')
						spr.animation.play('pressed');
					if (leftR)
						spr.animation.play('static');
			}

			if (spr.animation.curAnim.name == 'confirm')
			{
				spr.centerOffsets();
				spr.offset.x -= 13;
				spr.offset.y -= 13;
			}
			else
				spr.centerOffsets();
		});
	}

	function noteMiss(direction:Int = 1):Void
	{
		if (!boyfriend.stunned)
		{
			health -= 0.06;
			if (combo > 5)
			{
				gf.playAnim('sad');
			}
			combo = 0;

			songScore -= 10;

			FlxG.sound.play('assets/sounds/missnote' + FlxG.random.int(1, 3) + TitleState.soundExt, FlxG.random.float(0.1, 0.2));
			// FlxG.sound.play('assets/sounds/missnote1' + TitleState.soundExt, 1, false);
			// FlxG.log.add('played imss note');

			boyfriend.stunned = true;

			// get stunned for 5 seconds
			new FlxTimer().start(5 / 60, function(tmr:FlxTimer)
			{
				boyfriend.stunned = false;
			});

			switch (direction)
			{
				case 2:
					boyfriend.playAnim('singUPmiss', true);
				case 3:
					boyfriend.playAnim('singRIGHTmiss', true);
				case 1:
					boyfriend.playAnim('singDOWNmiss', true);
				case 0:
					boyfriend.playAnim('singLEFTmiss', true);
			}
		}
	}

	function badNoteCheck()
	{
		// just double pasting this shit cuz fuk u
		// REDO THIS SYSTEM!
		var upP = controls.UP_P;
		var rightP = controls.RIGHT_P;
		var downP = controls.DOWN_P;
		var leftP = controls.LEFT_P;

		var gamepad = FlxG.gamepads.lastActive;
		if (gamepad != null)
		{
			if (gamepad.anyJustPressed(["DPAD_LEFT", "LEFT_STICK_DIGITAL_LEFT", X]))
			{
				leftP = true;
			}

			if (gamepad.anyJustPressed(["DPAD_RIGHT", "LEFT_STICK_DIGITAL_RIGHT", B]))
			{
				rightP = true;
			}

			if (gamepad.anyJustPressed(['DPAD_UP', "LEFT_STICK_DIGITAL_UP", Y]))
			{
				upP = true;
			}

			if (gamepad.anyJustPressed(["DPAD_DOWN", "LEFT_STICK_DIGITAL_DOWN", A]))
			{
				downP = true;
			}
		}

		if (leftP)
			noteMiss(0);
		if (upP)
			noteMiss(2);
		if (rightP)
			noteMiss(3);
		if (downP)
			noteMiss(1);
	}

	function noteCheck(keyP:Bool, note:Note):Void
	{
		trace(note.noteData + ' note check here ' + keyP);
		if (keyP)
			goodNoteHit(note);
		else
			badNoteCheck();
	}

	function goodNoteHit(note:Note):Void
	{
		if (!note.wasGoodHit)
		{
			if (!note.isSustainNote)
			{
				popUpScore(note.strumTime);
				combo += 1;
			}

			if (note.noteData >= 0)
				health += 0.023;
			else
				health += 0.004;

			switch (note.noteData)
			{
				case 2:
					boyfriend.playAnim('singUP');
				case 3:
					boyfriend.playAnim('singRIGHT');
				case 1:
					boyfriend.playAnim('singDOWN');
				case 0:
					boyfriend.playAnim('singLEFT');
			}

			playerStrums.forEach(function(spr:FlxSprite)
			{
				if (Math.abs(note.noteData) == spr.ID)
				{
					spr.animation.play('confirm', true);
				}
			});

			note.wasGoodHit = true;
			vocals.volume = 1;

			note.kill();
			notes.remove(note, true);
			note.destroy();
		}
	}

	function lightningStrikeShit():Void
	{
		FlxG.sound.play('assets/sounds/thunder_' + FlxG.random.int(1, 2) + TitleState.soundExt);
		halloweenBG.animation.play('lightning');

		lightningStrikeBeat = curBeat;
		lightningOffset = FlxG.random.int(8, 24);

		boyfriend.playAnim('scared', true);
		gf.playAnim('scared', true);
	}

	override function stepHit()
	{
		if (SONG.needsVoices)
		{
			if (vocals.time > Conductor.songPosition + Conductor.stepCrochet
				|| vocals.time < Conductor.songPosition - Conductor.stepCrochet)
			{
				vocals.pause();
				vocals.time = Conductor.songPosition;
				vocals.play();
			}
		}

		if (dad.curCharacter == 'spooky' && totalSteps % 4 == 2)
		{
			// dad.dance();
		}

		super.stepHit();
	}

	var lightningStrikeBeat:Int = 0;
	var lightningOffset:Int = 8;

	override function beatHit()
	{
		super.beatHit();

		if (generatedMusic)
		{
			notes.sort(FlxSort.byY, FlxSort.DESCENDING);
		}

		if (SONG.notes[Math.floor(curStep / 16)] != null)
		{
			if (SONG.notes[Math.floor(curStep / 16)].changeBPM)
			{
				Conductor.changeBPM(SONG.notes[Math.floor(curStep / 16)].bpm);
				FlxG.log.add('CHANGED BPM!');
			}
			else
				Conductor.changeBPM(SONG.bpm);

			// Dad doesnt interupt his own notes
			if (SONG.notes[Math.floor(curStep / 16)].mustHitSection)
				dad.dance();
		}
		// FlxG.log.add('change bpm' + SONG.notes[Std.int(curStep / 16)].changeBPM);

		if (camZooming && FlxG.camera.zoom < 1.35 && totalBeats % 4 == 0)
		{
			FlxG.camera.zoom += 0.015;
			camHUD.zoom += 0.03;
		}

		healthHeads.setGraphicSize(Std.int(healthHeads.width + 30));
		healthHeads.updateHitbox();

		if (totalBeats % gfSpeed == 0)
		{
			gf.dance();
		}

		if (!boyfriend.animation.curAnim.name.startsWith("sing"))
			boyfriend.playAnim('idle');

		if (totalBeats % 8 == 7 && curSong == 'Bopeebo')
		{
			boyfriend.playAnim('hey', true);

			if (SONG.song == 'Tutorial' && dad.curCharacter == 'gf')
			{
				dad.playAnim('cheer', true);
			}
		}

		if (isHalloween && FlxG.random.bool(10) && curBeat > lightningStrikeBeat + lightningOffset)
		{
			lightningStrikeShit();
		}
	}
}<|MERGE_RESOLUTION|>--- conflicted
+++ resolved
@@ -820,13 +820,11 @@
 	{
 		trace('SONG DONE' + isStoryMode);
 
-<<<<<<< HEAD
+
 		#if !switch
 		NGio.postScore(songScore, SONG.song);
 		#end
-=======
-		NGio.postScore(songScore, SONG.song);
->>>>>>> bbba4913
+
 
 		if (isStoryMode)
 		{
@@ -840,13 +838,10 @@
 
 				StoryMenuState.weekUnlocked[1] = true;
 
-<<<<<<< HEAD
 				#if !switch
 				NGio.unlockMedal(60961);
 				#end
-=======
-				NGio.unlockMedal(60961);
->>>>>>> bbba4913
+
 
 				FlxG.save.data.weekUnlocked = StoryMenuState.weekUnlocked;
 				FlxG.save.flush();

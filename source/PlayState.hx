package;

import Section.SwagSection;
import Song.SwagSong;
import WiggleEffect.WiggleEffectType;
import flixel.FlxBasic;
import flixel.FlxCamera;
import flixel.FlxG;
import flixel.FlxGame;
import flixel.FlxObject;
import flixel.FlxSprite;
import flixel.FlxState;
import flixel.FlxSubState;
import flixel.addons.display.FlxGridOverlay;
import flixel.addons.effects.FlxTrail;
import flixel.addons.effects.FlxTrailArea;
import flixel.addons.effects.chainable.FlxEffectSprite;
import flixel.addons.effects.chainable.FlxWaveEffect;
import flixel.addons.transition.FlxTransitionableState;
import flixel.graphics.atlas.FlxAtlas;
import flixel.graphics.frames.FlxAtlasFrames;
import flixel.group.FlxGroup.FlxTypedGroup;
import flixel.math.FlxMath;
import flixel.math.FlxPoint;
import flixel.math.FlxRect;
import flixel.system.FlxSound;
import flixel.text.FlxText;
import flixel.tweens.FlxEase;
import flixel.tweens.FlxTween;
import flixel.ui.FlxBar;
import flixel.util.FlxCollision;
import flixel.util.FlxColor;
import flixel.util.FlxSort;
import flixel.util.FlxStringUtil;
import flixel.util.FlxTimer;
import haxe.Json;
import lime.utils.Assets;
import openfl.display.BlendMode;
import openfl.display.StageQuality;
import openfl.filters.ShaderFilter;
import shaderslmfao.ColorSwap;

using StringTools;

#if desktop
import Discord.DiscordClient;
#end

class PlayState extends MusicBeatState
{
	public static var curStage:String = '';
	public static var SONG:SwagSong;
	public static var isStoryMode:Bool = false;
	public static var storyWeek:Int = 0;
	public static var storyPlaylist:Array<String> = [];
	public static var storyDifficulty:Int = 1;
	public static var deathCounter:Int = 0;
	public static var practiceMode:Bool = false;

	var halloweenLevel:Bool = false;

	private var vocals:FlxSound;

	private var dad:Character;
	private var gf:Character;
	private var boyfriend:Boyfriend;

	private var notes:FlxTypedGroup<Note>;
	private var unspawnNotes:Array<Note> = [];

	private var strumLine:FlxSprite;
	private var curSection:Int = 0;

	private var camFollow:FlxObject;

	private static var prevCamFollow:FlxObject;

	private var strumLineNotes:FlxTypedGroup<FlxSprite>;
	private var playerStrums:FlxTypedGroup<FlxSprite>;

	private var camZooming:Bool = false;
	private var curSong:String = "";

	private var gfSpeed:Int = 1;
	private var health:Float = 1;
	private var combo:Int = 0;

	private var healthBarBG:FlxSprite;
	private var healthBar:FlxBar;

	private var generatedMusic:Bool = false;
	private var startingSong:Bool = false;

	private var iconP1:HealthIcon;
	private var iconP2:HealthIcon;
	private var camHUD:FlxCamera;
	private var camGame:FlxCamera;

	var dialogue:Array<String> = ['blah blah blah', 'coolswag'];

	var halloweenBG:FlxSprite;
	var isHalloween:Bool = false;

	var phillyCityLights:FlxTypedGroup<FlxSprite>;
	var phillyTrain:FlxSprite;
	var trainSound:FlxSound;

	var foregroundSprites:FlxTypedGroup<BGSprite>;

	var limo:FlxSprite;
	var grpLimoDancers:FlxTypedGroup<BackgroundDancer>;
	var fastCar:FlxSprite;

	var upperBoppers:FlxSprite;
	var bottomBoppers:FlxSprite;
	var santa:FlxSprite;

	var bgGirls:BackgroundGirls;
	var wiggleShit:WiggleEffect = new WiggleEffect();

	var tankmanRun:FlxTypedGroup<TankmenBG>;

	var talking:Bool = true;
	var songScore:Int = 0;
	var scoreTxt:FlxText;

	public static var campaignScore:Int = 0;

	var defaultCamZoom:Float = 1.05;

	// how big to stretch the pixel art assets
	public static var daPixelZoom:Float = 6;

	var inCutscene:Bool = false;

	#if desktop
	// Discord RPC variables
	var storyDifficultyText:String = "";
	var iconRPC:String = "";
	var songLength:Float = 0;
	var detailsText:String = "";
	var detailsPausedText:String = "";
	#end

	override public function create()
	{
		if (FlxG.sound.music != null)
			FlxG.sound.music.stop();

		// var gameCam:FlxCamera = FlxG.camera;
		camGame = new FlxCamera();
		camHUD = new FlxCamera();
		camHUD.bgColor.alpha = 0;

		FlxG.cameras.reset(camGame);
		FlxG.cameras.add(camHUD);

		FlxCamera.defaultCameras = [camGame];

		persistentUpdate = true;
		persistentDraw = true;

		if (SONG == null)
			SONG = Song.loadFromJson('tutorial');

		Conductor.mapBPMChanges(SONG);
		Conductor.changeBPM(SONG.bpm);

		foregroundSprites = new FlxTypedGroup<BGSprite>();

		switch (SONG.song.toLowerCase())
		{
			case 'tutorial':
				dialogue = ["Hey you're pretty cute.", 'Use the arrow keys to keep up \nwith me singing.'];
			case 'bopeebo':
				dialogue = [
					'HEY!',
					"You think you can just sing\nwith my daughter like that?",
					"If you want to date her...",
					"You're going to have to go \nthrough ME first!"
				];
			case 'fresh':
				dialogue = ["Not too shabby boy.", ""];
			case 'dadbattle':
				dialogue = [
					"gah you think you're hot stuff?",
					"If you can beat me here...",
					"Only then I will even CONSIDER letting you\ndate my daughter!"
				];
			case 'senpai':
				dialogue = CoolUtil.coolTextFile(Paths.txt('senpai/senpaiDialogue'));
			case 'roses':
				dialogue = CoolUtil.coolTextFile(Paths.txt('roses/rosesDialogue'));
			case 'thorns':
				dialogue = CoolUtil.coolTextFile(Paths.txt('thorns/thornsDialogue'));
		}

		initDiscord();

		switch (SONG.song.toLowerCase())
		{
			case 'spookeez' | 'monster' | 'south':
				curStage = "spooky";
				halloweenLevel = true;

				var hallowTex = Paths.getSparrowAtlas('halloween_bg');

				halloweenBG = new FlxSprite(-200, -100);
				halloweenBG.frames = hallowTex;
				halloweenBG.animation.addByPrefix('idle', 'halloweem bg0');
				halloweenBG.animation.addByPrefix('lightning', 'halloweem bg lightning strike', 24, false);
				halloweenBG.animation.play('idle');
				halloweenBG.antialiasing = true;
				add(halloweenBG);

				isHalloween = true;
			case 'pico' | 'blammed' | 'philly':
				curStage = 'philly';

				var bg:FlxSprite = new FlxSprite(-100).loadGraphic(Paths.image('philly/sky'));
				bg.scrollFactor.set(0.1, 0.1);
				add(bg);

				var city:FlxSprite = new FlxSprite(-10).loadGraphic(Paths.image('philly/city'));
				city.scrollFactor.set(0.3, 0.3);
				city.setGraphicSize(Std.int(city.width * 0.85));
				city.updateHitbox();
				add(city);

				phillyCityLights = new FlxTypedGroup<FlxSprite>();
				add(phillyCityLights);

				for (i in 0...5)
				{
					var light:FlxSprite = new FlxSprite(city.x).loadGraphic(Paths.image('philly/win' + i));
					light.scrollFactor.set(0.3, 0.3);
					light.visible = false;
					light.setGraphicSize(Std.int(light.width * 0.85));
					light.updateHitbox();
					light.antialiasing = true;
					phillyCityLights.add(light);
				}

				var streetBehind:FlxSprite = new FlxSprite(-40, 50).loadGraphic(Paths.image('philly/behindTrain'));
				add(streetBehind);

				phillyTrain = new FlxSprite(2000, 360).loadGraphic(Paths.image('philly/train'));
				add(phillyTrain);

				trainSound = new FlxSound().loadEmbedded(Paths.sound('train_passes'));
				FlxG.sound.list.add(trainSound);

				// var cityLights:FlxSprite = new FlxSprite().loadGraphic(AssetPaths.win0.png);

				var street:FlxSprite = new FlxSprite(-40, streetBehind.y).loadGraphic(Paths.image('philly/street'));
				add(street);
			case "milf" | 'satin-panties' | 'high':
				curStage = 'limo';
				defaultCamZoom = 0.90;

				var skyBG:FlxSprite = new FlxSprite(-120, -50).loadGraphic(Paths.image('limo/limoSunset'));
				skyBG.scrollFactor.set(0.1, 0.1);
				add(skyBG);

				var bgLimo:FlxSprite = new FlxSprite(-200, 480);
				bgLimo.frames = Paths.getSparrowAtlas('limo/bgLimo');
				bgLimo.animation.addByPrefix('drive', "background limo pink", 24);
				bgLimo.animation.play('drive');
				bgLimo.scrollFactor.set(0.4, 0.4);
				add(bgLimo);

				grpLimoDancers = new FlxTypedGroup<BackgroundDancer>();
				add(grpLimoDancers);

				for (i in 0...5)
				{
					var dancer:BackgroundDancer = new BackgroundDancer((370 * i) + 130, bgLimo.y - 400);
					dancer.scrollFactor.set(0.4, 0.4);
					grpLimoDancers.add(dancer);
				}

				var overlayShit:FlxSprite = new FlxSprite(-500, -600).loadGraphic(Paths.image('limo/limoOverlay'));
				overlayShit.alpha = 0.5;
				// add(overlayShit);
				// var shaderBullshit = new BlendModeEffect(new OverlayShader(), FlxColor.RED);
				// FlxG.camera.setFilters([new ShaderFilter(cast shaderBullshit.shader)]);
				// overlayShit.shader = shaderBullshit;

				limo = new FlxSprite(-120, 550);
				limo.frames = Paths.getSparrowAtlas('limo/limoDrive');
				limo.animation.addByPrefix('drive', "Limo stage", 24);
				limo.animation.play('drive');
				limo.antialiasing = true;

				fastCar = new FlxSprite(-300, 160).loadGraphic(Paths.image('limo/fastCarLol'));
			// add(limo);
			case "cocoa" | 'eggnog':
				curStage = 'mall';

				defaultCamZoom = 0.80;

				var bg:FlxSprite = new FlxSprite(-1000, -500).loadGraphic(Paths.image('christmas/bgWalls'));
				bg.antialiasing = true;
				bg.scrollFactor.set(0.2, 0.2);
				bg.active = false;
				bg.setGraphicSize(Std.int(bg.width * 0.8));
				bg.updateHitbox();
				add(bg);

				upperBoppers = new FlxSprite(-240, -90);
				upperBoppers.frames = Paths.getSparrowAtlas('christmas/upperBop');
				upperBoppers.animation.addByPrefix('bop', "Upper Crowd Bob", 24, false);
				upperBoppers.antialiasing = true;
				upperBoppers.scrollFactor.set(0.33, 0.33);
				upperBoppers.setGraphicSize(Std.int(upperBoppers.width * 0.85));
				upperBoppers.updateHitbox();
				add(upperBoppers);

				var bgEscalator:FlxSprite = new FlxSprite(-1100, -600).loadGraphic(Paths.image('christmas/bgEscalator'));
				bgEscalator.antialiasing = true;
				bgEscalator.scrollFactor.set(0.3, 0.3);
				bgEscalator.active = false;
				bgEscalator.setGraphicSize(Std.int(bgEscalator.width * 0.9));
				bgEscalator.updateHitbox();
				add(bgEscalator);

				var tree:FlxSprite = new FlxSprite(370, -250).loadGraphic(Paths.image('christmas/christmasTree'));
				tree.antialiasing = true;
				tree.scrollFactor.set(0.40, 0.40);
				add(tree);

				bottomBoppers = new FlxSprite(-300, 140);
				bottomBoppers.frames = Paths.getSparrowAtlas('christmas/bottomBop');
				bottomBoppers.animation.addByPrefix('bop', 'Bottom Level Boppers', 24, false);
				bottomBoppers.antialiasing = true;
				bottomBoppers.scrollFactor.set(0.9, 0.9);
				bottomBoppers.setGraphicSize(Std.int(bottomBoppers.width * 1));
				bottomBoppers.updateHitbox();
				add(bottomBoppers);

				var fgSnow:FlxSprite = new FlxSprite(-600, 700).loadGraphic(Paths.image('christmas/fgSnow'));
				fgSnow.active = false;
				fgSnow.antialiasing = true;
				add(fgSnow);

				santa = new FlxSprite(-840, 150);
				santa.frames = Paths.getSparrowAtlas('christmas/santa');
				santa.animation.addByPrefix('idle', 'santa idle in fear', 24, false);
				santa.antialiasing = true;
				add(santa);
			case 'winter-horrorland':
				curStage = 'mallEvil';
				var bg:FlxSprite = new FlxSprite(-400, -500).loadGraphic(Paths.image('christmas/evilBG'));
				bg.antialiasing = true;
				bg.scrollFactor.set(0.2, 0.2);
				bg.active = false;
				bg.setGraphicSize(Std.int(bg.width * 0.8));
				bg.updateHitbox();
				add(bg);

				var evilTree:FlxSprite = new FlxSprite(300, -300).loadGraphic(Paths.image('christmas/evilTree'));
				evilTree.antialiasing = true;
				evilTree.scrollFactor.set(0.2, 0.2);
				add(evilTree);

				var evilSnow:FlxSprite = new FlxSprite(-200, 700).loadGraphic(Paths.image("christmas/evilSnow"));
				evilSnow.antialiasing = true;
				add(evilSnow);
			case 'senpai' | 'roses':
				curStage = 'school';

				// defaultCamZoom = 0.9;

				var bgSky = new FlxSprite().loadGraphic(Paths.image('weeb/weebSky'));
				bgSky.scrollFactor.set(0.1, 0.1);
				add(bgSky);

				var repositionShit = -200;

				var bgSchool:FlxSprite = new FlxSprite(repositionShit, 0).loadGraphic(Paths.image('weeb/weebSchool'));
				bgSchool.scrollFactor.set(0.6, 0.90);
				add(bgSchool);

				var bgStreet:FlxSprite = new FlxSprite(repositionShit).loadGraphic(Paths.image('weeb/weebStreet'));
				bgStreet.scrollFactor.set(0.95, 0.95);
				add(bgStreet);

				var fgTrees:FlxSprite = new FlxSprite(repositionShit + 170, 130).loadGraphic(Paths.image('weeb/weebTreesBack'));
				fgTrees.scrollFactor.set(0.9, 0.9);
				add(fgTrees);

				var bgTrees:FlxSprite = new FlxSprite(repositionShit - 380, -800);
				var treetex = Paths.getPackerAtlas('weeb/weebTrees');
				bgTrees.frames = treetex;
				bgTrees.animation.add('treeLoop', [0, 1, 2, 3, 4, 5, 6, 7, 8, 9, 10, 11, 12, 13, 14, 15, 16, 17, 18], 12);
				bgTrees.animation.play('treeLoop');
				bgTrees.scrollFactor.set(0.85, 0.85);
				add(bgTrees);

				var treeLeaves:FlxSprite = new FlxSprite(repositionShit, -40);
				treeLeaves.frames = Paths.getSparrowAtlas('weeb/petals');
				treeLeaves.animation.addByPrefix('leaves', 'PETALS ALL', 24, true);
				treeLeaves.animation.play('leaves');
				treeLeaves.scrollFactor.set(0.85, 0.85);
				add(treeLeaves);

				var widShit = Std.int(bgSky.width * 6);

				bgSky.setGraphicSize(widShit);
				bgSchool.setGraphicSize(widShit);
				bgStreet.setGraphicSize(widShit);
				bgTrees.setGraphicSize(Std.int(widShit * 1.4));
				fgTrees.setGraphicSize(Std.int(widShit * 0.8));
				treeLeaves.setGraphicSize(widShit);

				fgTrees.updateHitbox();
				bgSky.updateHitbox();
				bgSchool.updateHitbox();
				bgStreet.updateHitbox();
				bgTrees.updateHitbox();
				treeLeaves.updateHitbox();

				bgGirls = new BackgroundGirls(-100, 190);
				bgGirls.scrollFactor.set(0.9, 0.9);

				if (SONG.song.toLowerCase() == 'roses')
				{
					bgGirls.getScared();
				}

				bgGirls.setGraphicSize(Std.int(bgGirls.width * daPixelZoom));
				bgGirls.updateHitbox();
				add(bgGirls);
			case 'thorns':
				curStage = 'schoolEvil';

				var waveEffectBG = new FlxWaveEffect(FlxWaveMode.ALL, 2, -1, 3, 2);
				var waveEffectFG = new FlxWaveEffect(FlxWaveMode.ALL, 2, -1, 5, 2);

				var posX = 400;
				var posY = 200;

				var bg:FlxSprite = new FlxSprite(posX, posY);
				bg.frames = Paths.getSparrowAtlas('weeb/animatedEvilSchool');
				bg.animation.addByPrefix('idle', 'background 2', 24);
				bg.animation.play('idle');
				bg.scrollFactor.set(0.8, 0.9);
				bg.scale.set(6, 6);
				add(bg);

			/* 
				var bg:FlxSprite = new FlxSprite(posX, posY).loadGraphic(Paths.image('weeb/evilSchoolBG'));
				bg.scale.set(6, 6);
				// bg.setGraphicSize(Std.int(bg.width * 6));
				// bg.updateHitbox();
				add(bg);

				var fg:FlxSprite = new FlxSprite(posX, posY).loadGraphic(Paths.image('weeb/evilSchoolFG'));
				fg.scale.set(6, 6);
				// fg.setGraphicSize(Std.int(fg.width * 6));
				// fg.updateHitbox();
				add(fg);

				wiggleShit.effectType = WiggleEffectType.DREAMY;
				wiggleShit.waveAmplitude = 0.01;
				wiggleShit.waveFrequency = 60;
				wiggleShit.waveSpeed = 0.8;
			 */

			// bg.shader = wiggleShit.shader;
			// fg.shader = wiggleShit.shader;

			/* 
				var waveSprite = new FlxEffectSprite(bg, [waveEffectBG]);
				var waveSpriteFG = new FlxEffectSprite(fg, [waveEffectFG]);

				// Using scale since setGraphicSize() doesnt work???
				waveSprite.scale.set(6, 6);
				waveSpriteFG.scale.set(6, 6);
				waveSprite.setPosition(posX, posY);
				waveSpriteFG.setPosition(posX, posY);

				waveSprite.scrollFactor.set(0.7, 0.8);
				waveSpriteFG.scrollFactor.set(0.9, 0.8);

				// waveSprite.setGraphicSize(Std.int(waveSprite.width * 6));
				// waveSprite.updateHitbox();
				// waveSpriteFG.setGraphicSize(Std.int(fg.width * 6));
				// waveSpriteFG.updateHitbox();

				add(waveSprite);
				add(waveSpriteFG);
			 */

			case 'guns' | 'stress' | 'ugh':
				// defaultCamZoom = 0.95;
				curStage = 'tank';

				var bg:BGSprite = new BGSprite('tankSky', 0, -200, 0, 0);
				add(bg);

				var tankSky:BGSprite = new BGSprite('tankClouds', 0, 10, 0.1, 0.1);
				add(tankSky);

				var tankMountains:BGSprite = new BGSprite('tankMountains', -100, 150, 0.2, 0.2);
				add(tankMountains);

				var tankBuildings:BGSprite = new BGSprite('tankBuildings', -200, 370, 0.25, 0.25);
				add(tankBuildings);

				var tankRuins:BGSprite = new BGSprite('tankRuins', -200, 170, 0.35, 0.35);
				add(tankRuins);

				var tankWatchtower:BGSprite = new BGSprite('tankWatchtower', 300, 50, 0.5, 0.5);
				add(tankWatchtower);

				var tankGround:BGSprite = new BGSprite('tankGround', -200, -20);
				add(tankGround);

				tankmanRun = new FlxTypedGroup<TankmenBG>();
				add(tankmanRun);

				var fgTank0:BGSprite = new BGSprite('tank0', -290, 400, 1.7, 1.5, ['fg']);
				foregroundSprites.add(fgTank0);

				var fgTank1:BGSprite = new BGSprite('tank1', -100, 680, 2, 0.2, ['fg']);
				foregroundSprites.add(fgTank1);

				// just called 'foreground' just cuz small inconsistency no bbiggei
				var fgTank2:BGSprite = new BGSprite('tank2', 450, 840, 1.5, 1.5, ['foreground']);
				foregroundSprites.add(fgTank2);

				var fgTank4:BGSprite = new BGSprite('tank4', 1000, 880, 1.5, 1.5, ['fg']);
				foregroundSprites.add(fgTank4);

				var fgTank5:BGSprite = new BGSprite('tank5', 1400, 600, 1.5, 1.5, ['fg']);
				foregroundSprites.add(fgTank5);

				var fgTank3:BGSprite = new BGSprite('tank3', 1300, 1130, 3.5, 2.5, ['fg']);
				foregroundSprites.add(fgTank3);

			default:
				defaultCamZoom = 0.9;
				curStage = 'stage';

				var bg:BGSprite = new BGSprite('stageback', -600, -200, 0.9, 0.9);
				add(bg);

				var stageFront:FlxSprite = new FlxSprite(-650, 600).loadGraphic(Paths.image('stagefront'));
				stageFront.setGraphicSize(Std.int(stageFront.width * 1.1));
				stageFront.updateHitbox();
				stageFront.antialiasing = true;
				stageFront.scrollFactor.set(0.9, 0.9);
				stageFront.active = false;
				add(stageFront);

				var stageCurtains:FlxSprite = new FlxSprite(-500, -300).loadGraphic(Paths.image('stagecurtains'));
				stageCurtains.setGraphicSize(Std.int(stageCurtains.width * 0.9));
				stageCurtains.updateHitbox();
				stageCurtains.antialiasing = true;
				stageCurtains.scrollFactor.set(1.3, 1.3);
				stageCurtains.active = false;

				add(stageCurtains);
		}

		var gfVersion:String = 'gf';

		switch (curStage)
		{
			case 'limo':
				gfVersion = 'gf-car';
			case 'mall' | 'mallEvil':
				gfVersion = 'gf-christmas';
			case 'school':
				gfVersion = 'gf-pixel';
			case 'schoolEvil':
				gfVersion = 'gf-pixel';
		}

		if (curStage == 'limo')
			gfVersion = 'gf-car';

		if (SONG.song.toLowerCase() == 'stress')
			gfVersion = 'pico-speaker';

		gf = new Character(400, 130, gfVersion);
		gf.scrollFactor.set(0.95, 0.95);

		switch (gfVersion)
		{
			case 'pico-speaker':
				gf.x -= 50;
				gf.y -= 200;
		}

		dad = new Character(100, 100, SONG.player2);

		var camPos:FlxPoint = new FlxPoint(dad.getGraphicMidpoint().x, dad.getGraphicMidpoint().y);

		switch (SONG.player2)
		{
			case 'gf':
				dad.setPosition(gf.x, gf.y);
				gf.visible = false;
				if (isStoryMode)
				{
					camPos.x += 600;
					tweenCamIn();
				}

			case "spooky":
				dad.y += 200;
			case "monster":
				dad.y += 100;
			case 'monster-christmas':
				dad.y += 130;
			case 'dad':
				camPos.x += 400;
			case 'pico':
				camPos.x += 600;
				dad.y += 300;
			case 'parents-christmas':
				dad.x -= 500;
			case 'senpai':
				dad.x += 150;
				dad.y += 360;
				camPos.set(dad.getGraphicMidpoint().x + 300, dad.getGraphicMidpoint().y);
			case 'senpai-angry':
				dad.x += 150;
				dad.y += 360;
				camPos.set(dad.getGraphicMidpoint().x + 300, dad.getGraphicMidpoint().y);
			case 'spirit':
				dad.x -= 150;
				dad.y += 100;
				camPos.set(dad.getGraphicMidpoint().x + 300, dad.getGraphicMidpoint().y);
			case 'tankman':
				dad.y += 180;
		}

		boyfriend = new Boyfriend(770, 450, SONG.player1);

		switch (SONG.player1)
		{
			case "bf-holding-gf":
				boyfriend.y -= 140;
		}

		// REPOSITIONING PER STAGE
		switch (curStage)
		{
			case 'limo':
				boyfriend.y -= 220;
				boyfriend.x += 260;

				resetFastCar();
				add(fastCar);

			case 'mall':
				boyfriend.x += 200;

			case 'mallEvil':
				boyfriend.x += 320;
				dad.y -= 80;
			case 'school':
				boyfriend.x += 200;
				boyfriend.y += 220;
				gf.x += 180;
				gf.y += 300;
			case 'schoolEvil':
				// trailArea.scrollFactor.set();

				var evilTrail = new FlxTrail(dad, null, 4, 24, 0.3, 0.069);
				// evilTrail.changeValuesEnabled(false, false, false, false);
				// evilTrail.changeGraphic()
				add(evilTrail);
				// evilTrail.scrollFactor.set(1.1, 1.1);

				boyfriend.x += 200;
				boyfriend.y += 220;
				gf.x += 180;
				gf.y += 300;
		}

		add(gf);

		// Shitty layering but whatev it works LOL
		if (curStage == 'limo')
			add(limo);

		add(dad);
		add(boyfriend);

		add(foregroundSprites);

		var doof:DialogueBox = new DialogueBox(false, dialogue);
		// doof.x += 70;
		// doof.y = FlxG.height * 0.5;
		doof.scrollFactor.set();
		doof.finishThing = startCountdown;

		Conductor.songPosition = -5000;

		strumLine = new FlxSprite(0, 50).makeGraphic(FlxG.width, 10);
		strumLine.scrollFactor.set();

		strumLineNotes = new FlxTypedGroup<FlxSprite>();
		add(strumLineNotes);

		playerStrums = new FlxTypedGroup<FlxSprite>();

		// startCountdown();

		generateSong(SONG.song);

		// add(strumLine);

		camFollow = new FlxObject(0, 0, 1, 1);

		camFollow.setPosition(camPos.x, camPos.y);

		if (prevCamFollow != null)
		{
			camFollow = prevCamFollow;
			prevCamFollow = null;
		}

		add(camFollow);

		FlxG.camera.follow(camFollow, LOCKON, 0.04);
		// FlxG.camera.setScrollBounds(0, FlxG.width, 0, FlxG.height);
		FlxG.camera.zoom = defaultCamZoom;
		FlxG.camera.focusOn(camFollow.getPosition());

		FlxG.worldBounds.set(0, 0, FlxG.width, FlxG.height);

		FlxG.fixedTimestep = false;

		healthBarBG = new FlxSprite(0, FlxG.height * 0.9).loadGraphic(Paths.image('healthBar'));
		healthBarBG.screenCenter(X);
		healthBarBG.scrollFactor.set();
		add(healthBarBG);

		healthBar = new FlxBar(healthBarBG.x + 4, healthBarBG.y + 4, RIGHT_TO_LEFT, Std.int(healthBarBG.width - 8), Std.int(healthBarBG.height - 8), this,
			'health', 0, 2);
		healthBar.scrollFactor.set();
		healthBar.createFilledBar(0xFFFF0000, 0xFF66FF33);
		// healthBar
		add(healthBar);

		scoreTxt = new FlxText(healthBarBG.x + healthBarBG.width - 190, healthBarBG.y + 30, 0, "", 20);
		scoreTxt.setFormat(Paths.font("vcr.ttf"), 16, FlxColor.WHITE, RIGHT);
		scoreTxt.scrollFactor.set();
		add(scoreTxt);

		iconP1 = new HealthIcon(SONG.player1, true);
		iconP1.y = healthBar.y - (iconP1.height / 2);
		add(iconP1);

		iconP2 = new HealthIcon(SONG.player2, false);
		iconP2.y = healthBar.y - (iconP2.height / 2);
		add(iconP2);

		strumLineNotes.cameras = [camHUD];
		notes.cameras = [camHUD];
		healthBar.cameras = [camHUD];
		healthBarBG.cameras = [camHUD];
		iconP1.cameras = [camHUD];
		iconP2.cameras = [camHUD];
		scoreTxt.cameras = [camHUD];
		doof.cameras = [camHUD];

		// if (SONG.song == 'South')
		// FlxG.camera.alpha = 0.7;
		// UI_camera.zoom = 1;

		// cameras = [FlxG.cameras.list[1]];
		startingSong = true;

		if (isStoryMode)
		{
			switch (curSong.toLowerCase())
			{
				case "winter-horrorland":
					var blackScreen:FlxSprite = new FlxSprite(0, 0).makeGraphic(Std.int(FlxG.width * 2), Std.int(FlxG.height * 2), FlxColor.BLACK);
					add(blackScreen);
					blackScreen.scrollFactor.set();
					camHUD.visible = false;

					new FlxTimer().start(0.1, function(tmr:FlxTimer)
					{
						remove(blackScreen);
						FlxG.sound.play(Paths.sound('Lights_Turn_On'));
						camFollow.y = -2050;
						camFollow.x += 200;
						FlxG.camera.focusOn(camFollow.getPosition());
						FlxG.camera.zoom = 1.5;

						new FlxTimer().start(0.8, function(tmr:FlxTimer)
						{
							camHUD.visible = true;
							remove(blackScreen);
							FlxTween.tween(FlxG.camera, {zoom: defaultCamZoom}, 2.5, {
								ease: FlxEase.quadInOut,
								onComplete: function(twn:FlxTween)
								{
									startCountdown();
								}
							});
						});
					});
				case 'senpai':
					schoolIntro(doof);
				case 'roses':
					FlxG.sound.play(Paths.sound('ANGRY'));
					schoolIntro(doof);
				case 'thorns':
					schoolIntro(doof);
				default:
					startCountdown();
			}
		}
		else
		{
			switch (curSong.toLowerCase())
			{
				default:
					startCountdown();
			}
		}

		super.create();
	}

	function initDiscord():Void
	{
		#if desktop
		storyDifficultyText = CoolUtil.difficultyString();
		iconRPC = SONG.player2;

		// To avoid having duplicate images in Discord assets
		switch (iconRPC)
		{
			case 'senpai-angry':
				iconRPC = 'senpai';
			case 'monster-christmas':
				iconRPC = 'monster';
			case 'mom-car':
				iconRPC = 'mom';
		}

		// String that contains the mode defined here so it isn't necessary to call changePresence for each mode
		detailsText = isStoryMode ? "Story Mode: Week " + storyWeek : "Freeplay";
		detailsPausedText = "Paused - " + detailsText;

		// Updating Discord Rich Presence.
		DiscordClient.changePresence(detailsText, SONG.song + " (" + storyDifficultyText + ")", iconRPC);
		#end
	}

	function schoolIntro(?dialogueBox:DialogueBox):Void
	{
		var black:FlxSprite = new FlxSprite(-100, -100).makeGraphic(FlxG.width * 2, FlxG.height * 2, FlxColor.BLACK);
		black.scrollFactor.set();
		add(black);

		var red:FlxSprite = new FlxSprite(-100, -100).makeGraphic(FlxG.width * 2, FlxG.height * 2, 0xFFff1b31);
		red.scrollFactor.set();

		var senpaiEvil:FlxSprite = new FlxSprite();
		senpaiEvil.frames = Paths.getSparrowAtlas('weeb/senpaiCrazy');
		senpaiEvil.animation.addByPrefix('idle', 'Senpai Pre Explosion', 24, false);
		senpaiEvil.setGraphicSize(Std.int(senpaiEvil.width * 6));
		senpaiEvil.scrollFactor.set();
		senpaiEvil.updateHitbox();
		senpaiEvil.screenCenter();

		if (SONG.song.toLowerCase() == 'roses' || SONG.song.toLowerCase() == 'thorns')
		{
			remove(black);

			if (SONG.song.toLowerCase() == 'thorns')
			{
				add(red);
			}
		}

		new FlxTimer().start(0.3, function(tmr:FlxTimer)
		{
			black.alpha -= 0.15;

			if (black.alpha > 0)
			{
				tmr.reset(0.3);
			}
			else
			{
				if (dialogueBox != null)
				{
					inCutscene = true;

					if (SONG.song.toLowerCase() == 'thorns')
					{
						add(senpaiEvil);
						senpaiEvil.alpha = 0;
						new FlxTimer().start(0.3, function(swagTimer:FlxTimer)
						{
							senpaiEvil.alpha += 0.15;
							if (senpaiEvil.alpha < 1)
							{
								swagTimer.reset();
							}
							else
							{
								senpaiEvil.animation.play('idle');
								FlxG.sound.play(Paths.sound('Senpai_Dies'), 1, false, null, true, function()
								{
									remove(senpaiEvil);
									remove(red);
									FlxG.camera.fade(FlxColor.WHITE, 0.01, true, function()
									{
										add(dialogueBox);
									}, true);
								});
								new FlxTimer().start(3.2, function(deadTime:FlxTimer)
								{
									FlxG.camera.fade(FlxColor.WHITE, 1.6, false);
								});
							}
						});
					}
					else
					{
						add(dialogueBox);
					}
				}
				else
					startCountdown();

				remove(black);
			}
		});
	}

	var startTimer:FlxTimer;
	var perfectMode:Bool = false;

	function startCountdown():Void
	{
		inCutscene = false;

		generateStaticArrows(0);
		generateStaticArrows(1);

		talking = false;
		startedCountdown = true;
		Conductor.songPosition = 0;
		Conductor.songPosition -= Conductor.crochet * 5;

		var swagCounter:Int = 0;

		startTimer = new FlxTimer().start(Conductor.crochet / 1000, function(tmr:FlxTimer)
		{
			// this just based on beatHit stuff but compact
			if (swagCounter % gfSpeed == 0)
				gf.dance();
			if (swagCounter % 2 == 0)
			{
				if (!boyfriend.animation.curAnim.name.startsWith("sing"))
					boyfriend.playAnim('idle');
				if (!dad.animation.curAnim.name.startsWith("sing"))
					dad.dance();
			}
			else if (dad.curCharacter == 'spooky' && !dad.animation.curAnim.name.startsWith("sing"))
				dad.dance();

			var introAssets:Map<String, Array<String>> = new Map<String, Array<String>>();
			introAssets.set('default', ['ready', "set", "go"]);
			introAssets.set('school', ['weeb/pixelUI/ready-pixel', 'weeb/pixelUI/set-pixel', 'weeb/pixelUI/date-pixel']);
			introAssets.set('schoolEvil', ['weeb/pixelUI/ready-pixel', 'weeb/pixelUI/set-pixel', 'weeb/pixelUI/date-pixel']);

			var introAlts:Array<String> = introAssets.get('default');
			var altSuffix:String = "";

			for (value in introAssets.keys())
			{
				if (value == curStage)
				{
					introAlts = introAssets.get(value);
					altSuffix = '-pixel';
				}
			}

			switch (swagCounter)

			{
				case 0:
					FlxG.sound.play(Paths.sound('intro3'), 0.6);
				case 1:
					var ready:FlxSprite = new FlxSprite().loadGraphic(Paths.image(introAlts[0]));
					ready.scrollFactor.set();
					ready.updateHitbox();

					if (curStage.startsWith('school'))
						ready.setGraphicSize(Std.int(ready.width * daPixelZoom));

					ready.screenCenter();
					add(ready);
					FlxTween.tween(ready, {y: ready.y += 100, alpha: 0}, Conductor.crochet / 1000, {
						ease: FlxEase.cubeInOut,
						onComplete: function(twn:FlxTween)
						{
							ready.destroy();
						}
					});
					FlxG.sound.play(Paths.sound('intro2'), 0.6);
				case 2:
					var set:FlxSprite = new FlxSprite().loadGraphic(Paths.image(introAlts[1]));
					set.scrollFactor.set();

					if (curStage.startsWith('school'))
						set.setGraphicSize(Std.int(set.width * daPixelZoom));

					set.screenCenter();
					add(set);
					FlxTween.tween(set, {y: set.y += 100, alpha: 0}, Conductor.crochet / 1000, {
						ease: FlxEase.cubeInOut,
						onComplete: function(twn:FlxTween)
						{
							set.destroy();
						}
					});
					FlxG.sound.play(Paths.sound('intro1'), 0.6);
				case 3:
					var go:FlxSprite = new FlxSprite().loadGraphic(Paths.image(introAlts[2]));
					go.scrollFactor.set();

					if (curStage.startsWith('school'))
						go.setGraphicSize(Std.int(go.width * daPixelZoom));

					go.updateHitbox();

					go.screenCenter();
					add(go);
					FlxTween.tween(go, {y: go.y += 100, alpha: 0}, Conductor.crochet / 1000, {
						ease: FlxEase.cubeInOut,
						onComplete: function(twn:FlxTween)
						{
							go.destroy();
						}
					});
					FlxG.sound.play(Paths.sound('introGo'), 0.6);
				case 4:
			}

			swagCounter += 1;
			// generateSong('fresh');
		}, 5);
	}

	var previousFrameTime:Int = 0;
	var lastReportedPlayheadPosition:Int = 0;
	var songTime:Float = 0;

	function startSong():Void
	{
		startingSong = false;

		previousFrameTime = FlxG.game.ticks;
		lastReportedPlayheadPosition = 0;

		if (!paused)
			FlxG.sound.playMusic(Paths.inst(PlayState.SONG.song), 1, false);
		FlxG.sound.music.onComplete = endSong;
		vocals.play();

		#if desktop
		// Song duration in a float, useful for the time left feature
		songLength = FlxG.sound.music.length;

		// Updating Discord Rich Presence (with Time Left)
		DiscordClient.changePresence(detailsText, SONG.song + " (" + storyDifficultyText + ")", iconRPC, true, songLength);
		#end
	}

	var debugNum:Int = 0;

	private function generateSong(dataPath:String):Void
	{
		// FlxG.log.add(ChartParser.parse());

		var songData = SONG;
		Conductor.changeBPM(songData.bpm);

		curSong = songData.song;

		if (SONG.needsVoices)
			vocals = new FlxSound().loadEmbedded(Paths.voices(PlayState.SONG.song));
		else
			vocals = new FlxSound();

		FlxG.sound.list.add(vocals);

		notes = new FlxTypedGroup<Note>();
		add(notes);

		var noteData:Array<SwagSection>;

		// NEW SHIT
		noteData = songData.notes;

		var playerCounter:Int = 0;

		var daBeats:Int = 0; // Not exactly representative of 'daBeats' lol, just how much it has looped
		for (section in noteData)
		{
			var coolSection:Int = Std.int(section.lengthInSteps / 4);

			for (songNotes in section.sectionNotes)
			{
				var daStrumTime:Float = songNotes[0];
				var daNoteData:Int = Std.int(songNotes[1] % 4);

				var gottaHitNote:Bool = section.mustHitSection;

				if (songNotes[1] > 3)
				{
					gottaHitNote = !section.mustHitSection;
				}

				var oldNote:Note;
				if (unspawnNotes.length > 0)
					oldNote = unspawnNotes[Std.int(unspawnNotes.length - 1)];
				else
					oldNote = null;

				var swagNote:Note = new Note(daStrumTime, daNoteData, oldNote);
				swagNote.sustainLength = songNotes[2];
				swagNote.scrollFactor.set(0, 0);

				var susLength:Float = swagNote.sustainLength;

				susLength = susLength / Conductor.stepCrochet;
				unspawnNotes.push(swagNote);

				for (susNote in 0...Math.floor(susLength))
				{
					oldNote = unspawnNotes[Std.int(unspawnNotes.length - 1)];

					var sustainNote:Note = new Note(daStrumTime + (Conductor.stepCrochet * susNote) + Conductor.stepCrochet, daNoteData, oldNote, true);
					sustainNote.scrollFactor.set();
					unspawnNotes.push(sustainNote);

					sustainNote.mustPress = gottaHitNote;

					if (sustainNote.mustPress)
					{
						sustainNote.x += FlxG.width / 2; // general offset
					}
				}

				swagNote.mustPress = gottaHitNote;

				if (swagNote.mustPress)
				{
					swagNote.x += FlxG.width / 2; // general offset
				}
				else
				{
				}
			}
			daBeats += 1;
		}

		// trace(unspawnNotes.length);
		// playerCounter += 1;

		unspawnNotes.sort(sortByShit);

		generatedMusic = true;
	}

	function sortByShit(Obj1:Note, Obj2:Note):Int
	{
		return FlxSort.byValues(FlxSort.ASCENDING, Obj1.strumTime, Obj2.strumTime);
	}

	private function generateStaticArrows(player:Int):Void
	{
		for (i in 0...4)
		{
			// FlxG.log.add(i);
			var babyArrow:FlxSprite = new FlxSprite(0, strumLine.y);
			var colorswap:ColorSwap = new ColorSwap();
			babyArrow.shader = colorswap.shader;
			colorswap.update(Note.arrowColors[i]);

			switch (curStage)
			{
				case 'school' | 'schoolEvil':
					babyArrow.loadGraphic(Paths.image('weeb/pixelUI/arrows-pixels'), true, 17, 17);
					babyArrow.animation.add('green', [6]);
					babyArrow.animation.add('red', [7]);
					babyArrow.animation.add('blue', [5]);
					babyArrow.animation.add('purplel', [4]);

					babyArrow.setGraphicSize(Std.int(babyArrow.width * daPixelZoom));
					babyArrow.updateHitbox();
					babyArrow.antialiasing = false;

					switch (Math.abs(i))
					{
						case 0:
							babyArrow.x += Note.swagWidth * 0;
							babyArrow.animation.add('static', [0]);
							babyArrow.animation.add('pressed', [4, 8], 12, false);
							babyArrow.animation.add('confirm', [12, 16], 24, false);
						case 1:
							babyArrow.x += Note.swagWidth * 1;
							babyArrow.animation.add('static', [1]);
							babyArrow.animation.add('pressed', [5, 9], 12, false);
							babyArrow.animation.add('confirm', [13, 17], 24, false);
						case 2:
							babyArrow.x += Note.swagWidth * 2;
							babyArrow.animation.add('static', [2]);
							babyArrow.animation.add('pressed', [6, 10], 12, false);
							babyArrow.animation.add('confirm', [14, 18], 12, false);
						case 3:
							babyArrow.x += Note.swagWidth * 3;
							babyArrow.animation.add('static', [3]);
							babyArrow.animation.add('pressed', [7, 11], 12, false);
							babyArrow.animation.add('confirm', [15, 19], 24, false);
					}

				default:
					babyArrow.frames = Paths.getSparrowAtlas('NOTE_assets');
					babyArrow.animation.addByPrefix('green', 'arrowUP');
					babyArrow.animation.addByPrefix('blue', 'arrowDOWN');
					babyArrow.animation.addByPrefix('purple', 'arrowLEFT');
					babyArrow.animation.addByPrefix('red', 'arrowRIGHT');

					babyArrow.antialiasing = true;
					babyArrow.setGraphicSize(Std.int(babyArrow.width * 0.7));

					switch (Math.abs(i))
					{
						case 0:
							babyArrow.x += Note.swagWidth * 0;
							babyArrow.animation.addByPrefix('static', 'arrow static instance 1');
							babyArrow.animation.addByPrefix('pressed', 'left press', 24, false);
							babyArrow.animation.addByPrefix('confirm', 'left confirm', 24, false);
						case 1:
							babyArrow.x += Note.swagWidth * 1;
							babyArrow.animation.addByPrefix('static', 'arrow static instance 2');
							babyArrow.animation.addByPrefix('pressed', 'down press', 24, false);
							babyArrow.animation.addByPrefix('confirm', 'down confirm', 24, false);
						case 2:
							babyArrow.x += Note.swagWidth * 2;
							babyArrow.animation.addByPrefix('static', 'arrow static instance 4');
							babyArrow.animation.addByPrefix('pressed', 'up press', 24, false);
							babyArrow.animation.addByPrefix('confirm', 'up confirm', 24, false);
						case 3:
							babyArrow.x += Note.swagWidth * 3;
							babyArrow.animation.addByPrefix('static', 'arrow static instance 3');
							babyArrow.animation.addByPrefix('pressed', 'right press', 24, false);
							babyArrow.animation.addByPrefix('confirm', 'right confirm', 24, false);
					}
			}

			babyArrow.updateHitbox();
			babyArrow.scrollFactor.set();

			if (!isStoryMode)
			{
				babyArrow.y -= 10;
				babyArrow.alpha = 0;
				FlxTween.tween(babyArrow, {y: babyArrow.y + 10, alpha: 1}, 1, {ease: FlxEase.circOut, startDelay: 0.5 + (0.2 * i)});
			}

			babyArrow.ID = i;

			if (player == 1)
			{
				playerStrums.add(babyArrow);
			}

			babyArrow.animation.play('static');
			babyArrow.x += 50;
			babyArrow.x += ((FlxG.width / 2) * player);

			strumLineNotes.add(babyArrow);
		}
	}

	function tweenCamIn():Void
	{
		FlxTween.tween(FlxG.camera, {zoom: 1.3}, (Conductor.stepCrochet * 4 / 1000), {ease: FlxEase.elasticInOut});
	}

	override function openSubState(SubState:FlxSubState)
	{
		if (paused)
		{
			if (FlxG.sound.music != null)
			{
				FlxG.sound.music.pause();
				vocals.pause();
			}

			if (!startTimer.finished)
				startTimer.active = false;
		}

		super.openSubState(SubState);
	}

	override function closeSubState()
	{
		if (paused)
		{
			if (FlxG.sound.music != null && !startingSong)
			{
				resyncVocals();
			}

			if (!startTimer.finished)
				startTimer.active = true;
			paused = false;

			#if desktop
			if (startTimer.finished)
			{
				DiscordClient.changePresence(detailsText, SONG.song + " (" + storyDifficultyText + ")", iconRPC, true, songLength - Conductor.songPosition);
			}
			else
			{
				DiscordClient.changePresence(detailsText, SONG.song + " (" + storyDifficultyText + ")", iconRPC);
			}
			#end
		}

		super.closeSubState();
	}

	override public function onFocus():Void
	{
		#if desktop
		if (health > 0 && !paused)
		{
			if (Conductor.songPosition > 0.0)
			{
				DiscordClient.changePresence(detailsText, SONG.song + " (" + storyDifficultyText + ")", iconRPC, true, songLength - Conductor.songPosition);
			}
			else
			{
				DiscordClient.changePresence(detailsText, SONG.song + " (" + storyDifficultyText + ")", iconRPC);
			}
		}
		#end

		super.onFocus();
	}

	override public function onFocusLost():Void
	{
		#if desktop
		if (health > 0 && !paused)
		{
			DiscordClient.changePresence(detailsPausedText, SONG.song + " (" + storyDifficultyText + ")", iconRPC);
		}
		#end

		super.onFocusLost();
	}

	function resyncVocals():Void
	{
		vocals.pause();

		FlxG.sound.music.play();
		Conductor.songPosition = FlxG.sound.music.time;
		vocals.time = Conductor.songPosition;
		vocals.play();
	}

	private var paused:Bool = false;
	var startedCountdown:Bool = false;
	var canPause:Bool = true;

	override public function update(elapsed:Float)
	{
		#if !debug
		perfectMode = false;
		#end

		if (FlxG.keys.justPressed.NINE)
			iconP1.swapOldIcon();

		// do this BEFORE super.update() so songPosition is accurate
		if (startingSong)
		{
			if (startedCountdown)
			{
				Conductor.songPosition += FlxG.elapsed * 1000;
				if (Conductor.songPosition >= 0)
					startSong();
			}
		}
		else
		{
			// Conductor.songPosition = FlxG.sound.music.time;
			Conductor.songPosition += FlxG.elapsed * 1000;

			if (!paused)
			{
				songTime += FlxG.game.ticks - previousFrameTime;
				previousFrameTime = FlxG.game.ticks;

				// Interpolation type beat
				if (Conductor.lastSongPos != Conductor.songPosition)
				{
					songTime = (songTime + Conductor.songPosition) / 2;
					Conductor.lastSongPos = Conductor.songPosition;
					// Conductor.songPosition += FlxG.elapsed * 1000;
					// trace('MISSED FRAME');
				}
			}

			// Conductor.lastSongPos = FlxG.sound.music.time;
		}

		switch (curStage)
		{
			case 'philly':
				if (trainMoving)
				{
					trainFrameTiming += elapsed;

					if (trainFrameTiming >= 1 / 24)
					{
						updateTrainPos();
						trainFrameTiming = 0;
					}
				}
				// phillyCityLights.members[curLight].alpha -= (Conductor.crochet / 1000) * FlxG.elapsed;
		}

		super.update(elapsed);

		scoreTxt.text = "Score:" + songScore;

		if (controls.PAUSE && startedCountdown && canPause)
		{
			persistentUpdate = false;
			persistentDraw = true;
			paused = true;

			// 1 / 1000 chance for Gitaroo Man easter egg
			if (FlxG.random.bool(0.1))
			{
				// gitaroo man easter egg
				FlxG.switchState(new GitarooPause());
			}
			else
<<<<<<< HEAD
			{
				var boyfriendPos = boyfriend.getScreenPosition();
				var pauseSubState = new PauseSubState(boyfriendPos.x, boyfriendPos.y);
				openSubState(pauseSubState);
				pauseSubState.camera = camHUD;
				boyfriendPos.put();
			}
=======
				openSubState(new PauseSubState(boyfriend.getScreenPosition().x, boyfriend.getScreenPosition().y));

			#if desktop
			DiscordClient.changePresence(detailsPausedText, SONG.song + " (" + storyDifficultyText + ")", iconRPC);
			#end
>>>>>>> dd49ae79
		}

		if (FlxG.keys.justPressed.SEVEN)
		{
			FlxG.switchState(new ChartingState());

			#if desktop
			DiscordClient.changePresence("Chart Editor", null, null, true);
			#end
		}

		// FlxG.watch.addQuick('VOL', vocals.amplitudeLeft);
		// FlxG.watch.addQuick('VOLRight', vocals.amplitudeRight);

		iconP1.setGraphicSize(Std.int(FlxMath.lerp(150, iconP1.width, 0.50)));
		iconP2.setGraphicSize(Std.int(FlxMath.lerp(150, iconP2.width, 0.50)));

		iconP1.updateHitbox();
		iconP2.updateHitbox();

		var iconOffset:Int = 26;

		iconP1.x = healthBar.x + (healthBar.width * (FlxMath.remapToRange(healthBar.percent, 0, 100, 100, 0) * 0.01) - iconOffset);
		iconP2.x = healthBar.x + (healthBar.width * (FlxMath.remapToRange(healthBar.percent, 0, 100, 100, 0) * 0.01)) - (iconP2.width - iconOffset);

		if (health > 2)
			health = 2;

		if (healthBar.percent < 20)
			iconP1.animation.curAnim.curFrame = 1;
		else
			iconP1.animation.curAnim.curFrame = 0;

		if (healthBar.percent > 80)
			iconP2.animation.curAnim.curFrame = 1;
		else
			iconP2.animation.curAnim.curFrame = 0;

		/* if (FlxG.keys.justPressed.NINE)
			FlxG.switchState(new Charting()); */

		#if debug
		if (FlxG.keys.justPressed.EIGHT)
			FlxG.switchState(new AnimationDebug(SONG.player2));
		#end

		if (generatedMusic && PlayState.SONG.notes[Std.int(curStep / 16)] != null)
		{
			if (curBeat % 4 == 0)
			{
				// trace(PlayState.SONG.notes[Std.int(curStep / 16)].mustHitSection);
			}

			if (camFollow.x != dad.getMidpoint().x + 150 && !PlayState.SONG.notes[Std.int(curStep / 16)].mustHitSection)
			{
				camFollow.setPosition(dad.getMidpoint().x + 150, dad.getMidpoint().y - 100);
				// camFollow.setPosition(lucky.getMidpoint().x - 120, lucky.getMidpoint().y + 210);

				switch (dad.curCharacter)
				{
					case 'mom':
						camFollow.y = dad.getMidpoint().y;
					case 'senpai':
						camFollow.y = dad.getMidpoint().y - 430;
						camFollow.x = dad.getMidpoint().x - 100;
					case 'senpai-angry':
						camFollow.y = dad.getMidpoint().y - 430;
						camFollow.x = dad.getMidpoint().x - 100;
				}

				if (dad.curCharacter == 'mom')
					vocals.volume = 1;

				if (SONG.song.toLowerCase() == 'tutorial')
				{
					tweenCamIn();
				}
			}

			if (PlayState.SONG.notes[Std.int(curStep / 16)].mustHitSection && camFollow.x != boyfriend.getMidpoint().x - 100)
			{
				camFollow.setPosition(boyfriend.getMidpoint().x - 100, boyfriend.getMidpoint().y - 100);

				switch (curStage)
				{
					case 'limo':
						camFollow.x = boyfriend.getMidpoint().x - 300;
					case 'mall':
						camFollow.y = boyfriend.getMidpoint().y - 200;
					case 'school':
						camFollow.x = boyfriend.getMidpoint().x - 200;
						camFollow.y = boyfriend.getMidpoint().y - 200;
					case 'schoolEvil':
						camFollow.x = boyfriend.getMidpoint().x - 200;
						camFollow.y = boyfriend.getMidpoint().y - 200;
				}

				if (SONG.song.toLowerCase() == 'tutorial')
				{
					FlxTween.tween(FlxG.camera, {zoom: 1}, (Conductor.stepCrochet * 4 / 1000), {ease: FlxEase.elasticInOut});
				}
			}
		}

		if (camZooming)
		{
			FlxG.camera.zoom = FlxMath.lerp(defaultCamZoom, FlxG.camera.zoom, 0.95);
			camHUD.zoom = FlxMath.lerp(1, camHUD.zoom, 0.95);
		}

		FlxG.watch.addQuick("beatShit", curBeat);
		FlxG.watch.addQuick("stepShit", curStep);

		if (curSong == 'Fresh')
		{
			switch (curBeat)
			{
				case 16:
					camZooming = true;
					gfSpeed = 2;
				case 48:
					gfSpeed = 1;
				case 80:
					gfSpeed = 2;
				case 112:
					gfSpeed = 1;
				case 163:
					// FlxG.sound.music.stop();
					// FlxG.switchState(new TitleState());
			}
		}

		if (curSong == 'Bopeebo')
		{
			switch (curBeat)
			{
				case 128, 129, 130:
					vocals.volume = 0;
					// FlxG.sound.music.stop();
					// FlxG.switchState(new PlayState());
			}
		}
		// better streaming of shit

		// RESET = Quick Game Over Screen
		if (controls.RESET)
		{
			health = 0;
			trace("RESET = True");
		}

		#if CAN_CHEAT // brandon's a pussy
		if (controls.CHEAT)
		{
			health += 1;
			trace("User is cheating!");
		}
		#end

		if (health <= 0 && !practiceMode)
		{
			boyfriend.stunned = true;

			persistentUpdate = false;
			persistentDraw = false;
			paused = true;

			vocals.stop();
			FlxG.sound.music.stop();

			deathCounter += 1;

			openSubState(new GameOverSubstate(boyfriend.getScreenPosition().x, boyfriend.getScreenPosition().y));

			// FlxG.switchState(new GameOverState(boyfriend.getScreenPosition().x, boyfriend.getScreenPosition().y));

			#if desktop
			// Game Over doesn't get his own variable because it's only used here
			DiscordClient.changePresence("Game Over - " + detailsText, SONG.song + " (" + storyDifficultyText + ")", iconRPC);
			#end
		}

		if (unspawnNotes[0] != null)
		{
			if (unspawnNotes[0].strumTime - Conductor.songPosition < 1500)
			{
				var dunceNote:Note = unspawnNotes[0];
				notes.add(dunceNote);

				var index:Int = unspawnNotes.indexOf(dunceNote);
				unspawnNotes.splice(index, 1);
			}
		}

		if (generatedMusic)
		{
			notes.forEachAlive(function(daNote:Note)
			{
				if (daNote.y > FlxG.height)
				{
					daNote.active = false;
					daNote.visible = false;
				}
				else
				{
					daNote.visible = true;
					daNote.active = true;
				}

				daNote.y = (strumLine.y - (Conductor.songPosition - daNote.strumTime) * (0.45 * FlxMath.roundDecimal(SONG.speed, 2)));

				// i am so fucking sorry for this if condition
				if (daNote.isSustainNote
					&& daNote.y + daNote.offset.y <= strumLine.y + Note.swagWidth / 2
					&& (!daNote.mustPress || (daNote.wasGoodHit || (daNote.prevNote.wasGoodHit && !daNote.canBeHit))))
				{
					var swagRect = new FlxRect(0, strumLine.y + Note.swagWidth / 2 - daNote.y, daNote.width * 2, daNote.height * 2);
					swagRect.y /= daNote.scale.y;
					swagRect.height -= swagRect.y;

					daNote.clipRect = swagRect;
				}

				if (!daNote.mustPress && daNote.wasGoodHit)
				{
					if (SONG.song != 'Tutorial')
						camZooming = true;

					var altAnim:String = "";

					if (SONG.notes[Math.floor(curStep / 16)] != null)
					{
						if (SONG.notes[Math.floor(curStep / 16)].altAnim)
							altAnim = '-alt';
					}

					switch (Math.abs(daNote.noteData))
					{
						case 0:
							dad.playAnim('singLEFT' + altAnim, true);
						case 1:
							dad.playAnim('singDOWN' + altAnim, true);
						case 2:
							dad.playAnim('singUP' + altAnim, true);
						case 3:
							dad.playAnim('singRIGHT' + altAnim, true);
					}

					dad.holdTimer = 0;

					if (SONG.needsVoices)
						vocals.volume = 1;

					daNote.kill();
					notes.remove(daNote, true);
					daNote.destroy();
				}

				// WIP interpolation shit? Need to fix the pause issue
				// daNote.y = (strumLine.y - (songTime - daNote.strumTime) * (0.45 * PlayState.SONG.speed));

				if (daNote.y < -daNote.height)
				{
					if (daNote.tooLate || !daNote.wasGoodHit)
					{
						health -= 0.0475;
						vocals.volume = 0;
					}

					daNote.active = false;
					daNote.visible = false;

					daNote.kill();
					notes.remove(daNote, true);
					daNote.destroy();
				}
			});
		}

		if (!inCutscene)
			keyShit();

		#if debug
		if (FlxG.keys.justPressed.ONE)
			endSong();
		#end
	}

	function endSong():Void
	{
		deathCounter = 0;
		canPause = false;
		FlxG.sound.music.volume = 0;
		vocals.volume = 0;
		if (SONG.validScore)
		{
			Highscore.saveScore(SONG.song, songScore, storyDifficulty);
		}

		if (isStoryMode)
		{
			campaignScore += songScore;

			storyPlaylist.remove(storyPlaylist[0]);

			if (storyPlaylist.length <= 0)
			{
				FlxG.sound.playMusic(Paths.music('freakyMenu'));

				transIn = FlxTransitionableState.defaultTransIn;
				transOut = FlxTransitionableState.defaultTransOut;

				FlxG.switchState(new StoryMenuState());

				// if ()
				StoryMenuState.weekUnlocked[Std.int(Math.min(storyWeek + 1, StoryMenuState.weekUnlocked.length - 1))] = true;

				if (SONG.validScore)
				{
					NGio.unlockMedal(60961);
					Highscore.saveWeekScore(storyWeek, campaignScore, storyDifficulty);
				}

				FlxG.save.data.weekUnlocked = StoryMenuState.weekUnlocked;
				FlxG.save.flush();
			}
			else
			{
				var difficulty:String = "";

				if (storyDifficulty == 0)
					difficulty = '-easy';

				if (storyDifficulty == 2)
					difficulty = '-hard';

				trace('LOADING NEXT SONG');
				trace(PlayState.storyPlaylist[0].toLowerCase() + difficulty);

				if (SONG.song.toLowerCase() == 'eggnog')
				{
					var blackShit:FlxSprite = new FlxSprite(-FlxG.width * FlxG.camera.zoom,
						-FlxG.height * FlxG.camera.zoom).makeGraphic(FlxG.width * 3, FlxG.height * 3, FlxColor.BLACK);
					blackShit.scrollFactor.set();
					add(blackShit);
					camHUD.visible = false;

					FlxG.sound.play(Paths.sound('Lights_Shut_off'));
				}

				FlxTransitionableState.skipNextTransIn = true;
				FlxTransitionableState.skipNextTransOut = true;
				prevCamFollow = camFollow;

				PlayState.SONG = Song.loadFromJson(PlayState.storyPlaylist[0].toLowerCase() + difficulty, PlayState.storyPlaylist[0]);
				FlxG.sound.music.stop();

				LoadingState.loadAndSwitchState(new PlayState());
			}
		}
		else
		{
			trace('WENT BACK TO FREEPLAY??');
			FlxG.switchState(new FreeplayState());
		}
	}

	var endingSong:Bool = false;

	private function popUpScore(strumtime:Float):Void
	{
		var noteDiff:Float = Math.abs(strumtime - Conductor.songPosition);
		// boyfriend.playAnim('hey');
		vocals.volume = 1;

		var placement:String = Std.string(combo);

		var coolText:FlxText = new FlxText(0, 0, 0, placement, 32);
		coolText.screenCenter();
		coolText.x = FlxG.width * 0.55;
		//

		var rating:FlxSprite = new FlxSprite();
		var score:Int = 350;

		var daRating:String = "sick";

		if (noteDiff > Conductor.safeZoneOffset * 0.9)
		{
			daRating = 'shit';
			score = 50;
		}
		else if (noteDiff > Conductor.safeZoneOffset * 0.75)
		{
			daRating = 'bad';
			score = 100;
		}
		else if (noteDiff > Conductor.safeZoneOffset * 0.2)
		{
			daRating = 'good';
			score = 200;
		}

		songScore += score;

		/* if (combo > 60)
				daRating = 'sick';
			else if (combo > 12)
				daRating = 'good'
			else if (combo > 4)
				daRating = 'bad';
		 */

		var pixelShitPart1:String = "";
		var pixelShitPart2:String = '';

		if (curStage.startsWith('school'))
		{
			pixelShitPart1 = 'weeb/pixelUI/';
			pixelShitPart2 = '-pixel';
		}

		rating.loadGraphic(Paths.image(pixelShitPart1 + daRating + pixelShitPart2));
		rating.screenCenter();
		rating.x = coolText.x - 40;
		rating.y -= 60;
		rating.acceleration.y = 550;
		rating.velocity.y -= FlxG.random.int(140, 175);
		rating.velocity.x -= FlxG.random.int(0, 10);

		var comboSpr:FlxSprite = new FlxSprite().loadGraphic(Paths.image(pixelShitPart1 + 'combo' + pixelShitPart2));
		comboSpr.screenCenter();
		comboSpr.x = coolText.x;
		comboSpr.acceleration.y = 600;
		comboSpr.velocity.y -= 150;

		comboSpr.velocity.x += FlxG.random.int(1, 10);
		add(rating);

		if (!curStage.startsWith('school'))
		{
			rating.setGraphicSize(Std.int(rating.width * 0.7));
			rating.antialiasing = true;
			comboSpr.setGraphicSize(Std.int(comboSpr.width * 0.7));
			comboSpr.antialiasing = true;
		}
		else
		{
			rating.setGraphicSize(Std.int(rating.width * daPixelZoom * 0.7));
			comboSpr.setGraphicSize(Std.int(comboSpr.width * daPixelZoom * 0.7));
		}

		comboSpr.updateHitbox();
		rating.updateHitbox();

		var seperatedScore:Array<Int> = [];

		seperatedScore.push(Math.floor(combo / 100));
		seperatedScore.push(Math.floor((combo - (seperatedScore[0] * 100)) / 10));
		seperatedScore.push(combo % 10);

		var daLoop:Int = 0;
		for (i in seperatedScore)
		{
			var numScore:FlxSprite = new FlxSprite().loadGraphic(Paths.image(pixelShitPart1 + 'num' + Std.int(i) + pixelShitPart2));
			numScore.screenCenter();
			numScore.x = coolText.x + (43 * daLoop) - 90;
			numScore.y += 80;

			if (!curStage.startsWith('school'))
			{
				numScore.antialiasing = true;
				numScore.setGraphicSize(Std.int(numScore.width * 0.5));
			}
			else
			{
				numScore.setGraphicSize(Std.int(numScore.width * daPixelZoom));
			}
			numScore.updateHitbox();

			numScore.acceleration.y = FlxG.random.int(200, 300);
			numScore.velocity.y -= FlxG.random.int(140, 160);
			numScore.velocity.x = FlxG.random.float(-5, 5);

			if (combo >= 10 || combo == 0)
				add(numScore);

			FlxTween.tween(numScore, {alpha: 0}, 0.2, {
				onComplete: function(tween:FlxTween)
				{
					numScore.destroy();
				},
				startDelay: Conductor.crochet * 0.002
			});

			daLoop++;
		}
		/* 
			trace(combo);
			trace(seperatedScore);
		 */

		coolText.text = Std.string(seperatedScore);
		// add(coolText);

		FlxTween.tween(rating, {alpha: 0}, 0.2, {
			startDelay: Conductor.crochet * 0.001
		});

		FlxTween.tween(comboSpr, {alpha: 0}, 0.2, {
			onComplete: function(tween:FlxTween)
			{
				coolText.destroy();
				comboSpr.destroy();

				rating.destroy();
			},
			startDelay: Conductor.crochet * 0.001
		});

		curSection += 1;
	}

	private function keyShit():Void
	{
		// HOLDING
		var up = controls.NOTE_UP;
		var right = controls.NOTE_RIGHT;
		var down = controls.NOTE_DOWN;
		var left = controls.NOTE_LEFT;

		var upP = controls.NOTE_UP_P;
		var rightP = controls.NOTE_RIGHT_P;
		var downP = controls.NOTE_DOWN_P;
		var leftP = controls.NOTE_LEFT_P;

		var upR = controls.NOTE_UP_R;
		var rightR = controls.NOTE_RIGHT_R;
		var downR = controls.NOTE_DOWN_R;
		var leftR = controls.NOTE_LEFT_R;

		var controlArray:Array<Bool> = [leftP, downP, upP, rightP];

		// FlxG.watch.addQuick('asdfa', upP);
		if ((upP || rightP || downP || leftP) && generatedMusic)
		{
			// note to self, used to have stunned
			// && !boyfriend.stunned

			boyfriend.holdTimer = 0;

			var possibleNotes:Array<Note> = [];

			var ignoreList:Array<Int> = [];

			notes.forEachAlive(function(daNote:Note)
			{
				if (daNote.canBeHit && daNote.mustPress && !daNote.tooLate && !daNote.wasGoodHit)
				{
					// the sorting probably doesn't need to be in here? who cares lol
					possibleNotes.push(daNote);
					possibleNotes.sort((a, b) -> Std.int(a.strumTime - b.strumTime));

					ignoreList.push(daNote.noteData);
				}
			});

			if (possibleNotes.length > 0)
			{
				var daNote = possibleNotes[0];

				if (perfectMode)
					noteCheck(true, daNote);

				// Jump notes
				if (possibleNotes.length >= 2)
				{
					if (possibleNotes[0].strumTime == possibleNotes[1].strumTime)
					{
						for (coolNote in possibleNotes)
						{
							if (controlArray[coolNote.noteData])
								goodNoteHit(coolNote);
							else
							{
								var inIgnoreList:Bool = false;
								for (shit in 0...ignoreList.length)
								{
									if (controlArray[ignoreList[shit]])
										inIgnoreList = true;
								}
								if (!inIgnoreList)
									badNoteCheck();
							}
						}
					}
					else if (possibleNotes[0].noteData == possibleNotes[1].noteData)
					{
						noteCheck(controlArray[daNote.noteData], daNote);
					}
					else
					{
						for (coolNote in possibleNotes)
						{
							noteCheck(controlArray[coolNote.noteData], coolNote);
						}
					}
				}
				else // regular notes?
				{
					noteCheck(controlArray[daNote.noteData], daNote);
				}
				/* 
					if (controlArray[daNote.noteData])
						goodNoteHit(daNote);
				 */
				// trace(daNote.noteData);
				/* 
						switch (daNote.noteData)
						{
							case 2: // NOTES YOU JUST PRESSED
								if (upP || rightP || downP || leftP)
									noteCheck(upP, daNote);
							case 3:
								if (upP || rightP || downP || leftP)
									noteCheck(rightP, daNote);
							case 1:
								if (upP || rightP || downP || leftP)
									noteCheck(downP, daNote);
							case 0:
								if (upP || rightP || downP || leftP)
									noteCheck(leftP, daNote);
						}

					//this is already done in noteCheck / goodNoteHit
					if (daNote.wasGoodHit)
					{
						daNote.kill();
						notes.remove(daNote, true);
						daNote.destroy();
					}
				 */
			}
			else
			{
				badNoteCheck();
			}
		}

		if ((up || right || down || left) && !boyfriend.stunned && generatedMusic)
		{
			notes.forEachAlive(function(daNote:Note)
			{
				if (daNote.canBeHit && daNote.mustPress && daNote.isSustainNote)
				{
					switch (daNote.noteData)
					{
						// NOTES YOU ARE HOLDING
						case 0:
							if (left)
								goodNoteHit(daNote);
						case 1:
							if (down)
								goodNoteHit(daNote);
						case 2:
							if (up)
								goodNoteHit(daNote);
						case 3:
							if (right)
								goodNoteHit(daNote);
					}
				}
			});
		}

		if (boyfriend.holdTimer > Conductor.stepCrochet * 4 * 0.001 && !up && !down && !right && !left)
		{
			if (boyfriend.animation.curAnim.name.startsWith('sing') && !boyfriend.animation.curAnim.name.endsWith('miss'))
			{
				boyfriend.playAnim('idle');
			}
		}

		playerStrums.forEach(function(spr:FlxSprite)
		{
			switch (spr.ID)
			{
				case 0:
					if (leftP && spr.animation.curAnim.name != 'confirm')
						spr.animation.play('pressed');
					if (leftR)
						spr.animation.play('static');
				case 1:
					if (downP && spr.animation.curAnim.name != 'confirm')
						spr.animation.play('pressed');
					if (downR)
						spr.animation.play('static');
				case 2:
					if (upP && spr.animation.curAnim.name != 'confirm')
						spr.animation.play('pressed');
					if (upR)
						spr.animation.play('static');
				case 3:
					if (rightP && spr.animation.curAnim.name != 'confirm')
						spr.animation.play('pressed');
					if (rightR)
						spr.animation.play('static');
			}

			if (spr.animation.curAnim.name == 'confirm' && !curStage.startsWith('school'))
			{
				spr.centerOffsets();
				spr.offset.x -= 13;
				spr.offset.y -= 13;
			}
			else
				spr.centerOffsets();
		});
	}

	function noteMiss(direction:Int = 1):Void
	{
		if (!boyfriend.stunned)
		{
			health -= 0.04;
			if (combo > 5 && gf.animOffsets.exists('sad'))
			{
				gf.playAnim('sad');
			}
			combo = 0;

			songScore -= 10;

			FlxG.sound.play(Paths.soundRandom('missnote', 1, 3), FlxG.random.float(0.1, 0.2));
			// FlxG.sound.play(Paths.sound('missnote1'), 1, false);
			// FlxG.log.add('played imss note');

			boyfriend.stunned = true;

			// get stunned for 5 seconds
			new FlxTimer().start(5 / 60, function(tmr:FlxTimer)
			{
				boyfriend.stunned = false;
			});

			switch (direction)
			{
				case 0:
					boyfriend.playAnim('singLEFTmiss', true);
				case 1:
					boyfriend.playAnim('singDOWNmiss', true);
				case 2:
					boyfriend.playAnim('singUPmiss', true);
				case 3:
					boyfriend.playAnim('singRIGHTmiss', true);
			}
		}
	}

	function badNoteCheck()
	{
		// just double pasting this shit cuz fuk u
		// REDO THIS SYSTEM!
		var upP = controls.NOTE_UP_P;
		var rightP = controls.NOTE_RIGHT_P;
		var downP = controls.NOTE_DOWN_P;
		var leftP = controls.NOTE_LEFT_P;

		if (leftP)
			noteMiss(0);
		if (downP)
			noteMiss(1);
		if (upP)
			noteMiss(2);
		if (rightP)
			noteMiss(3);
	}

	function noteCheck(keyP:Bool, note:Note):Void
	{
		if (keyP)
			goodNoteHit(note);
		else
		{
			badNoteCheck();
		}
	}

	function goodNoteHit(note:Note):Void
	{
		if (!note.wasGoodHit)
		{
			if (!note.isSustainNote)
			{
				popUpScore(note.strumTime);
				combo += 1;
			}

			if (note.noteData >= 0)
				health += 0.023;
			else
				health += 0.004;

			switch (note.noteData)
			{
				case 0:
					boyfriend.playAnim('singLEFT', true);
				case 1:
					boyfriend.playAnim('singDOWN', true);
				case 2:
					boyfriend.playAnim('singUP', true);
				case 3:
					boyfriend.playAnim('singRIGHT', true);
			}

			playerStrums.forEach(function(spr:FlxSprite)
			{
				if (Math.abs(note.noteData) == spr.ID)
				{
					spr.animation.play('confirm', true);
				}
			});

			note.wasGoodHit = true;
			vocals.volume = 1;

			if (!note.isSustainNote)
			{
				note.kill();
				notes.remove(note, true);
				note.destroy();
			}
		}
	}

	var fastCarCanDrive:Bool = true;

	function resetFastCar():Void
	{
		fastCar.x = -12600;
		fastCar.y = FlxG.random.int(140, 250);
		fastCar.velocity.x = 0;
		fastCarCanDrive = true;
	}

	function fastCarDrive()
	{
		FlxG.sound.play(Paths.soundRandom('carPass', 0, 1), 0.7);

		fastCar.velocity.x = (FlxG.random.int(170, 220) / FlxG.elapsed) * 3;
		fastCarCanDrive = false;
		new FlxTimer().start(2, function(tmr:FlxTimer)
		{
			resetFastCar();
		});
	}

	var trainMoving:Bool = false;
	var trainFrameTiming:Float = 0;

	var trainCars:Int = 8;
	var trainFinishing:Bool = false;
	var trainCooldown:Int = 0;

	function trainStart():Void
	{
		trainMoving = true;
		trainSound.play(true);
	}

	var startedMoving:Bool = false;

	function updateTrainPos():Void
	{
		if (trainSound.time >= 4700)
		{
			startedMoving = true;
			gf.playAnim('hairBlow');
		}

		if (startedMoving)
		{
			phillyTrain.x -= 400;

			if (phillyTrain.x < -2000 && !trainFinishing)
			{
				phillyTrain.x = -1150;
				trainCars -= 1;

				if (trainCars <= 0)
					trainFinishing = true;
			}

			if (phillyTrain.x < -4000 && trainFinishing)
				trainReset();
		}
	}

	function trainReset():Void
	{
		gf.playAnim('hairFall');
		phillyTrain.x = FlxG.width + 200;
		trainMoving = false;
		// trainSound.stop();
		// trainSound.time = 0;
		trainCars = 8;
		trainFinishing = false;
		startedMoving = false;
	}

	function lightningStrikeShit():Void
	{
		FlxG.sound.play(Paths.soundRandom('thunder_', 1, 2));
		halloweenBG.animation.play('lightning');

		lightningStrikeBeat = curBeat;
		lightningOffset = FlxG.random.int(8, 24);

		boyfriend.playAnim('scared', true);
		gf.playAnim('scared', true);
	}

	override function stepHit()
	{
		super.stepHit();
		if (FlxG.sound.music.time > Conductor.songPosition + 20 || FlxG.sound.music.time < Conductor.songPosition - 20)
		{
			resyncVocals();
		}

		if (dad.curCharacter == 'spooky' && curStep % 4 == 2)
		{
			// dad.dance();
		}
	}

	var lightningStrikeBeat:Int = 0;
	var lightningOffset:Int = 8;

	override function beatHit()
	{
		super.beatHit();

		if (generatedMusic)
		{
			notes.sort(FlxSort.byY, FlxSort.DESCENDING);
		}

		if (SONG.notes[Math.floor(curStep / 16)] != null)
		{
			if (SONG.notes[Math.floor(curStep / 16)].changeBPM)
			{
				Conductor.changeBPM(SONG.notes[Math.floor(curStep / 16)].bpm);
				FlxG.log.add('CHANGED BPM!');
			}
			// else
			// Conductor.changeBPM(SONG.bpm);
		}
		// FlxG.log.add('change bpm' + SONG.notes[Std.int(curStep / 16)].changeBPM);
		wiggleShit.update(Conductor.crochet);

		// HARDCODING FOR MILF ZOOMS!
		if (curSong.toLowerCase() == 'milf' && curBeat >= 168 && curBeat < 200 && camZooming && FlxG.camera.zoom < 1.35)
		{
			FlxG.camera.zoom += 0.015;
			camHUD.zoom += 0.03;
		}

		if (camZooming && FlxG.camera.zoom < 1.35 && curBeat % 4 == 0)
		{
			FlxG.camera.zoom += 0.015;
			camHUD.zoom += 0.03;
		}

		iconP1.setGraphicSize(Std.int(iconP1.width + 30));
		iconP2.setGraphicSize(Std.int(iconP2.width + 30));

		iconP1.updateHitbox();
		iconP2.updateHitbox();

		if (curBeat % gfSpeed == 0)
		{
			gf.dance();
		}

		if (curBeat % 2 == 0)
		{
			if (!boyfriend.animation.curAnim.name.startsWith("sing"))
				boyfriend.playAnim('idle');
			if (!dad.animation.curAnim.name.startsWith("sing"))
				dad.dance();
		}
		else if (dad.curCharacter == 'spooky')
		{
			if (!dad.animation.curAnim.name.startsWith("sing"))
				dad.dance();
		}

		if (curBeat % 8 == 7 && curSong == 'Bopeebo')
		{
			boyfriend.playAnim('hey', true);

			if (SONG.song == 'Tutorial' && dad.curCharacter == 'gf')
			{
				dad.playAnim('cheer', true);
			}
		}

		foregroundSprites.forEach(function(spr:BGSprite)
		{
			spr.dance();
		});

		switch (curStage)
		{
			case 'school':
				bgGirls.dance();

			case 'mall':
				upperBoppers.animation.play('bop', true);
				bottomBoppers.animation.play('bop', true);
				santa.animation.play('idle', true);

			case 'limo':
				grpLimoDancers.forEach(function(dancer:BackgroundDancer)
				{
					dancer.dance();
				});

				if (FlxG.random.bool(10) && fastCarCanDrive)
					fastCarDrive();
			case "philly":
				if (!trainMoving)
					trainCooldown += 1;

				if (curBeat % 4 == 0)
				{
					phillyCityLights.forEach(function(light:FlxSprite)
					{
						light.visible = false;
					});

					curLight = FlxG.random.int(0, phillyCityLights.length - 1);

					phillyCityLights.members[curLight].visible = true;
					// phillyCityLights.members[curLight].alpha = 1;
				}

				if (curBeat % 8 == 4 && FlxG.random.bool(30) && !trainMoving && trainCooldown > 8)
				{
					trainCooldown = FlxG.random.int(-4, 0);
					trainStart();
				}
		}

		switch (curSong.toLowerCase())
		{
			case 'stress':
				if (FlxG.random.bool())
				{
					var tank:TankmenBG = new TankmenBG(500, 200);
					tank.strumTime = Conductor.songPosition + (Conductor.crochet * 4);
					tankmanRun.add(tank);
				}
		}

		if (isHalloween && FlxG.random.bool(10) && curBeat > lightningStrikeBeat + lightningOffset)
		{
			lightningStrikeShit();
		}
	}

	var curLight:Int = 0;
}<|MERGE_RESOLUTION|>--- conflicted
+++ resolved
@@ -1462,7 +1462,6 @@
 				FlxG.switchState(new GitarooPause());
 			}
 			else
-<<<<<<< HEAD
 			{
 				var boyfriendPos = boyfriend.getScreenPosition();
 				var pauseSubState = new PauseSubState(boyfriendPos.x, boyfriendPos.y);
@@ -1470,13 +1469,10 @@
 				pauseSubState.camera = camHUD;
 				boyfriendPos.put();
 			}
-=======
-				openSubState(new PauseSubState(boyfriend.getScreenPosition().x, boyfriend.getScreenPosition().y));
 
 			#if desktop
 			DiscordClient.changePresence(detailsPausedText, SONG.song + " (" + storyDifficultyText + ")", iconRPC);
 			#end
->>>>>>> dd49ae79
 		}
 
 		if (FlxG.keys.justPressed.SEVEN)

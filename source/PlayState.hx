--- conflicted
+++ resolved
@@ -2198,12 +2198,8 @@
 
 	override function stepHit()
 	{
-<<<<<<< HEAD
+		super.stepHit();
 		if (FlxG.sound.music.time > Conductor.songPosition + 20 || FlxG.sound.music.time < Conductor.songPosition - 20)
-=======
-		super.stepHit();
-		if (SONG.needsVoices)
->>>>>>> b3ec4503
 		{
 			resyncVocals();
 		}

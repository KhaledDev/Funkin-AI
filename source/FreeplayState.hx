package;

import flash.text.TextField;
import flixel.FlxG;
import flixel.FlxSprite;
import flixel.addons.display.FlxGridOverlay;
import flixel.group.FlxGroup.FlxTypedGroup;
import flixel.math.FlxMath;
import flixel.text.FlxText;
import flixel.util.FlxColor;
import lime.utils.Assets;

using StringTools;

class FreeplayState extends MusicBeatState
{
	var songs:Array<SongMetadata> = [];

	var selector:FlxText;
	var curSelected:Int = 0;
	var curDifficulty:Int = 1;

	var scoreText:FlxText;
	var diffText:FlxText;
	var lerpScore:Int = 0;
	var intendedScore:Int = 0;

	private var grpSongs:FlxTypedGroup<Alphabet>;
	private var curPlaying:Bool = false;

	private var iconArray:Array<HealthIcon> = [];

	override function create()
	{
		var initSonglist = CoolUtil.coolTextFile(Paths.txt('freeplaySonglist'));

		for (i in 0...initSonglist.length)
		{
			songs.push(new SongMetadata(initSonglist[i], 1, 'gf'));
		}

		/* 
			if (FlxG.sound.music != null)
			{
				if (!FlxG.sound.music.playing)
					FlxG.sound.playMusic(Paths.music('freakyMenu'));
			}
		 */

		var isDebug:Bool = false;

		#if debug
		isDebug = true;
		#end

		if (StoryMenuState.weekUnlocked[2] || isDebug)
			addWeek(['Bopeebo', 'Fresh', 'Dadbattle'], 1, ['dad']);

		if (StoryMenuState.weekUnlocked[2] || isDebug)
			addWeek(['Spookeez', 'South', 'Monster'], 2, ['spooky']);

		if (StoryMenuState.weekUnlocked[3] || isDebug)
			addWeek(['Pico', 'Philly', 'Blammed'], 3, ['pico']);

		if (StoryMenuState.weekUnlocked[4] || isDebug)
			addWeek(['Satin-Panties', 'High', 'Milf'], 4, ['mom']);

		if (StoryMenuState.weekUnlocked[5] || isDebug)
			addWeek(['Cocoa', 'Eggnog', 'Winter-Horrorland'], 5, ['parents-christmas', 'parents-christmas', 'monster-christmas']);

		if (StoryMenuState.weekUnlocked[6] || isDebug)
			addWeek(['Senpai', 'Roses', 'Thorns'], 6, ['senpai', 'senpai', 'spirit']);

		// LOAD MUSIC

		// LOAD CHARACTERS

		var bg:FlxSprite = new FlxSprite().loadGraphic(Paths.image('menuBGBlue'));
		add(bg);

		grpSongs = new FlxTypedGroup<Alphabet>();
		add(grpSongs);

		for (i in 0...songs.length)
		{
			var songText:Alphabet = new Alphabet(0, (70 * i) + 30, songs[i].songName, true, false);
			songText.isMenuItem = true;
			songText.targetY = i;
			grpSongs.add(songText);

			var icon:HealthIcon = new HealthIcon(songs[i].songCharacter);
			icon.sprTracker = songText;

			// using a FlxGroup is too much fuss!
			iconArray.push(icon);
			add(icon);

			// songText.x += 40;
			// DONT PUT X IN THE FIRST PARAMETER OF new ALPHABET() !!
			// songText.screenCenter(X);
		}

		scoreText = new FlxText(FlxG.width * 0.7, 5, 0, "", 32);
		// scoreText.autoSize = false;
		scoreText.setFormat(Paths.font("vcr.ttf"), 32, FlxColor.WHITE, RIGHT);
		// scoreText.alignment = RIGHT;

		var scoreBG:FlxSprite = new FlxSprite(scoreText.x - 6, 0).makeGraphic(Std.int(FlxG.width * 0.35), 66, 0xFF000000);
		scoreBG.alpha = 0.6;
		add(scoreBG);

		diffText = new FlxText(scoreText.x, scoreText.y + 36, 0, "", 24);
		diffText.font = scoreText.font;
		add(diffText);

		add(scoreText);

		changeSelection();
		changeDiff();

		// FlxG.sound.playMusic(Paths.music('title'), 0);
		// FlxG.sound.music.fadeIn(2, 0, 0.8);
		selector = new FlxText();

		selector.size = 40;
		selector.text = ">";
		// add(selector);

		var swag:Alphabet = new Alphabet(1, 0, "swag");

		// JUST DOIN THIS SHIT FOR TESTING!!!
		/* 
			var md:String = Markdown.markdownToHtml(Assets.getText('CHANGELOG.md'));

			var texFel:TextField = new TextField();
			texFel.width = FlxG.width;
			texFel.height = FlxG.height;
			// texFel.
			texFel.htmlText = md;

			FlxG.stage.addChild(texFel);

			// scoreText.textField.htmlText = md;

			trace(md);
		 */

		super.create();
	}

	public function addSong(songName:String, weekNum:Int, songCharacter:String)
	{
		songs.push(new SongMetadata(songName, weekNum, songCharacter));
	}

	public function addWeek(songs:Array<String>, weekNum:Int, ?songCharacters:Array<String>)
	{
		if (songCharacters == null)
			songCharacters = ['bf'];

		var num:Int = 0;
		for (song in songs)
		{
			addSong(song, weekNum, songCharacters[num]);

			if (songCharacters.length != 1)
				num++;
		}
	}

	override function update(elapsed:Float)
	{
		super.update(elapsed);

		if (FlxG.sound.music.volume < 0.7)
		{
			FlxG.sound.music.volume += 0.5 * FlxG.elapsed;
		}

		lerpScore = Math.floor(FlxMath.lerp(lerpScore, intendedScore, 0.4));

		if (Math.abs(lerpScore - intendedScore) <= 10)
			lerpScore = intendedScore;

		scoreText.text = "PERSONAL BEST:" + lerpScore;

		var upP = controls.UI_UP_P;
		var downP = controls.UI_DOWN_P;
		var accepted = controls.ACCEPT;

		if (upP)
		{
			changeSelection(-1);
		}
		if (downP)
		{
			changeSelection(1);
		}

		if (controls.UI_LEFT_P)
			changeDiff(-1);
		if (controls.UI_RIGHT_P)
			changeDiff(1);

		if (controls.BACK)
		{
			FlxG.switchState(new MainMenuState());
		}

		if (accepted)
		{
			var poop:String = Highscore.formatSong(songs[curSelected].songName.toLowerCase(), curDifficulty);

			trace(poop);

			PlayState.SONG = Song.loadFromJson(poop, songs[curSelected].songName.toLowerCase());
			PlayState.isStoryMode = false;
			PlayState.storyDifficulty = curDifficulty;

			PlayState.storyWeek = songs[curSelected].week;
			trace('CUR WEEK' + PlayState.storyWeek);
			LoadingState.loadAndSwitchState(new PlayState());
		}
	}

	function changeDiff(change:Int = 0)
	{
		curDifficulty += change;

		if (curDifficulty < 0)
			curDifficulty = 2;
		if (curDifficulty > 2)
			curDifficulty = 0;

<<<<<<< HEAD
		intendedScore = Highscore.getScore(songs[curSelected], curDifficulty);
=======
		#if !switch
		intendedScore = Highscore.getScore(songs[curSelected].songName, curDifficulty);
		#end
>>>>>>> 6498a606

		switch (curDifficulty)
		{
			case 0:
				diffText.text = "EASY";
			case 1:
				diffText.text = 'NORMAL';
			case 2:
				diffText.text = "HARD";
		}
	}

	function changeSelection(change:Int = 0)
	{
		NGio.logEvent('Fresh');

		// NGio.logEvent('Fresh');
		FlxG.sound.play(Paths.sound('scrollMenu'), 0.4);

		curSelected += change;

		if (curSelected < 0)
			curSelected = songs.length - 1;
		if (curSelected >= songs.length)
			curSelected = 0;

		// selector.y = (70 * curSelected) + 30;

<<<<<<< HEAD
		intendedScore = Highscore.getScore(songs[curSelected], curDifficulty);
=======
		#if !switch
		intendedScore = Highscore.getScore(songs[curSelected].songName, curDifficulty);
>>>>>>> 6498a606
		// lerpScore = 0;

		#if PRELOAD_ALL
		FlxG.sound.playMusic(Paths.inst(songs[curSelected].songName), 0);
		#end

		var bullShit:Int = 0;

		for (i in 0...iconArray.length)
		{
			iconArray[i].alpha = 0.6;
		}

		iconArray[curSelected].alpha = 1;

		for (item in grpSongs.members)
		{
			item.targetY = bullShit - curSelected;
			bullShit++;

			item.alpha = 0.6;
			// item.setGraphicSize(Std.int(item.width * 0.8));

			if (item.targetY == 0)
			{
				item.alpha = 1;
				// item.setGraphicSize(Std.int(item.width));
			}
		}
	}
}

class SongMetadata
{
	public var songName:String = "";
	public var week:Int = 0;
	public var songCharacter:String = "";

	public function new(song:String, week:Int, songCharacter:String)
	{
		this.songName = song;
		this.week = week;
		this.songCharacter = songCharacter;
	}
}<|MERGE_RESOLUTION|>--- conflicted
+++ resolved
@@ -232,13 +232,7 @@
 		if (curDifficulty > 2)
 			curDifficulty = 0;
 
-<<<<<<< HEAD
-		intendedScore = Highscore.getScore(songs[curSelected], curDifficulty);
-=======
-		#if !switch
 		intendedScore = Highscore.getScore(songs[curSelected].songName, curDifficulty);
-		#end
->>>>>>> 6498a606
 
 		switch (curDifficulty)
 		{
@@ -267,12 +261,7 @@
 
 		// selector.y = (70 * curSelected) + 30;
 
-<<<<<<< HEAD
-		intendedScore = Highscore.getScore(songs[curSelected], curDifficulty);
-=======
-		#if !switch
 		intendedScore = Highscore.getScore(songs[curSelected].songName, curDifficulty);
->>>>>>> 6498a606
 		// lerpScore = 0;
 
 		#if PRELOAD_ALL

package;

import flash.text.TextField;
import flixel.FlxG;
import flixel.FlxSprite;
import flixel.addons.display.FlxGridOverlay;
import flixel.group.FlxGroup.FlxTypedGroup;
import flixel.math.FlxMath;
import flixel.text.FlxText;
import flixel.util.FlxColor;
import lime.utils.Assets;

class FreeplayState extends MusicBeatState
{
	var songs:Array<String> = ["Bopeebo", "Dadbattle", "Fresh", "Tutorial"];

	var selector:FlxText;
	var curSelected:Int = 0;
	var curDifficulty:Int = 1;

	var scoreText:FlxText;
	var diffText:FlxText;
	var lerpScore:Int = 0;
	var intendedScore:Int = 0;

	private var grpSongs:FlxTypedGroup<Alphabet>;
	private var curPlaying:Bool = false;

	override function create()
	{
		/* 
			if (FlxG.sound.music != null)
			{
				if (!FlxG.sound.music.playing)
					FlxG.sound.playMusic('assets/music/freakyMenu' + TitleState.soundExt);
			}
		 */

		var isDebug:Bool = false;

		#if debug
		isDebug = true;
		#end

		if (StoryMenuState.weekUnlocked[1] || isDebug)
		{
			songs.push('Spookeez');
			songs.push('South');
		}

		// LOAD MUSIC

		// LOAD CHARACTERS

		var bg:FlxSprite = new FlxSprite().loadGraphic(AssetPaths.menuBGBlue__png);
		add(bg);

		grpSongs = new FlxTypedGroup<Alphabet>();
		add(grpSongs);

		for (i in 0...songs.length)
		{
			var songText:Alphabet = new Alphabet(0, (70 * i) + 30, songs[i], true, false);
			songText.isMenuItem = true;
			songText.targetY = i;
			grpSongs.add(songText);
			// songText.x += 40;
			// DONT PUT X IN THE FIRST PARAMETER OF new ALPHABET() !!
			// songText.screenCenter(X);
		}

		scoreText = new FlxText(FlxG.width * 0.7, 5, 0, "", 32);
		// scoreText.autoSize = false;
		scoreText.setFormat("assets/fonts/vcr.ttf", 32, FlxColor.WHITE, RIGHT);
		// scoreText.alignment = RIGHT;

		var scoreBG:FlxSprite = new FlxSprite(scoreText.x - 6, 0).makeGraphic(Std.int(FlxG.width * 0.35), 66, 0xFF000000);
		scoreBG.alpha = 0.6;
		add(scoreBG);

		diffText = new FlxText(scoreText.x, scoreText.y + 36, 0, "", 24);
		diffText.font = scoreText.font;
		add(diffText);

		add(scoreText);

		changeSelection();
		changeDiff();

		// FlxG.sound.playMusic('assets/music/title' + TitleState.soundExt, 0);
		// FlxG.sound.music.fadeIn(2, 0, 0.8);
		selector = new FlxText();

		selector.size = 40;
		selector.text = ">";
		// add(selector);

		var swag:Alphabet = new Alphabet(1, 0, "swag");

		// JUST DOIN THIS SHIT FOR TESTING!!!
		/* 
			var md:String = Markdown.markdownToHtml(Assets.getText('CHANGELOG.md'));

			var texFel:TextField = new TextField();
			texFel.width = FlxG.width;
			texFel.height = FlxG.height;
			// texFel.
			texFel.htmlText = md;

			FlxG.stage.addChild(texFel);

			// scoreText.textField.htmlText = md;

			trace(md);
		 */

		super.create();
	}

	override function update(elapsed:Float)
	{
		super.update(elapsed);

		if (FlxG.sound.music.volume < 0.7)
		{
			FlxG.sound.music.volume += 0.5 * FlxG.elapsed;
		}

		lerpScore = Math.floor(FlxMath.lerp(lerpScore, intendedScore, 0.4));

		if (Math.abs(lerpScore - intendedScore) <= 10)
			lerpScore = intendedScore;

		scoreText.text = "PERSONAL BEST:" + lerpScore;

		var upP = controls.UP_P;
		var downP = controls.DOWN_P;
		var accepted = controls.ACCEPT;

		if (upP)
		{
			changeSelection(-1);
		}
		if (downP)
		{
			changeSelection(1);
		}

		if (controls.LEFT_P)
			changeDiff(-1);
		if (controls.RIGHT_P)
			changeDiff(1);

		if (controls.BACK)
		{
			FlxG.switchState(new MainMenuState());
		}

		if (accepted)
		{
			var poop:String = Highscore.formatSong(songs[curSelected].toLowerCase(), curDifficulty);

			trace(poop);

			PlayState.SONG = Song.loadFromJson(poop, songs[curSelected].toLowerCase());
			PlayState.isStoryMode = false;
			PlayState.storyDifficulty = curDifficulty;
			FlxG.switchState(new PlayState());
			if (FlxG.sound.music != null)
				FlxG.sound.music.stop();
		}
	}

	function changeDiff(change:Int = 0)
	{
		curDifficulty += change;

		if (curDifficulty < 0)
			curDifficulty = 2;
		if (curDifficulty > 2)
			curDifficulty = 0;

<<<<<<< HEAD
		#if !switch
		intendedScore = Highscore.getScore(songs[curSelected], curDifficulty);
		#end
=======
		intendedScore = Highscore.getScore(songs[curSelected], curDifficulty);
>>>>>>> 7d975293

		switch (curDifficulty)
		{
			case 0:
				diffText.text = "EASY";
			case 1:
				diffText.text = 'NORMAL';
			case 2:
				diffText.text = "HARD";
		}
	}

	function changeSelection(change:Int = 0)
	{
<<<<<<< HEAD
		#if !switch
		NGio.logEvent('Fresh');
		#end

=======
>>>>>>> 7d975293
		// NGio.logEvent('Fresh');
		FlxG.sound.play('assets/sounds/scrollMenu' + TitleState.soundExt, 0.4);

		curSelected += change;

		if (curSelected < 0)
			curSelected = songs.length - 1;
		if (curSelected >= songs.length)
			curSelected = 0;

		// selector.y = (70 * curSelected) + 30;

<<<<<<< HEAD
		#if !switch
		intendedScore = Highscore.getScore(songs[curSelected], curDifficulty);
		// lerpScore = 0;
		#end
=======
		intendedScore = Highscore.getScore(songs[curSelected], curDifficulty);
		// lerpScore = 0;
>>>>>>> 7d975293

		FlxG.sound.playMusic('assets/music/' + songs[curSelected] + "_Inst" + TitleState.soundExt, 0);

		var bullShit:Int = 0;

		for (item in grpSongs.members)
		{
			item.targetY = bullShit - curSelected;
			bullShit++;

			item.alpha = 0.6;
			// item.setGraphicSize(Std.int(item.width * 0.8));

			if (item.targetY == 0)
			{
				item.alpha = 1;
				// item.setGraphicSize(Std.int(item.width));
			}
		}
	}
}<|MERGE_RESOLUTION|>--- conflicted
+++ resolved
@@ -180,13 +180,11 @@
 		if (curDifficulty > 2)
 			curDifficulty = 0;
 
-<<<<<<< HEAD
+
 		#if !switch
 		intendedScore = Highscore.getScore(songs[curSelected], curDifficulty);
 		#end
-=======
-		intendedScore = Highscore.getScore(songs[curSelected], curDifficulty);
->>>>>>> 7d975293
+
 
 		switch (curDifficulty)
 		{
@@ -201,13 +199,11 @@
 
 	function changeSelection(change:Int = 0)
 	{
-<<<<<<< HEAD
+
 		#if !switch
 		NGio.logEvent('Fresh');
 		#end
 
-=======
->>>>>>> 7d975293
 		// NGio.logEvent('Fresh');
 		FlxG.sound.play('assets/sounds/scrollMenu' + TitleState.soundExt, 0.4);
 
@@ -220,15 +216,12 @@
 
 		// selector.y = (70 * curSelected) + 30;
 
-<<<<<<< HEAD
+
 		#if !switch
 		intendedScore = Highscore.getScore(songs[curSelected], curDifficulty);
 		// lerpScore = 0;
 		#end
-=======
-		intendedScore = Highscore.getScore(songs[curSelected], curDifficulty);
-		// lerpScore = 0;
->>>>>>> 7d975293
+
 
 		FlxG.sound.playMusic('assets/music/' + songs[curSelected] + "_Inst" + TitleState.soundExt, 0);
 

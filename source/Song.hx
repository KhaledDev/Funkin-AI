package;

import Section.SwagSection;
import haxe.Json;
import haxe.format.JsonParser;
import lime.utils.Assets;

using StringTools;

typedef SwagSong =
{
	var song:String;
	var notes:Array<SwagSection>;
	var bpm:Int;
	var sections:Int;
	var sectionLengths:Array<Dynamic>;
	var needsVoices:Bool;
	var speed:Float;

	var player1:String;
	var player2:String;
}

class Song
{
	public var song:String;
	public var notes:Array<SwagSection>;
	public var bpm:Int;
	public var sections:Int;
	public var sectionLengths:Array<Dynamic> = [];
	public var needsVoices:Bool = true;
	public var speed:Float = 1;

	public var player1:String = 'bf';
	public var player2:String = 'dad';

	public function new(song, notes, bpm, sections)
	{
		this.song = song;
		this.notes = notes;
		this.bpm = bpm;
		this.sections = sections;

		for (i in 0...notes.length)
		{
			this.sectionLengths.push(notes[i]);
		}
	}

	public static function loadFromJson(jsonInput:String, ?folder:String):SwagSong
	{
<<<<<<< HEAD
=======
		// var rawJson = Assets.getText('assets/data/ridge/ridge.json').trim();
>>>>>>> bbba4913
		var rawJson = Assets.getText('assets/data/' + folder.toLowerCase() + '/' + jsonInput.toLowerCase() + '.json').trim();

		while (!rawJson.endsWith("}"))
		{
			rawJson = rawJson.substr(0, rawJson.length - 1);
			// LOL GOING THROUGH THE BULLSHIT TO CLEAN IDK WHATS STRANGE
		}

		var swagShit:SwagSong = cast Json.parse(rawJson).song;
		trace(swagShit.notes[0]);

		// FIX THE CASTING ON WINDOWS/NATIVE
		// Windows???
		// trace(songData);

		// trace('LOADED FROM JSON: ' + songData.notes);
		/* 
			for (i in 0...songData.notes.length)
			{
				trace('LOADED FROM JSON: ' + songData.notes[i].sectionNotes);
				// songData.notes[i].sectionNotes = songData.notes[i].sectionNotes
			}

				daNotes = songData.notes;
				daSong = songData.song;
				daSections = songData.sections;
				daBpm = songData.bpm;
				daSectionLengths = songData.sectionLengths; */

		return swagShit;
	}
}<|MERGE_RESOLUTION|>--- conflicted
+++ resolved
@@ -49,10 +49,7 @@
 
 	public static function loadFromJson(jsonInput:String, ?folder:String):SwagSong
 	{
-<<<<<<< HEAD
-=======
-		// var rawJson = Assets.getText('assets/data/ridge/ridge.json').trim();
->>>>>>> bbba4913
+
 		var rawJson = Assets.getText('assets/data/' + folder.toLowerCase() + '/' + jsonInput.toLowerCase() + '.json').trim();
 
 		while (!rawJson.endsWith("}"))

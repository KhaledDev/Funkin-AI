--- conflicted
+++ resolved
@@ -116,9 +116,7 @@
 
     // George recommends binding the save before FlxGame is created.
     Save.load();
-<<<<<<< HEAD
-=======
-    
+
     // Don't call anything from the preferences until the save is loaded!
     #if web
     // set this variable (which is a function) from the lime version at lime/_internal/backend/html5/HTML5Application.hx
@@ -127,8 +125,6 @@
     #end
 
     WindowUtil.setVSyncMode(funkin.Preferences.vsyncMode);
-
->>>>>>> 5397924e
 
     var game:FlxGame = new FlxGame(gameWidth, gameHeight, initialState, Preferences.framerate, Preferences.framerate, skipSplash, startFullscreen);
 

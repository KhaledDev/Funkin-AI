--- conflicted
+++ resolved
@@ -51,11 +51,8 @@
 
 		super.create();
 
-<<<<<<< HEAD
-		#if (web && !debug && NG_LOGIN)
-=======
 		#if (!switch && !debug && NG_LOGIN)
->>>>>>> 7d975293
+
 		var ng:NGio = new NGio(APIStuff.API, APIStuff.EncKey);
 		#end
 

--- conflicted
+++ resolved
@@ -278,11 +278,6 @@
 
 	override function update(elapsed:Float)
 	{
-<<<<<<< HEAD
-		// trace(FlxG.renderBlit);
-
-=======
->>>>>>> 649fa999
 		#if HAS_PITCH
 		if (FlxG.keys.pressed.UP)
 			FlxG.sound.music.pitch += 0.5 * elapsed;

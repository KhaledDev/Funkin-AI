package;

<<<<<<< HEAD
import NGio;
import flixel.ui.FlxButton;
=======
#if desktop
import Discord.DiscordClient;
#end
>>>>>>> dd49ae79
import flixel.FlxG;
import flixel.FlxObject;
import flixel.FlxSprite;
import flixel.FlxState;
import flixel.addons.transition.FlxTransitionableState;
import flixel.effects.FlxFlicker;
import flixel.graphics.frames.FlxAtlasFrames;
import flixel.group.FlxGroup.FlxTypedGroup;
import flixel.text.FlxText;
import flixel.tweens.FlxEase;
import flixel.tweens.FlxTween;
import flixel.util.FlxColor;
import flixel.util.FlxTimer;
import lime.app.Application;

#if newgrounds
import io.newgrounds.NG;
import ui.NgPrompt;
#end

import ui.AtlasMenuList;
import ui.MenuList;
import ui.OptionsState;
import ui.Prompt;

using StringTools;

class MainMenuState extends MusicBeatState
{
	var menuItems:MainMenuList;

	var magenta:FlxSprite;
	var camFollow:FlxObject;

	override function create()
	{
		#if desktop
		// Updating Discord Rich Presence
		DiscordClient.changePresence("In the Menus", null);
		#end

		transIn = FlxTransitionableState.defaultTransIn;
		transOut = FlxTransitionableState.defaultTransOut;

		if (!FlxG.sound.music.playing)
		{
			FlxG.sound.playMusic(Paths.music('freakyMenu'));
		}

		persistentUpdate = persistentDraw = true;

		var bg:FlxSprite = new FlxSprite(Paths.image('menuBG'));
		bg.scrollFactor.x = 0;
		bg.scrollFactor.y = 0.17;
<<<<<<< HEAD
		bg.setGraphicSize(Std.int(bg.width * 1.2));
=======
		bg.setGraphicSize(Std.int(bg.width * 1.1));
>>>>>>> dd49ae79
		bg.updateHitbox();
		bg.screenCenter();
		bg.antialiasing = true;
		add(bg);

		camFollow = new FlxObject(0, 0, 1, 1);
		add(camFollow);

<<<<<<< HEAD
		magenta = new FlxSprite(Paths.image('menuDesat'));
		magenta.scrollFactor.x = bg.scrollFactor.x;
		magenta.scrollFactor.y = bg.scrollFactor.y;
		magenta.setGraphicSize(Std.int(bg.width));
=======
		magenta = new FlxSprite(-80).loadGraphic(Paths.image('menuDesat'));
		magenta.scrollFactor.x = 0;
		magenta.scrollFactor.y = 0.17;
		magenta.setGraphicSize(Std.int(magenta.width * 1.1));
>>>>>>> dd49ae79
		magenta.updateHitbox();
		magenta.x = bg.x;
		magenta.y = bg.y;
		magenta.visible = false;
		magenta.antialiasing = true;
		magenta.color = 0xFFfd719b;
		add(magenta);
		// magenta.scrollFactor.set();

		menuItems = new MainMenuList();
		add(menuItems);
		menuItems.onChange.add(onMenuItemChange);
		menuItems.onAcceptPress.add(function(_)
		{
			FlxFlicker.flicker(magenta, 1.1, 0.15, false, true);
		});
		
		
		
		menuItems.enabled = false;// disable for intro
		menuItems.createItem('story mode', function () startExitState(new StoryMenuState()));
		menuItems.createItem('freeplay', function () startExitState(new FreeplayState()));
		// addMenuItem('options', function () startExitState(new OptionMenu()));
		#if CAN_OPEN_LINKS
			var hasPopupBlocker = #if web true #else false #end;
			menuItems.createItem('donate', selectDonate, hasPopupBlocker);
		#end
		menuItems.createItem('options', function () startExitState(new OptionsState()));
		// #if newgrounds
		// 	if (NGio.isLoggedIn)
		// 		menuItems.createItem("logout", selectLogout);
		// 	else
		// 		menuItems.createItem("login", selectLogin);
		// #end
		
		// center vertically
		var spacing = 160;
		var top = (FlxG.height - (spacing * (menuItems.length - 1))) / 2;
		for (i in 0...menuItems.length)
		{
			var menuItem = menuItems.members[i];
			menuItem.x = FlxG.width / 2;
			menuItem.y = top + spacing * i;
		}

		FlxG.camera.follow(camFollow, null, 0.06);
		// FlxG.camera.setScrollBounds(bg.x, bg.x + bg.width, bg.y, bg.y + bg.height * 1.2);

		var versionShit:FlxText = new FlxText(5, FlxG.height - 18, 0, "v" + Application.current.meta.get('version'), 12);
		versionShit.scrollFactor.set();
		versionShit.setFormat("VCR OSD Mono", 16, FlxColor.WHITE, LEFT, FlxTextBorderStyle.OUTLINE, FlxColor.BLACK);
		add(versionShit);

		// NG.core.calls.event.logEvent('swag').send();

		super.create();
	}
	
	override function finishTransIn()
	{
		super.finishTransIn();
		
		menuItems.enabled = true;
		
		// #if newgrounds
		// if (NGio.savedSessionFailed)
		// 	showSavedSessionFailed();
		// #end
	}
	
	function onMenuItemChange(selected:MenuItem)
	{
		camFollow.setPosition(selected.getGraphicMidpoint().x, selected.getGraphicMidpoint().y);
	}
	
	#if CAN_OPEN_LINKS
	function selectDonate()
	{
		#if linux
		Sys.command('/usr/bin/xdg-open', ["https://ninja-muffin24.itch.io/funkin", "&"]);
		#else
		FlxG.openURL('https://ninja-muffin24.itch.io/funkin');
		#end
	}
	#end
	
	#if newgrounds
	function selectLogin()
	{
		openNgPrompt(NgPrompt.showLogin());
	}
	
	function selectLogout()
	{
		openNgPrompt(NgPrompt.showLogout());
	}
	
	function showSavedSessionFailed()
	{
		openNgPrompt(NgPrompt.showSavedSessionFailed());
	}
	
	/**
	 * Calls openPrompt and redraws the login/logout button
	 * @param prompt 
	 * @param onClose 
	 */
	public function openNgPrompt(prompt:Prompt, ?onClose:Void->Void)
	{
		var onPromptClose = checkLoginStatus;
		if (onClose != null)
		{
			onPromptClose = function ()
			{
				checkLoginStatus();
				onClose();
			}
		}
		
		openPrompt(prompt, onPromptClose);
	}
	
	function checkLoginStatus()
	{
		var prevLoggedIn = menuItems.has("logout");
		if (prevLoggedIn && !NGio.isLoggedIn)
			menuItems.resetItem("login", "logout", selectLogout);
		else if (!prevLoggedIn && NGio.isLoggedIn)
			menuItems.resetItem("logout", "login", selectLogin);
	}
	#end
	
	public function openPrompt(prompt:Prompt, onClose:Void->Void)
	{
		menuItems.enabled = false;
		prompt.closeCallback = function ()
		{
			menuItems.enabled = true;
			if (onClose != null)
				onClose();
		}
		
		openSubState(prompt);
	}
	
	function startExitState(state:FlxState)
	{
		var duration = 0.4;
		menuItems.forEach(function(item)
		{
			if (menuItems.selectedIndex != item.ID)
			{
				FlxTween.tween(item, {alpha: 0}, duration, { ease: FlxEase.quadOut });
			}
			else
			{
				item.visible = false;
			}
		});
		
		new FlxTimer().start(duration, function(_) FlxG.switchState(state));
	}

	override function update(elapsed:Float)
	{
		if (FlxG.sound.music.volume < 0.8)
		{
			FlxG.sound.music.volume += 0.5 * FlxG.elapsed;
		}

<<<<<<< HEAD
		if (menuItems.enabled && controls.BACK)
			FlxG.switchState(new TitleState());

		super.update(elapsed);
	}
}

private class MainMenuList extends MenuTypedList<MainMenuItem>
{
	public var atlas:FlxAtlasFrames;
	
	public function new ()
	{
		atlas = Paths.getSparrowAtlas('main_menu');
		super(Vertical);
		
	}
	
	public function createItem(x = 0.0, y = 0.0, name:String, callback, fireInstantly = false)
	{
		var item = new MainMenuItem(x, y, name, atlas, callback);
		item.fireInstantly = fireInstantly;
		item.ID = length;
		
		return addItem(name, item);
	}
	
	override function destroy()
	{
		super.destroy();
		atlas = null;
	}
}
private class MainMenuItem extends AtlasMenuItem
{
	public function new(x = 0.0, y = 0.0, name, atlas, callback)
	{
		super(x, y, name, atlas, callback);
		scrollFactor.set();
	}
	
	override function changeAnim(anim:String)
	{
		super.changeAnim(anim);
		// position by center
		centerOrigin();
		offset.copyFrom(origin);
=======
			if (spr.ID == curSelected)
			{
				camFollow.setPosition(spr.getGraphicMidpoint().x, spr.getGraphicMidpoint().y);
				spr.animation.play('selected');
			}

			spr.updateHitbox();
			if(spr.animation.curAnim.name == 'selected')
			{
				switch(optionShit[curSelected])
				{
					case 'story mode':
						spr.offset.y += 26;
					case 'freeplay':
						spr.offset.y += 28;
					case 'donate':
						spr.offset.y += 21;
					case 'options':
						spr.offset.y += 26;
				}
			}
		});
>>>>>>> dd49ae79
	}
}<|MERGE_RESOLUTION|>--- conflicted
+++ resolved
@@ -1,13 +1,8 @@
 package;
 
-<<<<<<< HEAD
 import NGio;
+
 import flixel.ui.FlxButton;
-=======
-#if desktop
-import Discord.DiscordClient;
-#end
->>>>>>> dd49ae79
 import flixel.FlxG;
 import flixel.FlxObject;
 import flixel.FlxSprite;
@@ -23,6 +18,10 @@
 import flixel.util.FlxTimer;
 import lime.app.Application;
 
+#if desktop
+import Discord.DiscordClient;
+#end
+
 #if newgrounds
 import io.newgrounds.NG;
 import ui.NgPrompt;
@@ -62,11 +61,7 @@
 		var bg:FlxSprite = new FlxSprite(Paths.image('menuBG'));
 		bg.scrollFactor.x = 0;
 		bg.scrollFactor.y = 0.17;
-<<<<<<< HEAD
 		bg.setGraphicSize(Std.int(bg.width * 1.2));
-=======
-		bg.setGraphicSize(Std.int(bg.width * 1.1));
->>>>>>> dd49ae79
 		bg.updateHitbox();
 		bg.screenCenter();
 		bg.antialiasing = true;
@@ -75,17 +70,10 @@
 		camFollow = new FlxObject(0, 0, 1, 1);
 		add(camFollow);
 
-<<<<<<< HEAD
 		magenta = new FlxSprite(Paths.image('menuDesat'));
 		magenta.scrollFactor.x = bg.scrollFactor.x;
 		magenta.scrollFactor.y = bg.scrollFactor.y;
 		magenta.setGraphicSize(Std.int(bg.width));
-=======
-		magenta = new FlxSprite(-80).loadGraphic(Paths.image('menuDesat'));
-		magenta.scrollFactor.x = 0;
-		magenta.scrollFactor.y = 0.17;
-		magenta.setGraphicSize(Std.int(magenta.width * 1.1));
->>>>>>> dd49ae79
 		magenta.updateHitbox();
 		magenta.x = bg.x;
 		magenta.y = bg.y;
@@ -256,7 +244,6 @@
 			FlxG.sound.music.volume += 0.5 * FlxG.elapsed;
 		}
 
-<<<<<<< HEAD
 		if (menuItems.enabled && controls.BACK)
 			FlxG.switchState(new TitleState());
 
@@ -304,29 +291,5 @@
 		// position by center
 		centerOrigin();
 		offset.copyFrom(origin);
-=======
-			if (spr.ID == curSelected)
-			{
-				camFollow.setPosition(spr.getGraphicMidpoint().x, spr.getGraphicMidpoint().y);
-				spr.animation.play('selected');
-			}
-
-			spr.updateHitbox();
-			if(spr.animation.curAnim.name == 'selected')
-			{
-				switch(optionShit[curSelected])
-				{
-					case 'story mode':
-						spr.offset.y += 26;
-					case 'freeplay':
-						spr.offset.y += 28;
-					case 'donate':
-						spr.offset.y += 21;
-					case 'options':
-						spr.offset.y += 26;
-				}
-			}
-		});
->>>>>>> dd49ae79
 	}
 }
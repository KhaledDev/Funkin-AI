--- conflicted
+++ resolved
@@ -116,16 +116,10 @@
 					#if linux
 						Sys.command('/usr/bin/xdg-open', ["https://ninja-muffin24.itch.io/funkin", "&"]);
 					#else
-<<<<<<< HEAD
-					FlxG.openURL('https://ninja-muffin24.itch.io/funkin');
-					#end
-=======
-						
 
 					FlxG.openURL('https://ninja-muffin24.itch.io/funkin');
 					#end
 
->>>>>>> 7d975293
 				}
 				else
 				{
@@ -159,10 +153,9 @@
 										trace("Story Menu Selected");
 									case 'freeplay':
 										FlxG.switchState(new FreeplayState());
-<<<<<<< HEAD
+
 										trace("Freeplay Menu Selected");
-=======
->>>>>>> 7d975293
+
 									case 'options':
 										FlxG.switchState(new OptionsMenu());
 								}

--- conflicted
+++ resolved
@@ -1,14 +1,8 @@
 package;
 
-<<<<<<< HEAD
-#if discord_rpc
-import Discord.DiscordClient;
-#end
-=======
 import NGio;
 
 import flixel.ui.FlxButton;
->>>>>>> dd14af74
 import flixel.FlxG;
 import flixel.FlxObject;
 import flixel.FlxSprite;

--- conflicted
+++ resolved
@@ -180,13 +180,8 @@
 		if (FlxG.keys.justPressed.ANY  && dialogueStarted == true)
 		{
 			remove(dialogue);
-<<<<<<< HEAD
-
+				
 			FlxG.sound.play(Paths.sound('clickText'), 0.8);
-=======
-				
-			FlxG.sound.play('assets/sounds/clickText' + TitleState.soundExt, 0.8);
->>>>>>> 0804f1a7
 
 			if (dialogueList[1] == null && dialogueList[0] != null)
 			{
